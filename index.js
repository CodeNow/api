<<<<<<< HEAD
'use strict';

var error = require('error');
var numCPUs = require('os').cpus().length;
var ClusterManager = require('cluster-man');
var log = require('middlewares/logger')(__filename).log;
var manager = new ClusterManager({
  // Worker processes execute this on process start:
  worker: function () {
    // leave require in here
    require('./app').start();
  },

  // Master process executes this when you call `manager.start()`:
  master: function () {
    // ...
    //
    process.on('SIGINT', handleStopSignal.bind(null, 'SIGINT'));
    process.on('SIGTERM', handleStopSignal.bind(null, 'SIGTERM'));
    function handleStopSignal (signal) {
      // This handler must exist or node will "hard" exit the process
      log.info(signal+' signal recieved');
    }
  },

  // number of workers to fork:
  numWorkers: process.env.NUM_WORKERS || numCPUs,

  // Tell it not to kill the master process on an un-handled error
  // (sometimes useful, not recommended)
  killOnError: false,

  // Perform some action before the master process exits due to an error
  beforeExit: function(err, done) {
    log.fatal({
      err: err
    }, 'master process uncaughtException');
    error.log(err);
    done();
  }
});

// Start the cluster!
manager.start();
=======
'use strict'

var error = require('error')
var numCPUs = require('os').cpus().length
var ClusterManager = require('cluster-man')
var log = require('middlewares/logger')(__filename).log
var manager = new ClusterManager({
  // Worker processes execute this on process start:
  worker: function () {
    // leave require in here
    require('./app').start()
  },

  // Master process executes this when you call `manager.start()`:
  master: function () {
    // ...
    //
    process.on('SIGINT', handleStopSignal.bind(null, 'SIGINT'))
    process.on('SIGTERM', handleStopSignal.bind(null, 'SIGTERM'))
    function handleStopSignal (signal) {
      // This handler must exist or node will "hard" exit the process
      log.info(signal + ' signal recieved')
    }
  },

  // number of workers to fork:
  numWorkers: process.env.NUM_WORKERS || numCPUs,

  // Tell it not to kill the master process on an un-handled error
  // (sometimes useful, not recommended)
  killOnError: false,

  // Perform some action before the master process exits due to an error
  beforeExit: function (err, done) {
    log.fatal({
      err: err
    }, 'master process uncaughtException')
    error.log(err)
    done()
  }
})

// Start the cluster!
manager.start()
>>>>>>> 27048e9b
<|MERGE_RESOLUTION|>--- conflicted
+++ resolved
@@ -1,49 +1,3 @@
-<<<<<<< HEAD
-'use strict';
-
-var error = require('error');
-var numCPUs = require('os').cpus().length;
-var ClusterManager = require('cluster-man');
-var log = require('middlewares/logger')(__filename).log;
-var manager = new ClusterManager({
-  // Worker processes execute this on process start:
-  worker: function () {
-    // leave require in here
-    require('./app').start();
-  },
-
-  // Master process executes this when you call `manager.start()`:
-  master: function () {
-    // ...
-    //
-    process.on('SIGINT', handleStopSignal.bind(null, 'SIGINT'));
-    process.on('SIGTERM', handleStopSignal.bind(null, 'SIGTERM'));
-    function handleStopSignal (signal) {
-      // This handler must exist or node will "hard" exit the process
-      log.info(signal+' signal recieved');
-    }
-  },
-
-  // number of workers to fork:
-  numWorkers: process.env.NUM_WORKERS || numCPUs,
-
-  // Tell it not to kill the master process on an un-handled error
-  // (sometimes useful, not recommended)
-  killOnError: false,
-
-  // Perform some action before the master process exits due to an error
-  beforeExit: function(err, done) {
-    log.fatal({
-      err: err
-    }, 'master process uncaughtException');
-    error.log(err);
-    done();
-  }
-});
-
-// Start the cluster!
-manager.start();
-=======
 'use strict'
 
 var error = require('error')
@@ -87,5 +41,4 @@
 })
 
 // Start the cluster!
-manager.start()
->>>>>>> 27048e9b
+manager.start()