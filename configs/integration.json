--- conflicted
+++ resolved
@@ -34,16 +34,11 @@
   "runnable_access_timeout": "5 seconds",
   "logExpress": true,
   "logErrorStack": true,
-<<<<<<< HEAD
   "throwErrors": true,
-  "adminToken": "a9e6c662-aa39-478f-9689-99b655342e8f",
-=======
-  "throwErrors": false,
   "adminAuth": {
     "email": "tjadmin",
     "password": "mehta"
   },
->>>>>>> a53092bf
   "cleanInterval": "2 minutes",
   "cacheRefreshInterval": "2 minutes",
   "containerTimeout": "5 minutes",
