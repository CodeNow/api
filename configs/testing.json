{
  "tokenExpires": "5 minutes",
  "passwordSalt" : "$up3r,$3<r3t",
  "mongo": "mongodb://127.0.0.1:27017/runnable_test123",
  "port": 3031,
  "redis": {
    "ipaddress": "127.0.0.1",
    "port": "6379"
  },
  "sharedRedis": {
    "ipaddress": "127.0.0.1",
    "port": "6379"
  },
  "ipaddress": "127.0.0.1",
  "maxPageLimit": 200,
  "defaultPageLimit": 25,
  "rootDomain": "localhost:3031",
  "shortProjectIds": true,
  "socketTimeout": "2 minutes",
  "dockerRegistry": "registry.runnable.com",
  "runnable_access_timeout": "5 seconds",
  "logExpress": false,
  "logErrorStack": false,
  "throwErrors": true,
  "adminToken": "e6f5a32a-4be0-4d84-91cb-782c65ae320f",
  "cleanInterval": "2 minutes",
  "cacheRefreshInterval": "2 minutes",
  "containerTimeout": "5 minutes",
  "domain": "runnable.com",
  "mailchimp": {
    "key":  "5fb2e67f84c1be89cf4ddf2252fc3de3-us5",
    "lists": {
      "publishers": "b7a679ddc3",
      "contact": "43330e29a9"
    }
  },
  "dockworkerProxy": "http://localhost:3600",
  "logExpress": false,
  "SES": {
    "sendMail": false
  },
<<<<<<< HEAD
  "S3": {
    "contextResourceBucket": "runnable.context.resources.test",
    "auth": {
      "accessKey": "AKIAIG7Y3M347VWVGNUQ",
      "secretKey": "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"
    }
  },
=======
>>>>>>> 0f7fc756
  "container": {
    "binds": ["/home/ubuntu/dockworker:/dockworker:ro"],
    "bindFolder": "/dockworker",
    "portSpecs": [
      "80",
      "15000"
    ],
<<<<<<< HEAD
=======
    "portBindings": {
      "80/tcp": [{}],
      "15000/tcp": [{}]
    },
>>>>>>> 0f7fc756
    "cmd": ["/dockworker/bin/node", "/dockworker"]
  },
  "frontdoor": {
    "protocol": "http:",
<<<<<<< HEAD
    "host": "127.0.0.1",
=======
    "hostname": "127.0.0.1",
>>>>>>> 0f7fc756
    "port": 7050
  }
}<|MERGE_RESOLUTION|>--- conflicted
+++ resolved
@@ -39,7 +39,6 @@
   "SES": {
     "sendMail": false
   },
-<<<<<<< HEAD
   "S3": {
     "contextResourceBucket": "runnable.context.resources.test",
     "auth": {
@@ -47,8 +46,6 @@
       "secretKey": "tAJIBONbT0O27OaxFpIPX/F4NK4cM0Dg7vYoeP3K"
     }
   },
-=======
->>>>>>> 0f7fc756
   "container": {
     "binds": ["/home/ubuntu/dockworker:/dockworker:ro"],
     "bindFolder": "/dockworker",
@@ -56,22 +53,15 @@
       "80",
       "15000"
     ],
-<<<<<<< HEAD
-=======
     "portBindings": {
       "80/tcp": [{}],
       "15000/tcp": [{}]
     },
->>>>>>> 0f7fc756
     "cmd": ["/dockworker/bin/node", "/dockworker"]
   },
   "frontdoor": {
     "protocol": "http:",
-<<<<<<< HEAD
-    "host": "127.0.0.1",
-=======
     "hostname": "127.0.0.1",
->>>>>>> 0f7fc756
     "port": 7050
   }
 }