{
  "tokenExpires": "1 year",
  "passwordSalt" : "$up3r,$3<r3t",
  "mongo": "mongodb://127.0.0.1:27017/runnable2",
  "redis": {
    "ipaddress": "127.0.0.1",
    "port": "6379"
  },
  "sharedRedis": {
    "ipaddress": "127.0.0.1",
    "port": "6379"
  },
  "port": 3030,
  "maxPageLimit": 200,
  "defaultPageLimit": 25,
  "rootDomain": "runnable2.net",
  "shortProjectIds": true,
  "socketTimeout": "2 minutes",
  "rollbar": {
    "key": "119509f9ba314df8a9ffbaf7b4812fb6",
    "options":  {
      "root": "{ROOT_DIR}",
      "branch": "master",
      "environment": "development"
    }
  },
  "dockerRegistry": "registry.runnable.com",
  "runnable_access_timeout": "5 seconds",
  "logExpress": true,
  "logErrorStack": true,
  "throwErrors": false,
  "containerTimeout": "5 minutes",
  "domain": "runnable2.net",
  "mailchimp": {
    "key":  "5fb2e67f84c1be89cf4ddf2252fc3de3-us5",
    "lists": {
      "publishers": "b7a679ddc3",
      "contact": "43330e29a9"
    }
  },
  "cacheRefreshInterval": "60 minutes",
  "SES": {
    "sendMail": false
  },
<<<<<<< HEAD
  "S3": {
    "contextResourceBucket": "runnable.context.resources.test",
    "auth": {
      "accessKey": "AKIAIG7Y3M347VWVGNUQ",
      "secretKey": "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"
    }
  },
=======
>>>>>>> 0f7fc756
  "container": {
    "binds": ["/home/ubuntu/dockworker:/dockworker:ro"],
    "bindFolder": "/dockworker",
    "portSpecs": [
      "80",
      "15000"
    ],
<<<<<<< HEAD
=======
    "portBindings": {
      "80/tcp": [{}],
      "15000/tcp": [{}]
    },
>>>>>>> 0f7fc756
    "cmd": ["/dockworker/bin/node", "/dockworker"]
  },
  "frontdoor": {
    "protocol": "http:",
<<<<<<< HEAD
    "host": "127.0.0.1",
=======
    "hostname": "127.0.0.1",
>>>>>>> 0f7fc756
    "port": 7050
  }
}<|MERGE_RESOLUTION|>--- conflicted
+++ resolved
@@ -42,7 +42,6 @@
   "SES": {
     "sendMail": false
   },
-<<<<<<< HEAD
   "S3": {
     "contextResourceBucket": "runnable.context.resources.test",
     "auth": {
@@ -50,8 +49,6 @@
       "secretKey": "tAJIBONbT0O27OaxFpIPX/F4NK4cM0Dg7vYoeP3K"
     }
   },
-=======
->>>>>>> 0f7fc756
   "container": {
     "binds": ["/home/ubuntu/dockworker:/dockworker:ro"],
     "bindFolder": "/dockworker",
@@ -59,22 +56,15 @@
       "80",
       "15000"
     ],
-<<<<<<< HEAD
-=======
     "portBindings": {
       "80/tcp": [{}],
       "15000/tcp": [{}]
     },
->>>>>>> 0f7fc756
     "cmd": ["/dockworker/bin/node", "/dockworker"]
   },
   "frontdoor": {
     "protocol": "http:",
-<<<<<<< HEAD
-    "host": "127.0.0.1",
-=======
     "hostname": "127.0.0.1",
->>>>>>> 0f7fc756
     "port": 7050
   }
 }