{
  "tokenExpires": "1 year",
  "passwordSalt" : "$up3r,$3<r3t",
  "mongo": "mongodb://10.0.1.34:27017/runnable2",
  "redis": {
    "ipaddress": "10.0.1.125",
    "port": "6379"
  },
<<<<<<< HEAD
  "sharedRedis": {
    "ipaddress": "10.0.1.125",
    "port": "6379"
  },
  "newrelic": {
    "name": "api-staging",
    "key": "338516e0826451c297d44dc60aeaf0a0ca4bfead"
  },
=======
>>>>>>> 576f4d31
  "port": 3000,
  "ipaddress": "10.0.1.93",
  "maxPageLimit": 200,
  "defaultPageLimit": 25,
  "rootDomain": "runnable.pw",
  "shortProjectIds": true,
  "socketTimeout": "2 minutes",
  "nodetime": {
    "accountKey": "89c858c5a6332b998a1ada5985e5e4c8f578b602",
    "appName": "api.runnable.pw",
    "namedTransactions": {
      "Published Runnables": "/runnables",
      "Draft Runnables": "/users/me/runnables"
    }
  },
  "rollbar": "119509f9ba314df8a9ffbaf7b4812fb6",
  "dockerRegistry": "registry.runnable.com",
  "runnable_access_timeout": "5 seconds",
  "logExpress": true,
  "logErrorStack": true,
  "throwErrors": false,
  "adminAuth": {
    "email": "tjadmin",
    "password": "mehta"
  },
  "cleanInterval": "3 hours",
  "cacheRefreshInterval": "60 minutes",
  "containerTimeout": "5 minutes",
  "domain": "runnable.pw",
  "mailchimp": {
    "key":  "5fb2e67f84c1be89cf4ddf2252fc3de3-us5",
    "lists": {
      "publishers": "b7a679ddc3",
      "contact": "43330e29a9"
    }
  },
  "strongloop": {
    "key": "1b996aa8f5b3b0a56103437dc60b20a9",
    "appName": "api-replica"
  },
  "SES": {
    "sendMail": true,
    "auth": {
      "username": "AKIAIEPR357KCGSMAQAQ",
      "pass": "Ag/xsyJ047+LTH3RNfmPG7JXR9b0yaeto2TyzuonjtjH"
    },
    "from": "Feedback <feedback@runnable.com>",
    "replyTo": "Feedback <feedback@runnable.mail.intercom.io>",
    "to": "support+staging@runnable.com"
  },
  "container": {
    "binds": ["/home/ubuntu/dockworker:/dockworker:ro"],
    "bindFolder": "/dockworker",
    "portSpecs": [
      "80",
      "15000"
    ],
    "portBindings": {
      "80/tcp": [{}],
      "15000/tcp": [{}]
    },
    "cmd": ["/dockworker/bin/node", "/dockworker"]
  },
  "frontdoor": {
    "protocol": "http:",
    "hostname": "10.0.1.121",
    "port": 7050
  }
}<|MERGE_RESOLUTION|>--- conflicted
+++ resolved
@@ -6,17 +6,10 @@
     "ipaddress": "10.0.1.125",
     "port": "6379"
   },
-<<<<<<< HEAD
   "sharedRedis": {
     "ipaddress": "10.0.1.125",
     "port": "6379"
   },
-  "newrelic": {
-    "name": "api-staging",
-    "key": "338516e0826451c297d44dc60aeaf0a0ca4bfead"
-  },
-=======
->>>>>>> 576f4d31
   "port": 3000,
   "ipaddress": "10.0.1.93",
   "maxPageLimit": 200,
