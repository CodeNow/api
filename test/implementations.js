--- conflicted
+++ resolved
@@ -1,8 +1,4 @@
-<<<<<<< HEAD
-=======
 var _ = require('lodash');
-var uuid = require('node-uuid');
->>>>>>> eb1319a0
 var users = require('./lib/userFactory');
 var images = require('./lib/imageFactory');
 var helpers = require('./lib/helpers');
