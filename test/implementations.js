<<<<<<< HEAD
// var _ = require('lodash');
// var users = require('./lib/userFactory');
// var images = require('./lib/imageFactory');
// var helpers = require('./lib/helpers');
// var extendContext = helpers.extendContext;
// var extendContextSeries = helpers.extendContextSeries;
// require('./lib/fixtures/harbourmaster');
// require('./lib/fixtures/dockworker');
// var implData = helpers.implData;
// var createCount = require('callback-count');

// var docker = require('./lib/fixtures/docker');
// var docklet = require('./lib/fixtures/docklet');
=======
var _ = require('lodash');
var users = require('./lib/userFactory');
var images = require('./lib/imageFactory');
var helpers = require('./lib/helpers');
var extendContext = helpers.extendContext;
var extendContextSeries = helpers.extendContextSeries;
require('./lib/fixtures/dockworker');
var implData = helpers.implData;
var createCount = require('callback-count');

var docker = require('./lib/fixtures/docker');
var docklet = require('./lib/fixtures/docklet');

describe('Implementations', function () {
  before(function (done) {
    var count = createCount(done);
    this.docklet = docklet.start(count.inc().next);
    this.docker  = docker.start(count.inc().next);
  });
  after(function (done) {
    var count = createCount(done);
    this.docklet.stop(count.inc().next);
    this.docker.stop(count.inc().next);
  });
  before(extendContext({
    image: images.createImageFromFixture.bind(images, 'node.js')
  }));
  afterEach(helpers.cleanupExcept('image'));
  after(helpers.cleanup);
>>>>>>> 0f7fc756

// describe('Implementations', function () {
//   before(function (done) {
//     var count = createCount(done);
//     this.docklet = docklet.start(count.inc().next);
//     this.docker  = docker.start(count.inc().next);
//   });
//   after(function (done) {
//     var count = createCount(done);
//     this.docklet.stop(count.inc().next);
//     this.docker.stop(count.inc().next);
//   });
//   before(extendContext({
//     image: images.createImageFromFixture.bind(images, 'node.js')
//   }));
//   afterEach(helpers.cleanupExcept('image'));
//   after(helpers.cleanup);

//   describe('POST /users/me/implementations', function () {
//     beforeEach(extendContextSeries({
//       publ: users.createPublisher,
//       spec: ['publ.createSpecification'],
//       user: users.createAnonymous,
//       container: ['user.createContainer', ['image._id']]
//     }));
//     it('should create an implementation', function (done) {
//       var data = implData(this.spec, this.container._id);
//       var expected = _.omit(_.clone(data), 'containerId');
//       this.user.specRequest()
//         .send(data)
//         .expect(201)
//         .expectBody(expected)
//         .end(done);
//     });
//   });
//   describe('GET /users/me/implementations', function () {
//     beforeEach(extendContextSeries({
//       publ: users.createPublisher,
//       spec: ['publ.createSpecification'],
//       user: users.createAnonymous,
//       container: ['user.createContainer', ['image._id']],
//       impl: ['user.createImplementation', ['spec', 'container._id']]
//     }));
//     // TODO: this really should return an array....
//     it('should get an implementation by "implements"', function (done) {
//       this.user.specRequest({ 'implements': this.spec._id })
//         .expect(200)
//         .expectBody(this.impl)
//         .end(done);
//     });
//     it('should list a users implementations (no query)', function (done) {
//       this.user.specRequest()
//         .expect(200)
//         .expectArray(1)
//         .end(done);
//     });
//   });
//   describe('PUT /users/me/implementations/:implementationId', function () {
//     beforeEach(extendContextSeries({
//       publ: users.createPublisher,
//       spec: ['publ.createSpecification'],
//       spec2: ['publ.createSpecification'],
//       user: users.createAnonymous,
//       container: ['user.createContainer', ['image._id']],
//       container2: ['user.createContainer', ['image._id']],
//       impl: ['user.createImplementation', ['spec', 'container._id']]
//     }));
//     var updateField = function (key, val, done) {
//       var update = implData(this.spec, this.containerId);
//       update[key] = val || 'new';
//       this.user.specRequest(this.impl._id)
//         .send(update)
//         .expect(200)
//         .expectBody(function (body) {
//           body[key].should.eql(val);
//         })
//         .end(done);
//     };
//     it('should allow update requirements', function (done) {
//       var reqs = [];
//       this.spec.requirements.forEach(function (name) {
//         reqs.push({
//           name: name,
//           value: 'newvalue'
//         });
//       });
//       var update = implData(this.spec, this.containerId);
//       update.requirements = reqs;
//       this.user.specRequest(this.impl._id)
//         .send(update)
//         .expect(200)
//         .expectBody(function (body) {
//           reqs.forEach(function (req) {
//             var bodyReq = _.findWhere(body.requirements, req);
//             bodyReq.should.have.property('name', req.name);
//             bodyReq.should.have.property('value', req.value);
//           });
//         })
//         .end(done);
//     });
//     // it('should allow update containerId', function (done) {
//     //   var key = 'containerId';
//     //   var val = this.container2._id;
//     //   var update = implData(this.spec, this.containerId);
//     //   update[key] = val;
//     //   this.user.specRequest(this.impl._id)
//     //     .send(update)
//     //     .expect(200)
//     //     .expectBody(key, val)
//     //     .end(done);
//     // });
//   });
// });<|MERGE_RESOLUTION|>--- conflicted
+++ resolved
@@ -1,48 +1,32 @@
-<<<<<<< HEAD
 // var _ = require('lodash');
 // var users = require('./lib/userFactory');
 // var images = require('./lib/imageFactory');
 // var helpers = require('./lib/helpers');
 // var extendContext = helpers.extendContext;
 // var extendContextSeries = helpers.extendContextSeries;
-// require('./lib/fixtures/harbourmaster');
 // require('./lib/fixtures/dockworker');
 // var implData = helpers.implData;
 // var createCount = require('callback-count');
 
 // var docker = require('./lib/fixtures/docker');
 // var docklet = require('./lib/fixtures/docklet');
-=======
-var _ = require('lodash');
-var users = require('./lib/userFactory');
-var images = require('./lib/imageFactory');
-var helpers = require('./lib/helpers');
-var extendContext = helpers.extendContext;
-var extendContextSeries = helpers.extendContextSeries;
-require('./lib/fixtures/dockworker');
-var implData = helpers.implData;
-var createCount = require('callback-count');
 
-var docker = require('./lib/fixtures/docker');
-var docklet = require('./lib/fixtures/docklet');
-
-describe('Implementations', function () {
-  before(function (done) {
-    var count = createCount(done);
-    this.docklet = docklet.start(count.inc().next);
-    this.docker  = docker.start(count.inc().next);
-  });
-  after(function (done) {
-    var count = createCount(done);
-    this.docklet.stop(count.inc().next);
-    this.docker.stop(count.inc().next);
-  });
-  before(extendContext({
-    image: images.createImageFromFixture.bind(images, 'node.js')
-  }));
-  afterEach(helpers.cleanupExcept('image'));
-  after(helpers.cleanup);
->>>>>>> 0f7fc756
+// describe('Implementations', function () {
+//   before(function (done) {
+//     var count = createCount(done);
+//     this.docklet = docklet.start(count.inc().next);
+//     this.docker  = docker.start(count.inc().next);
+//   });
+//   after(function (done) {
+//     var count = createCount(done);
+//     this.docklet.stop(count.inc().next);
+//     this.docker.stop(count.inc().next);
+//   });
+//   before(extendContext({
+//     image: images.createImageFromFixture.bind(images, 'node.js')
+//   }));
+//   afterEach(helpers.cleanupExcept('image'));
+//   after(helpers.cleanup);
 
 // describe('Implementations', function () {
 //   before(function (done) {
