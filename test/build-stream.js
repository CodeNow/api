--- conflicted
+++ resolved
@@ -86,11 +86,7 @@
           pump(streamCleanser, concatStream);
           function assert (cleanLog) {
             client.end();
-<<<<<<< HEAD
-            Lab.expect(cleanLog.toString()).to.equal(
-=======
-            expect(msg.data.log).to.equal(
->>>>>>> 38a2843c
+            expect(cleanLog.toString()).to.equal(
               'Successfully built d776bdb409ab783cea9b986170a2a496684c9a99a6f9c048080d32980521e743');
             done();
           }
@@ -185,11 +181,7 @@
           function assertForClient (client, cb) {
             return function (cleanLog) {
               client.end();
-<<<<<<< HEAD
-              Lab.expect(cleanLog.toString()).to.equal(
-=======
-              expect(msg.data.log).to.equal(
->>>>>>> 38a2843c
+              expect(cleanLog.toString()).to.equal(
                 'Successfully built d776bdb409ab783cea9b986170a2a496684c9a99a6f9c048080d32980521e743');
               cb();
             };
