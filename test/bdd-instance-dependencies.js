'use strict';

var Lab = require('lab');
var lab = exports.lab = Lab.script();
var describe = lab.describe;
var it = lab.it;
var before = lab.before;
var beforeEach = lab.beforeEach;
var after = lab.after;
var afterEach = lab.afterEach;
var Code = require('code');
var expect = Code.expect;

var api = require('./fixtures/api-control');
var dock = require('./fixtures/dock');
var multi = require('./fixtures/multi-factory');
var expects = require('./fixtures/expects');
var async = require('async');
var primus = require('./fixtures/primus');
var error = require('error');
var noop = require('101/noop');
var errorLog = error.log;

describe('BDD - Instance Dependencies', function () {
  var ctx = {};

  before(api.start.bind(ctx));
  before(dock.start.bind(ctx));
  before(require('./fixtures/mocks/api-client').setup);
  before(primus.connect);
  after(primus.disconnect);
  after(api.stop.bind(ctx));
  after(dock.stop.bind(ctx));
  beforeEach(function (done) {
    var r = require('models/redis');
    r.keys(process.env.REDIS_NAMESPACE + 'github-model-cache:*', function (err, keys) {
      if (err) { return done(err); }
      async.map(keys, function (key, cb) { r.del(key, cb); }, done);
    });
  });
  // Uncomment if you want to clear the (graph) database every time
  beforeEach(function (done) {
    if (process.env.GRAPH_DATABASE_TYPE === 'neo4j') {
      var Cypher = require('cypher-stream');
      var cypher = Cypher('http://localhost:7474');
      var err;
      cypher('MATCH (n) OPTIONAL MATCH (n)-[r]-() DELETE n, r')
        .on('error', function (e) { err = e; })
        .on('end', function () { done(err); })
        .on('data', function () {});
    } else {
      done();
    }
  });
  after(require('./fixtures/mocks/api-client').clean);
  afterEach(require('./fixtures/clean-mongo').removeEverything);
  afterEach(require('./fixtures/clean-ctx')(ctx));
  afterEach(require('./fixtures/clean-nock'));

  beforeEach(function (done) {
    multi.createInstance(function (err, instance, build, user) {
      if (err) { return done(err); }
      ctx.webInstance = instance;
      ctx.user = user;
      ctx.build = build;
      // boy this is a bummer... let's cheat a little bit
      require('./fixtures/mocks/github/user')(ctx.user);
      require('./fixtures/mocks/github/user')(ctx.user);
      require('./fixtures/mocks/github/user')(ctx.user);
      ctx.apiInstance = ctx.user.createInstance({
        name: 'api-instance',
        build: ctx.build.id()
      }, function (err) {
        if (err) { return done(err); }
        ctx.webInstance.update({ name: 'web-instance' }, done);
      });
    });
  });
  describe('Changing the environment', function() {
    describe('from none to depending on itself', function() {
      beforeEach(function (done) {
        require('./fixtures/mocks/github/user')(ctx.user);
        var depString = 'API_HOST=' +
          ctx.webInstance.attrs.lowerName + '-' +
          ctx.user.attrs.accounts.github.username + '.' + process.env.USER_CONTENT_DOMAIN;
        ctx.webInstance.update({
          env: [depString]
        }, done);
      });
      it('should have no dependencies', function (done) {
        require('./fixtures/mocks/github/user')(ctx.user);
        ctx.webInstance.fetch(function (err, instance) {
          if (err) { return done(err); }
          expect(instance.dependencies).to.deep.equal({});
          done();
        });
      });
    });
    describe('from none to 1 -> 1 relations', function() {
      beforeEach(function (done) {
        require('./fixtures/mocks/github/user')(ctx.user);
        var depString = 'API_HOST=' +
          ctx.apiInstance.attrs.lowerName + '-' +
          ctx.user.attrs.accounts.github.username + '.' + process.env.USER_CONTENT_DOMAIN;
        ctx.webInstance.update({
          env: [depString]
        }, done);
      });
      it('should update the deps of an instance', function (done) {
        require('./fixtures/mocks/github/user')(ctx.user);
        var apiId = ctx.apiInstance.attrs._id.toString();
        ctx.webInstance.fetch(function (err, instance) {
          if (err) { return done(err); }
          expect(instance.dependencies).to.be.an.object();
          expect(Object.keys(instance.dependencies).length).to.equal(1);
          expect(instance.dependencies[apiId]).to.be.okay;
          expect(instance.dependencies[apiId].shortHash).to.equal(ctx.apiInstance.attrs.shortHash);
          expect(instance.dependencies[apiId].lowerName).to.equal(ctx.apiInstance.attrs.lowerName);
          expect(instance.dependencies[apiId].owner.github).to.equal(ctx.user.attrs.accounts.github.id);
          expect(instance.dependencies[apiId].createdBy.github).to.equal(ctx.user.attrs.accounts.github.id);
          expect(instance.dependencies[apiId].dependencies).to.equal(undefined);
          done();
        });
      });
    });
    describe('if the graph db is unavailable', function () {
      var type = process.env.GRAPH_DATABASE_TYPE.toUpperCase();
      var host = process.env[type];
      beforeEach(function (done) {
        process.env[type] = 'http://localhost:78534';
        done();
      });
      beforeEach(function (done) {
        require('./fixtures/mocks/github/user')(ctx.user);
        var depString = 'API_HOST=' +
          ctx.apiInstance.attrs.lowerName + '-' +
          ctx.user.attrs.accounts.github.username + '.' + process.env.USER_CONTENT_DOMAIN;
        ctx.webInstance.update({
          env: [depString]
        }, done);
      });
      afterEach(function (done) {
        error.log = errorLog;
        process.env[type] = host;
        done();
      });
      it('should degrade gracefully and still allow us to fetch (printed error expected)', function (done) {
        error.log = noop; // to hide errors
        ctx.webInstance.fetch(function (err, body) {
          expect(err).to.be.not.okay;
          if (err) { return done(err); }
          expect(body).to.be.okay;
          /* this is a fun test. we _want_ this to be undefined. if the graph db was running,
           * it would return a value for dependencies, which we do not want. */
          expect(body.dependencies).to.deep.equal({});
          done();
        });
      });
      describe('recovery with the regraph endpoint', function () {
        beforeEach(function (done) {
          process.env[type] = host;
          ctx.webInstance.fetch(function (err, body) {
            expect(err).to.be.not.okay;
            if (err) { return done(err); }
            expect(body.dependencies).to.deep.equal({});
            ctx.webInstance.regraph(function (err) {
              expect(err).to.be.not.okay;
              if (err) { return done(err); }
              done();
            });
          });
        });
        it('should update the web dependencies (should print an error above)', function (done) {
          error.log = noop; // to hide errors
          var apiId = ctx.apiInstance.attrs._id.toString();
          ctx.webInstance.fetch(function (err, instance) {
            expect(err).to.be.not.okay;
            if (err) { return done(err); }
            expect(instance.dependencies).to.be.an.object();
            expect(Object.keys(instance.dependencies).length).to.equal(1);
            expect(instance.dependencies[apiId]).to.be.okay;
            expect(instance.dependencies[apiId].shortHash).to.equal(ctx.apiInstance.attrs.shortHash);
            expect(instance.dependencies[apiId].lowerName).to.equal(ctx.apiInstance.attrs.lowerName);
            expect(instance.dependencies[apiId].dependencies).to.equal(undefined);
            done();
          });
        });
      });
    });
    describe('from 1 -> 1', function () {
      beforeEach(function (done) {
        // define web as dependent on api
        require('./fixtures/mocks/github/user')(ctx.user);
        var depString = 'API_HOST=' +
          ctx.apiInstance.attrs.lowerName + '-' +
          ctx.user.attrs.accounts.github.username + '.' + process.env.USER_CONTENT_DOMAIN;
        ctx.webInstance.update({
          env: [depString]
        }, done);
      });
      beforeEach(function (done) {
        require('./fixtures/mocks/github/user')(ctx.user);
        var depString = 'API_HOST=not-a-host.mongolabs.com';
        ctx.webInstance.update({
          env: [depString]
        }, done);
      });
      describe('to 1 -> 0 relations', function() {
        it('should update the deps of an instance', function (done) {
          require('./fixtures/mocks/github/user')(ctx.user);
          ctx.webInstance.fetch(function (err, instance) {
            if (err) { return done(err); }
            expect(instance.dependencies).to.deep.equal({});
            done();
          });
        });
      });
      describe('forking it', function () {
        describe('to a name that had previously existed', function () {
          beforeEach(function (done) {
            async.series([
              function createTempInstance (cb) {
                ctx.tempInstance = ctx.user.createInstance({
                  name: ctx.apiInstance.attrs.lowerName + '-copy',
                  build: ctx.build.id()
                }, cb);
              },
              function destroyTempInstance (cb) {
                ctx.tempInstance.destroy(cb);
              }
            ], done);
          });
          beforeEach(function (done) {
            async.series([
              forkWeb,
              forkApi
            ], done);

            function forkWeb (cb) {
              var data = {
                name: ctx.webInstance.attrs.lowerName + '-copy',
                env: ['API_HOST=' +
                  ctx.apiInstance.attrs.lowerName + '-copy-' +
                  ctx.user.attrs.accounts.github.username + '.' +
                  process.env.USER_CONTENT_DOMAIN]
              };
              ctx.web2 = ctx.webInstance.copy(data, cb);
            }
            function forkApi (cb) {
              var data = {
                name: ctx.apiInstance.attrs.lowerName + '-copy',
                env: ['WEB_HOST=' +
                  ctx.webInstance.attrs.lowerName + '-copy-' +
                  ctx.user.attrs.accounts.github.username + '.' +
                  process.env.USER_CONTENT_DOMAIN]
              };
              ctx.api2 = ctx.apiInstance.copy(data, cb);
            }
          });
          it('should fork the cluster correctly', function (done) {
            async.series([
              checkWeb2Instance,
              checkApi2Instance
            ], done);

            function checkWeb2Instance (cb) {
              var api2Id = ctx.api2.attrs._id.toString();
              require('./fixtures/mocks/github/user')(ctx.user);
              ctx.web2.fetch(function (err, instance) {
                if (err) { return cb(err); }
                expect(instance.dependencies).to.be.an.object();
                expect(Object.keys(instance.dependencies).length).to.equal(1);
                expect(instance.dependencies[api2Id]).to.be.okay;
                expect(instance.dependencies[api2Id].shortHash).to.equal(ctx.api2.attrs.shortHash);
                expect(instance.dependencies[api2Id].lowerName).to.equal(ctx.api2.attrs.lowerName);
                expect(instance.dependencies[api2Id].dependencies).to.equal(undefined);
                cb();
              });
            }
            function checkApi2Instance (cb) {
              require('./fixtures/mocks/github/user')(ctx.user);
              var web2Id = ctx.web2.attrs._id.toString();
              ctx.api2.fetch(function (err, instance) {
                if (err) { return cb(err); }
                expect(instance.dependencies).to.be.an.object();
                expect(Object.keys(instance.dependencies).length).to.equal(1);
                expect(instance.dependencies[web2Id]).to.be.okay;
                expect(instance.dependencies[web2Id].shortHash).to.equal(ctx.web2.attrs.shortHash);
                expect(instance.dependencies[web2Id].lowerName).to.equal(ctx.web2.attrs.lowerName);
                expect(instance.dependencies[web2Id].dependencies).to.equal(undefined);
                cb();
              });
            }
          });
        });
      });
      describe('changing the name of the dependent instance', function () {
        beforeEach(function (done) {
          var update = {
            name: 'a-new-and-awesome-name'
          };
          ctx.apiInstance.update(update, expects.updateSuccess(update, done));
        });
        it('should not be a dependent of any instance (removed from other instance dependencies)', function (done) {
          ctx.webInstance.fetch(function (err, instance) {
            if (err) { return done(err); }
            expect(instance.dependencies).to.deep.equal({});
            done();
          });
        });
      });
    });
    describe('from a -> b to a -> b -> a (circular) relations', function() {
      beforeEach(function (done) {
        require('./fixtures/mocks/github/user')(ctx.user);
        var depString = 'API_HOST=' +
          ctx.apiInstance.attrs.lowerName + '-' +
          ctx.user.attrs.accounts.github.username + '.' + process.env.USER_CONTENT_DOMAIN;
        ctx.webInstance.update({
          env: [depString]
        }, done);
      });
      beforeEach(function (done) {
        require('./fixtures/mocks/github/user')(ctx.user);
        var depString = 'WEB_HOST=' +
          ctx.webInstance.attrs.lowerName + '-' +
          ctx.user.attrs.accounts.github.username + '.' + process.env.USER_CONTENT_DOMAIN;
        ctx.apiInstance.update({
          env: [depString]
        }, done);
      });
      it('should update the deps of an instance', function (done) {
        require('./fixtures/mocks/github/user')(ctx.user);
        var apiId = ctx.apiInstance.attrs._id.toString();
        ctx.webInstance.fetch(function (err, instance) {
          if (err) { return done(err); }
<<<<<<< HEAD
          expect(instance.dependencies).to.be.an('object');
=======
          expect(instance.dependencies).to.be.an.object();
>>>>>>> 38a2843c
          expect(Object.keys(instance.dependencies).length).to.equal(1);
          expect(instance.dependencies[apiId]).to.be.okay;
          expect(instance.dependencies[apiId].shortHash).to.equal(ctx.apiInstance.attrs.shortHash);
          expect(instance.dependencies[apiId].lowerName).to.equal(ctx.apiInstance.attrs.lowerName);
          expect(instance.dependencies[apiId].dependencies).to.equal(undefined);

          done();
        });
      });
      describe('and forking it a (the first one) (the shorter way)', function () {
        beforeEach(function (done) {
          async.series([
            forkWeb,
            forkApi
          ], done);

          function forkWeb (cb) {
            var data = {
              name: ctx.webInstance.attrs.lowerName + '-copy',
              env: ['API_HOST=' +
                ctx.apiInstance.attrs.lowerName + '-copy-' +
                ctx.user.attrs.accounts.github.username + '.' +
                process.env.USER_CONTENT_DOMAIN]
            };
            ctx.web2 = ctx.webInstance.copy(data, cb);
          }
          function forkApi (cb) {
            var data = {
              name: ctx.apiInstance.attrs.lowerName + '-copy',
              env: ['WEB_HOST=' +
                ctx.webInstance.attrs.lowerName + '-copy-' +
                ctx.user.attrs.accounts.github.username + '.' +
                process.env.USER_CONTENT_DOMAIN]
            };
            ctx.api2 = ctx.apiInstance.copy(data, cb);
          }
        });
        it('should have a correct graph at the end', function (done) {
          async.series([
            checkWeb2Instance,
            checkApi2Instance
          ], done);

          function checkWeb2Instance (cb) {
            var api2Id = ctx.api2.attrs._id.toString();
            require('./fixtures/mocks/github/user')(ctx.user);
            ctx.web2.fetch(function (err, instance) {
              if (err) { return cb(err); }
              expect(instance.dependencies).to.be.an.object();
              expect(Object.keys(instance.dependencies).length).to.equal(1);
              expect(instance.dependencies[api2Id]).to.be.okay;
              expect(instance.dependencies[api2Id].shortHash).to.equal(ctx.api2.attrs.shortHash);
              expect(instance.dependencies[api2Id].lowerName).to.equal(ctx.api2.attrs.lowerName);
              expect(instance.dependencies[api2Id].dependencies).to.equal(undefined);
              cb();
            });
          }
          function checkApi2Instance (cb) {
            require('./fixtures/mocks/github/user')(ctx.user);
            var web2Id = ctx.web2.attrs._id.toString();
            ctx.api2.fetch(function (err, instance) {
              if (err) { return cb(err); }
              expect(instance.dependencies).to.be.an.object();
              expect(Object.keys(instance.dependencies).length).to.equal(1);
              expect(instance.dependencies[web2Id]).to.be.okay;
              expect(instance.dependencies[web2Id].shortHash).to.equal(ctx.web2.attrs.shortHash);
              expect(instance.dependencies[web2Id].lowerName).to.equal(ctx.web2.attrs.lowerName);
              expect(instance.dependencies[web2Id].dependencies).to.equal(undefined);
              cb();
            });
          }
        });
      });
      describe('and forking it a (the first one)', function () {
        beforeEach(function (done) {
          async.series([
            forkWeb,
            forkApi
          ], done);

          function forkWeb (cb) {
            async.series([
              function copyWeb (cb) {
                ctx.web2 = ctx.webInstance.copy(cb);
              },
              function updateWeb2 (cb) {
                var data = {
                  name: ctx.webInstance.attrs.lowerName + '-copy',
                  env: ['API_HOST=' +
                    ctx.apiInstance.attrs.lowerName + '-copy-' +
                    ctx.user.attrs.accounts.github.username + '.' +
                    process.env.USER_CONTENT_DOMAIN]
                };
                ctx.web2.update(data, cb);
              }
            ], cb);
          }
          function forkApi (cb) {
            async.series([
              function copyApi (cb) {
                ctx.api2 = ctx.apiInstance.copy(cb);
              },
              function updateApi2 (cb) {
                var data = {
                  name: ctx.apiInstance.attrs.lowerName + '-copy',
                  env: ['WEB_HOST=' +
                    ctx.webInstance.attrs.lowerName + '-copy-' +
                    ctx.user.attrs.accounts.github.username + '.' +
                    process.env.USER_CONTENT_DOMAIN]
                };
                ctx.api2.update(data, cb);
              }
            ], cb);
          }
        });
        it('should have a correct graph at the end', function (done) {
          async.series([
            checkWeb2Instance,
            checkApi2Instance
          ], done);

          function checkWeb2Instance (cb) {
            var api2Id = ctx.api2.attrs._id.toString();
            require('./fixtures/mocks/github/user')(ctx.user);
            ctx.web2.fetch(function (err, instance) {
              if (err) { return cb(err); }
              expect(instance.dependencies).to.be.an.object();
              expect(Object.keys(instance.dependencies).length).to.equal(1);
              expect(instance.dependencies[api2Id]).to.be.okay;
              expect(instance.dependencies[api2Id].shortHash).to.equal(ctx.api2.attrs.shortHash);
              expect(instance.dependencies[api2Id].lowerName).to.equal(ctx.api2.attrs.lowerName);
              expect(instance.dependencies[api2Id].dependencies).to.equal(undefined);
              cb();
            });
          }
          function checkApi2Instance (cb) {
            require('./fixtures/mocks/github/user')(ctx.user);
            var web2Id = ctx.web2.attrs._id.toString();
            ctx.api2.fetch(function (err, instance) {
              if (err) { return cb(err); }
              expect(instance.dependencies).to.be.an.object();
              expect(Object.keys(instance.dependencies).length).to.equal(1);
              expect(instance.dependencies[web2Id]).to.be.okay;
              expect(instance.dependencies[web2Id].shortHash).to.equal(ctx.web2.attrs.shortHash);
              expect(instance.dependencies[web2Id].lowerName).to.equal(ctx.web2.attrs.lowerName);
              expect(instance.dependencies[web2Id].dependencies).to.equal(undefined);
              cb();
            });
          }
        });
      });
    });
    describe('from 1 -> 1 to 1 -> 2 relations', function() {
      beforeEach(function (done) {
        async.series([
          function addApiToWeb (cb) {
            require('./fixtures/mocks/github/user')(ctx.user);
            var depString = 'API_HOST=' +
              ctx.apiInstance.attrs.lowerName + '-' +
              ctx.user.attrs.accounts.github.username + '.' + process.env.USER_CONTENT_DOMAIN;
            ctx.webInstance.update({
              env: [depString]
            }, cb);
          },
          function createMongoInstance (cb) {
            require('./fixtures/mocks/github/user')(ctx.user);
            require('./fixtures/mocks/github/user')(ctx.user);
            require('./fixtures/mocks/github/user')(ctx.user);
            ctx.mongoInstance = ctx.user.createInstance({
              name: 'mongo-instance',
              build: ctx.build.id()
            }, cb);
          }
        ], done);
      });
      beforeEach(function (done) {
        require('./fixtures/mocks/github/user')(ctx.user);
        var depString = 'MONGO_HOST=' +
          ctx.mongoInstance.attrs.lowerName + '-' +
          ctx.user.attrs.accounts.github.username + '.' + process.env.USER_CONTENT_DOMAIN;
        ctx.webInstance.update({
          env: ctx.webInstance.attrs.env.concat([depString])
        }, done);
      });
      it('should update the deps of an instance', function (done) {
        require('./fixtures/mocks/github/user')(ctx.user);
        var apiId = ctx.apiInstance.attrs._id.toString();
        var mongoId = ctx.mongoInstance.attrs._id.toString();
        ctx.webInstance.fetch(function (err, instance) {
          if (err) { return done(err); }
          expect(instance.dependencies).to.be.an.object();
          expect(Object.keys(instance.dependencies).length).to.equal(2);
          expect(instance.dependencies[apiId]).to.be.okay;
          expect(instance.dependencies[apiId].shortHash).to.equal(ctx.apiInstance.attrs.shortHash);
          expect(instance.dependencies[apiId].lowerName).to.equal(ctx.apiInstance.attrs.lowerName);
          expect(instance.dependencies[apiId].dependencies).to.equal(undefined);
          expect(instance.dependencies[mongoId]).to.be.okay;
          expect(instance.dependencies[mongoId].shortHash).to.equal(ctx.mongoInstance.attrs.shortHash);
          expect(instance.dependencies[mongoId].lowerName).to.equal(ctx.mongoInstance.attrs.lowerName);
          expect(instance.dependencies[mongoId].dependencies).to.equal(undefined);
          done();
        });
      });
    });
    describe('from 1 -> 1', function() {
      beforeEach(function (done) {
        async.series([
          function addApiToWeb (cb) {
            require('./fixtures/mocks/github/user')(ctx.user);
            var depString = 'API_HOST=' +
              ctx.apiInstance.attrs.lowerName + '-' +
              ctx.user.attrs.accounts.github.username + '.' + process.env.USER_CONTENT_DOMAIN;
            ctx.webInstance.update({
              env: [depString]
            }, cb);
          },
          function createMongoInstance (cb) {
            require('./fixtures/mocks/github/user')(ctx.user);
            require('./fixtures/mocks/github/user')(ctx.user);
            require('./fixtures/mocks/github/user')(ctx.user);
            ctx.mongoInstance = ctx.user.createInstance({
              name: 'mongo-instance',
              build: ctx.build.id()
            }, cb);
          }
        ], done);
      });
      describe('and forking it', function () {
        beforeEach(function (done) {
          async.series([
            forkWeb,
            forkApi
          ], done);

          function forkWeb (cb) {
            async.series([
              function copyWeb (cb) {
                ctx.web2 = ctx.webInstance.copy(cb);
              },
              function updateWeb2 (cb) {
                var data = {
                  name: ctx.webInstance.attrs.lowerName + '-copy',
                  env: ['API_HOST=' +
                    ctx.apiInstance.attrs.lowerName + '-copy-' +
                    ctx.user.attrs.accounts.github.username + '.' +
                    process.env.USER_CONTENT_DOMAIN]
                };
                ctx.web2.update(data, cb);
              }
            ], cb);
          }
          function forkApi (cb) {
            async.series([
              function copyWeb (cb) {
                ctx.api2 = ctx.apiInstance.copy(cb);
              },
              function updateWeb2 (cb) {
                var data = {
                  name: ctx.apiInstance.attrs.lowerName + '-copy'
                };
                ctx.api2.update(data, cb);
              }
            ], cb);
          }
        });
        it('should have a correct graph at the end', function (done) {
          async.series([
            checkWeb2Instance,
            checkApiInstance
          ], done);

          function checkWeb2Instance (cb) {
            var api2Id = ctx.api2.attrs._id.toString();
            require('./fixtures/mocks/github/user')(ctx.user);
            ctx.web2.fetch(function (err, instance) {
              if (err) { return cb(err); }
              expect(instance.dependencies).to.be.an.object();
              expect(Object.keys(instance.dependencies).length).to.equal(1);
              expect(instance.dependencies[api2Id]).to.be.okay;
              expect(instance.dependencies[api2Id].shortHash).to.equal(ctx.api2.attrs.shortHash);
              expect(instance.dependencies[api2Id].lowerName).to.equal(ctx.api2.attrs.lowerName);
              expect(instance.dependencies[api2Id].dependencies).to.be.equal(undefined);
              cb();
            });
          }
          function checkApiInstance (cb) {
            require('./fixtures/mocks/github/user')(ctx.user);
            ctx.api2.fetch(function (err, instance) {
              if (err) { return cb(err); }
              expect(instance.dependencies).to.be.deep.equal({});
              cb();
            });
          }
        });
      });
      describe('to 1 -> 1 -> 1 relations', function () {
        beforeEach(function (done) {
          require('./fixtures/mocks/github/user')(ctx.user);
          var depString = 'API_HOST=' +
            ctx.mongoInstance.attrs.lowerName + '-' +
            ctx.user.attrs.accounts.github.username + '.' + process.env.USER_CONTENT_DOMAIN;
          ctx.apiInstance.update({
            env: ctx.apiInstance.attrs.env.concat([depString])
          }, done);
        });
        it('should update the deps of an instance', function (done) {
          async.series([
            checkWebInstance,
            checkApiInstance
          ], done);

          function checkWebInstance (cb) {
            var apiId = ctx.apiInstance.attrs._id.toString();
            var mongoId = ctx.mongoInstance.attrs._id.toString();
            require('./fixtures/mocks/github/user')(ctx.user);
            ctx.webInstance.fetch(function (err, instance) {
              if (err) { return cb(err); }
              expect(instance.dependencies).to.be.an.object();
              expect(Object.keys(instance.dependencies).length).to.equal(1);
              expect(instance.dependencies[apiId]).to.be.okay;
              expect(instance.dependencies[apiId].shortHash).to.equal(ctx.apiInstance.attrs.shortHash);
              expect(instance.dependencies[apiId].lowerName).to.equal(ctx.apiInstance.attrs.lowerName);
              expect(instance.dependencies[apiId].dependencies).to.be.an.object();
              expect(instance.dependencies[apiId].dependencies[mongoId]).to.be.okay;
              expect(instance.dependencies[apiId].dependencies[mongoId].shortHash)
                .to.equal(ctx.mongoInstance.attrs.shortHash);
              expect(instance.dependencies[apiId].dependencies[mongoId].lowerName)
                .to.equal(ctx.mongoInstance.attrs.lowerName);
              expect(instance.dependencies[apiId].dependencies[mongoId].dependencies).to.equal(undefined);
              cb();
            });
          }
          function checkApiInstance (cb) {
            require('./fixtures/mocks/github/user')(ctx.user);
            var mongoId = ctx.mongoInstance.attrs._id.toString();
            ctx.apiInstance.fetch(function (err, instance) {
              if (err) { return cb(err); }
              expect(instance.dependencies).to.be.an.object();
              expect(Object.keys(instance.dependencies).length).to.equal(1);
              expect(instance.dependencies[mongoId]).to.be.okay;
              expect(instance.dependencies[mongoId].shortHash).to.equal(ctx.mongoInstance.attrs.shortHash);
              expect(instance.dependencies[mongoId].lowerName).to.equal(ctx.mongoInstance.attrs.lowerName);
              expect(instance.dependencies[mongoId].dependencies).to.equal(undefined);
              cb();
            });
          }
        });
      });
    });
    describe('with 1 -> 1 -> 1 and renaming the middle dependency', function () {
      beforeEach(function (done) {
        async.series([
          function addApiToWeb (cb) {
            require('./fixtures/mocks/github/user')(ctx.user);
            var depString = 'API_HOST=' +
              ctx.apiInstance.attrs.lowerName + '-' +
              ctx.user.attrs.accounts.github.username + '.' + process.env.USER_CONTENT_DOMAIN;
            ctx.webInstance.update({
              env: [depString]
            }, cb);
          },
          function createMongoInstance (cb) {
            require('./fixtures/mocks/github/user')(ctx.user);
            require('./fixtures/mocks/github/user')(ctx.user);
            require('./fixtures/mocks/github/user')(ctx.user);
            ctx.mongoInstance = ctx.user.createInstance({
              name: 'mongo-instance',
              build: ctx.build.id()
            }, cb);
          },
          function updateApiInstance (cb) {
            require('./fixtures/mocks/github/user')(ctx.user);
            var depString = 'API_HOST=' +
              ctx.mongoInstance.attrs.lowerName + '-' +
              ctx.user.attrs.accounts.github.username + '.' + process.env.USER_CONTENT_DOMAIN;
            ctx.apiInstance.update({
              env: ctx.apiInstance.attrs.env.concat([depString])
            }, cb);
          }
        ], done);
      });
      beforeEach(function (done) {
        var body = {
          name: 'api-instance-2'
        };
        ctx.apiInstance.update(body, expects.updateSuccess(body, done));
      });
      it('should break the dependency tree', function (done) {
        async.series([
          checkWebInstance,
          checkApiInstance
        ], done);

        function checkWebInstance (cb) {
          ctx.webInstance.fetch(function (err, instance) {
            if (err) { return cb(err); }
            expect(instance.dependencies).to.deep.equal({});
            cb();
          });
        }
        function checkApiInstance (cb) {
          ctx.apiInstance.fetch(function (err, instance) {
            if (err) { return cb(err); }
            var mongoId = ctx.mongoInstance.attrs._id.toString();
            expect(instance.dependencies).to.be.an.object();
            expect(Object.keys(instance.dependencies).length).to.equal(1);
            expect(instance.dependencies[mongoId]).to.be.okay;
            expect(instance.dependencies[mongoId].shortHash).to.equal(ctx.mongoInstance.attrs.shortHash);
            expect(instance.dependencies[mongoId].lowerName).to.equal(ctx.mongoInstance.attrs.lowerName);
            expect(instance.dependencies[mongoId].dependencies).to.equal(undefined);
            cb();
          });
        }
      });
      describe('swapping it with another instance with the same name (does not change web.env)', function () {
        beforeEach(function (done) {
          var body = { name: 'api-instance-no-longer' };
          ctx.apiInstance.update(body, expects.updateSuccess(body, done));
        });
        beforeEach(function (done) {
          var env = ['SOMETHING=' + ctx.mongoInstance.attrs.lowerName + '-' +
              ctx.user.attrs.accounts.github.username + '.' + process.env.USER_CONTENT_DOMAIN];
          require('./fixtures/mocks/github/user')(ctx.user);
          require('./fixtures/mocks/github/user')(ctx.user);
          require('./fixtures/mocks/github/user')(ctx.user);
          ctx.newApiInstance = ctx.user.createInstance({
            name: 'api-instance',
            build: ctx.build.id(),
            env: env
          }, done);
        });
        it('updating the config of another instance first', function (done) {
          async.series([
            checkChain
          ], done);
        });

        function checkChain (cb) {
          async.series([
            checkWebInstance,
            checkNewApiInstance
          ], cb);
        }

        function checkWebInstance (cb) {
          var newApiId = ctx.newApiInstance.attrs._id.toString();
          var mongoId = ctx.mongoInstance.attrs._id.toString();
          require('./fixtures/mocks/github/user')(ctx.user);
          ctx.webInstance.fetch(function (err, instance) {
            if (err) { return cb(err); }
            expect(instance.dependencies).to.be.an.object();
            expect(Object.keys(instance.dependencies).length).to.equal(1);
            expect(instance.dependencies[newApiId]).to.be.okay;
            expect(instance.dependencies[newApiId].shortHash).to.equal(ctx.newApiInstance.attrs.shortHash);
            expect(instance.dependencies[newApiId].lowerName).to.equal(ctx.newApiInstance.attrs.lowerName);
            expect(instance.dependencies[newApiId].dependencies).to.be.an.object();
            expect(instance.dependencies[newApiId].dependencies[mongoId]).to.be.okay;
            expect(instance.dependencies[newApiId].dependencies[mongoId].shortHash)
              .to.equal(ctx.mongoInstance.attrs.shortHash);
            expect(instance.dependencies[newApiId].dependencies[mongoId].lowerName)
              .to.equal(ctx.mongoInstance.attrs.lowerName);
            expect(instance.dependencies[newApiId].dependencies[mongoId].dependencies).to.equal(undefined);
            cb();
          });
        }
        function checkNewApiInstance (cb) {
          ctx.newApiInstance.fetch(function (err, instance) {
            if (err) { return cb(err); }
            var mongoId = ctx.mongoInstance.attrs._id.toString();
            expect(instance.dependencies).to.be.an.object();
            expect(Object.keys(instance.dependencies).length).to.equal(1);
            expect(instance.dependencies[mongoId]).to.be.okay;
            expect(instance.dependencies[mongoId].shortHash).to.equal(ctx.mongoInstance.attrs.shortHash);
            expect(instance.dependencies[mongoId].lowerName).to.equal(ctx.mongoInstance.attrs.lowerName);
            expect(instance.dependencies[mongoId].dependencies).to.equal(undefined);
            cb();
          });
        }
      });
      describe('swapping it with another instance', function () {
        beforeEach(function (done) {
          var body = { name: 'api-instance-no-longer' };
          ctx.apiInstance.update(body, expects.updateSuccess(body, done));
        });
        describe('creating the new instance first', function () {
          beforeEach(function (done) {
            async.series([
              createRedis,
              updateWeb
            ], done);
          });
          it('should have the correct graph', checkChain);
        });
        describe('updating the config of another instance first', function () {
          beforeEach(function (done) {
            async.series([
              updateWeb,
              createRedis
            ], done);
          });
          it('should have the correct graph', checkChain);
        });

        function createRedis (cb) {
          var env = ['SOMETHING=' + ctx.mongoInstance.attrs.lowerName + '-' +
              ctx.user.attrs.accounts.github.username + '.' + process.env.USER_CONTENT_DOMAIN];
          require('./fixtures/mocks/github/user')(ctx.user);
          require('./fixtures/mocks/github/user')(ctx.user);
          require('./fixtures/mocks/github/user')(ctx.user);
          ctx.redisInstance = ctx.user.createInstance({
            name: 'redis-instance',
            build: ctx.build.id(),
            env: env
          }, cb);
        }
        function updateWeb (cb) {
          var body = {
            env: ['SOMETHING=' + 'redis-instance' + '-' +
              ctx.user.attrs.accounts.github.username + '.' + process.env.USER_CONTENT_DOMAIN]
          };
          ctx.webInstance.update(body, cb);
        }

        function checkChain (cb) {
          async.series([
            checkWebInstance,
            checkRedisInstance
          ], cb);
        }

        function checkWebInstance (cb) {
          var redisId = ctx.redisInstance.attrs._id.toString();
          var mongoId = ctx.mongoInstance.attrs._id.toString();
          require('./fixtures/mocks/github/user')(ctx.user);
          ctx.webInstance.fetch(function (err, instance) {
            if (err) { return cb(err); }
            expect(instance.dependencies).to.be.an.object();
            expect(Object.keys(instance.dependencies).length).to.equal(1);
            expect(instance.dependencies[redisId]).to.be.okay;
            expect(instance.dependencies[redisId].shortHash).to.equal(ctx.redisInstance.attrs.shortHash);
            expect(instance.dependencies[redisId].lowerName).to.equal(ctx.redisInstance.attrs.lowerName);
            expect(instance.dependencies[redisId].dependencies).to.be.an.object();
            expect(instance.dependencies[redisId].dependencies[mongoId]).to.be.okay;
            expect(instance.dependencies[redisId].dependencies[mongoId].shortHash)
              .to.equal(ctx.mongoInstance.attrs.shortHash);
            expect(instance.dependencies[redisId].dependencies[mongoId].lowerName)
              .to.equal(ctx.mongoInstance.attrs.lowerName);
            expect(instance.dependencies[redisId].dependencies[mongoId].dependencies).to.equal(undefined);
            cb();
          });
        }
        function checkRedisInstance (cb) {
          ctx.redisInstance.fetch(function (err, instance) {
            if (err) { return cb(err); }
            var mongoId = ctx.mongoInstance.attrs._id.toString();
            expect(instance.dependencies).to.be.an.object();
            expect(Object.keys(instance.dependencies).length).to.equal(1);
            expect(instance.dependencies[mongoId]).to.be.okay;
            expect(instance.dependencies[mongoId].shortHash).to.equal(ctx.mongoInstance.attrs.shortHash);
            expect(instance.dependencies[mongoId].lowerName).to.equal(ctx.mongoInstance.attrs.lowerName);
            expect(instance.dependencies[mongoId].dependencies).to.equal(undefined);
            cb();
          });
        }
      });
    });
  });
});
<|MERGE_RESOLUTION|>--- conflicted
+++ resolved
@@ -334,11 +334,7 @@
         var apiId = ctx.apiInstance.attrs._id.toString();
         ctx.webInstance.fetch(function (err, instance) {
           if (err) { return done(err); }
-<<<<<<< HEAD
-          expect(instance.dependencies).to.be.an('object');
-=======
           expect(instance.dependencies).to.be.an.object();
->>>>>>> 38a2843c
           expect(Object.keys(instance.dependencies).length).to.equal(1);
           expect(instance.dependencies[apiId]).to.be.okay;
           expect(instance.dependencies[apiId].shortHash).to.equal(ctx.apiInstance.attrs.shortHash);
