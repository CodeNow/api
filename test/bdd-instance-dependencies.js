'use strict';

var Lab = require('lab');
var describe = Lab.experiment;
var it = Lab.test;
var before = Lab.before;
var after = Lab.after;
var beforeEach = Lab.beforeEach;
var afterEach = Lab.afterEach;
var expect = Lab.expect;

var error = require('error');
var noop = require('101/noop');
var api = require('./fixtures/api-control');
var dock = require('./fixtures/dock');
var multi = require('./fixtures/multi-factory');
var expects = require('./fixtures/expects');
var async = require('async');
var primus = require('./fixtures/primus');

describe('BDD - Instance Dependencies', function () {
  var ctx = {};

  before(api.start.bind(ctx));
  before(dock.start.bind(ctx));
  before(require('./fixtures/mocks/api-client').setup);
  before(primus.connect);
  after(primus.disconnect);
  after(api.stop.bind(ctx));
  after(dock.stop.bind(ctx));
  beforeEach(function (done) {
    var r = require('models/redis');
    r.keys(process.env.REDIS_NAMESPACE + 'github-model-cache:*', function (err, keys) {
      if (err) { return done(err); }
      async.map(keys, function (key, cb) { r.del(key, cb); }, done);
    });
  });
  // Uncomment if you want to clear the (graph) database every time
  beforeEach(function (done) {
    if (process.env.GRAPH_DATABASE_TYPE === 'neo4j') {
      var Cypher = require('cypher-stream');
      var cypher = Cypher('http://localhost:7474');
      var err;
      cypher('MATCH (n) OPTIONAL MATCH (n)-[r]-() DELETE n, r')
        .on('error', function (e) { err = e; })
        .on('end', function () { done(err); })
        .on('data', function () {});
    } else {
      done();
    }
  });
  after(require('./fixtures/mocks/api-client').clean);
  afterEach(require('./fixtures/clean-mongo').removeEverything);
  afterEach(require('./fixtures/clean-ctx')(ctx));
  afterEach(require('./fixtures/clean-nock'));

  beforeEach(function (done) {
    multi.createInstance(function (err, instance, build, user) {
      if (err) { return done(err); }
      ctx.webInstance = instance;
      ctx.user = user;
      ctx.build = build;
      // boy this is a bummer... let's cheat a little bit
      require('./fixtures/mocks/github/user')(ctx.user);
      require('./fixtures/mocks/github/user')(ctx.user);
      require('./fixtures/mocks/github/user')(ctx.user);
      ctx.apiInstance = ctx.user.createInstance({
        name: 'api-instance',
        build: ctx.build.id()
      }, function (err) {
        if (err) { return done(err); }
        ctx.webInstance.update({ name: 'web-instance' }, done);
      });
    });
  });
  describe('Changing the environment', function() {
    describe('from none to depending on itself', function() {
      beforeEach(function (done) {
        require('./fixtures/mocks/github/user')(ctx.user);
        var depString = 'API_HOST=' +
          ctx.webInstance.attrs.lowerName + '-' +
          ctx.user.attrs.accounts.github.username + '.' + process.env.USER_CONTENT_DOMAIN;
        ctx.webInstance.update({
          env: [depString]
        }, done);
      });
      it('should have no dependencies', function (done) {
        require('./fixtures/mocks/github/user')(ctx.user);
        ctx.webInstance.fetch(function (err, instance) {
          if (err) { return done(err); }
          expect(instance.dependencies).to.eql({});
          done();
        });
      });
    });
    describe('from none to 1 -> 1 relations', function() {
      beforeEach(function (done) {
        require('./fixtures/mocks/github/user')(ctx.user);
        var depString = 'API_HOST=' +
          ctx.apiInstance.attrs.lowerName + '-' +
          ctx.user.attrs.accounts.github.username + '.' + process.env.USER_CONTENT_DOMAIN;
        ctx.webInstance.update({
          env: [depString]
        }, done);
      });
      it('should update the deps of an instance', function (done) {
        require('./fixtures/mocks/github/user')(ctx.user);
        var apiId = ctx.apiInstance.attrs._id.toString();
        ctx.webInstance.fetch(function (err, instance) {
          if (err) { return done(err); }
          expect(instance.dependencies).to.be.an('object');
          expect(Object.keys(instance.dependencies).length).to.equal(1);
          expect(instance.dependencies[apiId]).to.be.okay;
          expect(instance.dependencies[apiId].shortHash).to.equal(ctx.apiInstance.attrs.shortHash);
          expect(instance.dependencies[apiId].lowerName).to.equal(ctx.apiInstance.attrs.lowerName);
          expect(instance.dependencies[apiId].owner.github).to.equal(ctx.user.attrs.accounts.github.id);
          expect(instance.dependencies[apiId].createdBy.github).to.equal(ctx.user.attrs.accounts.github.id);
          expect(instance.dependencies[apiId].dependencies).to.equal(undefined);
          done();
        });
      });
    });
<<<<<<< HEAD
    describe('terminating cayley early', function () {
      var origErrorLog = error.log;
=======
    describe('if the graph db is unavailable', function () {
      var type = process.env.GRAPH_DATABASE_TYPE.toUpperCase();
      var host = process.env[type];
      beforeEach(function (done) {
        process.env[type] = 'http://localhost:78534';
        done();
      });
>>>>>>> e26fb0fd
      beforeEach(function (done) {
        require('./fixtures/mocks/github/user')(ctx.user);
        var depString = 'API_HOST=' +
          ctx.apiInstance.attrs.lowerName + '-' +
          ctx.user.attrs.accounts.github.username + '.' + process.env.USER_CONTENT_DOMAIN;
        console.log('error below expected');
        ctx.webInstance.update({
          env: [depString]
        }, done);
      });
<<<<<<< HEAD
      before(function (done) {
        error.log = noop; // hide errors
        restartCayley.stop(done);
      });
      after(function (done) {
        error.log = origErrorLog; // restore
        restartCayley.start(done);
=======
      afterEach(function (done) {
        process.env[type] = host;
        done();
>>>>>>> e26fb0fd
      });
      it('should degrade gracefully and still allow us to fetch (printed error expected)', function (done) {
        ctx.webInstance.fetch(function (err, body) {
          expect(err).to.be.not.okay;
          if (err) { return done(err); }
          expect(body).to.be.okay;
          /* this is a fun test. we _want_ this to be undefined. if the graph db was running,
           * it would return a value for dependencies, which we do not want. */
          expect(body.dependencies).to.eql({});
          done();
        });
      });
      describe('recovery with the regraph endpoint', function () {
        beforeEach(function (done) {
          process.env[type] = host;
          ctx.webInstance.fetch(function (err, body) {
            expect(err).to.be.not.okay;
            if (err) { return done(err); }
            expect(body.dependencies).to.eql({});
            ctx.webInstance.regraph(function (err) {
              expect(err).to.be.not.okay;
              if (err) { return done(err); }
              done();
            });
          });
        });
        it('should update the web dependencies (should print an error above)', function (done) {
          var apiId = ctx.apiInstance.attrs._id.toString();
          ctx.webInstance.fetch(function (err, instance) {
            expect(err).to.be.not.okay;
            if (err) { return done(err); }
            expect(instance.dependencies).to.be.an('object');
            expect(Object.keys(instance.dependencies).length).to.equal(1);
            expect(instance.dependencies[apiId]).to.be.okay;
            expect(instance.dependencies[apiId].shortHash).to.equal(ctx.apiInstance.attrs.shortHash);
            expect(instance.dependencies[apiId].lowerName).to.equal(ctx.apiInstance.attrs.lowerName);
            expect(instance.dependencies[apiId].dependencies).to.equal(undefined);
            done();
          });
        });
      });
    });
    describe('from 1 -> 1', function () {
      beforeEach(function (done) {
        // define web as dependent on api
        require('./fixtures/mocks/github/user')(ctx.user);
        var depString = 'API_HOST=' +
          ctx.apiInstance.attrs.lowerName + '-' +
          ctx.user.attrs.accounts.github.username + '.' + process.env.USER_CONTENT_DOMAIN;
        ctx.webInstance.update({
          env: [depString]
        }, done);
      });
      beforeEach(function (done) {
        require('./fixtures/mocks/github/user')(ctx.user);
        var depString = 'API_HOST=not-a-host.mongolabs.com';
        ctx.webInstance.update({
          env: [depString]
        }, done);
      });
      describe('to 1 -> 0 relations', function() {
        it('should update the deps of an instance', function (done) {
          require('./fixtures/mocks/github/user')(ctx.user);
          ctx.webInstance.fetch(function (err, instance) {
            if (err) { return done(err); }
            expect(instance.dependencies).to.eql({});
            done();
          });
        });
      });
      describe('forking it', function () {
        describe('to a name that had previously existed', function () {
          beforeEach(function (done) {
            async.series([
              function createTempInstance (cb) {
                ctx.tempInstance = ctx.user.createInstance({
                  name: ctx.apiInstance.attrs.lowerName + '-copy',
                  build: ctx.build.id()
                }, cb);
              },
              function destroyTempInstance (cb) {
                ctx.tempInstance.destroy(cb);
              }
            ], done);
          });
          beforeEach(function (done) {
            async.series([
              forkWeb,
              forkApi
            ], done);

            function forkWeb (cb) {
              var data = {
                name: ctx.webInstance.attrs.lowerName + '-copy',
                env: ['API_HOST=' +
                  ctx.apiInstance.attrs.lowerName + '-copy-' +
                  ctx.user.attrs.accounts.github.username + '.' +
                  process.env.USER_CONTENT_DOMAIN]
              };
              ctx.web2 = ctx.webInstance.copy(data, cb);
            }
            function forkApi (cb) {
              var data = {
                name: ctx.apiInstance.attrs.lowerName + '-copy',
                env: ['WEB_HOST=' +
                  ctx.webInstance.attrs.lowerName + '-copy-' +
                  ctx.user.attrs.accounts.github.username + '.' +
                  process.env.USER_CONTENT_DOMAIN]
              };
              ctx.api2 = ctx.apiInstance.copy(data, cb);
            }
          });
          it('should fork the cluster correctly', function (done) {
            async.series([
              checkWeb2Instance,
              checkApi2Instance
            ], done);

            function checkWeb2Instance (cb) {
              var api2Id = ctx.api2.attrs._id.toString();
              require('./fixtures/mocks/github/user')(ctx.user);
              ctx.web2.fetch(function (err, instance) {
                if (err) { return cb(err); }
                expect(instance.dependencies).to.be.an('object');
                expect(Object.keys(instance.dependencies).length).to.equal(1);
                expect(instance.dependencies[api2Id]).to.be.okay;
                expect(instance.dependencies[api2Id].shortHash).to.equal(ctx.api2.attrs.shortHash);
                expect(instance.dependencies[api2Id].lowerName).to.equal(ctx.api2.attrs.lowerName);
                expect(instance.dependencies[api2Id].dependencies).to.equal(undefined);
                cb();
              });
            }
            function checkApi2Instance (cb) {
              require('./fixtures/mocks/github/user')(ctx.user);
              var web2Id = ctx.web2.attrs._id.toString();
              ctx.api2.fetch(function (err, instance) {
                if (err) { return cb(err); }
                expect(instance.dependencies).to.be.an('object');
                expect(Object.keys(instance.dependencies).length).to.equal(1);
                expect(instance.dependencies[web2Id]).to.be.okay;
                expect(instance.dependencies[web2Id].shortHash).to.equal(ctx.web2.attrs.shortHash);
                expect(instance.dependencies[web2Id].lowerName).to.equal(ctx.web2.attrs.lowerName);
                expect(instance.dependencies[web2Id].dependencies).to.equal(undefined);
                cb();
              });
            }
          });
        });
      });
      describe('changing the name of the dependent instance', function () {
        beforeEach(function (done) {
          var update = {
            name: 'a-new-and-awesome-name'
          };
          ctx.apiInstance.update(update, expects.updateSuccess(update, done));
        });
        it('should not be a dependent of any instance (removed from other instance dependencies)', function (done) {
          ctx.webInstance.fetch(function (err, instance) {
            if (err) { return done(err); }
            expect(instance.dependencies).to.eql({});
            done();
          });
        });
      });
    });
    describe('from a -> b to a -> b -> a (circular) relations', function() {
      beforeEach(function (done) {
        require('./fixtures/mocks/github/user')(ctx.user);
        var depString = 'API_HOST=' +
          ctx.apiInstance.attrs.lowerName + '-' +
          ctx.user.attrs.accounts.github.username + '.' + process.env.USER_CONTENT_DOMAIN;
        ctx.webInstance.update({
          env: [depString]
        }, done);
      });
      beforeEach(function (done) {
        require('./fixtures/mocks/github/user')(ctx.user);
        var depString = 'WEB_HOST=' +
          ctx.webInstance.attrs.lowerName + '-' +
          ctx.user.attrs.accounts.github.username + '.' + process.env.USER_CONTENT_DOMAIN;
        ctx.apiInstance.update({
          env: [depString]
        }, done);
      });
      it('should update the deps of an instance', function (done) {
        require('./fixtures/mocks/github/user')(ctx.user);
        var apiId = ctx.apiInstance.attrs._id.toString();
        ctx.webInstance.fetch(function (err, instance) {
          if (err) { return done(err); }
          expect(instance.dependencies).to.be.an('object');
          expect(Object.keys(instance.dependencies).length).to.equal(1);
          expect(instance.dependencies[apiId]).to.be.okay;
          expect(instance.dependencies[apiId].shortHash).to.equal(ctx.apiInstance.attrs.shortHash);
          expect(instance.dependencies[apiId].lowerName).to.equal(ctx.apiInstance.attrs.lowerName);
          expect(instance.dependencies[apiId].dependencies).to.equal(undefined);

          done();
        });
      });
      describe('and forking it a (the first one) (the shorter way)', function () {
        beforeEach(function (done) {
          async.series([
            forkWeb,
            forkApi
          ], done);

          function forkWeb (cb) {
            var data = {
              name: ctx.webInstance.attrs.lowerName + '-copy',
              env: ['API_HOST=' +
                ctx.apiInstance.attrs.lowerName + '-copy-' +
                ctx.user.attrs.accounts.github.username + '.' +
                process.env.USER_CONTENT_DOMAIN]
            };
            ctx.web2 = ctx.webInstance.copy(data, cb);
          }
          function forkApi (cb) {
            var data = {
              name: ctx.apiInstance.attrs.lowerName + '-copy',
              env: ['WEB_HOST=' +
                ctx.webInstance.attrs.lowerName + '-copy-' +
                ctx.user.attrs.accounts.github.username + '.' +
                process.env.USER_CONTENT_DOMAIN]
            };
            ctx.api2 = ctx.apiInstance.copy(data, cb);
          }
        });
        it('should have a correct graph at the end', function (done) {
          async.series([
            checkWeb2Instance,
            checkApi2Instance
          ], done);

          function checkWeb2Instance (cb) {
            var api2Id = ctx.api2.attrs._id.toString();
            require('./fixtures/mocks/github/user')(ctx.user);
            ctx.web2.fetch(function (err, instance) {
              if (err) { return cb(err); }
              expect(instance.dependencies).to.be.an('object');
              expect(Object.keys(instance.dependencies).length).to.equal(1);
              expect(instance.dependencies[api2Id]).to.be.okay;
              expect(instance.dependencies[api2Id].shortHash).to.equal(ctx.api2.attrs.shortHash);
              expect(instance.dependencies[api2Id].lowerName).to.equal(ctx.api2.attrs.lowerName);
              expect(instance.dependencies[api2Id].dependencies).to.equal(undefined);
              cb();
            });
          }
          function checkApi2Instance (cb) {
            require('./fixtures/mocks/github/user')(ctx.user);
            var web2Id = ctx.web2.attrs._id.toString();
            ctx.api2.fetch(function (err, instance) {
              if (err) { return cb(err); }
              expect(instance.dependencies).to.be.an('object');
              expect(Object.keys(instance.dependencies).length).to.equal(1);
              expect(instance.dependencies[web2Id]).to.be.okay;
              expect(instance.dependencies[web2Id].shortHash).to.equal(ctx.web2.attrs.shortHash);
              expect(instance.dependencies[web2Id].lowerName).to.equal(ctx.web2.attrs.lowerName);
              expect(instance.dependencies[web2Id].dependencies).to.equal(undefined);
              cb();
            });
          }
        });
      });
      describe('and forking it a (the first one)', function () {
        beforeEach(function (done) {
          async.series([
            forkWeb,
            forkApi
          ], done);

          function forkWeb (cb) {
            async.series([
              function copyWeb (cb) {
                ctx.web2 = ctx.webInstance.copy(cb);
              },
              function updateWeb2 (cb) {
                var data = {
                  name: ctx.webInstance.attrs.lowerName + '-copy',
                  env: ['API_HOST=' +
                    ctx.apiInstance.attrs.lowerName + '-copy-' +
                    ctx.user.attrs.accounts.github.username + '.' +
                    process.env.USER_CONTENT_DOMAIN]
                };
                ctx.web2.update(data, cb);
              }
            ], cb);
          }
          function forkApi (cb) {
            async.series([
              function copyApi (cb) {
                ctx.api2 = ctx.apiInstance.copy(cb);
              },
              function updateApi2 (cb) {
                var data = {
                  name: ctx.apiInstance.attrs.lowerName + '-copy',
                  env: ['WEB_HOST=' +
                    ctx.webInstance.attrs.lowerName + '-copy-' +
                    ctx.user.attrs.accounts.github.username + '.' +
                    process.env.USER_CONTENT_DOMAIN]
                };
                ctx.api2.update(data, cb);
              }
            ], cb);
          }
        });
        it('should have a correct graph at the end', function (done) {
          async.series([
            checkWeb2Instance,
            checkApi2Instance
          ], done);

          function checkWeb2Instance (cb) {
            var api2Id = ctx.api2.attrs._id.toString();
            require('./fixtures/mocks/github/user')(ctx.user);
            ctx.web2.fetch(function (err, instance) {
              if (err) { return cb(err); }
              expect(instance.dependencies).to.be.an('object');
              expect(Object.keys(instance.dependencies).length).to.equal(1);
              expect(instance.dependencies[api2Id]).to.be.okay;
              expect(instance.dependencies[api2Id].shortHash).to.equal(ctx.api2.attrs.shortHash);
              expect(instance.dependencies[api2Id].lowerName).to.equal(ctx.api2.attrs.lowerName);
              expect(instance.dependencies[api2Id].dependencies).to.equal(undefined);
              cb();
            });
          }
          function checkApi2Instance (cb) {
            require('./fixtures/mocks/github/user')(ctx.user);
            var web2Id = ctx.web2.attrs._id.toString();
            ctx.api2.fetch(function (err, instance) {
              if (err) { return cb(err); }
              expect(instance.dependencies).to.be.an('object');
              expect(Object.keys(instance.dependencies).length).to.equal(1);
              expect(instance.dependencies[web2Id]).to.be.okay;
              expect(instance.dependencies[web2Id].shortHash).to.equal(ctx.web2.attrs.shortHash);
              expect(instance.dependencies[web2Id].lowerName).to.equal(ctx.web2.attrs.lowerName);
              expect(instance.dependencies[web2Id].dependencies).to.equal(undefined);
              cb();
            });
          }
        });
      });
    });
    describe('from 1 -> 1 to 1 -> 2 relations', function() {
      beforeEach(function (done) {
        async.series([
          function addApiToWeb (cb) {
            require('./fixtures/mocks/github/user')(ctx.user);
            var depString = 'API_HOST=' +
              ctx.apiInstance.attrs.lowerName + '-' +
              ctx.user.attrs.accounts.github.username + '.' + process.env.USER_CONTENT_DOMAIN;
            ctx.webInstance.update({
              env: [depString]
            }, cb);
          },
          function createMongoInstance (cb) {
            require('./fixtures/mocks/github/user')(ctx.user);
            require('./fixtures/mocks/github/user')(ctx.user);
            require('./fixtures/mocks/github/user')(ctx.user);
            ctx.mongoInstance = ctx.user.createInstance({
              name: 'mongo-instance',
              build: ctx.build.id()
            }, cb);
          }
        ], done);
      });
      beforeEach(function (done) {
        require('./fixtures/mocks/github/user')(ctx.user);
        var depString = 'MONGO_HOST=' +
          ctx.mongoInstance.attrs.lowerName + '-' +
          ctx.user.attrs.accounts.github.username + '.' + process.env.USER_CONTENT_DOMAIN;
        ctx.webInstance.update({
          env: ctx.webInstance.attrs.env.concat([depString])
        }, done);
      });
      it('should update the deps of an instance', function (done) {
        require('./fixtures/mocks/github/user')(ctx.user);
        var apiId = ctx.apiInstance.attrs._id.toString();
        var mongoId = ctx.mongoInstance.attrs._id.toString();
        ctx.webInstance.fetch(function (err, instance) {
          if (err) { return done(err); }
          expect(instance.dependencies).to.be.an('object');
          expect(Object.keys(instance.dependencies).length).to.equal(2);
          expect(instance.dependencies[apiId]).to.be.okay;
          expect(instance.dependencies[apiId].shortHash).to.equal(ctx.apiInstance.attrs.shortHash);
          expect(instance.dependencies[apiId].lowerName).to.equal(ctx.apiInstance.attrs.lowerName);
          expect(instance.dependencies[apiId].dependencies).to.equal(undefined);
          expect(instance.dependencies[mongoId]).to.be.okay;
          expect(instance.dependencies[mongoId].shortHash).to.equal(ctx.mongoInstance.attrs.shortHash);
          expect(instance.dependencies[mongoId].lowerName).to.equal(ctx.mongoInstance.attrs.lowerName);
          expect(instance.dependencies[mongoId].dependencies).to.equal(undefined);
          done();
        });
      });
    });
    describe('from 1 -> 1', function() {
      beforeEach(function (done) {
        async.series([
          function addApiToWeb (cb) {
            require('./fixtures/mocks/github/user')(ctx.user);
            var depString = 'API_HOST=' +
              ctx.apiInstance.attrs.lowerName + '-' +
              ctx.user.attrs.accounts.github.username + '.' + process.env.USER_CONTENT_DOMAIN;
            ctx.webInstance.update({
              env: [depString]
            }, cb);
          },
          function createMongoInstance (cb) {
            require('./fixtures/mocks/github/user')(ctx.user);
            require('./fixtures/mocks/github/user')(ctx.user);
            require('./fixtures/mocks/github/user')(ctx.user);
            ctx.mongoInstance = ctx.user.createInstance({
              name: 'mongo-instance',
              build: ctx.build.id()
            }, cb);
          }
        ], done);
      });
      describe('and forking it', function () {
        beforeEach(function (done) {
          async.series([
            forkWeb,
            forkApi
          ], done);

          function forkWeb (cb) {
            async.series([
              function copyWeb (cb) {
                ctx.web2 = ctx.webInstance.copy(cb);
              },
              function updateWeb2 (cb) {
                var data = {
                  name: ctx.webInstance.attrs.lowerName + '-copy',
                  env: ['API_HOST=' +
                    ctx.apiInstance.attrs.lowerName + '-copy-' +
                    ctx.user.attrs.accounts.github.username + '.' +
                    process.env.USER_CONTENT_DOMAIN]
                };
                ctx.web2.update(data, cb);
              }
            ], cb);
          }
          function forkApi (cb) {
            async.series([
              function copyWeb (cb) {
                ctx.api2 = ctx.apiInstance.copy(cb);
              },
              function updateWeb2 (cb) {
                var data = {
                  name: ctx.apiInstance.attrs.lowerName + '-copy'
                };
                ctx.api2.update(data, cb);
              }
            ], cb);
          }
        });
        it('should have a correct graph at the end', function (done) {
          async.series([
            checkWeb2Instance,
            checkApiInstance
          ], done);

          function checkWeb2Instance (cb) {
            var api2Id = ctx.api2.attrs._id.toString();
            require('./fixtures/mocks/github/user')(ctx.user);
            ctx.web2.fetch(function (err, instance) {
              if (err) { return cb(err); }
              expect(instance.dependencies).to.be.an('object');
              expect(Object.keys(instance.dependencies).length).to.equal(1);
              expect(instance.dependencies[api2Id]).to.be.okay;
              expect(instance.dependencies[api2Id].shortHash).to.equal(ctx.api2.attrs.shortHash);
              expect(instance.dependencies[api2Id].lowerName).to.equal(ctx.api2.attrs.lowerName);
              expect(instance.dependencies[api2Id].dependencies).to.be.equal(undefined);
              cb();
            });
          }
          function checkApiInstance (cb) {
            require('./fixtures/mocks/github/user')(ctx.user);
            ctx.api2.fetch(function (err, instance) {
              if (err) { return cb(err); }
              expect(instance.dependencies).to.be.eql({});
              cb();
            });
          }
        });
      });
      describe('to 1 -> 1 -> 1 relations', function () {
        beforeEach(function (done) {
          require('./fixtures/mocks/github/user')(ctx.user);
          var depString = 'API_HOST=' +
            ctx.mongoInstance.attrs.lowerName + '-' +
            ctx.user.attrs.accounts.github.username + '.' + process.env.USER_CONTENT_DOMAIN;
          ctx.apiInstance.update({
            env: ctx.apiInstance.attrs.env.concat([depString])
          }, done);
        });
        it('should update the deps of an instance', function (done) {
          async.series([
            checkWebInstance,
            checkApiInstance
          ], done);

          function checkWebInstance (cb) {
            var apiId = ctx.apiInstance.attrs._id.toString();
            var mongoId = ctx.mongoInstance.attrs._id.toString();
            require('./fixtures/mocks/github/user')(ctx.user);
            ctx.webInstance.fetch(function (err, instance) {
              if (err) { return cb(err); }
              expect(instance.dependencies).to.be.an('object');
              expect(Object.keys(instance.dependencies).length).to.equal(1);
              expect(instance.dependencies[apiId]).to.be.okay;
              expect(instance.dependencies[apiId].shortHash).to.equal(ctx.apiInstance.attrs.shortHash);
              expect(instance.dependencies[apiId].lowerName).to.equal(ctx.apiInstance.attrs.lowerName);
              expect(instance.dependencies[apiId].dependencies).to.be.an('object');
              expect(instance.dependencies[apiId].dependencies[mongoId]).to.be.okay;
              expect(instance.dependencies[apiId].dependencies[mongoId].shortHash)
                .to.equal(ctx.mongoInstance.attrs.shortHash);
              expect(instance.dependencies[apiId].dependencies[mongoId].lowerName)
                .to.equal(ctx.mongoInstance.attrs.lowerName);
              expect(instance.dependencies[apiId].dependencies[mongoId].dependencies).to.equal(undefined);
              cb();
            });
          }
          function checkApiInstance (cb) {
            require('./fixtures/mocks/github/user')(ctx.user);
            var mongoId = ctx.mongoInstance.attrs._id.toString();
            ctx.apiInstance.fetch(function (err, instance) {
              if (err) { return cb(err); }
              expect(instance.dependencies).to.be.an('object');
              expect(Object.keys(instance.dependencies).length).to.equal(1);
              expect(instance.dependencies[mongoId]).to.be.okay;
              expect(instance.dependencies[mongoId].shortHash).to.equal(ctx.mongoInstance.attrs.shortHash);
              expect(instance.dependencies[mongoId].lowerName).to.equal(ctx.mongoInstance.attrs.lowerName);
              expect(instance.dependencies[mongoId].dependencies).to.equal(undefined);
              cb();
            });
          }
        });
      });
    });
    describe('with 1 -> 1 -> 1 and renaming the middle dependency', function () {
      beforeEach(function (done) {
        async.series([
          function addApiToWeb (cb) {
            require('./fixtures/mocks/github/user')(ctx.user);
            var depString = 'API_HOST=' +
              ctx.apiInstance.attrs.lowerName + '-' +
              ctx.user.attrs.accounts.github.username + '.' + process.env.USER_CONTENT_DOMAIN;
            ctx.webInstance.update({
              env: [depString]
            }, cb);
          },
          function createMongoInstance (cb) {
            require('./fixtures/mocks/github/user')(ctx.user);
            require('./fixtures/mocks/github/user')(ctx.user);
            require('./fixtures/mocks/github/user')(ctx.user);
            ctx.mongoInstance = ctx.user.createInstance({
              name: 'mongo-instance',
              build: ctx.build.id()
            }, cb);
          },
          function updateApiInstance (cb) {
            require('./fixtures/mocks/github/user')(ctx.user);
            var depString = 'API_HOST=' +
              ctx.mongoInstance.attrs.lowerName + '-' +
              ctx.user.attrs.accounts.github.username + '.' + process.env.USER_CONTENT_DOMAIN;
            ctx.apiInstance.update({
              env: ctx.apiInstance.attrs.env.concat([depString])
            }, cb);
          }
        ], done);
      });
      beforeEach(function (done) {
        var body = {
          name: 'api-instance-2'
        };
        ctx.apiInstance.update(body, expects.updateSuccess(body, done));
      });
      it('should break the dependency tree', function (done) {
        async.series([
          checkWebInstance,
          checkApiInstance
        ], done);

        function checkWebInstance (cb) {
          ctx.webInstance.fetch(function (err, instance) {
            if (err) { return cb(err); }
            expect(instance.dependencies).to.eql({});
            cb();
          });
        }
        function checkApiInstance (cb) {
          ctx.apiInstance.fetch(function (err, instance) {
            if (err) { return cb(err); }
            var mongoId = ctx.mongoInstance.attrs._id.toString();
            expect(instance.dependencies).to.be.an('object');
            expect(Object.keys(instance.dependencies).length).to.equal(1);
            expect(instance.dependencies[mongoId]).to.be.okay;
            expect(instance.dependencies[mongoId].shortHash).to.equal(ctx.mongoInstance.attrs.shortHash);
            expect(instance.dependencies[mongoId].lowerName).to.equal(ctx.mongoInstance.attrs.lowerName);
            expect(instance.dependencies[mongoId].dependencies).to.equal(undefined);
            cb();
          });
        }
      });
      describe('swapping it with another instance with the same name (does not change web.env)', function () {
        beforeEach(function (done) {
          var body = { name: 'api-instance-no-longer' };
          ctx.apiInstance.update(body, expects.updateSuccess(body, done));
        });
        beforeEach(function (done) {
          var env = ['SOMETHING=' + ctx.mongoInstance.attrs.lowerName + '-' +
              ctx.user.attrs.accounts.github.username + '.' + process.env.USER_CONTENT_DOMAIN];
          require('./fixtures/mocks/github/user')(ctx.user);
          require('./fixtures/mocks/github/user')(ctx.user);
          require('./fixtures/mocks/github/user')(ctx.user);
          ctx.newApiInstance = ctx.user.createInstance({
            name: 'api-instance',
            build: ctx.build.id(),
            env: env
          }, done);
        });
        it('updating the config of another instance first', function (done) {
          async.series([
            checkChain
          ], done);
        });

        function checkChain (cb) {
          async.series([
            checkWebInstance,
            checkNewApiInstance
          ], cb);
        }

        function checkWebInstance (cb) {
          var newApiId = ctx.newApiInstance.attrs._id.toString();
          var mongoId = ctx.mongoInstance.attrs._id.toString();
          require('./fixtures/mocks/github/user')(ctx.user);
          ctx.webInstance.fetch(function (err, instance) {
            if (err) { return cb(err); }
            expect(instance.dependencies).to.be.an('object');
            expect(Object.keys(instance.dependencies).length).to.equal(1);
            expect(instance.dependencies[newApiId]).to.be.okay;
            expect(instance.dependencies[newApiId].shortHash).to.equal(ctx.newApiInstance.attrs.shortHash);
            expect(instance.dependencies[newApiId].lowerName).to.equal(ctx.newApiInstance.attrs.lowerName);
            expect(instance.dependencies[newApiId].dependencies).to.be.an('object');
            expect(instance.dependencies[newApiId].dependencies[mongoId]).to.be.okay;
            expect(instance.dependencies[newApiId].dependencies[mongoId].shortHash)
              .to.equal(ctx.mongoInstance.attrs.shortHash);
            expect(instance.dependencies[newApiId].dependencies[mongoId].lowerName)
              .to.equal(ctx.mongoInstance.attrs.lowerName);
            expect(instance.dependencies[newApiId].dependencies[mongoId].dependencies).to.equal(undefined);
            cb();
          });
        }
        function checkNewApiInstance (cb) {
          ctx.newApiInstance.fetch(function (err, instance) {
            if (err) { return cb(err); }
            var mongoId = ctx.mongoInstance.attrs._id.toString();
            expect(instance.dependencies).to.be.an('object');
            expect(Object.keys(instance.dependencies).length).to.equal(1);
            expect(instance.dependencies[mongoId]).to.be.okay;
            expect(instance.dependencies[mongoId].shortHash).to.equal(ctx.mongoInstance.attrs.shortHash);
            expect(instance.dependencies[mongoId].lowerName).to.equal(ctx.mongoInstance.attrs.lowerName);
            expect(instance.dependencies[mongoId].dependencies).to.equal(undefined);
            cb();
          });
        }
      });
      describe('swapping it with another instance', function () {
        beforeEach(function (done) {
          var body = { name: 'api-instance-no-longer' };
          ctx.apiInstance.update(body, expects.updateSuccess(body, done));
        });
        describe('creating the new instance first', function () {
          beforeEach(function (done) {
            async.series([
              createRedis,
              updateWeb
            ], done);
          });
          it('should have the correct graph', checkChain);
        });
        describe('updating the config of another instance first', function () {
          beforeEach(function (done) {
            async.series([
              updateWeb,
              createRedis
            ], done);
          });
          it('should have the correct graph', checkChain);
        });

        function createRedis (cb) {
          var env = ['SOMETHING=' + ctx.mongoInstance.attrs.lowerName + '-' +
              ctx.user.attrs.accounts.github.username + '.' + process.env.USER_CONTENT_DOMAIN];
          require('./fixtures/mocks/github/user')(ctx.user);
          require('./fixtures/mocks/github/user')(ctx.user);
          require('./fixtures/mocks/github/user')(ctx.user);
          ctx.redisInstance = ctx.user.createInstance({
            name: 'redis-instance',
            build: ctx.build.id(),
            env: env
          }, cb);
        }
        function updateWeb (cb) {
          var body = {
            env: ['SOMETHING=' + 'redis-instance' + '-' +
              ctx.user.attrs.accounts.github.username + '.' + process.env.USER_CONTENT_DOMAIN]
          };
          ctx.webInstance.update(body, cb);
        }

        function checkChain (cb) {
          async.series([
            checkWebInstance,
            checkRedisInstance
          ], cb);
        }

        function checkWebInstance (cb) {
          var redisId = ctx.redisInstance.attrs._id.toString();
          var mongoId = ctx.mongoInstance.attrs._id.toString();
          require('./fixtures/mocks/github/user')(ctx.user);
          ctx.webInstance.fetch(function (err, instance) {
            if (err) { return cb(err); }
            expect(instance.dependencies).to.be.an('object');
            expect(Object.keys(instance.dependencies).length).to.equal(1);
            expect(instance.dependencies[redisId]).to.be.okay;
            expect(instance.dependencies[redisId].shortHash).to.equal(ctx.redisInstance.attrs.shortHash);
            expect(instance.dependencies[redisId].lowerName).to.equal(ctx.redisInstance.attrs.lowerName);
            expect(instance.dependencies[redisId].dependencies).to.be.an('object');
            expect(instance.dependencies[redisId].dependencies[mongoId]).to.be.okay;
            expect(instance.dependencies[redisId].dependencies[mongoId].shortHash)
              .to.equal(ctx.mongoInstance.attrs.shortHash);
            expect(instance.dependencies[redisId].dependencies[mongoId].lowerName)
              .to.equal(ctx.mongoInstance.attrs.lowerName);
            expect(instance.dependencies[redisId].dependencies[mongoId].dependencies).to.equal(undefined);
            cb();
          });
        }
        function checkRedisInstance (cb) {
          ctx.redisInstance.fetch(function (err, instance) {
            if (err) { return cb(err); }
            var mongoId = ctx.mongoInstance.attrs._id.toString();
            expect(instance.dependencies).to.be.an('object');
            expect(Object.keys(instance.dependencies).length).to.equal(1);
            expect(instance.dependencies[mongoId]).to.be.okay;
            expect(instance.dependencies[mongoId].shortHash).to.equal(ctx.mongoInstance.attrs.shortHash);
            expect(instance.dependencies[mongoId].lowerName).to.equal(ctx.mongoInstance.attrs.lowerName);
            expect(instance.dependencies[mongoId].dependencies).to.equal(undefined);
            cb();
          });
        }
      });
    });
  });
});
<|MERGE_RESOLUTION|>--- conflicted
+++ resolved
@@ -120,10 +120,6 @@
         });
       });
     });
-<<<<<<< HEAD
-    describe('terminating cayley early', function () {
-      var origErrorLog = error.log;
-=======
     describe('if the graph db is unavailable', function () {
       var type = process.env.GRAPH_DATABASE_TYPE.toUpperCase();
       var host = process.env[type];
@@ -131,7 +127,6 @@
         process.env[type] = 'http://localhost:78534';
         done();
       });
->>>>>>> e26fb0fd
       beforeEach(function (done) {
         require('./fixtures/mocks/github/user')(ctx.user);
         var depString = 'API_HOST=' +
@@ -142,19 +137,9 @@
           env: [depString]
         }, done);
       });
-<<<<<<< HEAD
-      before(function (done) {
-        error.log = noop; // hide errors
-        restartCayley.stop(done);
-      });
-      after(function (done) {
-        error.log = origErrorLog; // restore
-        restartCayley.start(done);
-=======
       afterEach(function (done) {
         process.env[type] = host;
         done();
->>>>>>> e26fb0fd
       });
       it('should degrade gracefully and still allow us to fetch (printed error expected)', function (done) {
         ctx.webInstance.fetch(function (err, body) {
