--- conflicted
+++ resolved
@@ -21,13 +21,9 @@
 
 
   describe('update settings', function () {
-<<<<<<< HEAD
 
-
-=======
->>>>>>> b9148427
     it('should fail updating non-existing setting', function (done) {
-      multi.createUser(function (err, user) {
+      var runnable = multi.createUser(function (err) {
         if (err) { return done(err); }
         var settings = {
           notifications: {
@@ -41,7 +37,6 @@
             }
           }
         };
-<<<<<<< HEAD
 
         require('../../fixtures/mocks/github/user-orgs')(runnable);
         require('../../fixtures/mocks/github/users-username')(runnable.attrs.accounts.github.id,
@@ -49,9 +44,6 @@
 
           runnable.newSetting('000000000000000000000000').update({json: settings}, function (err) {
 
-=======
-        user.newSetting('507f1f77bcf86cd799439011').update({json: settings}, function (err) {
->>>>>>> b9148427
           expect(err.data.statusCode).to.equal(404);
           expect(err.data.message).to.equal('Setting not found');
           done();
