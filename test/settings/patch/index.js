'use strict';
var Lab = require('lab');
var describe = Lab.experiment;
var it = Lab.test;
var before = Lab.before;
var after = Lab.after;
var expect = Lab.expect;
var api = require('../../fixtures/api-control');
var multi = require('../../fixtures/multi-factory');


describe('PATCH /settings/:id', {timeout:500}, function () {
  var ctx = {};

  before(api.start.bind(ctx));
  before(require('../../fixtures/mocks/api-client').setup);
  after(api.stop.bind(ctx));
  after(require('../../fixtures/mocks/api-client').clean);


  describe('create and get', function () {
    var settings = {
      owner: {},
      notifications: {
        slack: {
<<<<<<< HEAD
          authToken: 'some-slack-token',
          usernameToSlackNameMap: {
            'cheese': 'danish'
          }
=======
          apiToken: 'xoxo-dasjdkasjdk243248392482394'
>>>>>>> 8561ed68
        },
        hipchat: {
          authToken: 'some-hipchat-token',
          roomId: 123123
        }
      }
    };

    var settingsId = null;
    before(function (done) {
      multi.createUser(function (err, runnable) {
        if (err) { return done(err); }
        ctx.user = runnable;
        settings.owner.github = runnable.user.attrs.accounts.github.id;
        runnable.createSetting({json: settings}, function (err, body) {
          if (err) { return done(err); }
          expect(body._id).to.exist();
          settingsId = body._id;
          done();
        });
      });
    });

    it('should be possible to update just part of notifications settings', function (done) {
      var newSettings = {
        notifications: {
          slack: {
            authToken: 'slack-token-2',
            usernameToSlackNameMap: {
              'cheese': 'danish',
              'hello': 'operator'
            }
          }
        }
      };
      ctx.user.newSetting(settingsId).update({json: newSettings}, function (err, body) {
        if (err) { return done(err); }
        expect(body._id).to.exist();
        expect(body.owner.github).to.equal(settings.owner.github);
<<<<<<< HEAD
        expect(body.notifications.slack.authToken).to.equal(
          newSettings.notifications.slack.authToken
        );
        expect(body.notifications.slack.usernameToSlackNameMap).to.deep.equal(
          newSettings.notifications.slack.usernameToSlackNameMap
        );
        expect(body.notifications.hipchat.authToken).to.equal(
          settings.notifications.hipchat.authToken
        );
        expect(body.notifications.hipchat.roomId).to.equal(
          settings.notifications.hipchat.roomId
        );
=======
        expect(body.notifications.slack.apiToken).to.equal(settings.notifications.slack.apiToken);
        expect(body.notifications.hipchat.authToken).to.equal(newSettings.notifications.hipchat.authToken);
        expect(body.notifications.hipchat.roomId).to.equal(newSettings.notifications.hipchat.roomId);
>>>>>>> 8561ed68
        done();
      });
    });

    it('should be possible to update setting', function (done) {
      var newSettings = {
        notifications: {
          slack: {
<<<<<<< HEAD
            authToken: 'slack-token-2',
            usernameToSlackNameMap: {
              'hello': 'operator'
            }
=======
            apiToken: 'xoxo-dasjdkasjdk243248392482394'
>>>>>>> 8561ed68
          },
          hipchat: {
            authToken: 'new-hipchat-token',
            roomId: 1231231
          }
        }
      };
      ctx.user.newSetting(settingsId).update({json: newSettings}, function (err, body) {
        if (err) { return done(err); }
        expect(body._id).to.exist();
        expect(body.owner.github).to.equal(settings.owner.github);
<<<<<<< HEAD
        expect(body.notifications.slack.authToken).to.equal(
          newSettings.notifications.slack.authToken
        );
        expect(body.notifications.slack.usernameToSlackNameMap).to.deep.equal(
          newSettings.notifications.slack.usernameToSlackNameMap
        );
        expect(body.notifications.hipchat.authToken).to.equal(
          newSettings.notifications.hipchat.authToken
        );
        expect(body.notifications.hipchat.roomId).to.equal(
          newSettings.notifications.hipchat.roomId
        );
=======
        expect(body.notifications.slack.apiToken).to.equal(newSettings.notifications.slack.apiToken);
        expect(body.notifications.hipchat.authToken).to.equal(newSettings.notifications.hipchat.authToken);
        expect(body.notifications.hipchat.roomId).to.equal(newSettings.notifications.hipchat.roomId);
>>>>>>> 8561ed68
        done();
      });
    });

    it('should be possible to remove setting', function (done) {
      var newSettings = {
        notifications: {
          slack: {
<<<<<<< HEAD
            authToken: '',
            usernameToSlackNameMap: {}
=======
            apiToken: ''
>>>>>>> 8561ed68
          },
          hipchat: {
            authToken: 'new-hipchat-token',
            roomId: 1231231
          }
        }
      };
      ctx.user.newSetting(settingsId).update({json: newSettings}, function (err, body) {
        if (err) { return done(err); }
        expect(body._id).to.exist();
        expect(body.owner.github).to.equal(settings.owner.github);
<<<<<<< HEAD
        expect(body.notifications.slack.authToken).to.equal(
          newSettings.notifications.slack.authToken
        );
        expect(body.notifications.slack.usernameToSlackNameMap).to.be.undefined;
        expect(body.notifications.hipchat.authToken).to.equal(
          newSettings.notifications.hipchat.authToken
        );
        expect(body.notifications.hipchat.roomId).to.equal(
          newSettings.notifications.hipchat.roomId
        );
=======
        expect(body.notifications.slack.apiToken).to.equal(newSettings.notifications.slack.apiToken);
        expect(body.notifications.hipchat.authToken).to.equal(newSettings.notifications.hipchat.authToken);
        expect(body.notifications.hipchat.roomId).to.equal(newSettings.notifications.hipchat.roomId);
>>>>>>> 8561ed68
        done();
      });
    });


    it('should not be possible to update setting using the wrong user', function (done) {
      require('../../fixtures/mocks/github/user-orgs')(ctx.user);
      multi.createUser(function (err, runnable) {
        if (err) { return done(err); }
        var newSettings = {
          notifications: {
            slack: {
<<<<<<< HEAD
              authToken: 'ADSFADSFASDF'
=======
              apiToken: 'xoxo-dasjdkasjdk243248392482394'
>>>>>>> 8561ed68
            },
            hipchat: {
              authToken: 'new-hipchat-token',
              roomId: 1231231
            }
          }
        };
        runnable.newSetting(settingsId).update({json: newSettings}, function (err) {
          expect(err.output.payload.statusCode).to.equal(403);
          expect(err.output.payload.message).to.equal('Access denied (!owner)');
          done();
        });
      });
    });


  });

});<|MERGE_RESOLUTION|>--- conflicted
+++ resolved
@@ -23,14 +23,10 @@
       owner: {},
       notifications: {
         slack: {
-<<<<<<< HEAD
-          authToken: 'some-slack-token',
+          apiToken: 'xoxo-dasjdkasjdk243248392482394',
           usernameToSlackNameMap: {
             'cheese': 'danish'
           }
-=======
-          apiToken: 'xoxo-dasjdkasjdk243248392482394'
->>>>>>> 8561ed68
         },
         hipchat: {
           authToken: 'some-hipchat-token',
@@ -58,7 +54,7 @@
       var newSettings = {
         notifications: {
           slack: {
-            authToken: 'slack-token-2',
+            apiToken: 'slack-token-2',
             usernameToSlackNameMap: {
               'cheese': 'danish',
               'hello': 'operator'
@@ -70,9 +66,8 @@
         if (err) { return done(err); }
         expect(body._id).to.exist();
         expect(body.owner.github).to.equal(settings.owner.github);
-<<<<<<< HEAD
-        expect(body.notifications.slack.authToken).to.equal(
-          newSettings.notifications.slack.authToken
+        expect(body.notifications.slack.apiToken).to.equal(
+          newSettings.notifications.slack.apiToken
         );
         expect(body.notifications.slack.usernameToSlackNameMap).to.deep.equal(
           newSettings.notifications.slack.usernameToSlackNameMap
@@ -83,11 +78,6 @@
         expect(body.notifications.hipchat.roomId).to.equal(
           settings.notifications.hipchat.roomId
         );
-=======
-        expect(body.notifications.slack.apiToken).to.equal(settings.notifications.slack.apiToken);
-        expect(body.notifications.hipchat.authToken).to.equal(newSettings.notifications.hipchat.authToken);
-        expect(body.notifications.hipchat.roomId).to.equal(newSettings.notifications.hipchat.roomId);
->>>>>>> 8561ed68
         done();
       });
     });
@@ -96,14 +86,10 @@
       var newSettings = {
         notifications: {
           slack: {
-<<<<<<< HEAD
-            authToken: 'slack-token-2',
+            apiToken: 'xoxo-dasjdkasjdk243248392482394',
             usernameToSlackNameMap: {
               'hello': 'operator'
             }
-=======
-            apiToken: 'xoxo-dasjdkasjdk243248392482394'
->>>>>>> 8561ed68
           },
           hipchat: {
             authToken: 'new-hipchat-token',
@@ -115,9 +101,9 @@
         if (err) { return done(err); }
         expect(body._id).to.exist();
         expect(body.owner.github).to.equal(settings.owner.github);
-<<<<<<< HEAD
-        expect(body.notifications.slack.authToken).to.equal(
-          newSettings.notifications.slack.authToken
+
+        expect(body.notifications.slack.apiToken).to.equal(
+          newSettings.notifications.slack.apiToken
         );
         expect(body.notifications.slack.usernameToSlackNameMap).to.deep.equal(
           newSettings.notifications.slack.usernameToSlackNameMap
@@ -128,11 +114,6 @@
         expect(body.notifications.hipchat.roomId).to.equal(
           newSettings.notifications.hipchat.roomId
         );
-=======
-        expect(body.notifications.slack.apiToken).to.equal(newSettings.notifications.slack.apiToken);
-        expect(body.notifications.hipchat.authToken).to.equal(newSettings.notifications.hipchat.authToken);
-        expect(body.notifications.hipchat.roomId).to.equal(newSettings.notifications.hipchat.roomId);
->>>>>>> 8561ed68
         done();
       });
     });
@@ -141,12 +122,9 @@
       var newSettings = {
         notifications: {
           slack: {
-<<<<<<< HEAD
-            authToken: '',
+            apiToken: '',
             usernameToSlackNameMap: {}
-=======
-            apiToken: ''
->>>>>>> 8561ed68
+
           },
           hipchat: {
             authToken: 'new-hipchat-token',
@@ -158,9 +136,9 @@
         if (err) { return done(err); }
         expect(body._id).to.exist();
         expect(body.owner.github).to.equal(settings.owner.github);
-<<<<<<< HEAD
-        expect(body.notifications.slack.authToken).to.equal(
-          newSettings.notifications.slack.authToken
+
+        expect(body.notifications.slack.apiToken).to.equal(
+          newSettings.notifications.slack.apiToken
         );
         expect(body.notifications.slack.usernameToSlackNameMap).to.be.undefined;
         expect(body.notifications.hipchat.authToken).to.equal(
@@ -169,11 +147,6 @@
         expect(body.notifications.hipchat.roomId).to.equal(
           newSettings.notifications.hipchat.roomId
         );
-=======
-        expect(body.notifications.slack.apiToken).to.equal(newSettings.notifications.slack.apiToken);
-        expect(body.notifications.hipchat.authToken).to.equal(newSettings.notifications.hipchat.authToken);
-        expect(body.notifications.hipchat.roomId).to.equal(newSettings.notifications.hipchat.roomId);
->>>>>>> 8561ed68
         done();
       });
     });
@@ -186,11 +159,7 @@
         var newSettings = {
           notifications: {
             slack: {
-<<<<<<< HEAD
-              authToken: 'ADSFADSFASDF'
-=======
               apiToken: 'xoxo-dasjdkasjdk243248392482394'
->>>>>>> 8561ed68
             },
             hipchat: {
               authToken: 'new-hipchat-token',
