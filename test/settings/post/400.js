--- conflicted
+++ resolved
@@ -26,14 +26,10 @@
         var settings = {
           notifications: {
             slack: {
-<<<<<<< HEAD
-              authToken: 'some-slack-token',
+              apiToken: 'xoxo-dasjdkasjdk243248392482394',
               usernameToSlackNameMap: {
                 'cheese': 'danish'
               }
-=======
-              apiToken: 'xoxo-dasjdkasjdk243248392482394'
->>>>>>> 8561ed68
             },
             hipchat: {
               authToken: 'some-hipchat-token',
@@ -59,14 +55,10 @@
           },
           notifications: {
             slack: {
-<<<<<<< HEAD
-              authToken: 'some-slack-token',
+              apiToken: 'xoxo-dasjdkasjdk243248392482394',
               usernameToSlackNameMap: {
                 'cheese': 'danish'
               }
-=======
-              apiToken: 'xoxo-dasjdkasjdk243248392482394'
->>>>>>> 8561ed68
             },
             hipchat: {
               authToken: 'some-hipchat-token',
@@ -78,9 +70,8 @@
           if (err) { return done(err); }
           expect(body._id).to.exist();
           expect(body.owner.github).to.equal(runnable.user.attrs.accounts.github.id);
-<<<<<<< HEAD
-          expect(body.notifications.slack.authToken).to.equal(
-            settings.notifications.slack.authToken
+          expect(body.notifications.slack.apiToken).to.equal(
+            settings.notifications.slack.apiToken
           );
           expect(body.notifications.slack.usernameToSlackNameMap).to.deep.equal(
             settings.notifications.slack.usernameToSlackNameMap
@@ -91,11 +82,6 @@
           expect(body.notifications.hipchat.roomId).to.equal(
             settings.notifications.hipchat.roomId
           );
-=======
-          expect(body.notifications.slack.apiToken).to.equal(settings.notifications.slack.apiToken);
-          expect(body.notifications.hipchat.authToken).to.equal(settings.notifications.hipchat.authToken);
-          expect(body.notifications.hipchat.roomId).to.equal(settings.notifications.hipchat.roomId);
->>>>>>> 8561ed68
           runnable.createSetting({json: settings}, function (err) {
             expect(err.data.statusCode).to.equal(409);
             expect(err.data.error).to.equal('Conflict');
