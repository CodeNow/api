'use strict';

var Lab = require('lab');
<<<<<<< HEAD
var describe = Lab.experiment;
var it = Lab.test;
var before = Lab.before;
var after = Lab.after;
var beforeEach = Lab.beforeEach;
var afterEach = Lab.afterEach;
var expect = Lab.expect;
=======
var lab = exports.lab = Lab.script();
var describe = lab.describe;
var it = lab.it;
var before = lab.before;
var after = lab.after;
var Code = require('code');
var expect = Code.expect;

>>>>>>> 38a2843c
var api = require('../../fixtures/api-control');
var multi = require('../../fixtures/multi-factory');


describe('GET /settings', {timeout:500}, function () {
  var ctx = {};

  before(api.start.bind(ctx));
  before(require('../../fixtures/mocks/api-client').setup);
  after(api.stop.bind(ctx));
  after(require('../../fixtures/mocks/api-client').clean);
  afterEach(require('../../fixtures/clean-mongo').removeEverything);
  afterEach(require('../../fixtures/clean-ctx')(ctx));
  afterEach(require('../../fixtures/clean-nock'));

  describe('create and get', function () {
    var settings = {
      owner: {},
      notifications: {
        slack: {
          webhookUrl: 'http://slack.com/some-web-hook-url'
        },
        hipchat: {
          authToken: 'some-hipchat-token',
          roomId: 123123
        }
      }
    };

    var settingsId = null;
    beforeEach(function (done) {
      multi.createUser(function (err, runnable) {
        if (err) { return done(err); }
        ctx.user = runnable;
        settings.owner.github = runnable.user.attrs.accounts.github.id;
        runnable.createSetting({json: settings}, function (err, body) {
          if (err) { return done(err); }
          expect(body._id).to.exist();
          settingsId = body._id;
          done();
        });
      });
    });

    describe('get by owner', function () {
      it('should create settings if they are not exist', function (done) {
        multi.createUser(function (err, runnable) {
          if (err) { return done(err); }
          var st = runnable.newSettings([], {qs: {owner: {github: runnable.user.attrs.accounts.github.id}}});
          st.fetch(function (err, body) {
            if (err) { return done(err); }
            var settings = body[0];
            expect(settings._id).to.exist();
            expect(settings.owner.github).to.equal(runnable.user.attrs.accounts.github.id);
            expect(settings.notifications).to.not.exist();
            done();
          });
        });
      });
      it('should be possible to fetch settings that were just created by owner', function (done) {
        var st = ctx.user.newSettings([], {qs: {owner: {github: settings.owner.github}}});
        st.fetch(function (err, body) {
          if (err) { return done(err); }
          var settings = body[0];
          expect(settings._id).to.exist();
          expect(settings.owner.github).to.equal(settings.owner.github);
          expect(settings.notifications.slack.webhookUrl).to.equal(settings.notifications.slack.webhookUrl);
          expect(settings.notifications.hipchat.authToken).to.equal(settings.notifications.hipchat.authToken);
          expect(settings.notifications.hipchat.roomId).to.equal(settings.notifications.hipchat.roomId);
          done();
        });
      });
      it('should be possible to fetch settings by githubUsername', function (done) {
        require('../../fixtures/mocks/github/user-orgs')(ctx.user);
        require('../../fixtures/mocks/github/users-username')(ctx.user.attrs.accounts.github.id,
          ctx.user.json().accounts.github.username);
        var query = {
          githubUsername: ctx.user.json().accounts.github.username
        };
        ctx.user.fetchSettings(query, function (err, body) {
          if (err) { return done(err); }
          var settings = body[0];
          expect(settings._id).to.exist();
          expect(settings.owner.github).to.equal(settings.owner.github);
          expect(settings.notifications.slack.webhookUrl).to.equal(settings.notifications.slack.webhookUrl);
          expect(settings.notifications.hipchat.authToken).to.equal(settings.notifications.hipchat.authToken);
          expect(settings.notifications.hipchat.authToken).to.equal(settings.notifications.hipchat.authToken);
          expect(settings.notifications.hipchat.roomId).to.equal(settings.notifications.hipchat.roomId);
          done();
        });
      });

      it('should fail if owner id is not matching', function (done) {
        require('../../fixtures/mocks/github/user-orgs')(ctx.user);
        var st = ctx.user.newSettings([], {qs: {owner: {github: 9999}}});
        st.fetch(function (err) {
          expect(err.output.payload.statusCode).to.equal(403);
          expect(err.output.payload.message).to.equal('Access denied (!owner)');
          done();
        });
      });

      it('should fail if permissions check failed', function (done) {
        require('../../fixtures/mocks/github/user-orgs')(ctx.user);
        multi.createUser(function (err, runnable) {
          if (err) { return done(err); }
          var st = runnable.newSettings([], {qs: {owner: {github: settings.owner.github}}});
          st.fetch(function (err) {
            expect(err.output.payload.statusCode).to.equal(403);
            expect(err.output.payload.message).to.equal('Access denied (!owner)');
            done();
          });
        });
      });
    });

    describe('get by id', function () {
      it('should be possible to fetch settings that were just created', function (done) {
        ctx.user.fetchSetting(settingsId, function (err, body) {
          if (err) { return done(err); }
          expect(body._id).to.exist();
          expect(body.owner.github).to.equal(settings.owner.github);
          expect(body.notifications.slack.webhookUrl).to.equal(settings.notifications.slack.webhookUrl);
          expect(body.notifications.hipchat.authToken).to.equal(settings.notifications.hipchat.authToken);
          expect(body.notifications.hipchat.roomId).to.equal(settings.notifications.hipchat.roomId);
          done();
        });
      });
      it('should fail if another user wanted to fetch settings without permissions', function (done) {
        require('../../fixtures/mocks/github/user-orgs')(ctx.user);
        multi.createUser(function (err, runnable) {
          if (err) { return done(err); }
          runnable.fetchSetting(settingsId, function (err) {
            expect(err.output.payload.statusCode).to.equal(403);
            expect(err.output.payload.message).to.equal('Access denied (!owner)');
            done();
          });
        });
      });
      it('should return 404 for fake settings-id', function (done) {
        multi.createUser(function (err, runnable) {
          if (err) { return done(err); }
          runnable.fetchSetting('507f1f77bcf86cd799439011', function (err) {
            expect(err.data.statusCode).to.equal(404);
            expect(err.data.message).to.equal('Setting not found');
            done();
          });
        });
      });
      it('should return 400 for non-objectId settings-id', function (done) {
        multi.createUser(function (err, runnable) {
          if (err) { return done(err); }

          runnable.fetchSetting('fake-id', function (err) {
            expect(err.data.statusCode).to.equal(400);
            expect(err.data.message).to.equal('url parameter \"id\" is not an ObjectId');
            done();
          });
        });
      });
    });
  });
});<|MERGE_RESOLUTION|>--- conflicted
+++ resolved
@@ -1,24 +1,16 @@
 'use strict';
 
 var Lab = require('lab');
-<<<<<<< HEAD
-var describe = Lab.experiment;
-var it = Lab.test;
-var before = Lab.before;
-var after = Lab.after;
-var beforeEach = Lab.beforeEach;
-var afterEach = Lab.afterEach;
-var expect = Lab.expect;
-=======
 var lab = exports.lab = Lab.script();
 var describe = lab.describe;
 var it = lab.it;
 var before = lab.before;
+var beforeEach = lab.beforeEach;
 var after = lab.after;
+var afterEach = lab.afterEach;
 var Code = require('code');
 var expect = Code.expect;
 
->>>>>>> 38a2843c
 var api = require('../../fixtures/api-control');
 var multi = require('../../fixtures/multi-factory');
 
