var Lab = require('lab');
var describe = Lab.experiment;
var it = Lab.test;
var before = Lab.before;
var after = Lab.after;
var beforeEach = Lab.beforeEach;
var afterEach = Lab.afterEach;
var expect = Lab.expect;

var api = require('./fixtures/api-control');
var dock = require('./fixtures/dock');
var multi = require('./fixtures/multi-factory');
var expects = require('./fixtures/expects');
var tailBuildStream = require('./fixtures/tail-build-stream');
var createCount = require('callback-count');
var exists = require('101/exists');
var equals = require('101/equals');

describe('Build - /builds/:id/actions/build', function() {
  var ctx = {};

  before(api.start.bind(ctx));
  before(dock.start.bind(ctx));
  beforeEach(require('./fixtures/nock-github'));
  beforeEach(require('./fixtures/nock-github'));
  after(api.stop.bind(ctx));
  after(dock.stop.bind(ctx));
  afterEach(require('./fixtures/clean-mongo').removeEverything);
  afterEach(require('./fixtures/clean-ctx')(ctx));
  afterEach(require('./fixtures/clean-nock'));

  describe('POST', function () {
<<<<<<< HEAD
    beforeEach(function (done) {
      multi.createContextVersion(function (err, contextVersion, context, build, user) {
        ctx.contextVersion = contextVersion;
        ctx.build = build;
        ctx.user = user;
        done(err);
=======
    describe('unbuilt build', function () {
      beforeEach(function (done) {
        multi.createBuild(function (err, contextVersion, context, build, user) {
          ctx.contextVersion = contextVersion;
          ctx.build = build;
          ctx.user = user;
          done(err);
        });
>>>>>>> cc4c24ed
      });

      it('should start building the build - return in-progress build', { timeout: 500 }, function (done) {
        require('./fixtures/mocks/docker/container-id-attach')();
        require('./fixtures/mocks/github/user')(ctx.user);
        ctx.build.build({message:'hello!'}, function (err, body, code) {
          if (err) { return done(err); }

          expect(code).to.equal(201);
          expect(body).to.be.ok;

          tailBuildStream(body.contextVersions[0], function (err, log) {
            if (err) { return done(err); }
            expect(log).to.contain('Successfully built');

            var count = createCount(2, done);
            var buildExpected = {
              completed: exists,
              duration: exists,
              failed: equals(false)
            };
            ctx.build.fetch(expects.success(200, buildExpected, count.next));
            var versionExpected = {
              'dockerHost': exists,
              'build.message': exists,
              'build.started': exists,
              'build.completed': exists,
              'build.dockerImage': exists,
              'build.dockerTag': exists,
              'build.log': exists,
              'build.triggeredAction.manual': true,
            };
            require('./fixtures/mocks/github/user')(ctx.user); // non owner org
            ctx.contextVersion.fetch(expects.success(200, versionExpected, count.next));
          });
        });
      });
      describe('errors', function() {
        it('should error if the build is already in progress', function (done) {
          require('./fixtures/mocks/docker/container-id-attach')();
          require('./fixtures/mocks/github/user')(ctx.user);
          ctx.build.build({message:'hello!'}, function (err) {
            if (err) { return done(err); }
            ctx.build.build({message:'hello!'},
              expects.error(409, /Build is already in progress/, done));
          });
        });
      });
    });
    describe('built build', function () {
      beforeEach(function (done) {
        multi.createBuiltBuild(function (err, build, user) {
          ctx.build = build;
          ctx.user = user;
          done(err);
        });
      });
      it('should error if the build is already built', function(done) {
        ctx.build.build({ message: 'hello!' },
          expects.error(409, /Build is already built/, done));
      });
    });
  });
});<|MERGE_RESOLUTION|>--- conflicted
+++ resolved
@@ -30,14 +30,6 @@
   afterEach(require('./fixtures/clean-nock'));
 
   describe('POST', function () {
-<<<<<<< HEAD
-    beforeEach(function (done) {
-      multi.createContextVersion(function (err, contextVersion, context, build, user) {
-        ctx.contextVersion = contextVersion;
-        ctx.build = build;
-        ctx.user = user;
-        done(err);
-=======
     describe('unbuilt build', function () {
       beforeEach(function (done) {
         multi.createBuild(function (err, contextVersion, context, build, user) {
@@ -46,7 +38,6 @@
           ctx.user = user;
           done(err);
         });
->>>>>>> cc4c24ed
       });
 
       it('should start building the build - return in-progress build', { timeout: 500 }, function (done) {
