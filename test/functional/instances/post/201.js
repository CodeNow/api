/**
 * @module test/instances/post/201
 */
'use strict'

var Code = require('code')
var Lab = require('lab')
var createCount = require('callback-count')
var sinon = require('sinon')
var uuid = require('uuid')

var rabbitMQ = require('models/rabbitmq')

var api = require('../../fixtures/api-control')
var dock = require('../../fixtures/dock')
var expects = require('../../fixtures/expects')
var multi = require('../../fixtures/multi-factory')
var primus = require('../../fixtures/primus')
var dockerMockEvents = require('../../fixtures/docker-mock-events')
var lab = exports.lab = Lab.script()

var after = lab.after
var afterEach = lab.afterEach
var before = lab.before
var beforeEach = lab.beforeEach
var describe = lab.describe
var expect = Code.expect
var it = lab.it

var ctx = {
  expected: {}
}

function assertCreate (body, done) {
  ctx.instance = ctx.user.createInstance(body,
    expects.success(201, ctx.expected, function (err) {
      if (err) { return done(err) }
      if (!ctx.afterPostAsserts || ctx.afterPostAsserts.length === 0) {
        return done()
      }
      var count = createCount(ctx.afterPostAsserts.length, done)
      ctx.afterPostAsserts.forEach(function (assert) {
        assert(count.next)
      })
    }))
}

function expectInstanceCreated (body, statusCode, user, build, cv) {
  user = user.json()
  build = build.json()
  cv = cv.json()
  var owner = {
    github: user.accounts.github.id,
    username: user.accounts.github.login,
    gravatar: user.gravatar
  }
  expect(body._id).to.exist()
  expect(body.shortHash).to.exist()
  expect(body.name).to.exist()
  expect(body.lowerName).to.equal(body.name.toLowerCase())
  expect(body).deep.contain({
    build: build,
    contextVersion: cv,
    contextVersions: [ cv ], // legacy support for now
    owner: owner,
    containers: [],
    autoForked: false,
    masterPod: false
  })
}

describe('201 POST /instances', function () {
  // before
  before(api.start.bind(ctx))
  before(dock.start.bind(ctx))
  before(require('../../fixtures/mocks/api-client').setup)
  beforeEach(primus.connect)
  // after

  after(api.stop.bind(ctx))
  after(dock.stop.bind(ctx))
  after(require('../../fixtures/mocks/api-client').clean)
  afterEach(primus.disconnect)
  afterEach(require('../../fixtures/clean-mongo').removeEverything)
  // afterEach(require('../../fixtures/clean-ctx')(ctx))
  // afterEach(require('../../fixtures/clean-nock'))

  describe('For User', function () {
    describe('with in-progress build', function () {
      beforeEach(function (done) {
        multi.createContextVersion(function (err, cv, context, build, user) {
          if (err) { return done(err) }
          ctx.user = user
          ctx.build = build
          ctx.cv = cv
          done()
        })
      })
      beforeEach(function (done) {
        primus.joinOrgRoom(ctx.user.attrs.accounts.github.id, done)
      })
      beforeEach(function (done) {
        ctx.build.build(function (err) {
          if (err) { return done(err) }
          ctx.cv.fetch(done) // used in assertions
        })
      })
      afterEach(function (done) {
        require('../../fixtures/clean-mongo').removeEverything(done)
      })
      it('should create a private instance by default', function (done) {
        var name = uuid()
        var env = [
          'FOO=BAR'
        ]
        var body = {
          name: name,
          build: ctx.build.id(),
          env: env
        }
        // ctx.expected.name = name
        // ctx.expected.env = env
        assertCreate(body, function () {
          expect(ctx.instance.attrs.public).to.equal(false)
          expect(ctx.instance.attrs.masterPod).to.equal(false)
          primus.onceVersionComplete(ctx.cv.id(), function () {
            done()
          })
          dockerMockEvents.emitBuildComplete(ctx.cv)
        })
      })

      it('should make a master pod instance', function (done) {
        var name = uuid()
        var body = {
          name: name,
          build: ctx.build.id(),
          masterPod: true
        }
        // ctx.expected.name = name
        // ctx.expected.masterPod = true
        assertCreate(body, function () {
          // expect(ctx.instance.attrs.public).to.equal(false)
          // expect(ctx.instance.attrs.masterPod).to.equal(true)
          primus.onceVersionComplete(ctx.cv.id(), function () {
            done()
          })
          dockerMockEvents.emitBuildComplete(ctx.cv)
        })
      })

      it('should create an instance with a build', function (done) {
        ctx.user.createInstance({ build: ctx.build.id() }, function (err, body, statusCode) {
          if (err) { return done(err) }
          expectInstanceCreated(body, statusCode, ctx.user, ctx.build, ctx.cv)
          primus.onceVersionComplete(ctx.cv.id(), function () {
            done()
          })
          dockerMockEvents.emitBuildComplete(ctx.cv)
        })
      })

      it('should create an instance with name, build, env', function (done) {
        var name = 'CustomName'
        var env = ['one=one', 'two=two', 'three=three']
        ctx.user.createInstance({ build: ctx.build.id(), name: name, env: env }, function (err, body, statusCode) {
          if (err) { return done(err) }
          expectInstanceCreated(body, statusCode, ctx.user, ctx.build, ctx.cv)
          primus.onceVersionComplete(ctx.cv.id(), function () {
            done()
          })
          dockerMockEvents.emitBuildComplete(ctx.cv)
        })
      })
    })

    describe('with built build', function () {
      beforeEach(function (done) {
        sinon.spy(rabbitMQ, 'createInstanceContainer');
        multi.createBuiltBuild(function (err, build, user, models) {
<<<<<<< HEAD
          if (err) { return done(err); }
          ctx.user = user;
          ctx.build = build;
          ctx.cv = models[0];
          done();
        });
      });
      afterEach(function (done) {
        rabbitMQ.createInstanceContainer.restore();
        done();
      });

      it('should create an instance with a build', function (done) {
        var count = createCount(2, done);
=======
          if (err) { return done(err) }
          ctx.user = user
          ctx.build = build
          ctx.cv = models[0]
          done()
        })
      })
      it('should create an instance with a build', function (done) {
        var count = createCount(2, done)
        primus.expectActionCount('start', 1, count.next)
        var rabbitmqPublishSpy = sinon.spy(rabbitMQ, 'createInstanceContainer')

        var deployCount = createCount(2, function () {
          var jobData = rabbitmqPublishSpy.getCall(0).args[0]
          expect(rabbitmqPublishSpy.calledOnce).to.be.true()
          expect(jobData.cvId).to.equal(ctx.cv.id())
          expect(jobData.dockerHost).to.exist()
          expect(jobData.instanceEnvs[0]).to.equal('RUNNABLE_CONTAINER_ID=' + ctx.instance.attrs.shortHash)
          expect(jobData.labels).to.deep.contain({
            contextVersionId: ctx.cv.id(),
            instanceId: ctx.body._id,
            instanceName: ctx.body.name,
            instanceShortHash: ctx.body.shortHash,
            creatorGithubId: ctx.user.attrs.accounts.github.id.toString(),
            ownerUsername: ctx.user.attrs.accounts.github.login,
            ownerGithubId: ctx.user.attrs.accounts.github.id.toString(),
            sessionUserGithubId: ctx.user.attrs.accounts.github.id.toString()
          })
          rabbitMQ.createInstanceContainer.restore()
          count.next()
        })
        primus.expectActionCount('deploy', 1, deployCount.next)
>>>>>>> f8d21056

        primus.expectActionCount('start', 1, count.next);
        ctx.user.createInstance({ build: ctx.build.id() }, function (err, body, statusCode) {
<<<<<<< HEAD
          if (err) { return done(err); }
          expectInstanceCreated(body, statusCode, ctx.user, ctx.build, ctx.cv);
          ctx.body = body;
          var jobData = rabbitMQ.createInstanceContainer.getCall(0).args[0];
          expect(rabbitMQ.createInstanceContainer.calledOnce).to.be.true();
          expect(jobData.instanceId.toString()).to.equal(body._id.toString());
          expect(jobData.contextVersionId.toString()).to.equal(ctx.cv.attrs._id.toString());
          expect(jobData.sessionUserGithubId).to.equal(ctx.user.attrs.accounts.github.id);
          expect(jobData.ownerUsername).to.equal(ctx.user.attrs.accounts.github.username);
          count.next();
        });
      });
=======
          if (err) { return done(err) }
          expectInstanceCreated(body, statusCode, ctx.user, ctx.build, ctx.cv)
          ctx.body = body
          deployCount.next()
        })
      })
>>>>>>> f8d21056

      it('should create an instance with a name, build, env', function (done) {
        var count = createCount(2, done)
        primus.expectActionCount('start', 1, count.next)
        var name = 'CustomName'
        var env = ['one=one', 'two=two', 'three=three']
        ctx.user.createInstance({ build: ctx.build.id(), name: name, env: env }, function (err, body, statusCode) {
          if (err) { return done(err) }
          expect(body.name).to.equal(name)
          expect(body.env).to.deep.equal(env)
          expectInstanceCreated(body, statusCode, ctx.user, ctx.build, ctx.cv)
          count.next()
        })
      })
    })
  })
})<|MERGE_RESOLUTION|>--- conflicted
+++ resolved
@@ -178,7 +178,6 @@
       beforeEach(function (done) {
         sinon.spy(rabbitMQ, 'createInstanceContainer');
         multi.createBuiltBuild(function (err, build, user, models) {
-<<<<<<< HEAD
           if (err) { return done(err); }
           ctx.user = user;
           ctx.build = build;
@@ -193,44 +192,9 @@
 
       it('should create an instance with a build', function (done) {
         var count = createCount(2, done);
-=======
-          if (err) { return done(err) }
-          ctx.user = user
-          ctx.build = build
-          ctx.cv = models[0]
-          done()
-        })
-      })
-      it('should create an instance with a build', function (done) {
-        var count = createCount(2, done)
-        primus.expectActionCount('start', 1, count.next)
-        var rabbitmqPublishSpy = sinon.spy(rabbitMQ, 'createInstanceContainer')
-
-        var deployCount = createCount(2, function () {
-          var jobData = rabbitmqPublishSpy.getCall(0).args[0]
-          expect(rabbitmqPublishSpy.calledOnce).to.be.true()
-          expect(jobData.cvId).to.equal(ctx.cv.id())
-          expect(jobData.dockerHost).to.exist()
-          expect(jobData.instanceEnvs[0]).to.equal('RUNNABLE_CONTAINER_ID=' + ctx.instance.attrs.shortHash)
-          expect(jobData.labels).to.deep.contain({
-            contextVersionId: ctx.cv.id(),
-            instanceId: ctx.body._id,
-            instanceName: ctx.body.name,
-            instanceShortHash: ctx.body.shortHash,
-            creatorGithubId: ctx.user.attrs.accounts.github.id.toString(),
-            ownerUsername: ctx.user.attrs.accounts.github.login,
-            ownerGithubId: ctx.user.attrs.accounts.github.id.toString(),
-            sessionUserGithubId: ctx.user.attrs.accounts.github.id.toString()
-          })
-          rabbitMQ.createInstanceContainer.restore()
-          count.next()
-        })
-        primus.expectActionCount('deploy', 1, deployCount.next)
->>>>>>> f8d21056
 
         primus.expectActionCount('start', 1, count.next);
         ctx.user.createInstance({ build: ctx.build.id() }, function (err, body, statusCode) {
-<<<<<<< HEAD
           if (err) { return done(err); }
           expectInstanceCreated(body, statusCode, ctx.user, ctx.build, ctx.cv);
           ctx.body = body;
@@ -243,14 +207,6 @@
           count.next();
         });
       });
-=======
-          if (err) { return done(err) }
-          expectInstanceCreated(body, statusCode, ctx.user, ctx.build, ctx.cv)
-          ctx.body = body
-          deployCount.next()
-        })
-      })
->>>>>>> f8d21056
 
       it('should create an instance with a name, build, env', function (done) {
         var count = createCount(2, done)
