--- conflicted
+++ resolved
@@ -28,49 +28,7 @@
   nock('https://api.github.com:443')
     .filteringPath(urlRegExp, '/user')
     .get('/user')
-<<<<<<< HEAD
-    .reply(200, {
-      'login': username,
-      'id': userId,
-      'access_token': token,
-      'avatar_url': 'https://avatars.githubusercontent.com/u/' + userId + '?',
-      'gravatar_id': '',
-      'url': 'https://api.github.com/users/' + username,
-      'html_url': 'https://github.com/' + username,
-      'followers_url': 'https://api.github.com/users/' + username + '/followers',
-      'following_url': 'https://api.github.com/users/' + username + '/following{/other_user}',
-      'gists_url': 'https://api.github.com/users/' + username + '/gists{/gist_id}',
-      'starred_url': 'https://api.github.com/users/' + username + '/starred{/owner}{/repo}',
-      'subscriptions_url': 'https://api.github.com/users/' + username + '/subscriptions',
-      'organizations_url': 'https://api.github.com/users/' + username + '/orgs',
-      'repos_url': 'https://api.github.com/users/' + username + '/repos',
-      'events_url': 'https://api.github.com/users/' + username + '/events{/privacy}',
-      'received_events_url': 'https://api.github.com/users/' + username + '/received_events',
-      'type': 'User',
-      'site_admin': false,
-      'name': username,
-      'company': '',
-      'blog': 'http://twitter.com/tjmehta',
-      'location': 'San Francisco',
-      'emails': [
-        {
-          value: username + '@runnable.com',
-          verified: true,
-          primary: true
-        }
-      ],
-      'hireable': true,
-      'bio': '',
-      'public_repos': 77,
-      'public_gists': 8,
-      'followers': 17,
-      'following': 90,
-      'created_at': '2011-02-27T01:20:41Z',
-      'updated_at': '2014-06-24T23:28:16Z'
-    }, {
-=======
     .reply(200, getUser(userId, username, token), {
->>>>>>> feb2eac3
       server: 'GitHub.com',
       date: new Date().toString(),
       'content-type': 'application/json charset=utf-8',
