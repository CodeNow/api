--- conflicted
+++ resolved
@@ -1,13 +1,4 @@
-<<<<<<< HEAD
-var async = require('async');
-var dockerModel = require('models/apis/docker');
-var createCount = require('callback-count');
-var docker = require('./docker');
-var redis = require('models/redis');
-var mavisApp = require('mavis');
-var dockerModuleMock = require('./mocks/docker-model');
-var sinon = require('sinon');
-=======
+var async = require('async')
 var dockerModel = require('models/apis/docker')
 var createCount = require('callback-count')
 var docker = require('./docker')
@@ -15,17 +6,15 @@
 var mavisApp = require('mavis')
 var dockerModuleMock = require('./mocks/docker-model')
 var sinon = require('sinon')
->>>>>>> 27048e9b
 
 process.env.AUTO_RECONNECT = false // needed for test
 process.env.HOST_TAGS = 'default' // needed for test
 var dockerListener = require('docker-listener')
 
-<<<<<<< HEAD
-var url = require('url');
-var put = require('101/put');
+var url = require('url')
+var put = require('101/put')
 
-var Hermes = require('runnable-hermes');
+var Hermes = require('runnable-hermes')
 
 
 // Sauron mock listens for `container.life-cycle.started` event and
@@ -35,11 +24,11 @@
     var publishedEvents = [
       'container.network.attached',
       'container.network.attach-failed'
-    ];
+    ]
 
     var subscribedEvents = [
       'container.life-cycle.started'
-    ];
+    ]
 
     var opts = {
       hostname: process.env.RABBITMQ_HOSTNAME,
@@ -47,48 +36,45 @@
       port: process.env.RABBITMQ_PORT,
       username: process.env.RABBITMQ_USERNAME,
       name: '10.12.13.11.sauron'
-    };
+    }
     var rabbitPublisher = new Hermes(put({
       publishedEvents: publishedEvents,
     }, opts))
     .on('error', function (err) {
-      console.log('rabbit publisher error', err);
-    });
-    this.rabbitPublisher = rabbitPublisher;
+      console.log('rabbit publisher error', err)
+    })
+    this.rabbitPublisher = rabbitPublisher
 
     var rabbitSubscriber = new Hermes(put({
       subscribedEvents: subscribedEvents,
     }, opts))
     .on('error', function (err) {
-      console.log('rabbit subscriber error', err);
-    });
-    this.rabbitSubscriber = rabbitSubscriber;
+      console.log('rabbit subscriber error', err)
+    })
+    this.rabbitSubscriber = rabbitSubscriber
 
     async.series([
       rabbitPublisher.connect.bind(rabbitPublisher),
       rabbitSubscriber.connect.bind(rabbitSubscriber),
       function (stepCb) {
         rabbitSubscriber.subscribe('container.life-cycle.started', function (data, jobCb) {
-          data.containerIp = '10.12.10.121';
-          rabbitPublisher.publish('container.network.attached', data);
-          jobCb();
-        });
-        stepCb();
+          data.containerIp = '10.12.10.121'
+          rabbitPublisher.publish('container.network.attached', data)
+          jobCb()
+        })
+        stepCb()
       }
-    ], cb);
+    ], cb)
   },
   stop: function (cb) {
     async.series([
       this.rabbitSubscriber.unsubscribe.bind(this.rabbitSubscriber, 'container.life-cycle.started', null),
       this.rabbitSubscriber.close.bind(this.rabbitSubscriber),
       this.rabbitPublisher.close.bind(this.rabbitPublisher)
-    ], cb);
+    ], cb)
   }
-};
+}
 
-=======
-var url = require('url')
->>>>>>> 27048e9b
 module.exports = {
   start: startDock,
   stop: stopDock
@@ -99,18 +85,12 @@
 function startDock (done) {
   if (started) { return done() }
   // FIXME: hack because docker-mock does not add image to its store for image-builder creates
-<<<<<<< HEAD
-  sinon.stub(dockerModel.prototype, 'pullImage').yieldsAsync();
-  started = true;
-  var count = createCount(3, done);
-  dockerModuleMock.setup(count.next);
-  sauronMock.start(count.next);
-=======
   sinon.stub(dockerModel.prototype, 'pullImage').yieldsAsync()
   started = true
-  var count = createCount(2, done)
+  var count = createCount(3, done)
   dockerModuleMock.setup(count.next)
->>>>>>> 27048e9b
+  sauronMock.start(count.next)
+
   ctx.docker = docker.start(function (err) {
     if (err) { return count.next(err) }
     ctx.mavis = mavisApp.listen(url.parse(process.env.MAVIS_HOST).port)
@@ -124,30 +104,16 @@
   })
 }
 function stopDock (done) {
-<<<<<<< HEAD
-  if(!started) { return done(); }
-  dockerModel.prototype.pullImage.restore();
-  started = false;
-  var count = createCount(4, done);
-  ctx.mavis.close(count.next);
-  sauronMock.stop(count.next);
-  redis.del(process.env.REDIS_HOST_KEYS, count.inc().next);
-  dockerModuleMock.clean(count.next);
-  dockerListener.stop(function(err) {
-    if (err) { return count.next(err); }
-    docker.stop(count.next);
-  });
-=======
-  if (!started) { return done() }
+  if(!started) { return done() }
   dockerModel.prototype.pullImage.restore()
   started = false
-  var count = createCount(3, done)
+  var count = createCount(4, done)
   ctx.mavis.close(count.next)
+  sauronMock.stop(count.next)
   redis.del(process.env.REDIS_HOST_KEYS, count.inc().next)
   dockerModuleMock.clean(count.next)
-  dockerListener.stop(function (err) {
+  dockerListener.stop(function(err) {
     if (err) { return count.next(err) }
     docker.stop(count.next)
   })
->>>>>>> 27048e9b
 }