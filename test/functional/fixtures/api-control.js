--- conflicted
+++ resolved
@@ -1,18 +1,11 @@
 'use strict'
 
-<<<<<<< HEAD
-var async = require('async');
-var api = require('../../../app');
-var cleanMongo = require('./clean-mongo');
-var exec = require('child_process').exec;
-var put = require('101/put');
-var Hermes = require('runnable-hermes');
-=======
 var async = require('async')
 var api = require('../../../app')
 var cleanMongo = require('./clean-mongo')
 var exec = require('child_process').exec
->>>>>>> 27048e9b
+var put = require('101/put')
+var Hermes = require('runnable-hermes')
 
 module.exports = {
   start: startApi,
@@ -39,13 +32,13 @@
   async.each(scripts, ensureIndex, cb)
 }
 
-<<<<<<< HEAD
+
 // we need to setup this before starting api.
 // this create exchanges that is used by api
 var publishedEvents = [
   'container.network.attached',
   'container.network.attach-failed'
-];
+]
 
 var opts = {
   hostname: process.env.RABBITMQ_HOSTNAME,
@@ -53,47 +46,23 @@
   port: process.env.RABBITMQ_PORT,
   username: process.env.RABBITMQ_USERNAME,
   name: '10.12.13.11.sauron'
-};
+}
 var rabbitPublisher = new Hermes(put({
   publishedEvents: publishedEvents,
-}, opts));
+}, opts))
 
-var started = false;
-function startApi (done) {
-  if (started) { return done(); }
-  started = true;
-  rabbitPublisher.connect(function (err) {
-    if (err) { return done(err); }
-    api.start(function (err) {
-      if (err) { return done(err); }
-      cleanMongo.removeEverything(function (err) {
-        if (err) { return done(err); }
-        ensureIndexes(done);
-      });
-    });
-  });
-}
-
-function stopApi (done) {
-  if (!started) { return done(); }
-  started = false;
-  rabbitPublisher.close(function (err) {
-    if (err) {
-      return done();
-    }
-    api.stop(done);
-  });
-
-=======
 var started = false
 function startApi (done) {
   if (started) { return done() }
   started = true
-  api.start(function (err) {
+  rabbitPublisher.connect(function (err) {
     if (err) { return done(err) }
-    cleanMongo.removeEverything(function (err) {
+    api.start(function (err) {
       if (err) { return done(err) }
-      ensureIndexes(done)
+      cleanMongo.removeEverything(function (err) {
+        if (err) { return done(err) }
+        ensureIndexes(done)
+      })
     })
   })
 }
@@ -101,6 +70,9 @@
 function stopApi (done) {
   if (!started) { return done() }
   started = false
-  api.stop(done)
->>>>>>> 27048e9b
-}+  rabbitPublisher.close(function (err) {
+    if (err) {
+      return done()
+    }
+    api.stop(done)
+  })