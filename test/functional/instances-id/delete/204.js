--- conflicted
+++ resolved
@@ -50,11 +50,7 @@
     var cb = last(arguments)
     var createErr = new Error('server error')
     extend(createErr, {
-<<<<<<< HEAD
       statusCode : 400, // 500s will be retried w/ ponos
-=======
-      statusCode: 500,
->>>>>>> f8d21056
       reason: 'server error',
       json: 'No command specified\n'
     })
