--- conflicted
+++ resolved
@@ -99,10 +99,7 @@
       function updateInstanceWithBuild (newBuild, cb) {
         require('./fixtures/mocks/github/user')(ctx.user);
         require('./fixtures/mocks/github/user')(ctx.user);
-<<<<<<< HEAD
-=======
         require('./fixtures/mocks/github/user')(ctx.user);
->>>>>>> 2faef261
         ctx.instance.update({
           build: newBuild.id()
         }, cb);
@@ -175,10 +172,7 @@
           function updateInstanceWithBuild (newBuild, cb) {
             require('./fixtures/mocks/github/user')(ctx.user);
             require('./fixtures/mocks/github/user')(ctx.user);
-<<<<<<< HEAD
-=======
-            require('./fixtures/mocks/github/user')(ctx.user);
->>>>>>> 2faef261
+            require('./fixtures/mocks/github/user')(ctx.user);
             ctx.instance.update({
               build: newBuild.id()
             }, cb);
@@ -254,10 +248,7 @@
           function updateInstanceWithBuild (newBuild, cb) {
             require('./fixtures/mocks/github/user')(ctx.user);
             require('./fixtures/mocks/github/user')(ctx.user);
-<<<<<<< HEAD
-=======
-            require('./fixtures/mocks/github/user')(ctx.user);
->>>>>>> 2faef261
+            require('./fixtures/mocks/github/user')(ctx.user);
             ctx.instance.update({
               build: newBuild.id()
             }, cb);
@@ -356,10 +347,7 @@
         function updateInstanceWithBuild (newBuild, cb) {
           require('./fixtures/mocks/github/user')(ctx.user);
           require('./fixtures/mocks/github/user')(ctx.user);
-<<<<<<< HEAD
-=======
           require('./fixtures/mocks/github/user')(ctx.user);
->>>>>>> 2faef261
           ctx.instance.update({
             build: newBuild.id()
           }, cb);
