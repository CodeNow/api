var Lab = require('lab');
var describe = Lab.experiment;
var it = Lab.test;
var before = Lab.before;
var after = Lab.after;
var beforeEach = Lab.beforeEach;
var afterEach = Lab.afterEach;

var api = require('./fixtures/api-control');
var dock = require('./fixtures/dock');
var nockS3 = require('./fixtures/nock-s3');
var multi = require('./fixtures/multi-factory');
var expects = require('./fixtures/expects');

var ctx = {};
function createBuild(user) {
  return user
    .newProject(ctx.projectId)
    .newEnvironment(ctx.envId)
    .newBuild(ctx.build.id());
}
function createModUser(done) {
  ctx.moderator = multi.createModerator(function (err) {
    require('./fixtures/mocks/github/user-orgs')(ctx.moderator); // non owner org
    done(err);
  });
}
function createNonOwner(done) {
  ctx.nonOwner = multi.createUser(function (err) {
    require('./fixtures/mocks/github/user-orgs')(ctx.nonOwner); // non owner org
    done(err);
  });
}


describe('Build - /projects/:id/environments/:id/builds/:id', function () {
  ctx = {};
  beforeEach(function (done) {
    nockS3();
    multi.createBuild(function (err, build, env, project) {
      ctx.build = build;
      ctx.envId = env.id();
      ctx.projectId = project.id();
      done(err);
    });
  });

  before(api.start.bind(ctx));
  before(dock.start.bind(ctx));
  after(api.stop.bind(ctx));
  after(dock.stop.bind(ctx));
  afterEach(require('./fixtures/clean-mongo').removeEverything);
  afterEach(require('./fixtures/clean-ctx')(ctx));
  afterEach(require('./fixtures/clean-nock'));

  describe('GET', function () {
<<<<<<< HEAD
    describe('permissions', function () {
      describe('owner', function () {
        it('should return an environment build', function (done) {
          ctx.build.fetch(expects.success(200, ctx.build.json(), done));
        });
      });
      describe('non-owner', function () {
        beforeEach(createNonOwner);
        it('should not return an environment build', function (done) {
          createBuild(ctx.nonOwner).fetch(expects.errorStatus(403, done));
        });
      });
      describe('moderator', function () {
        beforeEach(createModUser);
        it('should return an environment build', function (done) {
          createBuild(ctx.moderator).fetch(expects.success(200, ctx.build.json(), done));
        });
      });
    });
  });
});



describe('Build - /projects/:id/environments/:id/builds/:id/build', function() {
  ctx = {};

  before(api.start.bind(ctx));
  before(dock.start.bind(ctx));
  beforeEach(require('./fixtures/nock-github'));
  beforeEach(require('./fixtures/nock-github'));
  after(api.stop.bind(ctx));
  after(dock.stop.bind(ctx));
  afterEach(require('./fixtures/clean-mongo').removeEverything);
  afterEach(require('./fixtures/clean-ctx')(ctx));
  afterEach(require('./fixtures/clean-nock'));

  describe('POST', function () {
    beforeEach(function (done) {
      nockS3();
      multi.createContextVersion(function (err, contextVersion, version, build) {
        ctx.contextVersion = contextVersion;
        ctx.build = build;
        done(err);
=======
    describe('unbuilt', function() {
      beforeEach(function (done) {
        nockS3();
        multi.createBuild(function (err, build) {
          ctx.build = build;
          done(err);
        });
      });
      it('should return an environment build', function (done) {
        ctx.build.fetch(expects.success(200, ctx.build.json(), done));
>>>>>>> 36cc8014
      });
    });
    // describe('in progress', function() {
    //   // todo
    // });
    describe('built', function() {
      beforeEach(function (done) {
        nockS3();
        multi.createBuiltBuild(function (err, build, env, project, user, modelArr) {
          ctx.build = build;
          ctx.contextVersion = modelArr[0];
          ctx.user = user;
          require('./fixtures/mocks/github/user')(ctx.user);
          done(err);
        });
      });
      it('should return a build with contextVersions (w/ usernames) populated',
        function (done) {
          var expected = ctx.build.json();
          expected.contextVersions = [
            ctx.contextVersion.json()
          ];
          expected.contextVersions[0].build.triggeredBy.username =
            ctx.user.json().accounts.github.username;
          ctx.build.fetch(expects.success(200, expected, done));
        });
    });
  });
});

<|MERGE_RESOLUTION|>--- conflicted
+++ resolved
@@ -5,12 +5,16 @@
 var after = Lab.after;
 var beforeEach = Lab.beforeEach;
 var afterEach = Lab.afterEach;
+var expect = Lab.expect;
 
 var api = require('./fixtures/api-control');
 var dock = require('./fixtures/dock');
 var nockS3 = require('./fixtures/nock-s3');
 var multi = require('./fixtures/multi-factory');
 var expects = require('./fixtures/expects');
+var tailBuildStream = require('./fixtures/tail-build-stream');
+var createCount = require('callback-count');
+var exists = require('101/exists');
 
 var ctx = {};
 function createBuild(user) {
@@ -54,7 +58,6 @@
   afterEach(require('./fixtures/clean-nock'));
 
   describe('GET', function () {
-<<<<<<< HEAD
     describe('permissions', function () {
       describe('owner', function () {
         it('should return an environment build', function (done) {
@@ -99,23 +102,44 @@
         ctx.contextVersion = contextVersion;
         ctx.build = build;
         done(err);
-=======
-    describe('unbuilt', function() {
-      beforeEach(function (done) {
-        nockS3();
-        multi.createBuild(function (err, build) {
-          ctx.build = build;
-          done(err);
+      });
+    });
+
+    it('should return an environment build', { timeout: 5000 }, function (done) {
+      require('./fixtures/mocks/docker/container-id-attach')();
+      ctx.build.build(ctx.buildId, {message: 'hello!'}, function (err, body, code) {
+        if (err) {
+          return done(err);
+        }
+
+        expect(code).to.equal(201);
+        expect(body).to.be.ok;
+
+        tailBuildStream(body.contextVersions[0], function (err, log) {
+          if (err) {
+            return done(err);
+          }
+
+          expect(log).to.contain('Successfully built');
+
+          var count = createCount(2, done);
+          var buildExpected = {
+            completed: exists
+          };
+          ctx.build.fetch(expects.success(200, buildExpected, count.next));
+          var versionExpected = {
+            'dockerHost': exists,
+            'build.message': exists,
+            'build.started': exists,
+            'build.completed': exists,
+            'build.dockerImage': exists,
+            'build.dockerTag': exists,
+            'build.triggeredAction.manual': true,
+          };
+          ctx.contextVersion.fetch(expects.success(200, versionExpected, count.next));
         });
       });
-      it('should return an environment build', function (done) {
-        ctx.build.fetch(expects.success(200, ctx.build.json(), done));
->>>>>>> 36cc8014
-      });
     });
-    // describe('in progress', function() {
-    //   // todo
-    // });
     describe('built', function() {
       beforeEach(function (done) {
         nockS3();
