'use strict';

var Lab = require('lab');
var lab = exports.lab = Lab.script();
var describe = lab.describe;
var it = lab.it;
var before = lab.before;
var beforeEach = lab.beforeEach;
var after = lab.after;
var afterEach = lab.afterEach;
var Code = require('code');
var expect = Code.expect;

var api = require('../fixtures/api-control');
var dock = require('../fixtures/dock');
var multi = require('../fixtures/multi-factory');
var expects = require('../fixtures/expects');
var exists = require('101/exists');
var multi = require('../fixtures/multi-factory');
<<<<<<< HEAD
var primus = require('../fixtures/primus');
var dockerMockEvents = require('../fixtures/docker-mock-events');
var expect = require('lab').expect;
var Context = require('models/mongo/context');
=======
var keypather = require('keypather')();
var blacklight = require('blacklight');
>>>>>>> 38a2843c

describe('201 POST /contexts/:id/versions/:id/actions/build', {timeout: 2000}, function() {
  var ctx = {};

  beforeEach(function (done) {
    ctx.postBuildAssertions = [];
    done();
  });
  before(api.start.bind(ctx));
  before(require('../fixtures/mocks/api-client').setup);
  before(dock.start.bind(ctx));
  beforeEach(primus.connect);
  afterEach(primus.disconnect);
  after(api.stop.bind(ctx));
  after(require('../fixtures/mocks/api-client').clean);
  after(dock.stop.bind(ctx));
  afterEach(require('../fixtures/clean-mongo').removeEverything);
  afterEach(require('../fixtures/clean-ctx')(ctx));
  afterEach(require('../fixtures/clean-nock'));

  describe('for User', function () {
    beforeEach(function (done) {
      multi.createContextVersion(function (err, contextVersion, context, build, user) {
        if (err) { return done(err); }
        ctx.cv = contextVersion;
        ctx.user = user;
        done();
      });
    });
    beforeEach(function (done) {
      ctx.bodyOwner = {
        github: ctx.user.attrs.accounts.github.id
      };
      done();
    });

    buildTheVersionTests(ctx);
  });
  describe('for Org by member', function () {
    beforeEach(function (done) {
      ctx.bodyOwner = {
        github: 11111 // org id, requires mocks. (api-client.js)
      };              // user belongs to this org.
      done();
    });
    beforeEach(function (done) {
      multi.createContextVersion(ctx.bodyOwner.github, function (err, contextVersion, context, build, user) {
        if (err) { return done(err); }
        ctx.cv = contextVersion;
        ctx.user = user;
        done();
      });
    });

    buildTheVersionTests(ctx);
  });
});


function buildTheVersionTests (ctx) {
  describe('context version', function() {
    beforeEach(function (done) {
      ctx.expected = ctx.cv.toJSON();
      delete ctx.expected.build;
      ctx.expected.dockerHost = 'http://localhost:4243';
      ctx.expected['build._id'] = exists;
      ctx.expected['build.started'] = exists;
      ctx.expected['build.triggeredBy.github'] = ctx.user.attrs.accounts.github.id;
      ctx.expected['build.triggeredAction.manual'] = true;
      done();
    });


    describe('with no appCodeVersions', function () {
      beforeEach(function (done) {
        ctx.noAppCodeVersions = true;
        ctx.expected.appCodeVersions = [];
        ctx.cv.appCodeVersions.models[0].destroy(done);
      });

      it('should build', function (done) {
        require('../fixtures/mocks/github/user')(ctx.user);
        ctx.cv.build(expects.success(201, ctx.expected, function (err) {
          if (err) { return done(err); }
          waitForCvBuildToComplete(ctx.cv, done);
        }));
      });


      describe('copied version', function () {
        beforeEach(function (done) {
          require('../fixtures/mocks/github/user')(ctx.user);
          ctx.cv.build(expects.success(201, ctx.expected, function (err) {
            if (err) { return done(err); }
            waitForCvBuildToComplete(ctx.cv, done);
          }));
        });
        beforeEach(function (done) {
          ctx.copiedCv = ctx.cv.deepCopy(done);
        });

        it('should build deduped', function(done) {
          require('../fixtures/mocks/github/user')(ctx.user);
          ctx.copiedCv.build(expects.success(201, ctx.expected, function (err) {
            if (err) { return done(err); }
            // cv was deduped, so dupe is deleted
            ctx.copiedCv.fetch(expects.error(404, done));
          }));
        });


        it('should NOT build deduped with noCache flag', function(done) {
          require('../fixtures/mocks/github/user')(ctx.user);
          ctx.copiedCv.build({json: {noCache: true}}, function(err, body) {
            if (err) { return done(err); }
            expect(body._id).to.not.equal(ctx.cv.attrs._id);
            expect(body.id).to.not.equal(ctx.cv.attrs.id);
            expect(body.containerId).to.not.equal(ctx.cv.attrs.containerId);
            done();
          });
        });

        describe('edited infra', function() {
          beforeEach(function (done) {
            ctx.expected = ctx.copiedCv.toJSON();
            delete ctx.expected.build;
            ctx.expected.dockerHost = 'http://localhost:4243';
            ctx.expected['build._id'] = exists;
            ctx.expected['build.started'] = exists;
            ctx.expected['build.triggeredBy.github'] = ctx.user.attrs.accounts.github.id;
            ctx.expected['build.triggeredAction.manual'] = true;
            done();
          });
          beforeEach(function (done) {
            var rootDir = ctx.copiedCv.rootDir;
            rootDir.contents.fetch(function (err) {
              if (err) { return done(err); }
              rootDir.contents.models[0].update({ json: {body:'new'} }, done);
            });
          });

          it('should build', function(done) {
            require('../fixtures/mocks/github/user')(ctx.user);
            ctx.copiedCv.build(expects.success(201, ctx.expected, function (err) {
              if (err) { return done(err); }
              waitForCvBuildToComplete(ctx.copiedCv, done);
            }));
          });
        });
      });

      dedupeFirstBuildCompletedTest();
    });


    describe('with one appCodeVersion', function () {
      it('should build', function (done) {
        require('../fixtures/mocks/github/user')(ctx.user);
        ctx.cv.build(expects.success(201, ctx.expected, function (err) {
          if (err) { return done(err); }
          waitForCvBuildToComplete(ctx.cv, done);
        }));
      });
      // uncomment when we can build context versions with a specific owner
      // dedupeFirstBuildCompletedTest();
    });

    function dedupeFirstBuildCompletedTest() {
      describe('deduped builds', function() {
        beforeEach(function (done) {
          multi.createContextVersion(function (err, contextVersion, context, build, user) {
            if (err) { return done(err); }
            ctx.cv2 = contextVersion;
            ctx.user2 = user;
            done();
          });
        });
        beforeEach(function (done) {
          if (ctx.noAppCodeVersions) {
            ctx.cv2.appCodeVersions.models[0].destroy(done);
          } else {
            done();
          }
        });
        describe('first build completed', function() {
          beforeEach(function (done) {
            require('../fixtures/mocks/github/user')(ctx.user);
            ctx.cv.build(expects.success(201, ctx.expected, function (err) {
              if (err) { return done(err); }
              waitForCvBuildToComplete(ctx.cv, done);
            }));
          });
          [
          'FROM dockerfile/nodejs\nCMD tail -f /var/log/dpkg.log\n',
          'FROM dockerfile/nodejs\nCMD tail -f /var/log/dpkg.log\n\n',
          'FROM dockerfile/nodejs\nCMD tail -f /var/log/dpkg.log\n \n',
          'FROM dockerfile/nodejs\nCMD tail -f /var/log/dpkg.log \n\n',
          'FROM dockerfile/nodejs\nCMD tail -f /var/log/dpkg.log \n \n',
          'FROM dockerfile/nodejs\nCMD tail -f /var/log/dpkg.log\n\n',
          'FROM dockerfile/nodejs\nCMD tail -f /var/log/dpkg.log \n',
          'FROM dockerfile/nodejs\nCMD tail -f /var/log/dpkg.log\n ',
          'FROM dockerfile/nodejs \nCMD tail -f /var/log/dpkg.log\n',
          'FROM dockerfile/nodejs \nCMD tail -f /var/log/dpkg.log \n',
          'FROM dockerfile/nodejs \nCMD tail -f /var/log/dpkg.log\n ',
          'FROM dockerfile/nodejs\n\nCMD tail -f /var/log/dpkg.log\n',
          'FROM dockerfile/nodejs\n \nCMD tail -f /var/log/dpkg.log\n',
          'FROM dockerfile/nodejs \n\nCMD tail -f /var/log/dpkg.log\n',
          'FROM dockerfile/nodejs \n \nCMD tail -f /var/log/dpkg.log\n',
          'FROM dockerfile/nodejs\n\nCMD tail -f /var/log/dpkg.log\n',
          'FROM dockerfile/nodejs\n    \nCMD tail -f /var/log/dpkg.log\n',
          'FROM dockerfile/nodejs    \n\nCMD tail -f /var/log/dpkg.log\n',
          'FROM dockerfile/nodejs    \n    \nCMD tail -f /var/log/dpkg.log\n',
          'FROM dockerfile/nodejs \n \n\n \n\n\n \n\n\n\nCMD tail -f /var/log/dpkg.log\n',
          'FROM dockerfile/nodejs  \n  \n\n  \n\n\n  \n\n\n\nCMD tail -f /var/log/dpkg.log\n',
          'FROM dockerfile/nodejs\n\n\nCMD tail -f /var/log/dpkg.log\n',
          'FROM dockerfile/nodejs\n\n \nCMD tail -f /var/log/dpkg.log\n',
          'FROM dockerfile/nodejs\n \n\nCMD tail -f /var/log/dpkg.log\n',
          'FROM dockerfile/nodejs\n \n \nCMD tail -f /var/log/dpkg.log\n',
          'FROM dockerfile/nodejs \n\n\nCMD tail -f /var/log/dpkg.log\n',
          'FROM dockerfile/nodejs \n\n \nCMD tail -f /var/log/dpkg.log\n',
          'FROM dockerfile/nodejs \n \n\nCMD tail -f /var/log/dpkg.log\n',
          'FROM dockerfile/nodejs \n \n \nCMD tail -f /var/log/dpkg.log\n',
          '\nFROM dockerfile/nodejs\nCMD tail -f /var/log/dpkg.log\n',
          '\n\nFROM dockerfile/nodejs\nCMD tail -f /var/log/dpkg.log\n',
          '\n \nFROM dockerfile/nodejs\nCMD tail -f /var/log/dpkg.log\n',
          ' \n\nFROM dockerfile/nodejs\nCMD tail -f /var/log/dpkg.log\n',
          ' \n \nFROM dockerfile/nodejs\nCMD tail -f /var/log/dpkg.log\n',
          'FROM dockerfile/nodejs\nCMD tail -f /var/log/dpkg.log\t\n',
          'FROM dockerfile/nodejs\nCMD tail -f /var/log/dpkg.log\n\r',
          ].forEach(function(fileInfo) {
            it('should dedupe whitespace changes: ' + blacklight(fileInfo), function(done) {
              var rootDir = ctx.cv2.rootDir;
              rootDir.contents.fetch(function (err) {
                if (err) { return done(err); }
                rootDir.contents.models[0].update({ json: {body:fileInfo} }, function(err){
                  if (err) { return done(err); }
                  ctx.cv2.build(function (err) {
                    if (err) { return done(err); }
                    waitForCvBuildToComplete(ctx.cv2, function(err) {
                      if (err) { return done(err); }
                      expect(ctx.cv.attrs.build).to.deep.equal(ctx.cv2.attrs.build);
                      expect(ctx.cv.attrs.containerId).to.equal(ctx.cv2.attrs.containerId);
                      expect(ctx.cv.attrs._id).to.not.equal(ctx.cv2.attrs._id);
                      done();
                    });
                  });
                });
              });
            });
            it('should NOT dedupe whitespace changes when noCache: ' + blacklight(fileInfo), function(done) {
              var rootDir = ctx.cv2.rootDir;
              rootDir.contents.fetch(function (err) {
                if (err) { return done(err); }
                rootDir.contents.models[0].update({ json: {body:fileInfo} }, function(err){
                  if (err) { return done(err); }
                  ctx.cv2.build({json: {noCache: true}}, function (err) {
                    if (err) { return done(err); }
                    waitForCvBuildToComplete(ctx.cv2, function(err) {
                      if (err) { return done(err); }
                      expect(ctx.cv.attrs.build).to.not.deep.equal(ctx.cv2.attrs.build);
                      expect(ctx.cv.attrs.containerId).to.not.equal(ctx.cv2.attrs.containerId);
                      expect(ctx.cv.attrs._id).to.not.equal(ctx.cv2.attrs._id);
                      done();
                    });
                  });
                });
              });
            });
          });

          [
          'FROM dockerfile/nodejs\n CMD tail -f /var/log/dpkg.log\n',
          'FROM dockerfile/nodejs\n CMD tail -f /var/log/dpkg.log \n',
          'FROM dockerfile/nodejs\n CMD tail -f /var/log/dpkg.log\n ',
          'FROM dockerfile/nodejs\n  CMD tail -f /var/log/dpkg.log\n',
          ' FROM dockerfile/nodejs\nCMD tail -f /var/log/dpkg.log\n',
          '  FROM dockerfile/nodejs\nCMD tail -f /var/log/dpkg.log\n',
          '\tFROM dockerfile/nodejs\nCMD tail -f /var/log/dpkg.log\n',
          '\rFROM dockerfile/nodejs\nCMD tail -f /var/log/dpkg.log\n',
          ].forEach(function(fileInfo) {
            it('should NOT dedupe whitespace changes: ' + blacklight(fileInfo), function(done) {
               var rootDir = ctx.cv2.rootDir;
              rootDir.contents.fetch(function (err) {
                if (err) { return done(err); }
                rootDir.contents.models[0].update({ json: {body:fileInfo} }, function(err) {
                  if (err) { return done(err); }
                  ctx.cv2.build(function (err) {
                    if (err) { return done(err); }
                    waitForCvBuildToComplete(ctx.cv2, function(err) {
                      if (err) { return done(err); }
                      expect(ctx.cv.attrs.build).to.not.deep.equal(ctx.cv2.attrs.build);
                      expect(ctx.cv.attrs.containerId).to.not.equal(ctx.cv2.attrs.containerId);
                      expect(ctx.cv.attrs._id).to.not.equal(ctx.cv2.attrs._id);
                      done();
                    });
                  });
                });
              });
            });
          });
          describe('in progress builds', function() {
            beforeEach(function(done) {
              multi.createContextVersion(function (err, contextVersion, context, build, user) {
                if (err) { return done(err); }
                ctx.cv3 = contextVersion;
                ctx.user3 = user;
                done();
              });
            });
            beforeEach(function(done) {
              if (ctx.noAppCodeVersions) {
                ctx.cv3.appCodeVersions.models[0].destroy(done);
              } else {
                done();
              }
            });
            it('should dedupe in progress builds', { timeout: 1000 }, function (done) {
              ctx.cv2.build(function (err) {
                if (err) { return done(err); }
                ctx.cv3.build(function (err) {
                  if (err) { return done(err); }
                  waitForCvBuildToComplete(ctx.cv2, function(err){
                    if (err) { return done(err); }
                    waitForCvBuildToComplete(ctx.cv3, function(err) {
                      if (err) { return done(err); }
                      expect(ctx.cv.attrs.build).to.deep.equal(ctx.cv2.attrs.build);
                      expect(ctx.cv.attrs.build).to.deep.equal(ctx.cv3.attrs.build);
                      expect(ctx.cv.attrs.containerId).to.equal(ctx.cv2.attrs.containerId);
                      expect(ctx.cv.attrs.containerId).to.equal(ctx.cv3.attrs.containerId);
                      expect(ctx.cv.attrs._id).to.not.equal(ctx.cv2.attrs._id);
                      expect(ctx.cv.attrs._id).to.not.equal(ctx.cv3.attrs._id);
                      expect(ctx.cv2.attrs._id).to.not.equal(ctx.cv3.attrs._id);
                      done();
                    });
                  });
                });
              });
            });
          });
        });
        describe('with in progress builds', function() {
          it('should dedupe', { timeout: 1000 }, function (done) {
            ctx.cv.build(function (err) {
              if (err) { return done(err); }
              ctx.cv2.build(function (err) {
                if (err) { return done(err); }
                waitForCvBuildToComplete(ctx.cv, function(){
                  if (err) { return done(err); }
                  waitForCvBuildToComplete(ctx.cv2, function(err) {
                    if (err) { return done(err); }
                    expect(ctx.cv.attrs.build).to.deep.equal(ctx.cv2.attrs.build);
                    expect(ctx.cv.attrs.containerId).to.equal(ctx.cv2.attrs.containerId);
                    expect(ctx.cv.attrs._id).to.not.equal(ctx.cv2.attrs._id);
                    done();
                  });
                });
              });
            });
          });
        });
      });
    } // dedupeFirstBuildCompletedTest
  });

  function waitForCvBuildToComplete (cvModel, done) {
    cvModel.fetch(function (err) {
      if (err) { return done(err);}
      var cv = cvModel.toJSON();
      if (cv.build.completed) { return done(); }
      Context.findById(cv.context, {owner:1}, function (err, context) {
        if (err) { return done(err);}
        var ownerGithubId = context.owner.github;
        primus.joinOrgRoom(ownerGithubId, function (/*data*/) {
          primus.onceVersionComplete(cv._id, function (/*data*/) {
            cvModel.fetch(done);
          });
          dockerMockEvents.emitBuildComplete(cv);
        });
      });
    });
  }
}<|MERGE_RESOLUTION|>--- conflicted
+++ resolved
@@ -17,15 +17,10 @@
 var expects = require('../fixtures/expects');
 var exists = require('101/exists');
 var multi = require('../fixtures/multi-factory');
-<<<<<<< HEAD
 var primus = require('../fixtures/primus');
 var dockerMockEvents = require('../fixtures/docker-mock-events');
-var expect = require('lab').expect;
 var Context = require('models/mongo/context');
-=======
-var keypather = require('keypather')();
 var blacklight = require('blacklight');
->>>>>>> 38a2843c
 
 describe('201 POST /contexts/:id/versions/:id/actions/build', {timeout: 2000}, function() {
   var ctx = {};
@@ -141,7 +136,7 @@
           require('../fixtures/mocks/github/user')(ctx.user);
           ctx.copiedCv.build({json: {noCache: true}}, function(err, body) {
             if (err) { return done(err); }
-            expect(body._id).to.not.equal(ctx.cv.attrs._id);
+            expect(body._id).not.to.equal(ctx.cv.attrs._id);
             expect(body.id).to.not.equal(ctx.cv.attrs.id);
             expect(body.containerId).to.not.equal(ctx.cv.attrs.containerId);
             done();
@@ -256,7 +251,7 @@
           'FROM dockerfile/nodejs\nCMD tail -f /var/log/dpkg.log\t\n',
           'FROM dockerfile/nodejs\nCMD tail -f /var/log/dpkg.log\n\r',
           ].forEach(function(fileInfo) {
-            it('should dedupe whitespace changes: ' + blacklight(fileInfo), function(done) {
+            it('should dedupe whitespace changes: ' + blacklight.escape(fileInfo), function(done) {
               var rootDir = ctx.cv2.rootDir;
               rootDir.contents.fetch(function (err) {
                 if (err) { return done(err); }
@@ -275,7 +270,7 @@
                 });
               });
             });
-            it('should NOT dedupe whitespace changes when noCache: ' + blacklight(fileInfo), function(done) {
+            it('should NOT dedupe whitespace changes when noCache: ' + blacklight.escape(fileInfo), function(done) {
               var rootDir = ctx.cv2.rootDir;
               rootDir.contents.fetch(function (err) {
                 if (err) { return done(err); }
@@ -306,7 +301,7 @@
           '\tFROM dockerfile/nodejs\nCMD tail -f /var/log/dpkg.log\n',
           '\rFROM dockerfile/nodejs\nCMD tail -f /var/log/dpkg.log\n',
           ].forEach(function(fileInfo) {
-            it('should NOT dedupe whitespace changes: ' + blacklight(fileInfo), function(done) {
+            it('should NOT dedupe whitespace changes: ' + blacklight.escape(fileInfo), function(done) {
                var rootDir = ctx.cv2.rootDir;
               rootDir.contents.fetch(function (err) {
                 if (err) { return done(err); }
