'use strict';

var Lab = require('lab');
var lab = exports.lab = Lab.script();
var describe = lab.describe;
var it = lab.it;
var before = lab.before;
var beforeEach = lab.beforeEach;
var after = lab.after;
var afterEach = lab.afterEach;
var Code = require('code');
var expect = Code.expect;

var api = require('../fixtures/api-control');
var dock = require('../fixtures/dock');
var multi = require('../fixtures/multi-factory');
var expects = require('../fixtures/expects');
var exists = require('101/exists');
var multi = require('../fixtures/multi-factory');
var primus = require('../fixtures/primus');
var dockerMockEvents = require('../fixtures/docker-mock-events');
var Context = require('models/mongo/context');
var blacklight = require('blacklight');

describe('201 POST /contexts/:id/versions/:id/actions/build', {timeout: 2000}, function() {
  var ctx = {};

  beforeEach(function (done) {
    ctx.postBuildAssertions = [];
    done();
  });
  before(api.start.bind(ctx));
  before(require('../fixtures/mocks/api-client').setup);
  before(dock.start.bind(ctx));
  beforeEach(primus.connect);
  afterEach(primus.disconnect);
  after(api.stop.bind(ctx));
  after(require('../fixtures/mocks/api-client').clean);
  after(dock.stop.bind(ctx));
  afterEach(require('../fixtures/clean-mongo').removeEverything);
  afterEach(require('../fixtures/clean-ctx')(ctx));
  afterEach(require('../fixtures/clean-nock'));

  describe('for User', function () {
    beforeEach(function (done) {
      multi.createContextVersion(function (err, contextVersion, context, build, user) {
        if (err) { return done(err); }
        ctx.cv = contextVersion;
        ctx.user = user;
        done();
      });
    });
    beforeEach(function (done) {
      ctx.bodyOwner = {
        github: ctx.user.attrs.accounts.github.id
      };
      done();
    });

    buildTheVersionTests(ctx);
  });
  describe('for Org by member', function () {
    beforeEach(function (done) {
      ctx.bodyOwner = {
        github: 11111 // org id, requires mocks. (api-client.js)
      };              // user belongs to this org.
      done();
    });
    beforeEach(function (done) {
      multi.createContextVersion(ctx.bodyOwner.github, function (err, contextVersion, context, build, user) {
        if (err) { return done(err); }
        ctx.cv = contextVersion;
        ctx.user = user;
        done();
      });
    });

    buildTheVersionTests(ctx);
  });
});


function buildTheVersionTests (ctx) {
  describe('context version', function() {
    beforeEach(function (done) {
      ctx.expected = ctx.cv.toJSON();
      delete ctx.expected.build;
      ctx.expected.dockerHost = 'http://localhost:4243';
      ctx.expected['build._id'] = exists;
      ctx.expected['build.started'] = exists;
      ctx.expected['build.triggeredBy.github'] = ctx.user.attrs.accounts.github.id;
      ctx.expected['build.triggeredAction.manual'] = true;
      done();
    });


    describe('with no appCodeVersions', function () {
      beforeEach(function (done) {
        ctx.noAppCodeVersions = true;
        ctx.expected.appCodeVersions = [];
        ctx.cv.appCodeVersions.models[0].destroy(done);
      });

      it('should build', function (done) {
        require('../fixtures/mocks/github/user')(ctx.user);
        ctx.cv.build(expects.success(201, ctx.expected, function (err) {
          if (err) { return done(err); }
          waitForCvBuildToComplete(ctx.cv, done);
        }));
      });


      describe('copied version', function () {
        beforeEach(function (done) {
          require('../fixtures/mocks/github/user')(ctx.user);
          ctx.cv.build(expects.success(201, ctx.expected, function (err) {
            if (err) { return done(err); }
            waitForCvBuildToComplete(ctx.cv, done);
          }));
        });
        beforeEach(function (done) {
          ctx.copiedCv = ctx.cv.deepCopy(done);
        });

        it('should build deduped', function(done) {
          require('../fixtures/mocks/github/user')(ctx.user);
          ctx.copiedCv.build(expects.success(201, ctx.expected, function (err) {
            if (err) { return done(err); }
            // cv was deduped, so dupe is deleted
            ctx.copiedCv.fetch(expects.error(404, done));
          }));
        });


        it('should NOT build deduped with noCache flag', function(done) {
          require('../fixtures/mocks/github/user')(ctx.user);
          ctx.copiedCv.build({json: {noCache: true}}, function(err, body) {
            if (err) { return done(err); }
            expect(body._id).not.to.equal(ctx.cv.attrs._id);
            expect(body.id).to.not.equal(ctx.cv.attrs.id);
            expect(body.containerId).to.not.equal(ctx.cv.attrs.containerId);
            done();
          });
        });

        describe('edited infra', function() {
          beforeEach(function (done) {
            ctx.expected = ctx.copiedCv.toJSON();
            delete ctx.expected.build;
            ctx.expected.dockerHost = 'http://localhost:4243';
            ctx.expected['build._id'] = exists;
            ctx.expected['build.started'] = exists;
            ctx.expected['build.triggeredBy.github'] = ctx.user.attrs.accounts.github.id;
            ctx.expected['build.triggeredAction.manual'] = true;
            done();
          });
          beforeEach(function (done) {
            var rootDir = ctx.copiedCv.rootDir;
            rootDir.contents.fetch(function (err) {
              if (err) { return done(err); }
              rootDir.contents.models[0].update({ json: {body:'new'} }, done);
            });
          });

          it('should build', function(done) {
            require('../fixtures/mocks/github/user')(ctx.user);
            ctx.copiedCv.build(expects.success(201, ctx.expected, function (err) {
              if (err) { return done(err); }
              waitForCvBuildToComplete(ctx.copiedCv, done);
            }));
          });
        });
      });

      dedupeFirstBuildCompletedTest();
    });


    describe('with one appCodeVersion', function () {
      it('should build', function (done) {
        require('../fixtures/mocks/github/user')(ctx.user);
        ctx.cv.build(expects.success(201, ctx.expected, function (err) {
          if (err) { return done(err); }
          waitForCvBuildToComplete(ctx.cv, done);
        }));
      });
      // uncomment when we can build context versions with a specific owner
      // dedupeFirstBuildCompletedTest();
    });

    function dedupeFirstBuildCompletedTest() {
      describe('deduped builds', function() {
        beforeEach(function (done) {
          multi.createContextVersion(function (err, contextVersion, context, build, user) {
            if (err) { return done(err); }
            ctx.cv2 = contextVersion;
            ctx.user2 = user;
            done();
          });
        });
        beforeEach(function (done) {
          if (ctx.noAppCodeVersions) {
            ctx.cv2.appCodeVersions.models[0].destroy(done);
          } else {
            done();
          }
        });
        describe('first build completed', function() {
          beforeEach(function (done) {
            require('../fixtures/mocks/github/user')(ctx.user);
            ctx.cv.build(expects.success(201, ctx.expected, function (err) {
              if (err) { return done(err); }
              waitForCvBuildToComplete(ctx.cv, done);
            }));
          });
<<<<<<< HEAD
          [
          'FROM dockerfile/nodejs\nCMD tail -f /var/log/dpkg.log\n',
          'FROM dockerfile/nodejs\nCMD tail -f /var/log/dpkg.log\n\n',
          'FROM dockerfile/nodejs\nCMD tail -f /var/log/dpkg.log\n \n',
          'FROM dockerfile/nodejs\nCMD tail -f /var/log/dpkg.log \n\n',
          'FROM dockerfile/nodejs\nCMD tail -f /var/log/dpkg.log \n \n',
          'FROM dockerfile/nodejs\nCMD tail -f /var/log/dpkg.log\n\n',
          'FROM dockerfile/nodejs\nCMD tail -f /var/log/dpkg.log \n',
          'FROM dockerfile/nodejs\nCMD tail -f /var/log/dpkg.log\n ',
          'FROM dockerfile/nodejs \nCMD tail -f /var/log/dpkg.log\n',
          'FROM dockerfile/nodejs \nCMD tail -f /var/log/dpkg.log \n',
          'FROM dockerfile/nodejs \nCMD tail -f /var/log/dpkg.log\n ',
          'FROM dockerfile/nodejs\n\nCMD tail -f /var/log/dpkg.log\n',
          'FROM dockerfile/nodejs\n \nCMD tail -f /var/log/dpkg.log\n',
          'FROM dockerfile/nodejs \n\nCMD tail -f /var/log/dpkg.log\n',
          'FROM dockerfile/nodejs \n \nCMD tail -f /var/log/dpkg.log\n',
          'FROM dockerfile/nodejs\n\nCMD tail -f /var/log/dpkg.log\n',
          'FROM dockerfile/nodejs\n    \nCMD tail -f /var/log/dpkg.log\n',
          'FROM dockerfile/nodejs    \n\nCMD tail -f /var/log/dpkg.log\n',
          'FROM dockerfile/nodejs    \n    \nCMD tail -f /var/log/dpkg.log\n',
          'FROM dockerfile/nodejs \n \n\n \n\n\n \n\n\n\nCMD tail -f /var/log/dpkg.log\n',
          'FROM dockerfile/nodejs  \n  \n\n  \n\n\n  \n\n\n\nCMD tail -f /var/log/dpkg.log\n',
          'FROM dockerfile/nodejs\n\n\nCMD tail -f /var/log/dpkg.log\n',
          'FROM dockerfile/nodejs\n\n \nCMD tail -f /var/log/dpkg.log\n',
          'FROM dockerfile/nodejs\n \n\nCMD tail -f /var/log/dpkg.log\n',
          'FROM dockerfile/nodejs\n \n \nCMD tail -f /var/log/dpkg.log\n',
          'FROM dockerfile/nodejs \n\n\nCMD tail -f /var/log/dpkg.log\n',
          'FROM dockerfile/nodejs \n\n \nCMD tail -f /var/log/dpkg.log\n',
          'FROM dockerfile/nodejs \n \n\nCMD tail -f /var/log/dpkg.log\n',
          'FROM dockerfile/nodejs \n \n \nCMD tail -f /var/log/dpkg.log\n',
          '\nFROM dockerfile/nodejs\nCMD tail -f /var/log/dpkg.log\n',
          '\n\nFROM dockerfile/nodejs\nCMD tail -f /var/log/dpkg.log\n',
          '\n \nFROM dockerfile/nodejs\nCMD tail -f /var/log/dpkg.log\n',
          ' \n\nFROM dockerfile/nodejs\nCMD tail -f /var/log/dpkg.log\n',
          ' \n \nFROM dockerfile/nodejs\nCMD tail -f /var/log/dpkg.log\n',
          'FROM dockerfile/nodejs\nCMD tail -f /var/log/dpkg.log\t\n',
          'FROM dockerfile/nodejs\nCMD tail -f /var/log/dpkg.log\n\r',
          ].forEach(function(fileInfo) {
            it('should dedupe whitespace changes: ' + blacklight.escape(fileInfo), function(done) {
=======
          require('../fixtures/equivalent-dockerfiles').forEach(function(fileInfo) {
            it('should dedupe whitespace changes: ' + fileInfo, function(done) {
>>>>>>> f912e5d1
              var rootDir = ctx.cv2.rootDir;
              rootDir.contents.fetch(function (err) {
                if (err) { return done(err); }
                rootDir.contents.models[0].update({ json: {body:fileInfo} }, function(err){
                  if (err) { return done(err); }
                  ctx.cv2.build(function (err) {
                    if (err) { return done(err); }
                    waitForCvBuildToComplete(ctx.cv2, function(err) {
                      if (err) { return done(err); }
                      expect(ctx.cv.attrs.build).to.deep.equal(ctx.cv2.attrs.build);
                      expect(ctx.cv.attrs.containerId).to.equal(ctx.cv2.attrs.containerId);
                      expect(ctx.cv.attrs._id).to.not.equal(ctx.cv2.attrs._id);
                      done();
                    });
                  });
                });
              });
            });
            it('should NOT dedupe whitespace changes when noCache: ' + blacklight.escape(fileInfo), function(done) {
              var rootDir = ctx.cv2.rootDir;
              rootDir.contents.fetch(function (err) {
                if (err) { return done(err); }
                rootDir.contents.models[0].update({ json: {body:fileInfo} }, function(err){
                  if (err) { return done(err); }
                  ctx.cv2.build({json: {noCache: true}}, function (err) {
                    if (err) { return done(err); }
                    waitForCvBuildToComplete(ctx.cv2, function(err) {
                      if (err) { return done(err); }
                      expect(ctx.cv.attrs.build).to.not.deep.equal(ctx.cv2.attrs.build);
                      expect(ctx.cv.attrs.containerId).to.not.equal(ctx.cv2.attrs.containerId);
                      expect(ctx.cv.attrs._id).to.not.equal(ctx.cv2.attrs._id);
                      done();
                    });
                  });
                });
              });
            });
          });

<<<<<<< HEAD
          [
          'FROM dockerfile/nodejs\n CMD tail -f /var/log/dpkg.log\n',
          'FROM dockerfile/nodejs\n CMD tail -f /var/log/dpkg.log \n',
          'FROM dockerfile/nodejs\n CMD tail -f /var/log/dpkg.log\n ',
          'FROM dockerfile/nodejs\n  CMD tail -f /var/log/dpkg.log\n',
          ' FROM dockerfile/nodejs\nCMD tail -f /var/log/dpkg.log\n',
          '  FROM dockerfile/nodejs\nCMD tail -f /var/log/dpkg.log\n',
          '\tFROM dockerfile/nodejs\nCMD tail -f /var/log/dpkg.log\n',
          '\rFROM dockerfile/nodejs\nCMD tail -f /var/log/dpkg.log\n',
          ].forEach(function(fileInfo) {
            it('should NOT dedupe whitespace changes: ' + blacklight.escape(fileInfo), function(done) {
=======
          require('../fixtures/different-dockerfiles').forEach(function(fileInfo) {
            it('should NOT dedupe whitespace changes: ' + fileInfo, function(done) {
>>>>>>> f912e5d1
               var rootDir = ctx.cv2.rootDir;
              rootDir.contents.fetch(function (err) {
                if (err) { return done(err); }
                rootDir.contents.models[0].update({ json: {body:fileInfo} }, function(err) {
                  if (err) { return done(err); }
                  ctx.cv2.build(function (err) {
                    if (err) { return done(err); }
                    waitForCvBuildToComplete(ctx.cv2, function(err) {
                      if (err) { return done(err); }
                      expect(ctx.cv.attrs.build).to.not.deep.equal(ctx.cv2.attrs.build);
                      expect(ctx.cv.attrs.containerId).to.not.equal(ctx.cv2.attrs.containerId);
                      expect(ctx.cv.attrs._id).to.not.equal(ctx.cv2.attrs._id);
                      done();
                    });
                  });
                });
              });
            });
          });
          describe('in progress builds', function() {
            beforeEach(function(done) {
              multi.createContextVersion(function (err, contextVersion, context, build, user) {
                if (err) { return done(err); }
                ctx.cv3 = contextVersion;
                ctx.user3 = user;
                done();
              });
            });
            beforeEach(function(done) {
              if (ctx.noAppCodeVersions) {
                ctx.cv3.appCodeVersions.models[0].destroy(done);
              } else {
                done();
              }
            });
            it('should dedupe in progress builds', { timeout: 1000 }, function (done) {
              ctx.cv2.build(function (err) {
                if (err) { return done(err); }
                ctx.cv3.build(function (err) {
                  if (err) { return done(err); }
                  waitForCvBuildToComplete(ctx.cv2, function(err){
                    if (err) { return done(err); }
                    waitForCvBuildToComplete(ctx.cv3, function(err) {
                      if (err) { return done(err); }
                      expect(ctx.cv.attrs.build).to.deep.equal(ctx.cv2.attrs.build);
                      expect(ctx.cv.attrs.build).to.deep.equal(ctx.cv3.attrs.build);
                      expect(ctx.cv.attrs.containerId).to.equal(ctx.cv2.attrs.containerId);
                      expect(ctx.cv.attrs.containerId).to.equal(ctx.cv3.attrs.containerId);
                      expect(ctx.cv.attrs._id).to.not.equal(ctx.cv2.attrs._id);
                      expect(ctx.cv.attrs._id).to.not.equal(ctx.cv3.attrs._id);
                      expect(ctx.cv2.attrs._id).to.not.equal(ctx.cv3.attrs._id);
                      done();
                    });
                  });
                });
              });
            });
          });
        });
        describe('with in progress builds', function() {
          it('should dedupe', { timeout: 1000 }, function (done) {
            ctx.cv.build(function (err) {
              if (err) { return done(err); }
              ctx.cv2.build(function (err) {
                if (err) { return done(err); }
                waitForCvBuildToComplete(ctx.cv, function(){
                  if (err) { return done(err); }
                  waitForCvBuildToComplete(ctx.cv2, function(err) {
                    if (err) { return done(err); }
                    expect(ctx.cv.attrs.build).to.deep.equal(ctx.cv2.attrs.build);
                    expect(ctx.cv.attrs.containerId).to.equal(ctx.cv2.attrs.containerId);
                    expect(ctx.cv.attrs._id).to.not.equal(ctx.cv2.attrs._id);
                    done();
                  });
                });
              });
            });
          });
        });
      });
    } // dedupeFirstBuildCompletedTest
  });

  function waitForCvBuildToComplete (cvModel, done) {
    cvModel.fetch(function (err) {
      if (err) { return done(err);}
      var cv = cvModel.toJSON();
      if (cv.build.completed) { return done(); }
      Context.findById(cv.context, {owner:1}, function (err, context) {
        if (err) { return done(err);}
        var ownerGithubId = context.owner.github;
        primus.joinOrgRoom(ownerGithubId, function (/*data*/) {
          primus.onceVersionComplete(cv._id, function (/*data*/) {
            cvModel.fetch(done);
          });
          dockerMockEvents.emitBuildComplete(cv);
        });
      });
    });
  }
}<|MERGE_RESOLUTION|>--- conflicted
+++ resolved
@@ -213,50 +213,9 @@
               waitForCvBuildToComplete(ctx.cv, done);
             }));
           });
-<<<<<<< HEAD
-          [
-          'FROM dockerfile/nodejs\nCMD tail -f /var/log/dpkg.log\n',
-          'FROM dockerfile/nodejs\nCMD tail -f /var/log/dpkg.log\n\n',
-          'FROM dockerfile/nodejs\nCMD tail -f /var/log/dpkg.log\n \n',
-          'FROM dockerfile/nodejs\nCMD tail -f /var/log/dpkg.log \n\n',
-          'FROM dockerfile/nodejs\nCMD tail -f /var/log/dpkg.log \n \n',
-          'FROM dockerfile/nodejs\nCMD tail -f /var/log/dpkg.log\n\n',
-          'FROM dockerfile/nodejs\nCMD tail -f /var/log/dpkg.log \n',
-          'FROM dockerfile/nodejs\nCMD tail -f /var/log/dpkg.log\n ',
-          'FROM dockerfile/nodejs \nCMD tail -f /var/log/dpkg.log\n',
-          'FROM dockerfile/nodejs \nCMD tail -f /var/log/dpkg.log \n',
-          'FROM dockerfile/nodejs \nCMD tail -f /var/log/dpkg.log\n ',
-          'FROM dockerfile/nodejs\n\nCMD tail -f /var/log/dpkg.log\n',
-          'FROM dockerfile/nodejs\n \nCMD tail -f /var/log/dpkg.log\n',
-          'FROM dockerfile/nodejs \n\nCMD tail -f /var/log/dpkg.log\n',
-          'FROM dockerfile/nodejs \n \nCMD tail -f /var/log/dpkg.log\n',
-          'FROM dockerfile/nodejs\n\nCMD tail -f /var/log/dpkg.log\n',
-          'FROM dockerfile/nodejs\n    \nCMD tail -f /var/log/dpkg.log\n',
-          'FROM dockerfile/nodejs    \n\nCMD tail -f /var/log/dpkg.log\n',
-          'FROM dockerfile/nodejs    \n    \nCMD tail -f /var/log/dpkg.log\n',
-          'FROM dockerfile/nodejs \n \n\n \n\n\n \n\n\n\nCMD tail -f /var/log/dpkg.log\n',
-          'FROM dockerfile/nodejs  \n  \n\n  \n\n\n  \n\n\n\nCMD tail -f /var/log/dpkg.log\n',
-          'FROM dockerfile/nodejs\n\n\nCMD tail -f /var/log/dpkg.log\n',
-          'FROM dockerfile/nodejs\n\n \nCMD tail -f /var/log/dpkg.log\n',
-          'FROM dockerfile/nodejs\n \n\nCMD tail -f /var/log/dpkg.log\n',
-          'FROM dockerfile/nodejs\n \n \nCMD tail -f /var/log/dpkg.log\n',
-          'FROM dockerfile/nodejs \n\n\nCMD tail -f /var/log/dpkg.log\n',
-          'FROM dockerfile/nodejs \n\n \nCMD tail -f /var/log/dpkg.log\n',
-          'FROM dockerfile/nodejs \n \n\nCMD tail -f /var/log/dpkg.log\n',
-          'FROM dockerfile/nodejs \n \n \nCMD tail -f /var/log/dpkg.log\n',
-          '\nFROM dockerfile/nodejs\nCMD tail -f /var/log/dpkg.log\n',
-          '\n\nFROM dockerfile/nodejs\nCMD tail -f /var/log/dpkg.log\n',
-          '\n \nFROM dockerfile/nodejs\nCMD tail -f /var/log/dpkg.log\n',
-          ' \n\nFROM dockerfile/nodejs\nCMD tail -f /var/log/dpkg.log\n',
-          ' \n \nFROM dockerfile/nodejs\nCMD tail -f /var/log/dpkg.log\n',
-          'FROM dockerfile/nodejs\nCMD tail -f /var/log/dpkg.log\t\n',
-          'FROM dockerfile/nodejs\nCMD tail -f /var/log/dpkg.log\n\r',
-          ].forEach(function(fileInfo) {
-            it('should dedupe whitespace changes: ' + blacklight.escape(fileInfo), function(done) {
-=======
-          require('../fixtures/equivalent-dockerfiles').forEach(function(fileInfo) {
-            it('should dedupe whitespace changes: ' + fileInfo, function(done) {
->>>>>>> f912e5d1
+
+          require('../fixtures/equivalent-dockerfiles').forEach(function (fileInfo) {
+            it('should dedupe whitespace changes: ' + blacklight.escape(fileInfo), function (done) {
               var rootDir = ctx.cv2.rootDir;
               rootDir.contents.fetch(function (err) {
                 if (err) { return done(err); }
@@ -275,11 +234,11 @@
                 });
               });
             });
-            it('should NOT dedupe whitespace changes when noCache: ' + blacklight.escape(fileInfo), function(done) {
+            it('should NOT dedupe whitespace changes when noCache: ' + blacklight.escape(fileInfo), function (done) {
               var rootDir = ctx.cv2.rootDir;
               rootDir.contents.fetch(function (err) {
                 if (err) { return done(err); }
-                rootDir.contents.models[0].update({ json: {body:fileInfo} }, function(err){
+                rootDir.contents.models[0].update({ json: {body:fileInfo} }, function (err){
                   if (err) { return done(err); }
                   ctx.cv2.build({json: {noCache: true}}, function (err) {
                     if (err) { return done(err); }
@@ -296,26 +255,12 @@
             });
           });
 
-<<<<<<< HEAD
-          [
-          'FROM dockerfile/nodejs\n CMD tail -f /var/log/dpkg.log\n',
-          'FROM dockerfile/nodejs\n CMD tail -f /var/log/dpkg.log \n',
-          'FROM dockerfile/nodejs\n CMD tail -f /var/log/dpkg.log\n ',
-          'FROM dockerfile/nodejs\n  CMD tail -f /var/log/dpkg.log\n',
-          ' FROM dockerfile/nodejs\nCMD tail -f /var/log/dpkg.log\n',
-          '  FROM dockerfile/nodejs\nCMD tail -f /var/log/dpkg.log\n',
-          '\tFROM dockerfile/nodejs\nCMD tail -f /var/log/dpkg.log\n',
-          '\rFROM dockerfile/nodejs\nCMD tail -f /var/log/dpkg.log\n',
-          ].forEach(function(fileInfo) {
-            it('should NOT dedupe whitespace changes: ' + blacklight.escape(fileInfo), function(done) {
-=======
-          require('../fixtures/different-dockerfiles').forEach(function(fileInfo) {
-            it('should NOT dedupe whitespace changes: ' + fileInfo, function(done) {
->>>>>>> f912e5d1
+          require('../fixtures/different-dockerfiles').forEach(function (fileInfo) {
+            it('should NOT dedupe whitespace changes: ' + blacklight.escape(fileInfo), function (done) {
                var rootDir = ctx.cv2.rootDir;
               rootDir.contents.fetch(function (err) {
                 if (err) { return done(err); }
-                rootDir.contents.models[0].update({ json: {body:fileInfo} }, function(err) {
+                rootDir.contents.models[0].update({ json: {body:fileInfo} }, function (err) {
                   if (err) { return done(err); }
                   ctx.cv2.build(function (err) {
                     if (err) { return done(err); }
