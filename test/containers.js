require('console-trace')({always:true, right:true})
var _ = require('lodash');
var async = require('async');
var db = require('./lib/db');
var users = require('./lib/userFactory');
var helpers = require('./lib/helpers');
var extendContext = helpers.extendContext;
var asyncExtend = helpers.asyncExtend;
var mongoose = require('mongoose');
var hb = require('./lib/fixtures/harbourmaster')
var dw = require('./lib/fixtures/dockworker')

<<<<<<< HEAD
describe('POST /users/me/runnables', function () {
  beforeEach(extendContext({
    user : users.createAnonymous,
    image: helpers.createImageFromFixture.bind(helpers, 'node.js')
  }));
  afterEach(async.series.bind(async, [
    db.dropCollections,
  ]));
=======
describe('containers', function () {
  var image;
>>>>>>> 4391bff7

  before(function (done) {
    async.parallel([
      hb.start,
      dw.start
    ],
    function (err) {
      if (err) return done(err);
      helpers.createImageFromFixture('node.js', function (err, data) {
        if (err) return done(err);
        image = data;
        done();
      });
    });
  });
  after(function (done) {
    helpers.deleteImage(image._id, done);
  });

  describe('POST /users/me/runnables', function () {
    beforeEach(extendContext({
      hb   : hb.start,
      user : users.createAnonymous
    }));
    afterEach(async.series.bind(async, [
      db.dropCollection('users'),
      db.dropCollection('containers')
    ]));

    it ('should create a container', function (done) {
      var imageId = image._id
      this.user.specRequest({ from: imageId })
        .expect(201)
        .end(done)
    });
  });
});<|MERGE_RESOLUTION|>--- conflicted
+++ resolved
@@ -1,4 +1,4 @@
-require('console-trace')({always:true, right:true})
+//require('console-trace')({always:true, right:true})
 var _ = require('lodash');
 var async = require('async');
 var db = require('./lib/db');
@@ -10,32 +10,14 @@
 var hb = require('./lib/fixtures/harbourmaster')
 var dw = require('./lib/fixtures/dockworker')
 
-<<<<<<< HEAD
-describe('POST /users/me/runnables', function () {
-  beforeEach(extendContext({
-    user : users.createAnonymous,
-    image: helpers.createImageFromFixture.bind(helpers, 'node.js')
-  }));
-  afterEach(async.series.bind(async, [
-    db.dropCollections,
-  ]));
-=======
 describe('containers', function () {
   var image;
->>>>>>> 4391bff7
 
   before(function (done) {
-    async.parallel([
-      hb.start,
-      dw.start
-    ],
-    function (err) {
+    helpers.createImageFromFixture('node.js', function (err, data) {
       if (err) return done(err);
-      helpers.createImageFromFixture('node.js', function (err, data) {
-        if (err) return done(err);
-        image = data;
-        done();
-      });
+      image = data;
+      done();
     });
   });
   after(function (done) {
@@ -44,7 +26,6 @@
 
   describe('POST /users/me/runnables', function () {
     beforeEach(extendContext({
-      hb   : hb.start,
       user : users.createAnonymous
     }));
     afterEach(async.series.bind(async, [
