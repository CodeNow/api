--- conflicted
+++ resolved
@@ -143,7 +143,6 @@
 //     });
 //   });
 
-<<<<<<< HEAD
 //   describe('GET /users/me/runnables/:id', function () {
 //     describe('owner', function () {
 //       beforeEach(extendContextSeries({
@@ -153,7 +152,7 @@
 //       it('should get the container', function (done) {
 //         this.user.specRequest(this.container._id)
 //           .expect(200)
-//           .expectBody('_id')
+//           .expectBody(this.container)
 //           .end(done);
 //       });
 //     });
@@ -161,73 +160,44 @@
 //       beforeEach(extendContextSeries({
 //         owner: users.createAnonymous,
 //         container: ['owner.createContainer', ['image._id']],
-//         user: users.createAnonymous
-//       }));
-//       it('should not get the container', function (done) {
+//       }));
+//       describe('anonymous', function () {
+//         beforeEach(extendContextSeries({
+//           user: users.createAnonymous
+//         }));
+//         it('should not get the container', accessDenied);
+//       });
+//       describe('registered', function () {
+//         beforeEach(extendContextSeries({
+//           user: users.createRegistered
+//         }));
+//         it('should not get the container', accessDenied);
+//       });
+//       describe('publisher', function () {
+//         beforeEach(extendContextSeries({
+//           user: users.createPublisher
+//         }));
+//         it('should not get the container', accessDenied);
+//       });
+//       describe('admin', function () {
+//         beforeEach(extendContextSeries({
+//           user: users.createAdmin
+//         }));
+//         it('should not get the container', function (done) {
+//           this.user.specRequest(this.container._id)
+//             .expect(200)
+//             .expectBody(this.container)
+//             .end(done);
+//         });
+//       });
+//       function accessDenied (done) {
 //         this.user.specRequest(this.container._id)
 //           .expect(403)
 //           .end(done);
-//       });
+//       }
 //     });
 //     // TODO: Admin's should be able to fetch other's containers
 //   });
-=======
-  describe('GET /users/me/runnables/:id', function () {
-    describe('owner', function () {
-      beforeEach(extendContextSeries({
-        user: users.createAnonymous,
-        container: ['user.createContainer', ['image._id']]
-      }));
-      it('should get the container', function (done) {
-        this.user.specRequest(this.container._id)
-          .expect(200)
-          .expectBody(this.container)
-          .end(done);
-      });
-    });
-    describe('not owner', function () {
-      beforeEach(extendContextSeries({
-        owner: users.createAnonymous,
-        container: ['owner.createContainer', ['image._id']],
-      }));
-      describe('anonymous', function () {
-        beforeEach(extendContextSeries({
-          user: users.createAnonymous
-        }));
-        it('should not get the container', accessDenied);
-      });
-      describe('registered', function () {
-        beforeEach(extendContextSeries({
-          user: users.createRegistered
-        }));
-        it('should not get the container', accessDenied);
-      });
-      describe('publisher', function () {
-        beforeEach(extendContextSeries({
-          user: users.createPublisher
-        }));
-        it('should not get the container', accessDenied);
-      });
-      describe('admin', function () {
-        beforeEach(extendContextSeries({
-          user: users.createAdmin
-        }));
-        it('should not get the container', function (done) {
-          this.user.specRequest(this.container._id)
-            .expect(200)
-            .expectBody(this.container)
-            .end(done);
-        });
-      });
-      function accessDenied (done) {
-        this.user.specRequest(this.container._id)
-          .expect(403)
-          .end(done);
-      }
-    });
-    // TODO: Admin's should be able to fetch other's containers
-  });
->>>>>>> 7109d6f3
 
 //   describe('POST /users/me/runnables', function () {
 //     beforeEach(extendContext({
@@ -273,19 +243,13 @@
 //     });
 //   });
 
-<<<<<<< HEAD
 //   describe('PATCH /users/me/runnables/:id', function () {
 //     describe('owner', function () {
 //       beforeEach(extendContextSeries({
 //         user: users.createAnonymous,
 //         container: ['user.createContainer', ['image._id']]
 //       }));
-//       it('should update the container', function (done) {
-//         this.user.specRequest(this.container._id)
-//           .send({ name: this.container.name })
-//           .expect(200)
-//           .end(done);
-//       });
+//       it('should update the container', updateNameSuccess);
 //     });
 //     // not owner FAIL
 //     describe('admin', function () {
@@ -294,13 +258,14 @@
 //         container: ['owner.createContainer', ['image._id']],
 //         user: users.createAdmin
 //       }));
-//       it('should update the container', function (done) {
-//         this.user.specRequest(this.container._id)
-//           .send({ name: this.container.name })
-//           .expect(200)
-//           .end(done);
-//       });
-//     });
+//       it('should update the container', updateNameSuccess);
+//     });
+//     function updateNameSuccess (done) {
+//       this.user.specRequest(this.container._id)
+//         .send({ name: this.container.name })
+//         .expect(200)
+//         .end(done);
+//     }
 //   });
 
 //   describe('DEL /users/me/runnables/:id', function () {
@@ -309,12 +274,7 @@
 //         user: users.createAnonymous,
 //         container: ['user.createContainer', ['image._id']]
 //       }));
-//       it('should query by image', function (done) {
-//         this.user.specRequest(this.container._id)
-//           .expect(200)
-//           .expectBody('message', 'runnable deleted')
-//           .end(done);
-//       });
+//       it('should delete', deleteSuccess);
 //     });
 //     describe('not owner', function () {
 //       beforeEach(extendContextSeries({
@@ -322,7 +282,7 @@
 //         container: ['owner.createContainer', ['image._id']],
 //         user: users.createAnonymous
 //       }));
-//       it('should query by image', function (done) {
+//       it('should not delete', function (done) {
 //         this.user.specRequest(this.container._id)
 //           .expect(403)
 //           .end(done);
@@ -334,73 +294,12 @@
 //         container: ['owner.createContainer', ['image._id']],
 //         user: users.createAdmin
 //       }));
-//       it('should query by image', function (done) {
-//         this.user.specRequest(this.container._id)
-//           .expect(200)
-//           .end(done);
-//       });
-//     });
-//   });
-// });
-=======
-  describe('PATCH /users/me/runnables/:id', function () {
-    describe('owner', function () {
-      beforeEach(extendContextSeries({
-        user: users.createAnonymous,
-        container: ['user.createContainer', ['image._id']]
-      }));
-      it('should update the container', updateNameSuccess);
-    });
-    // not owner FAIL
-    describe('admin', function () {
-      beforeEach(extendContextSeries({
-        owner: users.createAnonymous,
-        container: ['owner.createContainer', ['image._id']],
-        user: users.createAdmin
-      }));
-      it('should update the container', updateNameSuccess);
-    });
-    function updateNameSuccess (done) {
-      this.user.specRequest(this.container._id)
-        .send({ name: this.container.name })
-        .expect(200)
-        .end(done);
-    }
-  });
-
-  describe('DEL /users/me/runnables/:id', function () {
-    describe('owner', function () {
-      beforeEach(extendContextSeries({
-        user: users.createAnonymous,
-        container: ['user.createContainer', ['image._id']]
-      }));
-      it('should delete', deleteSuccess);
-    });
-    describe('not owner', function () {
-      beforeEach(extendContextSeries({
-        owner: users.createAnonymous,
-        container: ['owner.createContainer', ['image._id']],
-        user: users.createAnonymous
-      }));
-      it('should not delete', function (done) {
-        this.user.specRequest(this.container._id)
-          .expect(403)
-          .end(done);
-      });
-    });
-    describe('admin', function () {
-      beforeEach(extendContextSeries({
-        owner: users.createAnonymous,
-        container: ['owner.createContainer', ['image._id']],
-        user: users.createAdmin
-      }));
-      it('should delete', deleteSuccess);
-    });
-    function deleteSuccess (done) {
-      this.user.specRequest(this.container._id)
-        .expect(200)
-        .end(done);
-    }
-  });
-});
->>>>>>> 7109d6f3
+//       it('should delete', deleteSuccess);
+//     });
+//     function deleteSuccess (done) {
+//       this.user.specRequest(this.container._id)
+//         .expect(200)
+//         .end(done);
+//     }
+//   });
+// });