--- conflicted
+++ resolved
@@ -1,4 +1,4 @@
-//require('console-trace')({always:true, right:true})
+require('console-trace')({always:true, right:true})
 var _ = require('lodash');
 var async = require('async');
 var db = require('./lib/db');
@@ -7,30 +7,24 @@
 var extendContext = helpers.extendContext;
 var asyncExtend = helpers.asyncExtend;
 var mongoose = require('mongoose');
-var hb = require('./lib/fixtures/harbourmaster');
-var dw = require('./lib/fixtures/dockworker');
+var hb = require('./lib/fixtures/harbourmaster')
+var dw = require('./lib/fixtures/dockworker')
 
-<<<<<<< HEAD
 describe('containers', function () {
   var image;
-=======
-describe('POST /users/me/runnables', function () {
-  beforeEach(extendContext({
-    hb   : hb.start,
-    dw   : dw.start,
-    user : users.createAnonymous,
-    image: helpers.createImageFromFixture.bind(helpers, 'node.js')
-  }));
-  afterEach(async.series.bind(async, [
-    db.dropCollections,
-  ]));
->>>>>>> 0119d0ff
 
   before(function (done) {
-    helpers.createImageFromFixture('node.js', function (err, data) {
+    async.parallel([
+      hb.start,
+      dw.start
+    ],
+    function (err) {
       if (err) return done(err);
-      image = data;
-      done();
+      helpers.createImageFromFixture('node.js', function (err, data) {
+        if (err) return done(err);
+        image = data;
+        done();
+      });
     });
   });
   after(function (done) {
