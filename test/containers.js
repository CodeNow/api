var _ = require('lodash');
var users = require('./lib/userFactory');
var images = require('./lib/imageFactory');
var helpers = require('./lib/helpers');
var spy = require('./lib/spy');
var extendContext = helpers.extendContext;
var extendContextSeries = helpers.extendContextSeries;
var uuid = require('node-uuid');
var emailer = require('../lib/emailer');
var defaultDelistEmailCallback = function () {
  var s = 'delistEmailCallback is not defined for testing purposes. ';
  s += 'Please update your tests to deal with this functionality';
  throw new Error(s);
};
var delistEmailCallback = defaultDelistEmailCallback;
emailer.sendDelistEmail = function() { // Spy on this function
  delistEmailCallback();
};
require('./lib/fixtures/harbourmaster');
require('./lib/fixtures/dockworker');
var configs = require('../lib/configs');
var specData = helpers.specData;
var pubsub = require('redis').createClient(configs.redis.port, configs.redis.ipaddress);
pubsub.psubscribe('events:*');

describe('Containers', function () {
  before(extendContext({
    image: images.createImageFromFixture.bind(images, 'node.js')
  }));
  after(helpers.cleanup);

  describe('GET /users/me/runnables', function () {
    beforeEach(extendContextSeries({
      user: users.createAnonymous,
      container: ['user.createContainer', ['image._id']],
      container2: ['user.createContainer', ['image._id']],
      user2: users.createAnonymous,
      container3: ['user2.createContainer', ['image._id']],
      user3: users.createRegistered
    }));
    afterEach(helpers.cleanupExcept('image'));

    it ('should list containers owned by user', function (done) {
      var checkDone = helpers.createCheckDone(done);
      this.user.specRequest()
        .expect(200)
        .expectArray(2)
        .end(checkDone.done());
      this.user2.specRequest()
        .expect(200)
        .expectArray(1)
        .end(checkDone.done());
    });
    it ('should list zero containers for user that owns none', function (done) {
      this.user3.specRequest()
        .expect(200)
        .expectArray(0)
        .end(done);
    });
    // TODO: This messes up mocha::
    // describe('after cleanup', function () {
    //   beforeEach(extendContextSeries({
    //     admin: users.createAdmin,
    //     savedContainer: ['user3.createContainer', ['image._id']],
    //     save: ['user3.patchContainer', ['savedContainer._id', {
    //       body: { saved: true },
    //       expect: 200
    //     }]],
    //     cleanup: ['admin.get', ['/cleanup', { expect: 200 }]]
    //   }));
    //   it ('should not list unsaved containers', function (done) {
    //     var checkDone = helpers.createCheckDone(done);
    //     this.user.specRequest()
    //       .expect(200)
    //       .expectArray(0)
    //       .end(checkDone.done());
    //     this.user2.specRequest()
    //       .expect(200)
    //       .expectArray(0)
    //       .end(checkDone.done());
    //   });
    //   it ('should list saved containers', function (done) {
    //     this.user3.specRequest()
    //       .expect(200)
    //       .expectArray(1)
    //       .expectArrayContains({ _id: this.savedContainer._id })
    //       .end(done);
    //   });
    // });
    describe('saved query param', function () {
      beforeEach(extendContextSeries({
        save: ['user.patchContainer', ['container._id', {
          body: { saved: true },
          expect: 200
        }]]
      }));

      it('should only list saved containers', function (done) {
        var self = this;
        this.user.specRequest({ saved: true })
          .expect(200)
          .expectArray(1)
          .expectBody(function (body) {
            body[0].should.have.property('_id', self.container._id);
          })
          .end(done);
      });
    });
    // TODO: container paging
    // describe('pagination', function () {
    //   beforeEach(extendContextSeries({
    //     container4: ['user.createContainer', ['image._id']],
    //     container5: ['user.createContainer', ['image._id']],
    //     container6: ['user.createContainer', ['image._id']],
    //     container7: ['user.createContainer', ['image._id']]
    //   }));
    //   it('should return page 1 by default', function (done) {
    //     var checkDone = helpers.createCheckDone(done);
    //     this.user.specRequest({ page: 0, limit: 0 })
    //       .expect(200)
    //       .expectArray(6)
    //       .end(async.pick('body', checkDone.equal()));
    //     this.user.specRequest()
    //       .expect(200)
    //       .expectArray(6)
    //       .end(async.pick('body', checkDone.equal()));
    //   });
    //   it('should page', function (done) {
    //     this.user.specRequest({ page: 1, limit: 4 })
    //       .expect(200)
    //       .expectArray(2)
    //       .end(async.pick('body', done));
    //   });
    //   it('should limit', function (done) {
    //     this.user.specRequest({ page: 0, limit: 3 })
    //       .expect(200)
    //       .expectArray(3)
    //       .end(async.pick('body', done));
    //   });
    // });
  });

  describe('GET /users/:userId/runnables', function () {
    beforeEach(extendContextSeries({
      user: users.createAnonymous,
      container: ['user.createContainer', ['image._id']],
      save: ['user.patchContainer', ['container._id', {
        body: { saved: true },
        expect: 200
      }]],
      container2: ['user.createContainer', ['image._id']],
      save2: ['user.patchContainer', ['container2._id', {
        body: { saved: true },
        expect: 200
      }]],
      user2: users.createAnonymous,
      container3: ['user2.createContainer', ['image._id']],
    }));
    afterEach(helpers.cleanupExcept('image'));

    describe('saved query param', function () {
      describe('anonymous', function () {
        beforeEach(extendContext('user3', users.createAnonymous));
        it('should not list containers', accessDeniedError);
      });
      describe('registered', function () {
        beforeEach(extendContext('user3', users.createRegistered));
        it('should not list containers', accessDeniedError);
      });
      describe('publisher', function () {
        beforeEach(extendContext('user3', users.createPublisher));
        it('should not list containers', accessDeniedError);
      });
      describe('admin', function () {
        beforeEach(extendContext('user3', users.createAdmin));
        it('should list containers', function (done) {
          this.user3.specRequest(this.user._id, { saved: true })
            .expect(200)
            .expectArray(2)
            .expectArrayContains({ _id: this.container._id })
            .expectArrayContains({ _id: this.container2._id })
            .end(done);
        });
      });
    });
    function accessDeniedError (done) {
      this.user3.specRequest(this.user._id, { saved: true })
        .expect(403)
        .end(done);
    }
  });

  describe('GET /users/me/runnables/:id', function () {
    describe('owner', function () {
      beforeEach(extendContextSeries({
        user: users.createAnonymous,
        container: ['user.createContainer', ['image._id']]
      }));
      it('should get the container', function (done) {
        var container = _.clone(this.container);
        delete container.files; // No Files!, files are fetched separately
        this.user.specRequest(this.container._id)
          .expect(200)
          .expectBody(container)
          .end(done);
      });
      describe('tags', function () {
        beforeEach(extendContextSeries({
          tag: ['user.tagContainerWithChannel', ['container._id', 'node.js']]
        }));
        it('should include the container\'s tags', function (done) {
          var self = this;
          this.user.specRequest(this.container._id)
            .expect(200)
            .expectBody(function (body) {
              body.tags.should.be.instanceof(Array).and.have.lengthOf(1);
              body.tags[0].name.should.equal(self.tag.name);
            })
            .end(done);
        });
      });
    });
    describe('not owner', function () {
      beforeEach(extendContextSeries({
        owner: users.createAnonymous,
        container: ['owner.createContainer', ['image._id']],
      }));
      describe('anonymous', function () {
        beforeEach(extendContextSeries({
          user: users.createAnonymous
        }));
        it('should not get the container', accessDenied);
      });
      describe('registered', function () {
        beforeEach(extendContextSeries({
          user: users.createRegistered
        }));
        it('should not get the container', accessDenied);
      });
      describe('publisher', function () {
        beforeEach(extendContextSeries({
          user: users.createPublisher
        }));
        it('should not get the container', accessDenied);
      });
      describe('admin', function () {
        beforeEach(extendContextSeries({
          user: users.createAdmin
        }));
        it('should get the container', function (done) {
          var container = _.clone(this.container);
          delete container.files; // No Files!, files are fetched separately
          this.user.specRequest(this.container._id)
            .expect(200)
            .expectBody(container)
            .end(done);
        });
      });
      function accessDenied (done) {
        this.user.specRequest(this.container._id)
          .expect(403)
          .end(done);
      }
    });
    // TODO: Admin's should be able to fetch other's containers
  });

  describe('POST /users/me/runnables', function () {
    beforeEach(extendContext({
      user : users.createAnonymous
    }));
    describe('from image id', function () {
      it ('should create a container', function (done) {
        this.user.specRequest({ from: this.image._id })
          .expect(201)
          .expectBody('_id')
          .expectBody('parent', this.image._id)
          .expectBody('owner', this.user._id)
          .expectBody('servicesToken')
<<<<<<< HEAD
=======
          .expectBody('saved', false)
>>>>>>> 2141f6dc
          .expectBody(function (body) {
            body.should.not.have.property('files');
          })
          .end(done);
      });
    });
    describe('from channel name', function () {
      beforeEach(extendContextSeries({
        publ: users.createPublisher,
        image: ['publ.createTaggedImage', ['node.js', 'node']],
      }));
      describe('anonymous', function () {
        beforeEach(extendContextSeries({
          user: users.createAnonymous
        }));
        it('should create a container', function (done) {
          this.timeout(1000 * 60 * 2);
          var self = this;

          self.user.specRequest({ from: 'node' })
            .expect(201)
            .expectBody('_id')
            .expectBody('saved', false)
            .end(done);
        });
      });
      describe('registered', function () {
        beforeEach(extendContextSeries({
          user: users.createRegistered
        }));
        it('should create a container', function (done) {
          this.timeout(1000 * 60 * 2);
          var self = this;

          self.user.specRequest({ from: 'node' })
            .expect(201)
            .expectBody('_id')
            .expectBody('saved', true)
            .end(done);
        });
      });
    });
  });

  describe('PUT /users/me/runnables/:id', function () {
    describe('owner', function () {
      beforeEach(extendContextSeries({
        user: users.createPublisher,
        container: ['user.createContainer', ['image._id']]
      }));
      it('should update the container', function (done) {
        this.user.specRequest(this.container._id)
          .send(this.container)
          .expect(200)
          .end(done);
      });
      describe('container commit', function () {
        describe('updating tags', function() {
          beforeEach(extendContextSeries({
            image: ['user.createTaggedImage', ['node.js', 'node']],
            container: ['user.createContainer', ['image._id']],
            untag: ['user.removeAllContainerTags', ['container']]
          }));
          it ('should not send email if delisted (owner delisted)', function (done) {
            // no overriding the function above
            var data = _.clone(this.container);
            data.name = helpers.randomValue();
            data.status = 'Committing back';
            this.user.specRequest(this.container._id)
              .expect(200)
              .send(data)
              .expectBody('_id')
              .end(done);
          });
        });
      });
    });
    // not owner FAIL
    describe('admin', function () {
      beforeEach(extendContextSeries({
        owner: users.createPublisher,
        container: ['owner.createContainer', ['image._id']],
        admin: users.createAdmin
      }));
      it('should update the container', function (done) {
        this.admin.specRequest(this.container._id)
          .send(this.container)
          .expect(200)
          .end(done);
      });
      describe('container commit', function () {
        describe('updating metadata', function () {
          var fileData = {
            name: 'filename.txt',
            path: '/',
            content: 'file content'
          };
          var encodeId = require('../lib/middleware/utils').encodeId;
          beforeEach(extendContextSeries({
            // this only works because image does not have last_write...
            file: ['owner.containerCreateFile', ['container._id', fileData]],
            publish: ['admin.createImageFromContainer', ['container._id']],
            newContainer: ['admin.createContainer', ['publish._id']]
          }));
          it ('should update the container', function (done) {
            var checkDone = helpers.createCheckDone(done);
            var Container = require('models/containers');
            spy.classMethod(Container, 'metaPublish', checkDone.done());
            this.admin.specRequest(this.newContainer._id)
              .send({ status: 'Committing back', name: 'project AWESOME' })
              .expect(200)
              .end(checkDone.done());
          });
        });
        describe('already committing', function () {
          var commitStatus = 'Committing new';
          var fileData = {
            name: 'filename.txt',
            path: '/',
            content: 'file content'
          };
          beforeEach(extendContextSeries({
            file: ['owner.containerCreateFile', ['container._id', fileData]],
            commit: ['owner.patchContainer', ['container._id', {
              body: { status: commitStatus, name: 'new name' },
              expect: 200
            }]]
          }));
          it ('should not update status', function (done) {
            var data = _.clone(this.container);
            data.status = 'Committing back';
            this.admin.specRequest(this.container._id)
              .expect(200)
              .send(data)
              .expectBody('_id')
              .expectBody('status', commitStatus)
              .end(done);
          });
        });
        describe('updating tags', function() {
          beforeEach(extendContextSeries({
            image: ['owner.createTaggedImage', ['node.js', 'node']],
            container: ['admin.createContainer', ['image._id']],
            untag: ['admin.removeAllContainerTags', ['container']]
          }));
          it ('should send email if delisted (admin delisted)', function (done) {
            var checkDone = helpers.createCheckDone(done);
            delistEmailCallback = checkDone.done();
            var data = _.clone(this.container);
            data.status = 'Committing back';
            var reqDone = checkDone.done();
            this.admin.specRequest(this.container._id)
              .expect(200)
              .send(data)
              .expectBody('_id')
              .end(function (err) {
                delistEmailCallback = defaultDelistEmailCallback;
                reqDone(err);
              });
          });
        });
        describe('commit error', function () {
          var commitStatus = 'Committing new';
          beforeEach(extendContextSeries({
            commit: ['owner.patchContainer', ['container._id', {
              body: { status: 'Editing', commit_error: 'some error' },
              expect: 200
            }]]
          }));
          it ('should update status', function (done) {
            var data = _.clone(this.container);
            data.status = 'Committing back';
            this.admin.specRequest(this.container._id)
              .expect(200)
              .send(data)
              .expectBody('_id')
              .expectBody('status', data.status)
              .end(done);
          });
        });
      });
    });
  });

  describe('PATCH /users/me/runnables/:id', updateRunnable);

  function updateRunnable () {
    describe('owner', function () {
      beforeEach(extendContextSeries({
        user: users.createRegistered,
        container: ['user.createContainer', ['image._id']]
      }));
      it('should update the container name', updateValue('name', 'newname'));
      it('should update the container description', updateValue('description', 'newdescription'));
      it('should update the container start_cmd', updateValue('start_cmd', 'new start command'));
      it('should update the container build_cmd', updateValue('build_cmd', 'new build command'));
      it('should update the container last_write', function (done) {
        var d = new Date();
        this.user.specRequest(this.container._id)
          .send({ last_write: true })
          .expect(200)
          .expectBody('last_write')
          .end(function (err, res) {
            if (err) {
              return done(err);
            }
            // the date we get back should be later than the one we set, and within a minute
            var res_date = new Date(res.body.last_write);
            if (res_date < d || res_date - d > 1000) {
              return done(new Error('last_write should be later, but not too late'));
            }
            done();
          });
      });
      describe('specification', function () {
        beforeEach(extendContextSeries({
          spec: ['user.createSpecification', [specData()]],
          impl: ['user.createImplementation', ['spec', 'container._id']]
        }));
        it('should update the container specification', function (done) {
          updateValue('specification', this.spec._id).call(this, done);
        });
      });
    });
    // not owner FAIL
    describe('admin', function () {
      beforeEach(extendContextSeries({
        owner: users.createAnonymous,
        container: ['owner.createContainer', ['image._id']],
        user: users.createAdmin
      }));
      it('should update the container name', updateValue('name', 'newname'));
      it('should update the container description', updateValue('description', 'newdescription'));
      it('should update the container start_cmd', updateValue('start_cmd', 'new start command'));
      it('should update the container build_cmd', updateValue('build_cmd', 'new build command'));
    });
    // TODO: more test cases here.
    function updateValue (key, value) {
      var data = {};
      data[key] = value;
      return function (done) {
        this.user.specRequest(this.container._id)
          .send(data)
          .expect(200)
          .expectBody(key, value)
          .end(done);
      };
    }
  }

  describe('DEL /users/me/runnables/:id', function () {
    describe('owner', function () {
      beforeEach(extendContextSeries({
        user: users.createAnonymous,
        container: ['user.createContainer', ['image._id']]
      }));
      it('should delete', deleteSuccess);
    });
    describe('not owner', function () {
      beforeEach(extendContextSeries({
        owner: users.createAnonymous,
        container: ['owner.createContainer', ['image._id']],
        user: users.createAnonymous
      }));
      it('should not delete', function (done) {
        this.user.specRequest(this.container._id)
          .expect(403)
          .end(done);
      });
    });
    describe('admin', function () {
      beforeEach(extendContextSeries({
        owner: users.createAnonymous,
        container: ['owner.createContainer', ['image._id']],
        user: users.createAdmin
      }));
      it('should delete', deleteSuccess);
    });
    function deleteSuccess (done) {
      this.user.specRequest(this.container._id)
        .expect(200)
        .end(done);
    }
  });
});<|MERGE_RESOLUTION|>--- conflicted
+++ resolved
@@ -277,10 +277,7 @@
           .expectBody('parent', this.image._id)
           .expectBody('owner', this.user._id)
           .expectBody('servicesToken')
-<<<<<<< HEAD
-=======
           .expectBody('saved', false)
->>>>>>> 2141f6dc
           .expectBody(function (body) {
             body.should.not.have.property('files');
           })
