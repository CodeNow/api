// var users = require('./lib/userFactory');
// var images = require('./lib/imageFactory');
// var helpers = require('./lib/helpers');
// var extendContext = helpers.extendContext;
// var extendContextSeries = helpers.extendContextSeries;
// require('./lib/fixtures/harbourmaster');
// require('./lib/fixtures/dockworker');

// describe('Containers', function () {
//   before(extendContext({
//     image: images.createImageFromFixture.bind(images, 'node.js')
//   }));
//   after(helpers.cleanup);

//   describe('GET /users/me/runnables', function () {
//     beforeEach(extendContextSeries({
//       user: users.createAnonymous,
//       container: ['user.createContainer', ['image._id']],
//       container2: ['user.createContainer', ['image._id']],
//       user2: users.createAnonymous,
//       container3: ['user2.createContainer', ['image._id']],
//       user3: users.createRegistered
//     }));
//     afterEach(helpers.cleanupExcept('image'));

//     it ('should list containers owned by user', function (done) {
//       var checkDone = helpers.createCheckDone(done);
//       this.user.specRequest()
//         .expect(200)
//         .expectArray(2)
//         .end(checkDone.done());
//       this.user2.specRequest()
//         .expect(200)
//         .expectArray(1)
//         .end(checkDone.done());
//     });
//     it ('should list zero containers for user that owns none', function (done) {
//       this.user3.specRequest()
//         .expect(200)
//         .expectArray(0)
//         .end(done);
//     });
//     describe('after cleanup', function () {
//       beforeEach(extendContextSeries({
//         admin: users.createAdmin,
//         savedContainer: ['user3.createContainer', ['image._id']],
//         save: ['user3.patchContainer', ['savedContainer._id', {
//           body: { saved: true },
//           expect: 200
//         }]],
//         cleanup: ['admin.get', ['/cleanup', { expect: 200 }]]
//       }));
//       it ('should not list unsaved containers', function (done) {
//         var checkDone = helpers.createCheckDone(done);
//         this.user.specRequest()
//           .expect(200)
//           .expectArray(0)
//           .end(checkDone.done());
//         this.user2.specRequest()
//           .expect(200)
//           .expectArray(0)
//           .end(checkDone.done());
//       });
//       it ('should list saved containers', function (done) {
//         this.user3.specRequest()
//           .expect(200)
//           .expectArray(1)
//           .expectArrayContains({ _id: this.savedContainer._id })
//           .end(done);
//       });
//     });
//     describe('saved query param', function () {
//       beforeEach(extendContextSeries({
//         save: ['user.patchContainer', ['container._id', {
//           body: { saved: true },
//           expect: 200
//         }]]
//       }));

//       it('should only list saved containers', function (done) {
//         var self = this;
//         this.user.specRequest({ saved: true })
//           .expect(200)
//           .expectArray(1)
//           .expectBody(function (body) {
//             body[0].should.have.property('_id', self.container._id);
//           })
//           .end(done);
//       });
//     });
//     // TODO: container paging
//     // describe('pagination', function () {
//     //   beforeEach(extendContextSeries({
//     //     container4: ['user.createContainer', ['image._id']],
//     //     container5: ['user.createContainer', ['image._id']],
//     //     container6: ['user.createContainer', ['image._id']],
//     //     container7: ['user.createContainer', ['image._id']]
//     //   }));
//     //   it('should return page 1 by default', function (done) {
//     //     var checkDone = helpers.createCheckDone(done);
//     //     this.user.specRequest({ page: 0, limit: 0 })
//     //       .expect(200)
//     //       .expectArray(6)
//     //       .end(async.pick('body', checkDone.equal()));
//     //     this.user.specRequest()
//     //       .expect(200)
//     //       .expectArray(6)
//     //       .end(async.pick('body', checkDone.equal()));
//     //   });
//     //   it('should page', function (done) {
//     //     this.user.specRequest({ page: 1, limit: 4 })
//     //       .expect(200)
//     //       .expectArray(2)
//     //       .end(async.pick('body', done));
//     //   });
//     //   it('should limit', function (done) {
//     //     this.user.specRequest({ page: 0, limit: 3 })
//     //       .expect(200)
//     //       .expectArray(3)
//     //       .end(async.pick('body', done));
//     //   });
//     // });
//   });

<<<<<<< HEAD
//   describe('GET /users/:userId/runnables', function () {
//     beforeEach(extendContextSeries({
//       user: users.createAnonymous,
//       container: ['user.createContainer', ['image._id']],
//       container2: ['user.createContainer', ['image._id']],
//       user2: users.createAnonymous,
//       container3: ['user2.createContainer', ['image._id']],
//     }));
//     afterEach(helpers.cleanupExcept('image'));

//     it ('should not list containers for other anonymous users', function (done) {
//       var checkDone = helpers.createCheckDone(done);
//       this.user.specRequest(this.user2._id)
//         .expect(403)
//         .end(checkDone.done());
//       this.user2.specRequest(this.user._id)
//         .expect(403)
//         .end(checkDone.done());
//     });
//   });

//   describe('GET /users/me/runnables/:id', function () {
//     describe('owner', function () {
//       beforeEach(extendContextSeries({
//         user: users.createAnonymous,
//         container: ['user.createContainer', ['image._id']]
//       }));
//       it('should get the container', function (done) {
//         this.user.specRequest(this.container._id)
//           .expect(200)
//           .expectBody(this.container)
//           .end(done);
//       });
//     });
//     describe('not owner', function () {
//       beforeEach(extendContextSeries({
//         owner: users.createAnonymous,
//         container: ['owner.createContainer', ['image._id']],
//       }));
//       describe('anonymous', function () {
//         beforeEach(extendContextSeries({
//           user: users.createAnonymous
//         }));
//         it('should not get the container', accessDenied);
//       });
//       describe('registered', function () {
//         beforeEach(extendContextSeries({
//           user: users.createRegistered
//         }));
//         it('should not get the container', accessDenied);
//       });
//       describe('publisher', function () {
//         beforeEach(extendContextSeries({
//           user: users.createPublisher
//         }));
//         it('should not get the container', accessDenied);
//       });
//       describe('admin', function () {
//         beforeEach(extendContextSeries({
//           user: users.createAdmin
//         }));
//         it('should not get the container', function (done) {
//           this.user.specRequest(this.container._id)
//             .expect(200)
//             .expectBody(this.container)
//             .end(done);
//         });
//       });
//       function accessDenied (done) {
//         this.user.specRequest(this.container._id)
//           .expect(403)
//           .end(done);
//       }
//     });
//     // TODO: Admin's should be able to fetch other's containers
//   });
=======
  describe('GET /users/:userId/runnables', function () {
    beforeEach(extendContextSeries({
      user: users.createAnonymous,
      container: ['user.createContainer', ['image._id']],
      save: ['user.patchContainer', ['container._id', {
        body: { saved: true },
        expect: 200
      }]],
      container2: ['user.createContainer', ['image._id']],
      save2: ['user.patchContainer', ['container2._id', {
        body: { saved: true },
        expect: 200
      }]],
      user2: users.createAnonymous,
      container3: ['user2.createContainer', ['image._id']],
    }));
    afterEach(helpers.cleanupExcept('image'));

    describe('saved query param', function () {
      describe('anonymous', function () {
        beforeEach(extendContext('user3', users.createAnonymous));
        it('should not list containers', accessDeniedError);
      });
      describe('registered', function () {
        beforeEach(extendContext('user3', users.createRegistered));
        it('should not list containers', accessDeniedError);
      });
      describe('publisher', function () {
        beforeEach(extendContext('user3', users.createPublisher));
        it('should not list containers', accessDeniedError);
      });
      describe('admin', function () {
        beforeEach(extendContext('user3', users.createAdmin));
        it('should list containers', function (done) {
          this.user3.specRequest(this.user._id, { saved: true })
            .expect(200)
            .expectArray(2)
            .expectArrayContains({ _id: this.container._id })
            .expectArrayContains({ _id: this.container2._id })
            .end(done);
        });
      });
    });
    function accessDeniedError (done) {
      this.user3.specRequest(this.user._id, { saved: true })
        .expect(403)
        .end(done);
    }
  });

  describe('GET /users/me/runnables/:id', function () {
    describe('owner', function () {
      beforeEach(extendContextSeries({
        user: users.createAnonymous,
        container: ['user.createContainer', ['image._id']]
      }));
      it('should get the container', function (done) {
        this.user.specRequest(this.container._id)
          .expect(200)
          .expectBody(this.container)
          .end(done);
      });
    });
    describe('not owner', function () {
      beforeEach(extendContextSeries({
        owner: users.createAnonymous,
        container: ['owner.createContainer', ['image._id']],
      }));
      describe('anonymous', function () {
        beforeEach(extendContextSeries({
          user: users.createAnonymous
        }));
        it('should not get the container', accessDenied);
      });
      describe('registered', function () {
        beforeEach(extendContextSeries({
          user: users.createRegistered
        }));
        it('should not get the container', accessDenied);
      });
      describe('publisher', function () {
        beforeEach(extendContextSeries({
          user: users.createPublisher
        }));
        it('should not get the container', accessDenied);
      });
      describe('admin', function () {
        beforeEach(extendContextSeries({
          user: users.createAdmin
        }));
        it('should get the container', function (done) {
          this.user.specRequest(this.container._id)
            .expect(200)
            .expectBody(this.container)
            .end(done);
        });
      });
      function accessDenied (done) {
        this.user.specRequest(this.container._id)
          .expect(403)
          .end(done);
      }
    });
    // TODO: Admin's should be able to fetch other's containers
  });
>>>>>>> 8917c35e

//   describe('POST /users/me/runnables', function () {
//     beforeEach(extendContext({
//       user : users.createAnonymous
//     }));
//     it ('should create a container', function (done) {
//       this.user.specRequest({ from: this.image._id })
//         .expect(201)
//         .expectBody('_id')
//         .expectBody('parent', this.image._id)
//         .expectBody('owner', this.user._id)
//         .expectBody('servicesToken')
//         .end(done);
//     });
//   });

//   describe('PUT /users/me/runnables/:id', function () {
//     describe('owner', function () {
//       beforeEach(extendContextSeries({
//         user: users.createAnonymous,
//         container: ['user.createContainer', ['image._id']]
//       }));
//       it('should update the container', function (done) {
//         this.user.specRequest(this.container._id)
//           .send(this.container)
//           .expect(200)
//           .end(done);
//       });
//     });
//     // not owner FAIL
//     describe('admin', function () {
//       beforeEach(extendContextSeries({
//         owner: users.createAnonymous,
//         container: ['owner.createContainer', ['image._id']],
//         user: users.createAdmin
//       }));
//       it('should update the container', function (done) {
//         this.user.specRequest(this.container._id)
//           .send(this.container)
//           .expect(200)
//           .end(done);
//       });
//     });
//   });

//   describe('PATCH /users/me/runnables/:id', function () {
//     describe('owner', function () {
//       beforeEach(extendContextSeries({
//         user: users.createAnonymous,
//         container: ['user.createContainer', ['image._id']]
//       }));
//       it('should update the container', updateNameSuccess);
//     });
//     // not owner FAIL
//     describe('admin', function () {
//       beforeEach(extendContextSeries({
//         owner: users.createAnonymous,
//         container: ['owner.createContainer', ['image._id']],
//         user: users.createAdmin
//       }));
//       it('should update the container', updateNameSuccess);
//     });
//     function updateNameSuccess (done) {
//       this.user.specRequest(this.container._id)
//         .send({ name: this.container.name })
//         .expect(200)
//         .end(done);
//     }
//   });

//   describe('DEL /users/me/runnables/:id', function () {
//     describe('owner', function () {
//       beforeEach(extendContextSeries({
//         user: users.createAnonymous,
//         container: ['user.createContainer', ['image._id']]
//       }));
//       it('should delete', deleteSuccess);
//     });
//     describe('not owner', function () {
//       beforeEach(extendContextSeries({
//         owner: users.createAnonymous,
//         container: ['owner.createContainer', ['image._id']],
//         user: users.createAnonymous
//       }));
//       it('should not delete', function (done) {
//         this.user.specRequest(this.container._id)
//           .expect(403)
//           .end(done);
//       });
//     });
//     describe('admin', function () {
//       beforeEach(extendContextSeries({
//         owner: users.createAnonymous,
//         container: ['owner.createContainer', ['image._id']],
//         user: users.createAdmin
//       }));
//       it('should delete', deleteSuccess);
//     });
//     function deleteSuccess (done) {
//       this.user.specRequest(this.container._id)
//         .expect(200)
//         .end(done);
//     }
//   });
// });<|MERGE_RESOLUTION|>--- conflicted
+++ resolved
@@ -122,26 +122,54 @@
 //     // });
 //   });
 
-<<<<<<< HEAD
 //   describe('GET /users/:userId/runnables', function () {
 //     beforeEach(extendContextSeries({
 //       user: users.createAnonymous,
 //       container: ['user.createContainer', ['image._id']],
+//       save: ['user.patchContainer', ['container._id', {
+//         body: { saved: true },
+//         expect: 200
+//       }]],
 //       container2: ['user.createContainer', ['image._id']],
+//       save2: ['user.patchContainer', ['container2._id', {
+//         body: { saved: true },
+//         expect: 200
+//       }]],
 //       user2: users.createAnonymous,
 //       container3: ['user2.createContainer', ['image._id']],
 //     }));
 //     afterEach(helpers.cleanupExcept('image'));
 
-//     it ('should not list containers for other anonymous users', function (done) {
-//       var checkDone = helpers.createCheckDone(done);
-//       this.user.specRequest(this.user2._id)
+//     describe('saved query param', function () {
+//       describe('anonymous', function () {
+//         beforeEach(extendContext('user3', users.createAnonymous));
+//         it('should not list containers', accessDeniedError);
+//       });
+//       describe('registered', function () {
+//         beforeEach(extendContext('user3', users.createRegistered));
+//         it('should not list containers', accessDeniedError);
+//       });
+//       describe('publisher', function () {
+//         beforeEach(extendContext('user3', users.createPublisher));
+//         it('should not list containers', accessDeniedError);
+//       });
+//       describe('admin', function () {
+//         beforeEach(extendContext('user3', users.createAdmin));
+//         it('should list containers', function (done) {
+//           this.user3.specRequest(this.user._id, { saved: true })
+//             .expect(200)
+//             .expectArray(2)
+//             .expectArrayContains({ _id: this.container._id })
+//             .expectArrayContains({ _id: this.container2._id })
+//             .end(done);
+//         });
+//       });
+//     });
+//     function accessDeniedError (done) {
+//       this.user3.specRequest(this.user._id, { saved: true })
 //         .expect(403)
-//         .end(checkDone.done());
-//       this.user2.specRequest(this.user._id)
-//         .expect(403)
-//         .end(checkDone.done());
-//     });
+//         .end(done);
+//     }
 //   });
 
 //   describe('GET /users/me/runnables/:id', function () {
@@ -184,7 +212,7 @@
 //         beforeEach(extendContextSeries({
 //           user: users.createAdmin
 //         }));
-//         it('should not get the container', function (done) {
+//         it('should get the container', function (done) {
 //           this.user.specRequest(this.container._id)
 //             .expect(200)
 //             .expectBody(this.container)
@@ -199,113 +227,6 @@
 //     });
 //     // TODO: Admin's should be able to fetch other's containers
 //   });
-=======
-  describe('GET /users/:userId/runnables', function () {
-    beforeEach(extendContextSeries({
-      user: users.createAnonymous,
-      container: ['user.createContainer', ['image._id']],
-      save: ['user.patchContainer', ['container._id', {
-        body: { saved: true },
-        expect: 200
-      }]],
-      container2: ['user.createContainer', ['image._id']],
-      save2: ['user.patchContainer', ['container2._id', {
-        body: { saved: true },
-        expect: 200
-      }]],
-      user2: users.createAnonymous,
-      container3: ['user2.createContainer', ['image._id']],
-    }));
-    afterEach(helpers.cleanupExcept('image'));
-
-    describe('saved query param', function () {
-      describe('anonymous', function () {
-        beforeEach(extendContext('user3', users.createAnonymous));
-        it('should not list containers', accessDeniedError);
-      });
-      describe('registered', function () {
-        beforeEach(extendContext('user3', users.createRegistered));
-        it('should not list containers', accessDeniedError);
-      });
-      describe('publisher', function () {
-        beforeEach(extendContext('user3', users.createPublisher));
-        it('should not list containers', accessDeniedError);
-      });
-      describe('admin', function () {
-        beforeEach(extendContext('user3', users.createAdmin));
-        it('should list containers', function (done) {
-          this.user3.specRequest(this.user._id, { saved: true })
-            .expect(200)
-            .expectArray(2)
-            .expectArrayContains({ _id: this.container._id })
-            .expectArrayContains({ _id: this.container2._id })
-            .end(done);
-        });
-      });
-    });
-    function accessDeniedError (done) {
-      this.user3.specRequest(this.user._id, { saved: true })
-        .expect(403)
-        .end(done);
-    }
-  });
-
-  describe('GET /users/me/runnables/:id', function () {
-    describe('owner', function () {
-      beforeEach(extendContextSeries({
-        user: users.createAnonymous,
-        container: ['user.createContainer', ['image._id']]
-      }));
-      it('should get the container', function (done) {
-        this.user.specRequest(this.container._id)
-          .expect(200)
-          .expectBody(this.container)
-          .end(done);
-      });
-    });
-    describe('not owner', function () {
-      beforeEach(extendContextSeries({
-        owner: users.createAnonymous,
-        container: ['owner.createContainer', ['image._id']],
-      }));
-      describe('anonymous', function () {
-        beforeEach(extendContextSeries({
-          user: users.createAnonymous
-        }));
-        it('should not get the container', accessDenied);
-      });
-      describe('registered', function () {
-        beforeEach(extendContextSeries({
-          user: users.createRegistered
-        }));
-        it('should not get the container', accessDenied);
-      });
-      describe('publisher', function () {
-        beforeEach(extendContextSeries({
-          user: users.createPublisher
-        }));
-        it('should not get the container', accessDenied);
-      });
-      describe('admin', function () {
-        beforeEach(extendContextSeries({
-          user: users.createAdmin
-        }));
-        it('should get the container', function (done) {
-          this.user.specRequest(this.container._id)
-            .expect(200)
-            .expectBody(this.container)
-            .end(done);
-        });
-      });
-      function accessDenied (done) {
-        this.user.specRequest(this.container._id)
-          .expect(403)
-          .end(done);
-      }
-    });
-    // TODO: Admin's should be able to fetch other's containers
-  });
->>>>>>> 8917c35e
 
 //   describe('POST /users/me/runnables', function () {
 //     beforeEach(extendContext({
