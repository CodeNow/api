'use strict';

var Lab = require('lab');
<<<<<<< HEAD
var describe = Lab.experiment;
var it = Lab.test;
var before = Lab.before;
var after = Lab.after;
var beforeEach = Lab.beforeEach;
var afterEach = Lab.afterEach;
=======
var lab = exports.lab = Lab.script();
var describe = lab.describe;
var it = lab.it;
var before = lab.before;
var beforeEach = lab.beforeEach;
var after = lab.after;
var afterEach = lab.afterEach;

// var async = require('async');
>>>>>>> 38a2843c
var api = require('./fixtures/api-control');
var dock = require('./fixtures/dock');
var multi = require('./fixtures/multi-factory');
var expects = require('./fixtures/expects');
var exists = require('101/exists');
var primus = require('./fixtures/primus');

describe('Builds - /builds', function () {
  var ctx = {};

  before(api.start.bind(ctx));
  before(dock.start.bind(ctx));
  beforeEach(primus.connect);
  afterEach(primus.disconnect);
  after(api.stop.bind(ctx));
  after(dock.stop.bind(ctx));
  afterEach(require('./fixtures/clean-mongo').removeEverything);
  afterEach(require('./fixtures/clean-ctx')(ctx));
  afterEach(require('./fixtures/clean-nock'));

  beforeEach(function (done) {
    ctx.user = multi.createUser(done);
  });

  describe('POST', function () {
    describe('empty body', function() {
      it('should create a build', function (done) {
        var expected = {
          _id: exists,
          'owner.github': ctx.user.attrs.accounts.github.id,
          'createdBy.github': ctx.user.attrs.accounts.github.id
        };
        ctx.user.createBuild(expects.success(201, expected, done));
      });
    });
    describe('specify owner', function () {
      describe('owner is github org user is a member of', function() {
        it('should create a build', function (done) {
          var body = {
            owner: {
              github: 1
            }
          };
          var expected = {
            _id: exists,
            'owner.github': body.owner.github,
            'createdBy.github': ctx.user.attrs.accounts.github.id
          };
          require('./fixtures/mocks/github/user-orgs')(body.owner.github, 'orgname');
          ctx.user.createBuild(body, expects.success(201, expected, done));
        });
      });
      describe('owner is github org user is NOT a member of', function() {
        it('should create a build', function (done) {
          var body = {
            owner: {
              github: 1
            }
          };
          require('./fixtures/mocks/github/user-orgs')(2, 'otherorg');
          ctx.user.createBuild(body, expects.error(403, /denied/, done));
        });
      });
    });
    describe('specify contextVersions', function () {
      beforeEach(function (done) {
        multi.createContextVersion(function (err, contextVersion, context, build, user) {
          ctx.contextVersion = contextVersion;
          ctx.user = user;
          done(err);
        });
      });
      it('should create a build with the contextVersions', function (done) {
        var body = {
          contextVersions: [ctx.contextVersion.id()]
        };
        var expected = {
          contexts: [ctx.contextVersion.attrs.context],
          contextVersions: [ctx.contextVersion.id()]
        };
        ctx.user.createBuild(body, expects.success(201, expected, done));
      });
      describe('non-owner', function() {
        beforeEach(function (done) {
          multi.createContextVersion(function (err, contextVersion) {
            ctx.contextVersion2 = contextVersion;
            done(err);
          });
        });
        it('should not create a build with the contextVersions', function (done) {
          var body = {
            contextVersions: [ctx.contextVersion2.id()]
          };
          require('./fixtures/mocks/github/user-orgs')(2, 'otherorg');
          ctx.user.createBuild(body, expects.error(400, /owner/, done));
        });
      });
    });
  });
  describe('GET', function () {
    beforeEach(function (done) {
      multi.createBuild(function (err, build, context, user) {
        if (err) { return done(err); }
        ctx.build = build;
        ctx.context = context;
        ctx.user = user;
        done(err);
      });
    });

    it('should return the list of builds', function (done) {
      var expected = [
        ctx.build.json()
      ];
      ctx.user.fetchBuilds(expects.success(200, expected, done));
    });

    describe('filters', function () {
      beforeEach(function (done) {
        multi.createBuiltBuild(function (err, build, user, modelArr, srcArr) {
          if (err) { return done(err); }
          ctx.builtBuild = build;
          ctx.user2 = user;
          ctx.context2 = modelArr[1];
          ctx.srcContextVersion = srcArr[0];
          ctx.unbuiltBuild = ctx.user2.createBuild({}, done);
        });
      });
      it('should filter by context version', function (done) {
        var expected = [ctx.builtBuild.json()];
        var query = { contextVersions: [
          ctx.builtBuild.json().contextVersions[0]
        ]};
        ctx.user2.fetchBuilds(query, expects.success(200, expected, done));
      });
      it('should return the list of builds', function (done) {
        var expected = [
          ctx.builtBuild.json(),
          ctx.unbuiltBuild.json()
        ];
        ctx.user2.fetchBuilds(expects.success(200, expected, done));
      });
      it('should limit the returned list of builds', function (done) {
        var query = {
          limit: 1,
          sort: 'created'
        };
        var expected = [
          ctx.builtBuild.json()
        ];
        ctx.user2.fetchBuilds(query, expects.success(200, expected, done));
      });
      it('should limit and sort the returned list of builds', function (done) {
        var query = {
          limit: 1,
          sort: '-created'
        };
        var expected = [
          ctx.unbuiltBuild.json()
        ];
        ctx.user2.fetchBuilds(query, expects.success(200, expected, done));
      });
      it('should filter by completed return the list of built builds', function (done) {
        var expected = [
          ctx.builtBuild.json()
        ];
        var query = { completed: true };
        ctx.user2.fetchBuilds(query, expects.success(200, expected, done));
      });
      it('should filter by started return the list of started builds', function (done) {
        var expected = [
          ctx.builtBuild.json()
        ];
        var query = { started: true };
        ctx.user2.fetchBuilds(query, expects.success(200, expected, done));
      });
      it('should query builds by buildNumber', function (done) {
        var builtBuildData = ctx.builtBuild.json();
        var expected = [
          builtBuildData
        ];
        var query = {
          buildNumber: builtBuildData.buildNumber
        };
        ctx.user2.fetchBuilds(query, expects.success(200, expected, done));
      });
      // describe('sort', function() {
      //   describe('by buildNumber', function() {
      //     beforeEach(function (done) {
      //       var user = ctx.user2;
      //       var body = {
      //         message: uuid(),
      //         parentBuild: ctx.builtBuild.id()
      //       };
      //       var build = ctx.user2.createBuild(body, function (err) {
      //         if (err) { return done(err); }
      //         multi.buildTheBuild(user, build, function (err) {
      //           ctx.builtBuild2 = build;
      //           done(err);
      //         });
      //       });
      //     });
      //     it('should query builds (sort by buildNumber)', function (done) {
      //       var builtBuildData = ctx.builtBuild.json();
      //       var builtBuildData2 = ctx.builtBuild2.json();
      //       var expected = [
      //         builtBuildData2,
      //         builtBuildData
      //       ];
      //       var query = {
      //         started: true,
      //         sort: '-buildNumber'
      //       };
      //       require('nock').cleanAll(),
      //       require('./fixtures/mocks/github/user')(ctx.user2);
      //       require('./fixtures/mocks/github/user')(ctx.user2);
      //       ctx.env2.fetchBuilds(query, expects.success(200, expected, done));
      //     });
      //   });
      // });
      describe('permissions', function () {
        beforeEach(function (done) {
          require('./fixtures/mocks/github/user-orgs')(ctx.user);
          done();
        });
        it('should not return builds to other users', function (done) {
          require('./fixtures/mocks/github/user')(ctx.user);
          ctx.user.fetchBuilds({}, expects.success(200, [ctx.build.json()], done));
        });
        it('should not return builds to other users with query', function (done) {
          require('./fixtures/mocks/github/user')(ctx.user);
          ctx.user.fetchBuilds({started: false}, expects.success(200, [ctx.build.json()], done));
        });
      });
    });
  });
});<|MERGE_RESOLUTION|>--- conflicted
+++ resolved
@@ -1,14 +1,6 @@
 'use strict';
 
 var Lab = require('lab');
-<<<<<<< HEAD
-var describe = Lab.experiment;
-var it = Lab.test;
-var before = Lab.before;
-var after = Lab.after;
-var beforeEach = Lab.beforeEach;
-var afterEach = Lab.afterEach;
-=======
 var lab = exports.lab = Lab.script();
 var describe = lab.describe;
 var it = lab.it;
@@ -17,8 +9,6 @@
 var after = lab.after;
 var afterEach = lab.afterEach;
 
-// var async = require('async');
->>>>>>> 38a2843c
 var api = require('./fixtures/api-control');
 var dock = require('./fixtures/dock');
 var multi = require('./fixtures/multi-factory');
