--- conflicted
+++ resolved
@@ -239,11 +239,7 @@
           userRunnableId = res.body._id
           user.put("http://localhost:#{configs.port}/users/me/runnables/#{userRunnableId}")
             .set('content-type', 'application/json')
-<<<<<<< HEAD
-            .send(JSON.stringify({ name: name, running: false, description: 'a runnable desc' }))
-=======
             .send(JSON.stringify({ name: name, description:'', running: false }))
->>>>>>> ced928a1
             .end (err, res) ->
               if err then cb err else
                 res.should.have.status 200
