--- conflicted
+++ resolved
@@ -142,34 +142,6 @@
       });
     });
   });
-
-  describe('disabled slack private messaging', function () {
-    beforeEach(function (done) {
-      ctx.originalNewBranchPrivateMessaging = process.env.ENABLE_NEW_BRANCH_PRIVATE_MESSAGES;
-      process.env.ENABLE_NEW_BRANCH_PRIVATE_MESSAGES = 'false';
-      ctx.originalBuildsOnPushSetting = process.env.ENABLE_GITHUB_HOOKS;
-      process.env.ENABLE_GITHUB_HOOKS = 'true';
-      done();
-    });
-
-    afterEach(function (done) {
-      process.env.ENABLE_NEW_BRANCH_PRIVATE_MESSAGES = ctx.originalNewBranchPrivateMessaging;
-      process.env.ENABLE_GITHUB_HOOKS = ctx.originalBuildsOnPushSetting;
-      done();
-    });
-
-    it('should return OKAY', function (done) {
-      var options = hooks().push_new_branch;
-      request.post(options, function (err, res, body) {
-        if (err) { return done(err); }
-
-        expect(res.statusCode).to.equal(202);
-        expect(body).to.equal('New branch private notifications are disabled for now');
-        done();
-      });
-    });
-  });
-
 
   describe('slack notifications for non-deployed branch', function () {
 
@@ -338,7 +310,6 @@
           require('./fixtures/mocks/github/users-username')(user.id, user.login);
           require('./fixtures/mocks/github/repos-username-repo-pulls').openPulls(
             user.login, user.id, repoName, 'master');
-          console.log('start1');
           request.post(options, function (err, res, cvIds) {
             if (err) { return done(err); }
             finishAllIncompleteVersions();
@@ -352,256 +323,7 @@
           });
         });
 
-<<<<<<< HEAD
-
-      // it('should set deployment status to error if error happened during instance update', {timeout: 6000},
-      //   function (done) {
-      //     var baseDeploymentId = 100000;
-
-      //     var count = cbCount(2, function () {
-      //       // restore what we stubbed
-      //       expect(PullRequest.prototype.createDeployment.calledOnce).to.equal(true);
-      //       PullRequest.prototype.createDeployment.restore();
-      //       var startStub = PullRequest.prototype.deploymentStarted;
-      //       expect(startStub.calledOnce).to.equal(true);
-      //       expect(startStub.calledWith(sinon.match.any, sinon.match(100000), sinon.match.any,
-      //         sinon.match(/https:\/\/runnable\.io/))).to.equal(true);
-      //       startStub.restore();
-      //       var errorStub = PullRequest.prototype.deploymentErrored;
-      //       expect(errorStub.calledOnce).to.equal(true);
-      //       expect(errorStub.calledWith(sinon.match.any, sinon.match(100000), sinon.match.any,
-      //         sinon.match(/https:\/\/runnable\.io/))).to.equal(true);
-      //       errorStub.restore();
-
-      //       Runnable.prototype.updateInstance.restore();
-      //       done();
-      //     });
-
-      //     sinon.stub(Runnable.prototype, 'updateInstance', function () {
-      //       var cb = Array.prototype.slice.apply(arguments).pop();
-      //       cb(Boom.notFound('Instance update failed'));
-      //     });
-
-      //     sinon.stub(PullRequest.prototype, 'createDeployment', function () {
-      //       var cb = Array.prototype.slice.apply(arguments).pop();
-      //       cb(null, {id: baseDeploymentId});
-      //     });
-      //     var countOnCallback = function () {
-      //       var cb = Array.prototype.slice.apply(arguments).pop();
-      //       cb();
-      //       count.next();
-      //     };
-      //     sinon.stub(PullRequest.prototype, 'deploymentStarted', countOnCallback);
-      //     sinon.stub(PullRequest.prototype, 'deploymentErrored', countOnCallback);
-
-      //     var acv = ctx.contextVersion.attrs.appCodeVersions[0];
-      //     var data = {
-      //       branch: 'master',
-      //       repo: acv.repo
-      //     };
-      //     var user = ctx.user.attrs.accounts.github;
-      //     var options = hooks(data).push;
-      //     var username = acv.repo.split('/')[0];
-      //     var repoName = acv.repo.split('/')[1];
-      //     require('./fixtures/mocks/github/users-username')(101, username);
-      //     require('./fixtures/mocks/github/repos-username-repo-pulls').openPulls(
-      //       user.login, user.id, repoName, 'master');
-      //     request.post(options, function (err, res, cvsIds) {
-      //       if (err) { return done(err); }
-      //       finishAllIncompleteVersions();
-      //       expect(res.statusCode).to.equal(201);
-      //       expect(cvsIds).to.be.okay;
-      //       expect(cvsIds).to.be.an('array');
-      //       expect(cvsIds).to.have.a.lengthOf(1);
-      //     });
-      //   });
-
-
-      // it('should set deployment status to error if error happened during instance deployment', {timeout: 6000},
-      //   function (done) {
-      //     var baseDeploymentId = 100000;
-
-      //     var count = cbCount(2, function () {
-      //       // restore what we stubbed
-      //       expect(PullRequest.prototype.createDeployment.calledOnce).to.equal(true);
-      //       PullRequest.prototype.createDeployment.restore();
-      //       var startStub = PullRequest.prototype.deploymentStarted;
-      //       expect(startStub.calledOnce).to.equal(true);
-      //       expect(startStub.calledWith(sinon.match.any, sinon.match(100000), sinon.match.any,
-      //         sinon.match(/https:\/\/runnable\.io/))).to.equal(true);
-      //       startStub.restore();
-      //       var errorStub = PullRequest.prototype.deploymentErrored;
-      //       expect(errorStub.calledOnce).to.equal(true);
-      //       expect(errorStub.calledWith(sinon.match.any, sinon.match(100000), sinon.match.any,
-      //         sinon.match(/https:\/\/runnable\.io/))).to.equal(true);
-      //       errorStub.restore();
-
-      //       Runnable.prototype.waitForInstanceDeployed.restore();
-      //       done();
-      //     });
-
-
-      //     sinon.stub(Runnable.prototype, 'waitForInstanceDeployed', function () {
-      //       var cb = Array.prototype.slice.apply(arguments).pop();
-      //       cb(Boom.notFound('Instance deploy failed'));
-      //     });
-
-      //     sinon.stub(PullRequest.prototype, 'createDeployment', function () {
-      //       var cb = Array.prototype.slice.apply(arguments).pop();
-      //       cb(null, {id: baseDeploymentId});
-      //     });
-      //     var countOnCallback = function () {
-      //       var cb = Array.prototype.slice.apply(arguments).pop();
-      //       cb();
-      //       count.next();
-      //     };
-      //     sinon.stub(PullRequest.prototype, 'deploymentStarted', countOnCallback);
-      //     sinon.stub(PullRequest.prototype, 'deploymentErrored', countOnCallback);
-
-      //     var acv = ctx.contextVersion.attrs.appCodeVersions[0];
-
-      //     var data = {
-      //       branch: 'master',
-      //       repo: acv.repo
-      //     };
-      //     var user = ctx.user.attrs.accounts.github;
-      //     var options = hooks(data).push;
-      //     var username = acv.repo.split('/')[0];
-      //     var repoName = acv.repo.split('/')[1];
-      //     require('./fixtures/mocks/github/users-username')(101, username);
-      //     require('./fixtures/mocks/github/repos-username-repo-pulls').openPulls(
-      //       username, user.id, repoName, 'master');
-      //     request.post(options, function (err, res, cvsIds) {
-      //       if (err) { return done(err); }
-      //       finishAllIncompleteVersions();
-      //       expect(res.statusCode).to.equal(201);
-      //       expect(cvsIds).to.be.okay;
-      //       expect(cvsIds).to.be.an('array');
-      //       expect(cvsIds).to.have.a.lengthOf(1);
-      //     });
-      //   });
-    });
-
-    // describe('success cases', function () {
-    //   beforeEach(function (done) {
-
-    //     multi.createInstance(function (err, instance, build, user, modelsArr) {
-    //       ctx.contextVersion = modelsArr[0];
-    //       ctx.context = modelsArr[1];
-    //       ctx.build = build;
-    //       ctx.user = user;
-    //       ctx.instance = instance;
-    //       var settings = {
-    //         owner: {
-    //           github: user.attrs.accounts.github.id
-    //         }
-    //       };
-    //       user.createSetting({json: settings}, function (err, body) {
-    //         if (err) { return done(err); }
-    //         expect(body._id).to.exist();
-    //         ctx.settingsId = body._id;
-    //         done();
-    //       });
-    //     });
-    //   });
-
-    //   afterEach(function (done) {
-    //     process.env.ENABLE_GITHUB_PR_CALL_TO_ACTION_STATUSES = ctx.originalGitHubPRCallToAction;
-    //     done();
-    //   });
-
-
-    //   it('should redeploy two instances with new build', {timeout: 6000}, function (done) {
-    //     ctx.instance2 = ctx.user.copyInstance(ctx.instance.id(), {}, function (err) {
-    //       if (err) { return done(err); }
-    //       var baseDeploymentId = 1234567;
-    //       sinon.stub(PullRequest.prototype, 'createDeployment', function () {
-    //         var cb = Array.prototype.slice.apply(arguments).pop();
-    //         baseDeploymentId++;
-    //         var newDeploymentId = baseDeploymentId;
-    //         cb(null, {id: newDeploymentId});
-    //       });
-    //       var countOnCallback = function () {
-    //         var cb = Array.prototype.slice.apply(arguments).pop();
-    //         cb();
-    //         count.next();
-    //       };
-    //       var count = cbCount(5, function () {
-    //         var expected = {
-    //           'contextVersion.build.started': exists,
-    //           'contextVersion.build.completed': exists,
-    //           'contextVersion.build.duration': exists,
-    //           'contextVersion.build.triggeredBy.github': exists,
-    //           'contextVersion.appCodeVersions[0].lowerRepo': options.json.repository.full_name,
-    //           'contextVersion.appCodeVersions[0].commit': options.json.head_commit.id,
-    //           'contextVersion.appCodeVersions[0].branch': data.branch,
-    //           'contextVersion.build.triggeredAction.manual': false,
-    //           'contextVersion.build.triggeredAction.appCodeVersion.repo':
-    //             options.json.repository.full_name,
-    //           'contextVersion.build.triggeredAction.appCodeVersion.commit':
-    //             options.json.head_commit.id
-    //         };
-    //         // restore what we stubbed
-    //         expect(PullRequest.prototype.createDeployment.calledTwice).to.equal(true);
-    //         PullRequest.prototype.createDeployment.restore();
-    //         var startStub = PullRequest.prototype.deploymentStarted;
-    //         expect(startStub.calledTwice).to.equal(true);
-    //         expect(startStub.calledWith(sinon.match.any, sinon.match(1234568), sinon.match.any,
-    //           sinon.match(/https:\/\/runnable\.io/))).to.equal(true);
-    //         startStub.restore();
-    //         var successStub = PullRequest.prototype.deploymentSucceeded;
-
-    //         expect(successStub.calledTwice).to.equal(true);
-    //         expect(successStub.calledWith(sinon.match.any, sinon.match(1234568), sinon.match.any,
-    //           sinon.match(/https:\/\/runnable\.io/))).to.equal(true);
-    //         expect(successStub.calledWith(sinon.match.any, sinon.match(1234569), sinon.match.any,
-    //           sinon.match(/https:\/\/runnable\.io/))).to.equal(true);
-    //         successStub.restore();
-
-    //         var slackStub = Slack.prototype.notifyOnAutoUpdate;
-    //         expect(slackStub.calledOnce).to.equal(true);
-    //         expect(slackStub.calledWith(sinon.match.object, sinon.match.array)).to.equal(true);
-    //         slackStub.restore();
-
-    //         ctx.instance.fetch(expects.success(200, expected, function (err) {
-    //           if (err) { return done(err); }
-    //           ctx.instance2.fetch(expects.success(200, expected, done));
-    //         }));
-
-
-    //       });
-    //       sinon.stub(PullRequest.prototype, 'deploymentStarted', countOnCallback);
-    //       sinon.stub(PullRequest.prototype, 'deploymentSucceeded', countOnCallback);
-    //       sinon.stub(Slack.prototype, 'notifyOnAutoUpdate', countOnCallback);
-
-
-    //       var acv = ctx.contextVersion.attrs.appCodeVersions[0];
-    //       var user = ctx.user.attrs.accounts.github;
-    //       var data = {
-    //         branch: 'master',
-    //         repo: acv.repo,
-    //         ownerId: user.id,
-    //         owner: user.login
-    //       };
-
-    //       var options = hooks(data).push;
-    //       var username = user.login;
-    //       var repoName = acv.repo.split('/')[1];
-    //       require('./fixtures/mocks/github/users-username')(101, username);
-    //       require('./fixtures/mocks/github/repos-username-repo-pulls').openPulls(
-    //         username, user.id, repoName, 'master');
-    //       request.post(options, function (err, res, cvIds) {
-    //         if (err) { return done(err); }
-    //         finishAllIncompleteVersions();
-    //         expect(res.statusCode).to.equal(201);
-    //         expect(cvIds).to.be.okay;
-    //         expect(cvIds).to.be.an('array');
-    //         expect(cvIds).to.have.a.lengthOf(2);
-    //       });
-    //     });
-    //   });
-    // });
-=======
+
       it('should set deployment status to error if error happened during instance update', {timeout: 6000},
         function (done) {
           var baseDeploymentId = 100000;
@@ -848,7 +570,7 @@
         });
       });
     });
->>>>>>> d891fdbd
+
   });
 });
 
