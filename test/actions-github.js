--- conflicted
+++ resolved
@@ -281,7 +281,7 @@
               done();
             });
           });
-          //
+
           it('should return 1 instancesIds if 1 instance was deleted', function (done) {
             var acv = ctx.contextVersion.attrs.appCodeVersions[0];
             var user = ctx.user.attrs.accounts.github;
@@ -323,18 +323,10 @@
               expect(cvIds).to.exist();
               expect(cvIds).to.be.an.array();
               expect(cvIds).to.have.length(1);
-<<<<<<< HEAD
-              count.next();
-            });
-          });
-        });
-
-=======
               finishAllIncompleteVersions();
             });
           });
         });
->>>>>>> 3a842329
       });
     });
 
@@ -396,7 +388,7 @@
             if (err) { return done(err); }
             expect(res.statusCode).to.equal(202);
             expect(body).to.equal('No instances should be deployed');
-
+            finishAllIncompleteVersions();
             done();
           });
         });
