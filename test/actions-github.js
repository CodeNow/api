'use strict';

var Lab = require('lab');
var lab = exports.lab = Lab.script();
var describe = lab.describe;
var it = lab.it;
var before = lab.before;
var beforeEach = lab.beforeEach;
var after = lab.after;
var afterEach = lab.afterEach;
var Code = require('code');
var expect = Code.expect;

var request = require('request');
var Boom = require('dat-middleware').Boom;
// var expects = require('./fixtures/expects');
// var exists = require('101/exists');
var api = require('./fixtures/api-control');
var hooks = require('./fixtures/github-hooks');
var multi = require('./fixtures/multi-factory');
var primus = require('./fixtures/primus');
var dockerMockEvents = require('./fixtures/docker-mock-events');
var dock = require('./fixtures/dock');
var ContextVersion = require('models/mongo/context-version');
var Runnable = require('models/apis/runnable');
var PullRequest = require('models/apis/pullrequest');
var Slack = require('notifications/slack');
var Github = require('models/apis/github');
// var cbCount = require('callback-count');

var generateKey = require('./fixtures/key-factory');

describe('Github - /actions/github', function () {
  var ctx = {};

  before(api.start.bind(ctx));
  after(api.stop.bind(ctx));
  before(dock.start.bind(ctx));
  after(dock.stop.bind(ctx));
  beforeEach(primus.connect);
  afterEach(primus.disconnect);
  before(require('./fixtures/mocks/api-client').setup);
  after(require('./fixtures/mocks/api-client').clean);
  beforeEach(generateKey);
  afterEach(require('./fixtures/clean-mongo').removeEverything);
  afterEach(require('./fixtures/clean-ctx')(ctx));

  describe('ping', function () {

    it('should return OKAY', function (done) {
      var options = hooks().ping;
      request.post(options, function (err, res, body) {
        if (err) { return done(err); }
        expect(res.statusCode).to.equal(202);
        expect(body).to.equal('Hello, Github Ping!');
        done();
      });
    });
  });

  describe('disabled hooks', function () {
    beforeEach(function (done) {
      ctx.originalBuildsOnPushSetting = process.env.ENABLE_GITHUB_HOOKS;
      delete process.env.ENABLE_GITHUB_HOOKS;
      done();
    });
    afterEach(function (done) {
      process.env.ENABLE_GITHUB_HOOKS = ctx.originalBuildsOnPushSetting;
      done();
    });

    it('should send response immediately if hooks are disabled', function (done) {
      var options = hooks().pull_request_sync;
      options.json.ref = 'refs/heads/someotherbranch';
      require('./fixtures/mocks/github/users-username')(101, 'bkendall');
      request.post(options, function (err, res) {
        if (err) {
          done(err);
        }
        else {
          expect(res.statusCode).to.equal(202);
          expect(res.body).to.match(/Hooks are currently disabled\. but we gotchu/);
          done();
        }
      });
    });
  });

  describe('not supported event type', function () {
    beforeEach(function (done) {
      ctx.originalBuildsOnPushSetting = process.env.ENABLE_GITHUB_HOOKS;
      process.env.ENABLE_GITHUB_HOOKS = 'true';
      done();
    });

    afterEach(function (done) {
      process.env.ENABLE_GITHUB_HOOKS = ctx.originalBuildsOnPushSetting;
      done();
    });

    it('should return OKAY', function (done) {
      var options = hooks().issue_comment;
      request.post(options, function (err, res, body) {
        if (err) { return done(err); }

        expect(res.statusCode).to.equal(202);
        expect(body).to.equal('No action set up for that payload.');
        done();
      });
    });
  });

  describe('not supported action for pull_request event', function () {
    beforeEach(function (done) {
      ctx.originalBuildsOnPushSetting = process.env.ENABLE_GITHUB_HOOKS;
      process.env.ENABLE_GITHUB_HOOKS = 'true';
      done();
    });

    afterEach(function (done) {
      process.env.ENABLE_GITHUB_HOOKS = ctx.originalBuildsOnPushSetting;
      done();
    });

    it('should return OKAY', function (done) {
      var options = hooks().pull_request_closed;
      request.post(options, function (err, res, body) {
        if (err) { return done(err); }

        expect(res.statusCode).to.equal(202);
        expect(body).to.equal('Do not handle pull request with actions not equal synchronize or opened.');
        done();
      });
    });
  });

<<<<<<< HEAD
=======
  describe('disabled slack private messaging', function () {
    beforeEach(function (done) {
      ctx.originalNewBranchPrivateMessaging = process.env.ENABLE_NEW_BRANCH_PRIVATE_MESSAGES;
      process.env.ENABLE_NEW_BRANCH_PRIVATE_MESSAGES = 'false';
      ctx.originalBuildsOnPushSetting = process.env.ENABLE_GITHUB_HOOKS;
      process.env.ENABLE_GITHUB_HOOKS = 'true';
      done();
    });

    afterEach(function (done) {
      process.env.ENABLE_NEW_BRANCH_PRIVATE_MESSAGES = ctx.originalNewBranchPrivateMessaging;
      process.env.ENABLE_GITHUB_HOOKS = ctx.originalBuildsOnPushSetting;
      done();
    });

    it('should return OKAY', function (done) {
      var options = hooks().push_new_branch;
      request.post(options, function (err, res, body) {
        if (err) { return done(err); }

        expect(res.statusCode).to.equal(202);
        expect(body).to.equal('New branch private notifications are disabled for now');
        done();
      });
    });
  });


  describe('push new branch slack notifications', function () {

    beforeEach(function (done) {
      ctx.originalNewBranchPrivateMessaging = process.env.ENABLE_NEW_BRANCH_PRIVATE_MESSAGES;
      process.env.ENABLE_NEW_BRANCH_PRIVATE_MESSAGES = 'true';
      ctx.originalBuildsOnPushSetting = process.env.ENABLE_GITHUB_HOOKS;
      process.env.ENABLE_GITHUB_HOOKS = 'true';
      ctx.originalNotifyOnNewBranch = Slack.prototype.notifyOnNewBranch;
      multi.createInstance(function (err, instance, build, user, modelsArr) {
        ctx.contextVersion = modelsArr[0];
        ctx.context = modelsArr[1];
        ctx.build = build;
        ctx.user = user;
        ctx.instance = instance;
        var settings = {
          owner: {
            github: user.attrs.accounts.github.id
          },
          notifications: {
            slack: {
              apiToken: 'xoxo-dasjdkasjdk243248392482394',
              githubUsernameToSlackIdMap: {
                'cheese': 'U023BECGF'
              }
            }
          }
        };

        ctx.user.createSetting({json: settings}, done);
      });
    });

    afterEach(function (done) {
      process.env.ENABLE_NEW_BRANCH_PRIVATE_MESSAGES = ctx.originalNewBranchPrivateMessaging;
      process.env.ENABLE_GITHUB_HOOKS = ctx.originalBuildsOnPushSetting;
      Slack.prototype.notifyOnNewBranch = ctx.originalNotifyOnNewBranch;
      done();
    });

    it('should call Slack#notifyOnNewBranch', {timeout: 6000}, function (done) {

      var acv = ctx.contextVersion.attrs.appCodeVersions[0];

      Slack.prototype.notifyOnNewBranch = function (gitInfo, cb) {
        expect(gitInfo.repo).to.equal(acv.repo);
        expect(gitInfo.user.login).to.equal('podviaznikov');
        expect(gitInfo.headCommit.committer.username).to.equal('podviaznikov');
        cb();
        done();
      };
      var data = {
        branch: 'feature-1',
        repo: acv.repo
      };
      var options = hooks(data).push_new_branch;
      require('./fixtures/mocks/github/users-username')(101, 'podviaznikov');
      request.post(options, function (err, res, contextVersionIds) {
        if (err) { return done(err); }
        expect(res.statusCode).to.equal(201);
        expect(contextVersionIds).to.be.okay;
        expect(contextVersionIds).to.be.an('array');
        expect(contextVersionIds).to.have.a.lengthOf(1);

      });
    });

  });



>>>>>>> f912e5d1
  describe('pull_request synchronize', function () {
    var ctx = {};

    beforeEach(function (done) {
      ctx.originalBuildsOnPushSetting = process.env.ENABLE_GITHUB_HOOKS;
      process.env.ENABLE_GITHUB_HOOKS = 'true';
      ctx.originalStatusesForUnlinked = process.env.ENABLE_GITHUB_PR_CALL_TO_ACTION_STATUSES;
      process.env.ENABLE_GITHUB_PR_CALL_TO_ACTION_STATUSES = 'true';
      ctx.originaUpdateInstance = Runnable.prototype.updateInstance;
      ctx.originaCreateBuild = Runnable.prototype.createBuild;
      ctx.originaBuildBuild = Runnable.prototype.buildBuild;
      ctx.originalWaitForInstanceDeployed = Runnable.prototype.waitForInstanceDeployed;
      ctx.originalBuildErrored = PullRequest.prototype.buildErrored;
      ctx.originalDeploymentErrored = PullRequest.prototype.deploymentErrored;
      ctx.originalDeploymentSucceeded = PullRequest.prototype.deploymentSucceeded;
      ctx.originalCreateDeployment = PullRequest.prototype.createDeployment;

      done();
    });
    after(function (done) {
      process.env.ENABLE_BUILDS_ON_GIT_PUSH = ctx.originalBuildsOnPushSetting;
      done();
    });

    afterEach(function (done) {
      process.env.ENABLE_GITHUB_HOOKS = ctx.originalBuildsOnPushSetting;
      process.env.ENABLE_GITHUB_PR_CALL_TO_ACTION_STATUSES = ctx.originalStatusesForUnlinked;
      Runnable.prototype.updateInstance = ctx.originaUpdateInstance;
      Runnable.prototype.createBuild = ctx.originaCreateBuild;
      Runnable.prototype.buildBuild = ctx.originaBuildBuild;
      Runnable.prototype.waitForInstanceDeployed = ctx.originalWaitForInstanceDeployed;
      PullRequest.prototype.buildErrored = ctx.originalBuildErrored;
      PullRequest.prototype.deploymentErrored = ctx.originalDeploymentErrored;
      PullRequest.prototype.deploymentSucceeded = ctx.originalDeploymentSucceeded;
      PullRequest.prototype.createDeployment = ctx.originalCreateDeployment;
      done();
    });
    after(function (done) {
      process.env.ENABLE_BUILDS_ON_GIT_PUSH = ctx.originalBuildsOnPushSetting;
      done();
    });

    describe('errored cases', function () {
      beforeEach(function (done) {
        multi.createInstance(function (err, instance, build, user, modelsArr) {
          ctx.contextVersion = modelsArr[0];
          ctx.context = modelsArr[1];
          ctx.build = build;
          ctx.user = user;
          ctx.instance = instance;
          done();
        });
      });

      it('should set build status to error if error happened build create', {timeout: 6000},
        function (done) {
          Runnable.prototype.createBuild = function (opts, cb) {
            cb(Boom.notFound('Build create failed'));
          };
          PullRequest.prototype.buildErrored = function (pullRequest, targetUrl, cb) {
            expect(pullRequest).to.exist();
            expect(targetUrl).to.include('https://runnable.io/');
            cb();
          };

          var acv = ctx.contextVersion.attrs.appCodeVersions[0];
          var data = {
            branch: 'master',
            repo: acv.repo,
            ownerId: 2
          };
          var options = hooks(data).pull_request_sync;
          require('./fixtures/mocks/github/users-username')(101, 'podviaznikov');
          request.post(options, function (err, res, instancesIds) {
            if (err) { return done(err); }
            finishAllIncompleteVersions();
            expect(instancesIds.length).to.equal(0);
            done();
          });
        });

      it('should set build status to error if error happened build build', {timeout: 6000},
        function (done) {
          Runnable.prototype.buildBuild = function (build, opts, cb) {
            cb(Boom.notFound('Build build failed'));
          };
          PullRequest.prototype.buildErrored = function (pullRequest, targetUrl, cb) {
            expect(pullRequest).to.exist();
            expect(targetUrl).to.include('https://runnable.io/');
            cb();
          };

          var acv = ctx.contextVersion.attrs.appCodeVersions[0];
          var data = {
            branch: 'master',
            repo: acv.repo,
            ownerId: 2
          };
          var options = hooks(data).pull_request_sync;
          require('./fixtures/mocks/github/users-username')(101, 'podviaznikov');
          request.post(options, function (err, res, instancesIds) {
            if (err) { return done(err); }
            finishAllIncompleteVersions();
            expect(instancesIds.length).to.equal(0);
            done();
          });
        });

      it('should set deployment status to error if error happened during instance update', {timeout: 6000},
        function (done) {
          var baseDeploymentId = 100000;
          Runnable.prototype.updateInstance = function (id, opts, cb) {
            cb(Boom.notFound('Instance update failed'));
          };
          PullRequest.createDeployment = function (pullRequest, serverName, payload, cb) {
            cb(null, {id: baseDeploymentId});
          };
          PullRequest.prototype.deploymentErrored = function (pullRequest, deploymentId, serverName, targetUrl) {
            expect(pullRequest).to.exist();
            expect(serverName).to.exist();
            expect(targetUrl).to.include('https://runnable.io/');
            done();
          };

          var acv = ctx.contextVersion.attrs.appCodeVersions[0];
          var data = {
            branch: 'master',
            repo: acv.repo
          };
          var options = hooks(data).pull_request_sync;
          require('./fixtures/mocks/github/users-username')(101, 'podviaznikov');
          request.post(options, function (err, res, cvsIds) {
            if (err) { return done(err); }
            finishAllIncompleteVersions();
            expect(res.statusCode).to.equal(201);
<<<<<<< HEAD
            expect(instancesIds).to.be.okay;
            expect(instancesIds).to.be.an.array();
            expect(instancesIds).to.have.length(1);
            expect(instancesIds).to.include(ctx.instance.attrs._id);
=======
            expect(cvsIds).to.be.okay;
            expect(cvsIds).to.be.an('array');
            expect(cvsIds).to.have.a.lengthOf(1);
>>>>>>> f912e5d1
          });
        });


      it('should set deployment status to error if error happened during instance deployment', {timeout: 6000},
        function (done) {
          var baseDeploymentId = 100000;
          Runnable.prototype.waitForInstanceDeployed = function (id, cb) {
            cb(Boom.notFound('Instance deploy failed'));
          };
          PullRequest.createDeployment = function (pullRequest, serverName, payload, cb) {
            cb(null, {id: baseDeploymentId});
          };
          PullRequest.prototype.deploymentErrored = function (pullRequest, deploymentId, serverName, targetUrl) {
            expect(pullRequest).to.exist();
            expect(serverName).to.exist();
            expect(targetUrl).to.include('https://runnable.io/');
            done();
          };

          var acv = ctx.contextVersion.attrs.appCodeVersions[0];
          var data = {
            branch: 'master',
            repo: acv.repo
          };
          var options = hooks(data).pull_request_sync;
          require('./fixtures/mocks/github/users-username')(101, 'podviaznikov');
          request.post(options, function (err, res, cvsIds) {
            if (err) { return done(err); }
            finishAllIncompleteVersions();
            expect(res.statusCode).to.equal(201);
<<<<<<< HEAD
            expect(instancesIds).to.be.okay;
            expect(instancesIds).to.be.an.array();
            expect(instancesIds).to.have.length(1);
            expect(instancesIds).to.include(ctx.instance.attrs._id);
=======
            expect(cvsIds).to.be.okay;
            expect(cvsIds).to.be.an('array');
            expect(cvsIds).to.have.a.lengthOf(1);
>>>>>>> f912e5d1
          });
        });
    });

    describe('success cases', function () {
      beforeEach(function (done) {
        ctx.originalServerSelectionStatus = PullRequest.prototype.serverSelectionStatus;
        ctx.originalGetPullRequestHeadCommit = Github.prototype.getPullRequestHeadCommit;

        multi.createInstance(function (err, instance, build, user, modelsArr) {
          ctx.contextVersion = modelsArr[0];
          ctx.context = modelsArr[1];
          ctx.build = build;
          ctx.user = user;
          ctx.instance = instance;
          done();
        });
      });

      afterEach(function (done) {
        process.env.ENABLE_GITHUB_PR_CALL_TO_ACTION_STATUSES = ctx.originalGitHubPRCallToAction;
        PullRequest.prototype.serverSelectionStatus = ctx.originalServerSelectionStatus;
        Github.prototype.getPullRequestHeadCommit = ctx.originalGetPullRequestHeadCommit;
        done();
      });

      describe('PR call to action statuses disabled', function () {

        beforeEach(function (done) {
          ctx.originalGitHubPRCallToAction = process.env.ENABLE_GITHUB_PR_CALL_TO_ACTION_STATUSES;
          process.env.ENABLE_GITHUB_PR_CALL_TO_ACTION_STATUSES = 'false';
          done();
        });


        afterEach(function (done) {
          process.env.ENABLE_GITHUB_PR_CALL_TO_ACTION_STATUSES = ctx.originalGitHubPRCallToAction;
          done();
        });

        it('should return 202', {timeout: 6000},
          function (done) {
            var acv = ctx.contextVersion.attrs.appCodeVersions[0];
            var data = {
              branch: 'feature-1',
              repo: acv.repo
            };
            var options = hooks(data).pull_request_sync;
            require('./fixtures/mocks/github/users-username')(101, 'podviaznikov');
            request.post(options, function (err, res) {
              if (err) { return done(err); }
              expect(res.statusCode).to.equal(202);
              expect(res.body).to.equals('We ignore PRs if branch has no linked server');
              done();
            });
          });
      });


      it('should set server selection status for the branch without instance - pull_request:synchronize',
        {timeout: 6000}, function (done) {
          Github.prototype.getPullRequestHeadCommit = function (repo, number, cb) {
            cb(null, {commit: {
              message: 'hello'
            }});
          };
          PullRequest.prototype.serverSelectionStatus = function (pullRequest, targetUrl, cb) {
            expect(pullRequest.number).to.equal(2);
            expect(pullRequest.headCommit.message).to.equal('hello');
            expect(pullRequest).to.exist();
            expect(targetUrl).to.include('https://runnable.io/');
            expect(targetUrl).to.include('/serverSelection/');
            cb();
            done();
          };

          var acv = ctx.contextVersion.attrs.appCodeVersions[0];
          var data = {
            branch: 'feature-1',
            repo: acv.repo
          };
          var options = hooks(data).pull_request_sync;
          require('./fixtures/mocks/github/users-username')(101, 'podviaznikov');
          request.post(options, function (err, res, contextVersionIds) {
            if (err) { return done(err); }
            finishAllIncompleteVersions();
            expect(res.statusCode).to.equal(201);
            expect(contextVersionIds).to.be.okay;
            expect(contextVersionIds).to.be.an.array();
            expect(contextVersionIds).to.have.length(1);
          });
        });

      it('should set server selection status for the branch without instance - pull_request:opened',
        {timeout: 6000}, function (done) {

          Github.prototype.getPullRequestHeadCommit = function (repo, number, cb) {
            cb(null, {commit: {
              message: 'hello'
            }});
          };

          PullRequest.prototype.serverSelectionStatus = function (pullRequest, targetUrl, cb) {
            expect(pullRequest.number).to.equal(2);
            expect(pullRequest.headCommit.message).to.equal('hello');
            expect(pullRequest).to.exist();
            expect(targetUrl).to.include('https://runnable.io/');
            expect(targetUrl).to.include('/serverSelection/');
            cb();
            done();
          };

          var acv = ctx.contextVersion.attrs.appCodeVersions[0];
          var data = {
            branch: 'feature-1',
            repo: acv.repo
          };
          var options = hooks(data).pull_request_opened;
          require('./fixtures/mocks/github/users-username')(101, 'podviaznikov');
          request.post(options, function (err, res, contextVersionIds) {
            if (err) { return done(err); }
            finishAllIncompleteVersions();
            expect(res.statusCode).to.equal(201);
            expect(contextVersionIds).to.be.okay;
            expect(contextVersionIds).to.be.an.array();
            expect(contextVersionIds).to.have.length(1);
          });
        });

<<<<<<< HEAD
      // TODO(anton): please fix this test. it's very flakey
      // it('should redeploy two instances with new build', {timeout: 6000}, function (done) {
      //   ctx.instance2 = ctx.user.copyInstance(ctx.instance.id(), {}, function (err, instance2) {
      //     if (err) { return done(err); }

      //     var spyOnClassMethod = require('function-proxy').spyOnClassMethod;
      //     var baseDeploymentId = 1234567;
      //     spyOnClassMethod(require('models/apis/pullrequest'), 'createDeployment',
      //       function (pullRequest, serverName, payload, cb) {
      //         baseDeploymentId++;
      //         cb(null, {id: baseDeploymentId});
      //       });
      //     var count = cbCount(2, function () {
      //       var expected = {
      //         'contextVersion.build.started': exists,
      //         'contextVersion.build.completed': exists,
      //         'contextVersion.build.duration': exists,
      //         'contextVersion.build.triggeredBy.github': exists,
      //         'contextVersion.appCodeVersions[0].lowerRepo': options.json.pull_request.head.repo.full_name,
      //         'contextVersion.appCodeVersions[0].commit': options.json.pull_request.head.sha,
      //         'contextVersion.appCodeVersions[0].branch': data.branch,
      //         'contextVersion.build.triggeredAction.manual': false,
      //         'contextVersion.build.triggeredAction.appCodeVersion.repo':
      //           options.json.pull_request.head.repo.full_name,
      //         'contextVersion.build.triggeredAction.appCodeVersion.commit':
      //           options.json.pull_request.head.sha
      //       };
      //       ctx.instance.fetch(expects.success(200, expected, function (err) {
      //         if (err) { return done(err); }
      //        ctx.instance2.fetch(expects.success(200, expected, done));
      //       }));
      //     });
      //     spyOnClassMethod(require('models/apis/pullrequest'), 'deploymentSucceeded',
      //       function (pullRequest, deploymentId, serverName, targetUrl) {
      //         expect(pullRequest).to.exist();
      //         expect(serverName).to.exist();
      //         expect([1234568, 1234569]).to.contain(deploymentId);
      //         expect(targetUrl).to.include('https://runnable.io/');
      //         count.next();
      //       });

      //     var acv = ctx.contextVersion.attrs.appCodeVersions[0];
      //     var data = {
      //       branch: 'master',
      //       repo: acv.repo
      //     };
      //     var options = hooks(data).pull_request_sync;
      //     require('./fixtures/mocks/github/users-username')(101, 'podviaznikov');
      //     request.post(options, function (err, res, instancesIds) {
      //       if (err) { return done(err); }
      //       finishAllIncompleteVersions();
      //       expect(res.statusCode).to.equal(201);
      //       expect(instancesIds).to.be.okay;
      //       expect(instancesIds).to.be.an.array();
      //       expect(instancesIds).to.have.length(2);
      //       expect(instancesIds).to.include(ctx.instance.attrs._id);
      //       expect(instancesIds).to.include(instance2._id);
      //     });
      //   });
      // });
=======
      it('should redeploy two instances with new build', {timeout: 6000}, function (done) {
        ctx.instance2 = ctx.user.copyInstance(ctx.instance.id(), {}, function (err) {
          if (err) { return done(err); }

          var spyOnClassMethod = require('function-proxy').spyOnClassMethod;
          var baseDeploymentId = 1234567;
          spyOnClassMethod(require('models/apis/pullrequest'), 'createDeployment',
            function (pullRequest, serverName, payload, cb) {
              baseDeploymentId++;
              cb(null, {id: baseDeploymentId});
            });
          var count = cbCount(2, function () {
            var expected = {
              'contextVersion.build.started': exists,
              'contextVersion.build.completed': exists,
              'contextVersion.build.duration': exists,
              'contextVersion.build.triggeredBy.github': exists,
              'contextVersion.appCodeVersions[0].lowerRepo': options.json.pull_request.head.repo.full_name,
              'contextVersion.appCodeVersions[0].commit': options.json.pull_request.head.sha,
              'contextVersion.appCodeVersions[0].branch': data.branch,
              'contextVersion.build.triggeredAction.manual': false,
              'contextVersion.build.triggeredAction.appCodeVersion.repo':
                options.json.pull_request.head.repo.full_name,
              'contextVersion.build.triggeredAction.appCodeVersion.commit':
                options.json.pull_request.head.sha
            };
            ctx.instance.fetch(expects.success(200, expected, function (err) {
              if (err) { return done(err); }
             ctx.instance2.fetch(expects.success(200, expected, done));
            }));
          });
          spyOnClassMethod(require('models/apis/pullrequest'), 'deploymentSucceeded',
            function (pullRequest, deploymentId, serverName, targetUrl) {
              expect(pullRequest).to.exist();
              expect(serverName).to.exist();
              expect([1234568, 1234569]).to.contain(deploymentId);
              expect(targetUrl).to.include('https://runnable.io/');
              count.next();
            });

          var acv = ctx.contextVersion.attrs.appCodeVersions[0];
          var data = {
            branch: 'master',
            repo: acv.repo
          };
          var options = hooks(data).pull_request_sync;
          require('./fixtures/mocks/github/users-username')(101, 'podviaznikov');
          request.post(options, function (err, res, cvIds) {
            if (err) { return done(err); }
            finishAllIncompleteVersions();
            expect(res.statusCode).to.equal(201);
            expect(cvIds).to.be.okay;
            expect(cvIds).to.be.an('array');
            expect(cvIds).to.have.a.lengthOf(2);
          });
        });
      });
>>>>>>> f912e5d1
    });
  });
});

function finishAllIncompleteVersions () {
  var incompleteBuildsQuery = {
    'build.started'  : { $exists: true },
    'build.completed': { $exists: false }
  };
  var fields = null; // all fields
  var opts = { sort: ['build.started'] };
  ContextVersion.find(incompleteBuildsQuery, fields, opts, function (err, versions) {
    var buildIds = [];
    versions
      .filter(function (version) {
        // filter versions by unique build ids
        // a non unique build id would indicate a deduped build
        var buildId = version.build._id.toString();
        if (!~buildIds.indexOf(buildId)) {
          buildIds.push(buildId);
          return true;
        }
      })
      .forEach(function (version) {
        // emit build complete events for each unique build
        dockerMockEvents.emitBuildComplete(version);
      });
  });
}<|MERGE_RESOLUTION|>--- conflicted
+++ resolved
@@ -13,8 +13,8 @@
 
 var request = require('request');
 var Boom = require('dat-middleware').Boom;
-// var expects = require('./fixtures/expects');
-// var exists = require('101/exists');
+var expects = require('./fixtures/expects');
+var exists = require('101/exists');
 var api = require('./fixtures/api-control');
 var hooks = require('./fixtures/github-hooks');
 var multi = require('./fixtures/multi-factory');
@@ -26,7 +26,7 @@
 var PullRequest = require('models/apis/pullrequest');
 var Slack = require('notifications/slack');
 var Github = require('models/apis/github');
-// var cbCount = require('callback-count');
+var cbCount = require('callback-count');
 
 var generateKey = require('./fixtures/key-factory');
 
@@ -134,8 +134,6 @@
     });
   });
 
-<<<<<<< HEAD
-=======
   describe('disabled slack private messaging', function () {
     beforeEach(function (done) {
       ctx.originalNewBranchPrivateMessaging = process.env.ENABLE_NEW_BRANCH_PRIVATE_MESSAGES;
@@ -224,17 +222,14 @@
         if (err) { return done(err); }
         expect(res.statusCode).to.equal(201);
         expect(contextVersionIds).to.be.okay;
-        expect(contextVersionIds).to.be.an('array');
-        expect(contextVersionIds).to.have.a.lengthOf(1);
-
-      });
-    });
-
-  });
-
-
-
->>>>>>> f912e5d1
+        expect(contextVersionIds).to.be.an.array();
+        expect(contextVersionIds).to.have.length(1);
+
+      });
+    });
+
+  });
+
   describe('pull_request synchronize', function () {
     var ctx = {};
 
@@ -370,16 +365,9 @@
             if (err) { return done(err); }
             finishAllIncompleteVersions();
             expect(res.statusCode).to.equal(201);
-<<<<<<< HEAD
-            expect(instancesIds).to.be.okay;
-            expect(instancesIds).to.be.an.array();
-            expect(instancesIds).to.have.length(1);
-            expect(instancesIds).to.include(ctx.instance.attrs._id);
-=======
             expect(cvsIds).to.be.okay;
-            expect(cvsIds).to.be.an('array');
-            expect(cvsIds).to.have.a.lengthOf(1);
->>>>>>> f912e5d1
+            expect(cvsIds).to.be.an.array();
+            expect(cvsIds).to.have.length(1);
           });
         });
 
@@ -411,16 +399,9 @@
             if (err) { return done(err); }
             finishAllIncompleteVersions();
             expect(res.statusCode).to.equal(201);
-<<<<<<< HEAD
-            expect(instancesIds).to.be.okay;
-            expect(instancesIds).to.be.an.array();
-            expect(instancesIds).to.have.length(1);
-            expect(instancesIds).to.include(ctx.instance.attrs._id);
-=======
             expect(cvsIds).to.be.okay;
-            expect(cvsIds).to.be.an('array');
-            expect(cvsIds).to.have.a.lengthOf(1);
->>>>>>> f912e5d1
+            expect(cvsIds).to.be.an.array();
+            expect(cvsIds).to.have.length(1);
           });
         });
     });
@@ -550,68 +531,6 @@
           });
         });
 
-<<<<<<< HEAD
-      // TODO(anton): please fix this test. it's very flakey
-      // it('should redeploy two instances with new build', {timeout: 6000}, function (done) {
-      //   ctx.instance2 = ctx.user.copyInstance(ctx.instance.id(), {}, function (err, instance2) {
-      //     if (err) { return done(err); }
-
-      //     var spyOnClassMethod = require('function-proxy').spyOnClassMethod;
-      //     var baseDeploymentId = 1234567;
-      //     spyOnClassMethod(require('models/apis/pullrequest'), 'createDeployment',
-      //       function (pullRequest, serverName, payload, cb) {
-      //         baseDeploymentId++;
-      //         cb(null, {id: baseDeploymentId});
-      //       });
-      //     var count = cbCount(2, function () {
-      //       var expected = {
-      //         'contextVersion.build.started': exists,
-      //         'contextVersion.build.completed': exists,
-      //         'contextVersion.build.duration': exists,
-      //         'contextVersion.build.triggeredBy.github': exists,
-      //         'contextVersion.appCodeVersions[0].lowerRepo': options.json.pull_request.head.repo.full_name,
-      //         'contextVersion.appCodeVersions[0].commit': options.json.pull_request.head.sha,
-      //         'contextVersion.appCodeVersions[0].branch': data.branch,
-      //         'contextVersion.build.triggeredAction.manual': false,
-      //         'contextVersion.build.triggeredAction.appCodeVersion.repo':
-      //           options.json.pull_request.head.repo.full_name,
-      //         'contextVersion.build.triggeredAction.appCodeVersion.commit':
-      //           options.json.pull_request.head.sha
-      //       };
-      //       ctx.instance.fetch(expects.success(200, expected, function (err) {
-      //         if (err) { return done(err); }
-      //        ctx.instance2.fetch(expects.success(200, expected, done));
-      //       }));
-      //     });
-      //     spyOnClassMethod(require('models/apis/pullrequest'), 'deploymentSucceeded',
-      //       function (pullRequest, deploymentId, serverName, targetUrl) {
-      //         expect(pullRequest).to.exist();
-      //         expect(serverName).to.exist();
-      //         expect([1234568, 1234569]).to.contain(deploymentId);
-      //         expect(targetUrl).to.include('https://runnable.io/');
-      //         count.next();
-      //       });
-
-      //     var acv = ctx.contextVersion.attrs.appCodeVersions[0];
-      //     var data = {
-      //       branch: 'master',
-      //       repo: acv.repo
-      //     };
-      //     var options = hooks(data).pull_request_sync;
-      //     require('./fixtures/mocks/github/users-username')(101, 'podviaznikov');
-      //     request.post(options, function (err, res, instancesIds) {
-      //       if (err) { return done(err); }
-      //       finishAllIncompleteVersions();
-      //       expect(res.statusCode).to.equal(201);
-      //       expect(instancesIds).to.be.okay;
-      //       expect(instancesIds).to.be.an.array();
-      //       expect(instancesIds).to.have.length(2);
-      //       expect(instancesIds).to.include(ctx.instance.attrs._id);
-      //       expect(instancesIds).to.include(instance2._id);
-      //     });
-      //   });
-      // });
-=======
       it('should redeploy two instances with new build', {timeout: 6000}, function (done) {
         ctx.instance2 = ctx.user.copyInstance(ctx.instance.id(), {}, function (err) {
           if (err) { return done(err); }
@@ -664,12 +583,11 @@
             finishAllIncompleteVersions();
             expect(res.statusCode).to.equal(201);
             expect(cvIds).to.be.okay;
-            expect(cvIds).to.be.an('array');
-            expect(cvIds).to.have.a.lengthOf(2);
-          });
-        });
-      });
->>>>>>> f912e5d1
+            expect(cvIds).to.be.an.array();
+            expect(cvIds).to.have.length(2);
+          });
+        });
+      });
     });
   });
 });
