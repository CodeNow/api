/**
 * @module test/actions-github
 */
'use strict';

var Lab = require('lab');
var lab = exports.lab = Lab.script();

var Code = require('code');
var after = lab.after;
var afterEach = lab.afterEach;
var before = lab.before;
var beforeEach = lab.beforeEach;
var describe = lab.describe;
var expect = Code.expect;
var it = lab.it;

var SocketClient = require('socket/socket-client');
var ContextVersion = require('models/mongo/context-version');
var OnInstanceContainerDie = require('../lib/workers/on-instance-container-die');
var Mixpanel = require('models/apis/mixpanel');
var PullRequest = require('models/apis/pullrequest');
var Slack = require('notifications/slack');
var api = require('./fixtures/api-control');
var dock = require('./fixtures/dock');
var dockerMockEvents = require('./fixtures/docker-mock-events');
var exists = require('101/exists');
var expects = require('./fixtures/expects');
var generateKey = require('./fixtures/key-factory');
var hooks = require('./fixtures/github-hooks');
var multi = require('./fixtures/multi-factory');
var primus = require('./fixtures/primus');
var request = require('request');
var sinon = require('sinon');
var rabbitMQ = require('models/rabbitmq');

describe('Github - /actions/github', function () {
  var ctx = {};

  before(api.start.bind(ctx));
  after(api.stop.bind(ctx));
  before(dock.start.bind(ctx));
  after(dock.stop.bind(ctx));
  beforeEach(primus.connect);
  afterEach(primus.disconnect);
  before(require('./fixtures/mocks/api-client').setup);
  after(require('./fixtures/mocks/api-client').clean);
  afterEach(require('./fixtures/clean-ctx')(ctx));
  afterEach(require('./fixtures/clean-mongo').removeEverything);
  beforeEach(generateKey);

<<<<<<< HEAD
  beforeEach(function (done) {
    sinon.stub(OnInstanceContainerDie.prototype, 'handle', function (cb) {
      cb();
    });
    done();
  });
  afterEach(function (done) {
    OnInstanceContainerDie.prototype.handle.restore();
=======
  before(function (done) {
    // prevent worker to be created
    sinon.stub(rabbitMQ, 'deleteInstanceContainer', function () {});
    done();
  });
  after(function (done) {
    rabbitMQ.deleteInstanceContainer.restore();
>>>>>>> 841e104d
    done();
  });

  describe('ping', function () {
    it('should return OKAY', function (done) {
      var options = hooks().ping;
      request.post(options, function (err, res, body) {
        if (err) { return done(err); }
        expect(res.statusCode).to.equal(202);
        expect(body).to.equal('Hello, Github Ping!');
        done();
      });
    });
  });

  describe('disabled hooks', function () {
    beforeEach(function (done) {
      ctx.originalBuildsOnPushSetting = process.env.ENABLE_GITHUB_HOOKS;
      delete process.env.ENABLE_GITHUB_HOOKS;
      done();
    });
    afterEach(function (done) {
      process.env.ENABLE_GITHUB_HOOKS = ctx.originalBuildsOnPushSetting;
      done();
    });
    it('should send response immediately if hooks are disabled', function (done) {
      var options = hooks().pull_request_sync;
      options.json.ref = 'refs/heads/someotherbranch';
      require('./fixtures/mocks/github/users-username')(429706, 'podviaznikov');
      request.post(options, function (err, res) {
        if (err) {
          done(err);
        }
        else {
          expect(res.statusCode).to.equal(202);
          expect(res.body).to.match(/Hooks are currently disabled\. but we gotchu/);
          done();
        }
      });
    });
  });

  describe('not supported event type', function () {
    beforeEach(function (done) {
      ctx.originalBuildsOnPushSetting = process.env.ENABLE_GITHUB_HOOKS;
      process.env.ENABLE_GITHUB_HOOKS = 'true';
      done();
    });
    afterEach(function (done) {
      process.env.ENABLE_GITHUB_HOOKS = ctx.originalBuildsOnPushSetting;
      done();
    });
    it('should return OKAY', function (done) {
      var options = hooks().issue_comment;
      request.post(options, function (err, res, body) {
        if (err) { return done(err); }
        expect(res.statusCode).to.equal(202);
        expect(body).to.equal('No action set up for that payload.');
        done();
      });
    });
  });
  describe('created tag', function () {
    beforeEach(function (done) {
      ctx.originalBuildsOnPushSetting = process.env.ENABLE_GITHUB_HOOKS;
      process.env.ENABLE_GITHUB_HOOKS = 'true';
      done();
    });
    afterEach(function (done) {
      process.env.ENABLE_GITHUB_HOOKS = ctx.originalBuildsOnPushSetting;
      done();
    });
    it('should return message that we cannot handle tags events', function (done) {
      var options = hooks().push;
      options.json.ref = 'refs/tags/v1';
      request.post(options, function (err, res, body) {
        if (err) { return done(err); }
        expect(res.statusCode).to.equal(202);
        expect(body).to.equal('Cannot handle tags\' related events');
        done();
      });
    });
  });

  describe('push event', function () {
    var ctx = {};
    beforeEach(function (done) {
      ctx.originalBuildsOnPushSetting = process.env.ENABLE_GITHUB_HOOKS;
      ctx.mixPanelStub = sinon.stub(Mixpanel.prototype, 'track', function () { });
      process.env.ENABLE_GITHUB_HOOKS = 'true';
      done();
    });
    afterEach(function (done) {
      process.env.ENABLE_GITHUB_HOOKS = ctx.originalBuildsOnPushSetting;
      ctx.mixPanelStub.restore();
      done();
    });

    it('should return 202 if there is neither autoDeploy nor autoLaunch is needed',
      function (done) {
        var data = {
          branch: 'some-branch',
          repo: 'some-repo',
          ownerId: 3217371238,
          owner: 'anton'
        };
        var options = hooks(data).push;
        request.post(options, function (err, res, body) {
          if (err) { return done(err); }
          expect(res.statusCode).to.equal(202);
          expect(body).to.equal('Nothing to deploy or fork');
          done();
        });
    });


    describe('autofork', function () {
      var slackStub;
      beforeEach(function (done) {
        sinon.spy(SocketClient.prototype, 'onInstanceDeployed');
        slackStub = sinon.stub(Slack.prototype, 'notifyOnAutoFork');
        done();
      });
      afterEach(function (done) {
        slackStub.restore();
        SocketClient.prototype.onInstanceDeployed.restore();
        done();
      });
      beforeEach(function (done) {
        multi.createAndTailInstance(primus, function (err, instance, build, user, modelsArr) {
          if (err) { return done(err); }
          ctx.contextVersion = modelsArr[0];
          ctx.context = modelsArr[1];
          ctx.build = build;
          ctx.user = user;
          ctx.instance = instance;
          var settings = {
            owner: {
              github: user.attrs.accounts.github.id
            }
          };
          user.createSetting({json: settings}, function (err, body) {
            if (err) { return done(err); }
            expect(body._id).to.exist();
            ctx.settingsId = body._id;
            done();
          });
        });
      });

      it('should send 202 and message if autoforking disabled', function (done) {
        var acv = ctx.contextVersion.attrs.appCodeVersions[0];
        var user = ctx.user.attrs.accounts.github;
        var data = {
          branch: 'feature-1',
          repo: acv.repo,
          ownerId: user.id,
          owner: user.login
        };
        var options = hooks(data).push;
        var username = user.login;
        require('./fixtures/mocks/github/users-username')(user.id, username);
        require('./fixtures/mocks/github/user')(username);
        request.post(options, function (err, res, body) {
          if (err) { return done(err); }
          expect(res.statusCode).to.equal(202);
          expect(body).to.equal('Autoforking of instances on branch push is disabled for now');
          finishAllIncompleteVersions(done);
        });
      });

      describe('enabled autoforking', function () {
        var successStub;
        beforeEach(function (done) {
          ctx.originalAutoForking = process.env.ENABLE_AUTOFORK_ON_BRANCH_PUSH;
          process.env.ENABLE_AUTOFORK_ON_BRANCH_PUSH = 'true';
          successStub = sinon.stub(PullRequest.prototype, 'deploymentSucceeded');
          done();
        });
        afterEach(function (done) {
          process.env.ENABLE_AUTOFORK_ON_BRANCH_PUSH = ctx.originalAutoForking;
          successStub.restore();
          done();
        });

        it('should fork instance from master', function (done) {
          // emulate instance deploy event
          var acv = ctx.contextVersion.attrs.appCodeVersions[0];
          var data = {
            branch: 'feature-1',
            repo: acv.repo,
            ownerId: 1987,
            owner: 'anton'
          };
          var options = hooks(data).push;
          // wait for container create worker to finish
          primus.expectActionCount('start', 1, function () {
            // restore what we stubbed
            expect(successStub.calledOnce).to.equal(true);
            expect(slackStub.calledOnce).to.equal(true);
            expect(slackStub.calledWith(sinon.match.object, sinon.match.object)).to.equal(true);
            var forkedInstance = slackStub.args[0][1];
            expect(forkedInstance.name).to.equal('feature-1-' + ctx.instance.attrs.name);
            done();
          });
          request.post(options, function (err, res, cvIds) {
            if (err) { return done(err); }
            expect(res.statusCode).to.equal(200);
            expect(cvIds).to.exist();
            expect(cvIds).to.be.an.array();
            expect(cvIds).to.have.length(1);
            finishAllIncompleteVersions();
          });
        });

        describe('delete branch', function () {

          it('should return 0 instancesIds if nothing was deleted', function (done) {
            var options = hooks().push;
            options.json.deleted = true;
            request.post(options, function (err, res, body) {
              if (err) { return done(err); }
              expect(res.statusCode).to.equal(202);
              expect(body).to.equal('No appropriate work to be done; finishing.');
              done();
            });
          });

          it('should return 1 instancesIds if 1 instance was deleted', function (done) {

            OnInstanceContainerDie.prototype.handle.restore();

            var acv = ctx.contextVersion.attrs.appCodeVersions[0];
            var user = ctx.user.attrs.accounts.github;
            var data = {
              branch: 'feature-1',
              repo: acv.repo,
              ownerId: user.id,
              owner: user.login
            };
            var username = user.login;
            // emulate instance deploy event

            var options = hooks(data).push;

            require('./fixtures/mocks/github/users-username')(user.id, username);
            require('./fixtures/mocks/github/user')(username);
            require('./fixtures/mocks/github/users-username')(user.id, username);
            require('./fixtures/mocks/github/user')(username);
            // wait for container create worker to finish
            primus.expectActionCount('start', 1, function () {
              sinon.stub(OnInstanceContainerDie.prototype, 'handle', function (cb) {
                cb();
                done();
              });
              expect(slackStub.calledOnce).to.equal(true);
              expect(slackStub.calledWith(sinon.match.object, sinon.match.object)).to.equal(true);
              var deleteOptions = hooks(data).push;
              deleteOptions.json.deleted = true;
              require('./fixtures/mocks/github/user-id')(ctx.user.attrs.accounts.github.id,
                ctx.user.attrs.accounts.github.login);
              require('./fixtures/mocks/github/user-id')(ctx.user.attrs.accounts.github.id,
                ctx.user.attrs.accounts.github.login);
              request.post(deleteOptions, function (err, res, body) {
                if (err) { return done(err); }
                expect(res.statusCode).to.equal(201);
                expect(body.length).to.equal(1);
                primus.expectActionCount('delete', 1, function () {
                });
              });
            });
            request.post(options, function (err, res, cvIds) {
              if (err) { return done(err); }
              expect(res.statusCode).to.equal(200);
              expect(cvIds).to.exist();
              expect(cvIds).to.be.an.array();
              expect(cvIds).to.have.length(1);
              finishAllIncompleteVersions();
            });
          });
        });
      });
    });

    describe('autodeploy', function () {
      var successStub;
      var slackStub;
      beforeEach(function (done) {
        ctx.originalAutoForking = process.env.ENABLE_AUTOFORK_ON_BRANCH_PUSH;
        process.env.ENABLE_AUTOFORK_ON_BRANCH_PUSH = 'true';
        successStub = sinon.stub(PullRequest.prototype, 'deploymentSucceeded');
        slackStub = sinon.stub(Slack.prototype, 'notifyOnAutoDeploy');
        done();
      });
      afterEach(function (done) {
        process.env.ENABLE_AUTOFORK_ON_BRANCH_PUSH = ctx.originalAutoForking;
        slackStub.restore();
        successStub.restore();
        done();
      });
      beforeEach(function (done) {
        multi.createAndTailInstance(primus, function (err, instance, build, user, modelsArr) {
          ctx.contextVersion = modelsArr[0];
          ctx.context = modelsArr[1];
          ctx.build = build;
          ctx.user = user;
          ctx.instance = instance;
          var settings = {
            owner: {
              github: user.attrs.accounts.github.id
            }
          };
          user.createSetting({json: settings}, function (err, body) {
            if (err) { return done(err); }
            expect(body._id).to.exist();
            ctx.settingsId = body._id;
            done();
          });
        });
      });

      it('should not redeploy locked instance', function (done) {
        ctx.instance.update({ locked: true }, function (err) {
          if (err) { return done(err); }
          var acv = ctx.contextVersion.attrs.appCodeVersions[0];
          var user = ctx.user.attrs.accounts.github;
          var data = {
            branch: 'master',
            repo: acv.repo,
            ownerId: user.id,
            owner: user.login
          };
          var options = hooks(data).push;
          options.json.created = false;
          var username = user.login;

          require('./fixtures/mocks/github/users-username')(user.id, username);
          require('./fixtures/mocks/github/user')(username);
          request.post(options, function (err, res, body) {
            if (err) { return done(err); }
            expect(res.statusCode).to.equal(202);
            expect(body).to.equal('No instances should be deployed');
            done();
          });
        });
      });

      it('should redeploy two instances with new build', function (done) {
        ctx.instance2 = ctx.user.copyInstance(ctx.instance.attrs.shortHash, {}, function (err) {
          if (err) { return done(err); }
          var acv = ctx.contextVersion.attrs.appCodeVersions[0];
          var user = ctx.user.attrs.accounts.github;
          var data = {
            branch: 'master',
            repo: acv.repo,
            ownerId: user.id,
            owner: user.login
          };
          var options = hooks(data).push;
          options.json.created = false;
          var username = user.login;

          require('./fixtures/mocks/github/users-username')(user.id, username);
          require('./fixtures/mocks/github/user')(username);

          require('./fixtures/mocks/github/users-username')(user.id, username);
          require('./fixtures/mocks/github/user')(username);
          // wait for container create worker to finish
          primus.expectActionCount('start', 2, function () {
            var expected = {
              'contextVersion.build.started': exists,
              'contextVersion.build.completed': exists,
              'contextVersion.build.duration': exists,
              'contextVersion.build.network': exists,
              'contextVersion.build.triggeredBy.github': exists,
              'contextVersion.appCodeVersions[0].lowerRepo':
                options.json.repository.full_name.toLowerCase(),
              'contextVersion.appCodeVersions[0].commit': options.json.head_commit.id,
              'contextVersion.appCodeVersions[0].branch': data.branch,
              'contextVersion.build.triggeredAction.manual': false,
              'contextVersion.build.triggeredAction.appCodeVersion.repo':
                options.json.repository.full_name,
              'contextVersion.build.triggeredAction.appCodeVersion.commit':
                options.json.head_commit.id
            };
            expect(successStub.calledTwice).to.equal(true);
            expect(slackStub.calledOnce).to.equal(true);
            expect(slackStub.calledWith(sinon.match.object, sinon.match.array)).to.equal(true);
            ctx.instance.fetch(expects.success(200, expected, function (err) {
              if (err) { return done(err); }
              ctx.instance2.fetch(expects.success(200, expected, function () {
                done();
              }));
            }));
          });
          request.post(options, function (err, res, cvIds) {
            if (err) { return done(err); }
            expect(res.statusCode).to.equal(200);
            expect(cvIds).to.exist();
            expect(cvIds).to.be.an.array();
            expect(cvIds).to.have.length(2);
            finishAllIncompleteVersions();
          });
        });
      });

      it('should report to mixpanel when a registered user pushes to a repo', function (done) {
        Mixpanel.prototype.track.restore();
        sinon.stub(Mixpanel.prototype, 'track', function (eventName, eventData) {
          expect(eventName).to.equal('github-push');
          expect(eventData.repoName).to.equal(data.repo);
        });
        var data = {
          repo: 'hellonode',
          branch: 'master',
          ownerId: ctx.user.attrs.accounts.github.id,
          owner: 'cflynn07'
        };
        var options = hooks(data).push;
        request.post(options, function (err) {
          if (err) { return done(err); }
          Mixpanel.prototype.track.restore();
          done();
        });
      });
    });
  });
});

function finishAllIncompleteVersions (cb) {
  var incompleteBuildsQuery = {
    'build.started'  : { $exists: true },
    'build.completed': { $exists: false }
  };
  var fields = null; // all fields
  var opts = { sort: ['build.started'] };
  ContextVersion.find(incompleteBuildsQuery, fields, opts, function (err, versions) {
    var buildIds = [];
    versions
      .filter(function (version) {
        // filter versions by unique build ids
        // a non unique build id would indicate a deduped build
        var buildId = version.build._id.toString();
        if (!~buildIds.indexOf(buildId)) {
          buildIds.push(buildId);
          return true;
        }
      })
      .forEach(function (version) {
        // emit build complete events for each unique build
        primus.expectActionCount('build_running', 1, function () {
          dockerMockEvents.emitBuildComplete(version);
        });
      });
    if (cb) {
      cb();
    }
  });
}<|MERGE_RESOLUTION|>--- conflicted
+++ resolved
@@ -49,7 +49,6 @@
   afterEach(require('./fixtures/clean-mongo').removeEverything);
   beforeEach(generateKey);
 
-<<<<<<< HEAD
   beforeEach(function (done) {
     sinon.stub(OnInstanceContainerDie.prototype, 'handle', function (cb) {
       cb();
@@ -58,7 +57,9 @@
   });
   afterEach(function (done) {
     OnInstanceContainerDie.prototype.handle.restore();
-=======
+    done();
+  });
+
   before(function (done) {
     // prevent worker to be created
     sinon.stub(rabbitMQ, 'deleteInstanceContainer', function () {});
@@ -66,7 +67,6 @@
   });
   after(function (done) {
     rabbitMQ.deleteInstanceContainer.restore();
->>>>>>> 841e104d
     done();
   });
 
@@ -296,9 +296,7 @@
           });
 
           it('should return 1 instancesIds if 1 instance was deleted', function (done) {
-
             OnInstanceContainerDie.prototype.handle.restore();
-
             var acv = ctx.contextVersion.attrs.appCodeVersions[0];
             var user = ctx.user.attrs.accounts.github;
             var data = {
