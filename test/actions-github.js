--- conflicted
+++ resolved
@@ -494,66 +494,6 @@
               });
             });
           });
-<<<<<<< HEAD
-
-          it('should fork 2 instances from 2 master instances', function (done) {
-            var baseDeploymentId = 1234567;
-            sinon.stub(PullRequest.prototype, 'createAndStartDeployment', function () {
-              var cb = Array.prototype.slice.apply(arguments).pop();
-              expect(this.github.config.token)
-                .to.equal(ctx.user.attrs.accounts.github.access_token);
-              baseDeploymentId++;
-              var newDeploymentId = baseDeploymentId;
-              cb(null, {id: newDeploymentId});
-            });
-            // emulate instance deploy event
-            sinon.stub(SocketClient.prototype, 'onInstanceDeployed', function (instance, buildId, cb) {
-              cb(null, instance);
-            });
-            var countOnCallback = function () {
-              count.next();
-            };
-            var count = cbCount(5, function () {
-              // restore what we stubbed
-              expect(PullRequest.prototype.createAndStartDeployment.calledTwice).to.equal(true);
-              PullRequest.prototype.createAndStartDeployment.restore();
-              var successStub = PullRequest.prototype.deploymentSucceeded;
-              expect(successStub.calledTwice).to.equal(true);
-              expect(successStub.calledWith(sinon.match.any, sinon.match(1234568), sinon.match.any)).to.equal(true);
-              successStub.restore();
-              var slackStub = Slack.prototype.notifyOnAutoFork;
-              expect(slackStub.calledTwice).to.equal(true);
-              expect(slackStub.calledWith(sinon.match.object, sinon.match.object)).to.equal(true);
-              slackStub.restore();
-              SocketClient.prototype.onInstanceDeployed.restore();
-              done();
-            });
-            sinon.stub(PullRequest.prototype, 'deploymentSucceeded', countOnCallback);
-            sinon.stub(Slack.prototype, 'notifyOnAutoFork', countOnCallback);
-            var acv = ctx.contextVersion.attrs.appCodeVersions[0];
-            var user = ctx.user.attrs.accounts.github;
-            var data = {
-              branch: 'feature-1',
-              repo: acv.repo,
-              ownerId: user.id,
-              owner: user.login
-            };
-            var options = hooks(data).push;
-            var username = user.login;
-            require('./fixtures/mocks/github/users-username')(101, username);
-            // wait for the auto-launched instances workers to finish
-            primus.expectActionCount('start', 2, countOnCallback);
-            request.post(options, function (err, res, cvIds) {
-              if (err) { return done(err); }
-              finishAllIncompleteVersions();
-              expect(res.statusCode).to.equal(200);
-              expect(cvIds).to.exist();
-              expect(cvIds).to.be.an.array();
-              expect(cvIds).to.have.length(2);
-            });
-          });
-=======
->>>>>>> c71ed19b
         });
       });
     });
