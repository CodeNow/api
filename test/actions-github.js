'use strict';
var Lab = require('lab');
var describe = Lab.experiment;
var it = Lab.test;
var before = Lab.before;
var after = Lab.after;
var afterEach = Lab.afterEach;
var beforeEach = Lab.beforeEach;
var expect = Lab.expect;
var request = require('request');
var Boom = require('dat-middleware').Boom;
var expects = require('./fixtures/expects');
var exists = require('101/exists');
var api = require('./fixtures/api-control');
var hooks = require('./fixtures/github-hooks');
var multi = require('./fixtures/multi-factory');
var dock = require('./fixtures/dock');
<<<<<<< HEAD
var primus = require('./fixtures/primus');
var dockerMockEvents = require('./fixtures/docker-mock-events');
var createCount = require('callback-count');
// require('console-trace')({always:true, right:true});
=======
var Runnable = require('models/apis/runnable');
var PullRequest = require('models/apis/pullrequest');
var Github = require('models/apis/github');
var cbCount = require('callback-count');
>>>>>>> e26fb0fd

var nock = require('nock');
var generateKey = require('./fixtures/key-factory');

before(function (done) {
  nock('http://runnable.com:80')
    .persist()
    .get('/')
    .reply(200);
  done();
});

describe('Github - /actions/github', function () {
  var ctx = {};

  before(api.start.bind(ctx));
  after(api.stop.bind(ctx));
  before(dock.start.bind(ctx));
  after(dock.stop.bind(ctx));
  before(require('./fixtures/mocks/api-client').setup);
  after(require('./fixtures/mocks/api-client').clean);
  beforeEach(generateKey);
  afterEach(require('./fixtures/clean-mongo').removeEverything);
  afterEach(require('./fixtures/clean-ctx')(ctx));

  describe('ping', function () {
    it('should return OKAY', function (done) {
      var options = hooks().ping;
      request.post(options, function (err, res, body) {
        if (err) { return done(err); }
        expect(res.statusCode).to.equal(202);
        expect(body).to.equal('Hello, Github Ping!');
        done();
      });
    });
  });


  describe('disabled hooks', function () {
<<<<<<< HEAD
=======

>>>>>>> e26fb0fd
    beforeEach(function (done) {
      ctx.originalBuildsOnPushSetting = process.env.ENABLE_GITHUB_HOOKS;
      delete process.env.ENABLE_GITHUB_HOOKS;
      done();
    });
    afterEach(function (done) {
      process.env.ENABLE_GITHUB_HOOKS = ctx.originalBuildsOnPushSetting;
      done();
    });
    it('should send response immediately if hooks are disabled', function (done) {
      var options = hooks().pull_request_sync;
      options.json.ref = 'refs/heads/someotherbranch';
      require('./fixtures/mocks/github/users-username')(101, 'bkendall');
      request.post(options, function (err, res) {
<<<<<<< HEAD
        if (err) { return done(err); }
        expect(res.statusCode).to.equal(202);
        expect(res.body).to.match(/hooks are currently disabled\. but we gotchu/);
        done();
      });
    });
  });

  describe('when a branch was deleted', function () {
=======
        if (err) {
          done(err);
        }
        else {
          expect(res.statusCode).to.equal(202);
          expect(res.body).to.match(/Hooks are currently disabled\. but we gotchu/);
          done();
        }
      });
    });
  });

  describe('not supported event type', function () {

>>>>>>> e26fb0fd
    beforeEach(function (done) {
      ctx.originalBuildsOnPushSetting = process.env.ENABLE_GITHUB_HOOKS;
      process.env.ENABLE_GITHUB_HOOKS = 'true';
      done();
    });

<<<<<<< HEAD
    it('should return 202 with thing to do', function (done) {
      var options = hooks().push_delete;
      require('./fixtures/mocks/github/users-username')(101, 'bkendall');
      request.post(options, function (err, res) {
        if (err) { return done(err); }
        expect(res.statusCode).to.equal(202);
        expect(res.body).to.match(/Deleted the branch\; no work.+/);
=======
    afterEach(function (done) {
      process.env.ENABLE_GITHUB_HOOKS = ctx.originalBuildsOnPushSetting;
      done();
    });

    it('should return OKAY', function (done) {
      var options = hooks().issue_comment;
      request.post(options, function (err, res, body) {
        if (err) { return done(err); }

        expect(res.statusCode).to.equal(202);
        expect(body).to.equal('No action set up for that payload.');
>>>>>>> e26fb0fd
        done();
      });
    });
  });

  describe('not supported action for pull_request event', function () {

    beforeEach(function (done) {
      ctx.originalBuildsOnPushSetting = process.env.ENABLE_GITHUB_HOOKS;
      process.env.ENABLE_GITHUB_HOOKS = 'true';
      done();
    });

<<<<<<< HEAD
    it('should send response immediately there are no commits data ([]) in the payload ', function (done) {
      var options = hooks().push;
      options.json.ref = 'refs/heads/someotherbranch';
      options.json.commits = [];
      require('./fixtures/mocks/github/users-username')(101, 'bkendall');
      request.post(options, function (err, res) {
        if (err) { return done(err); }
        expect(res.statusCode).to.equal(202);
        expect(res.body).to.equal('No commits pushed; no work to be done.');
        done();
      });
    });

    it('should send response immediately there are no commits data (null) in the payload ', function (done) {
      var options = hooks().push;
      options.json.ref = 'refs/heads/someotherbranch';
      options.json.commits = null;
      require('./fixtures/mocks/github/users-username')(101, 'bkendall');
      request.post(options, function (err, res) {
        if (err) { return done(err); }
        expect(res.statusCode).to.equal(202);
        expect(res.body).to.equal('No commits pushed; no work to be done.');
        done();
      });
    });
  });

  describe('push follow branch', function () {
    beforeEach(primus.connect);
    beforeEach(function (done) {
      process.env.ENABLE_NEW_BRANCH_BUILDS_ON_GIT_PUSH = 'true';
      multi.createInstance(function (err, instance, build, user, modelsArr) {
        ctx.contextVersion = modelsArr[0];
        ctx.context = modelsArr[1];
        ctx.build = build;
        ctx.user = user;
        ctx.instance = instance;
        var settings = {
          owner: {
            github: instance.attrs.owner.github
          },
          notifications: {
            slack: {
              webhookUrl: 'http://slack.com/some-web-hook-url'
            },
            hipchat: {
              authToken: 'some-hipchat-token',
              roomId: 123123
            }
          }
        };
        user.createSetting({json: settings}, done);
      });
    });
    beforeEach(function (done) {
      primus.joinOrgRoom(ctx.user.json().accounts.github.id, done);
    });
    beforeEach(function (done) {
      ctx.instance2 = ctx.instance.copy(done);
    });
    afterEach(primus.disconnect);

    it('should redeploy two instances with new build', {timeout: 10000}, function (done) {
      var acv = ctx.contextVersion.attrs.appCodeVersions[0];
      var hookData = {
        branch: 'master',
        repo: acv.repo
      };
      var options = hooks(hookData).push;
      require('./fixtures/mocks/github/users-username')(101, 'podviaznikov');
      request.post(options, function (err, res, instanceIds) {
        if (err) { return done(err); }
        expect(res.statusCode).to.equal(201);
        expect(instanceIds).to.be.okay;
        expect(instanceIds).to.be.an('array');
        expect(instanceIds).to.have.a.lengthOf(2);
        expect(instanceIds).to.include(ctx.instance.attrs._id);
        expect(instanceIds).to.include(ctx.instance2.attrs._id);
        // ASSUMPTION: since db is clean any incomplete cv's will be from the github route.
        var incompleteBuildsQuery = {
          'build.started'  : { $exists: true },
          'build.completed': { $exists: false }
        };
        var fields = null; // all fields
        var opts = { sort: ['build.started'] };
        ContextVersion.find(incompleteBuildsQuery, fields, opts, function (err, versions) {
          if (err) { return done(err); }
          var buildIds = [];
          versions
            .filter(function (version) {
              // filter versions by unique build ids
              // a non unique build id would indicate a deduped build
              var buildId = version.build._id.toString();
              if (!~buildIds.indexOf(buildId)) {
                buildIds.push(buildId);
                return true;
              }
            })
            .forEach(function (version) {
              // emit build complete events for each unique build
              dockerMockEvents.emitBuildComplete(version);
            });
          var count = createCount(finalAssertions);
          primus.onceInstanceUpdate(instanceIds[0], 'patch', count.inc().next);
          primus.onceInstanceUpdate(instanceIds[1], 'patch', count.inc().next);
            // dockerMockEvents.emitBuildComplete(contextVersion);
          function finalAssertions () {
=======
    afterEach(function (done) {
      process.env.ENABLE_GITHUB_HOOKS = ctx.originalBuildsOnPushSetting;
      done();
    });

    it('should return OKAY', function (done) {
      var options = hooks().pull_request_closed;
      request.post(options, function (err, res, body) {
        if (err) { return done(err); }

        expect(res.statusCode).to.equal(202);
        expect(body).to.equal('Do not handle pull request with actions not equal synchronize or opened.');
        done();
      });
    });
  });


  describe('pull_request synchronize', function () {
    var ctx = {};

    beforeEach(function (done) {
      ctx.originalBuildsOnPushSetting = process.env.ENABLE_GITHUB_HOOKS;
      ctx.originaUpdateInstance = Runnable.prototype.updateInstance;
      ctx.originaCreateBuild = Runnable.prototype.createBuild;
      ctx.originaBuildBuild = Runnable.prototype.buildBuild;
      ctx.originalWaitForInstanceDeployed = Runnable.prototype.waitForInstanceDeployed;
      ctx.originalBuildErrored = PullRequest.prototype.buildErrored;
      ctx.originalDeploymentErrored = PullRequest.prototype.deploymentErrored;
      ctx.originalDeploymentSucceeded = PullRequest.prototype.deploymentSucceeded;
      ctx.originalCreateDeployment = PullRequest.prototype.createDeployment;
      process.env.ENABLE_GITHUB_HOOKS = 'true';
      done();
    });

    afterEach(function (done) {
      process.env.ENABLE_GITHUB_HOOKS = ctx.originalBuildsOnPushSetting;
      Runnable.prototype.updateInstance = ctx.originaUpdateInstance;
      Runnable.prototype.createBuild = ctx.originaCreateBuild;
      Runnable.prototype.buildBuild = ctx.originaBuildBuild;
      Runnable.prototype.waitForInstanceDeployed = ctx.originalWaitForInstanceDeployed;
      PullRequest.prototype.buildErrored = ctx.originalBuildErrored;
      PullRequest.prototype.deploymentErrored = ctx.originalDeploymentErrored;
      PullRequest.prototype.deploymentSucceeded = ctx.originalDeploymentSucceeded;
      PullRequest.prototype.createDeployment = ctx.originalCreateDeployment;
      done();
    });


    describe('errored cases', function () {

      beforeEach(function (done) {
        multi.createInstance(function (err, instance, build, user, modelsArr) {
          ctx.contextVersion = modelsArr[0];
          ctx.context = modelsArr[1];
          ctx.build = build;
          ctx.user = user;
          ctx.instance = instance;
          done();
        });
      });


      it('should set build status to error if error happened build create', {timeout: 6000},
        function (done) {


          Runnable.prototype.createBuild = function (opts, cb) {
            cb(Boom.notFound('Build create failed'));
          };

          PullRequest.prototype.buildErrored = function (pullRequest, targetUrl, cb) {
            expect(pullRequest).to.exist();
            expect(targetUrl).to.include('https://runnable.io/');
            cb();
          };

          var acv = ctx.contextVersion.attrs.appCodeVersions[0];
          var data = {
            branch: 'master',
            repo: acv.repo,
            ownerId: 2
          };
          var options = hooks(data).pull_request_sync;
          require('./fixtures/mocks/github/users-username')(101, 'podviaznikov');
          require('./fixtures/mocks/docker/container-id-attach')();
          request.post(options, function (err, res, instancesIds) {
            if (err) { return done(err); }
            expect(instancesIds.length).to.equal(0);
            done();
          });
        });

      it('should set build status to error if error happened build build', {timeout: 6000},
        function (done) {


          Runnable.prototype.buildBuild = function (build, opts, cb) {
            cb(Boom.notFound('Build build failed'));
          };

          PullRequest.prototype.buildErrored = function (pullRequest, targetUrl, cb) {
            expect(pullRequest).to.exist();
            expect(targetUrl).to.include('https://runnable.io/');
            cb();
          };

          var acv = ctx.contextVersion.attrs.appCodeVersions[0];
          var data = {
            branch: 'master',
            repo: acv.repo,
            ownerId: 2
          };
          var options = hooks(data).pull_request_sync;
          require('./fixtures/mocks/github/users-username')(101, 'podviaznikov');
          require('./fixtures/mocks/docker/container-id-attach')();
          request.post(options, function (err, res, instancesIds) {
            if (err) { return done(err); }
            expect(instancesIds.length).to.equal(0);
            done();
          });
        });


      it('should set deployment status to error if error happened during instance update', {timeout: 6000},
        function (done) {
          var baseDeploymentId = 100000;
          PullRequest.createDeployment = function (pullRequest, serverName, payload, cb) {
            cb(null, {id: baseDeploymentId});
          };


          Runnable.prototype.updateInstance = function (id, opts, cb) {
            cb(Boom.notFound('Instance update failed'));
          };

          PullRequest.prototype.deploymentErrored = function (pullRequest, deploymentId, serverName, targetUrl) {
            expect(pullRequest).to.exist();
            expect(serverName).to.exist();
            expect(targetUrl).to.include('https://runnable.io/');
            done();
          };

          var acv = ctx.contextVersion.attrs.appCodeVersions[0];
          var data = {
            branch: 'master',
            repo: acv.repo
          };
          var options = hooks(data).pull_request_sync;
          require('./fixtures/mocks/github/users-username')(101, 'podviaznikov');
          require('./fixtures/mocks/docker/container-id-attach')();
          request.post(options, function (err, res, instancesIds) {
            if (err) { return done(err); }
            expect(res.statusCode).to.equal(201);
            expect(instancesIds).to.be.okay;
            expect(instancesIds).to.be.an('array');
            expect(instancesIds).to.have.a.lengthOf(1);
            expect(instancesIds).to.include(ctx.instance.attrs._id);
          });
        });


      it('should set deployment status to error if error happened during instance deployment', {timeout: 6000},
        function (done) {
          var baseDeploymentId = 100000;
          PullRequest.createDeployment = function (pullRequest, serverName, payload, cb) {
            cb(null, {id: baseDeploymentId});
          };


          Runnable.prototype.waitForInstanceDeployed = function (id, cb) {
            cb(Boom.notFound('Instance deploy failed'));
          };

          PullRequest.prototype.deploymentErrored = function (pullRequest, deploymentId, serverName, targetUrl) {
            expect(pullRequest).to.exist();
            expect(serverName).to.exist();
            expect(targetUrl).to.include('https://runnable.io/');
            done();
          };

          var acv = ctx.contextVersion.attrs.appCodeVersions[0];
          var data = {
            branch: 'master',
            repo: acv.repo
          };
          var options = hooks(data).pull_request_sync;
          require('./fixtures/mocks/github/users-username')(101, 'podviaznikov');
          require('./fixtures/mocks/docker/container-id-attach')();
          request.post(options, function (err, res, instancesIds) {
            if (err) { return done(err); }
            expect(res.statusCode).to.equal(201);
            expect(instancesIds).to.be.okay;
            expect(instancesIds).to.be.an('array');
            expect(instancesIds).to.have.a.lengthOf(1);
            expect(instancesIds).to.include(ctx.instance.attrs._id);
          });
        });
    });

    describe('success cases', function () {


      beforeEach(function (done) {
        ctx.originalServerSelectionStatus = PullRequest.prototype.serverSelectionStatus;
        ctx.originalGetPullRequestHeadCommit = Github.prototype.getPullRequestHeadCommit;
        multi.createInstance(function (err, instance, build, user, modelsArr) {
          ctx.contextVersion = modelsArr[0];
          ctx.context = modelsArr[1];
          ctx.build = build;
          ctx.user = user;
          ctx.instance = instance;
          done();
        });
      });

      afterEach(function (done) {
        PullRequest.prototype.serverSelectionStatus = ctx.originalServerSelectionStatus;
        Github.prototype.getPullRequestHeadCommit = ctx.originalGetPullRequestHeadCommit;
        done();
      });

      it('should set server selection status for the branch without instance - pull_request:synchronize',
        {timeout: 6000}, function (done) {

          Github.prototype.getPullRequestHeadCommit = function (repo, number, cb) {
            cb(null, {commit: {
              message: 'hello'
            }});
          };

          PullRequest.prototype.serverSelectionStatus = function (pullRequest, targetUrl, cb) {
            expect(pullRequest.number).to.equal(2);
            expect(pullRequest.headCommit.message).to.equal('hello');
            expect(pullRequest).to.exist();
            expect(targetUrl).to.include('https://runnable.io/');
            expect(targetUrl).to.include('/serverSelection/');
            cb();
            done();
          };

          var acv = ctx.contextVersion.attrs.appCodeVersions[0];
          var data = {
            branch: 'feature-1',
            repo: acv.repo
          };
          var options = hooks(data).pull_request_sync;
          require('./fixtures/mocks/github/users-username')(101, 'podviaznikov');
          require('./fixtures/mocks/docker/container-id-attach')();
          request.post(options, function (err, res, contextVersionIds) {
            if (err) { return done(err); }
            expect(res.statusCode).to.equal(201);
            expect(contextVersionIds).to.be.okay;
            expect(contextVersionIds).to.be.an('array');
            expect(contextVersionIds).to.have.a.lengthOf(1);
          });
        });

      it('should set server selection status for the branch without instance - pull_request:opened',
        {timeout: 6000}, function (done) {

          Github.prototype.getPullRequestHeadCommit = function (repo, number, cb) {
            cb(null, {commit: {
              message: 'hello'
            }});
          };

          PullRequest.prototype.serverSelectionStatus = function (pullRequest, targetUrl, cb) {
            expect(pullRequest.number).to.equal(2);
            expect(pullRequest.headCommit.message).to.equal('hello');
            expect(pullRequest).to.exist();
            expect(targetUrl).to.include('https://runnable.io/');
            expect(targetUrl).to.include('/serverSelection/');
            cb();
            done();
          };

          var acv = ctx.contextVersion.attrs.appCodeVersions[0];
          var data = {
            branch: 'feature-1',
            repo: acv.repo
          };
          var options = hooks(data).pull_request_opened;
          require('./fixtures/mocks/github/users-username')(101, 'podviaznikov');
          require('./fixtures/mocks/docker/container-id-attach')();
          request.post(options, function (err, res, contextVersionIds) {
            if (err) { return done(err); }
            expect(res.statusCode).to.equal(201);
            expect(contextVersionIds).to.be.okay;
            expect(contextVersionIds).to.be.an('array');
            expect(contextVersionIds).to.have.a.lengthOf(1);
          });
        });

      it('should redeploy two instances with new build', {timeout: 6000}, function (done) {
        ctx.user.copyInstance(ctx.instance.id(), {}, function (err, instance2) {
          if (err) { return done(err); }

          var spyOnClassMethod = require('function-proxy').spyOnClassMethod;
          var baseDeploymentId = 1234567;
          spyOnClassMethod(require('models/apis/pullrequest'), 'createDeployment',
            function (pullRequest, serverName, payload, cb) {
              baseDeploymentId++;
              cb(null, {id: baseDeploymentId});
            });
          var count = cbCount(2, function () {
>>>>>>> e26fb0fd
            var expected = {
              'contextVersion.build.started': exists,
              'contextVersion.build.completed': exists,
              'contextVersion.build.duration': exists,
              'contextVersion.build.triggeredBy.github': exists,
<<<<<<< HEAD
              'contextVersion.appCodeVersions[0].lowerRepo': options.json.repository.full_name,
              'contextVersion.appCodeVersions[0].commit': options.json.head_commit.id,
              'contextVersion.appCodeVersions[0].branch': hookData.branch,
=======
              'contextVersion.appCodeVersions[0].lowerRepo': options.json.pull_request.head.repo.full_name,
              'contextVersion.appCodeVersions[0].commit': options.json.pull_request.head.sha,
              'contextVersion.appCodeVersions[0].branch': data.branch,
>>>>>>> e26fb0fd
              'contextVersion.build.triggeredAction.manual': false,
              'contextVersion.build.triggeredAction.appCodeVersion.repo':
                options.json.pull_request.head.repo.full_name,
              'contextVersion.build.triggeredAction.appCodeVersion.commit':
                options.json.pull_request.head.sha
            };
            ctx.instance.fetch(expects.success(200, expected, function (err) {
              if (err) { return done(err); }
              ctx.instance2.fetch(expects.success(200, expected, done));
            }));
<<<<<<< HEAD
          }
=======
          });
          spyOnClassMethod(require('models/apis/pullrequest'), 'deploymentSucceeded',
            function (pullRequest, deploymentId, serverName, targetUrl) {
              expect(pullRequest).to.exist();
              expect(serverName).to.exist();
              expect([1234568, 1234569]).to.contain(deploymentId);
              expect(targetUrl).to.include('https://runnable.io/');
              count.next();
            });

          var acv = ctx.contextVersion.attrs.appCodeVersions[0];
          var data = {
            branch: 'master',
            repo: acv.repo
          };
          var options = hooks(data).pull_request_sync;
          require('./fixtures/mocks/github/users-username')(101, 'podviaznikov');
          require('./fixtures/mocks/docker/container-id-attach')();
          request.post(options, function (err, res, instancesIds) {
            if (err) { return done(err); }
            expect(res.statusCode).to.equal(201);
            expect(instancesIds).to.be.okay;
            expect(instancesIds).to.be.an('array');
            expect(instancesIds).to.have.a.lengthOf(2);
            expect(instancesIds).to.include(ctx.instance.attrs._id);
            expect(instancesIds).to.include(instance2._id);
          });
>>>>>>> e26fb0fd
        });
      });


    });
  });
});<|MERGE_RESOLUTION|>--- conflicted
+++ resolved
@@ -15,17 +15,10 @@
 var hooks = require('./fixtures/github-hooks');
 var multi = require('./fixtures/multi-factory');
 var dock = require('./fixtures/dock');
-<<<<<<< HEAD
-var primus = require('./fixtures/primus');
-var dockerMockEvents = require('./fixtures/docker-mock-events');
-var createCount = require('callback-count');
-// require('console-trace')({always:true, right:true});
-=======
 var Runnable = require('models/apis/runnable');
 var PullRequest = require('models/apis/pullrequest');
 var Github = require('models/apis/github');
 var cbCount = require('callback-count');
->>>>>>> e26fb0fd
 
 var nock = require('nock');
 var generateKey = require('./fixtures/key-factory');
@@ -65,10 +58,7 @@
 
 
   describe('disabled hooks', function () {
-<<<<<<< HEAD
-=======
-
->>>>>>> e26fb0fd
+
     beforeEach(function (done) {
       ctx.originalBuildsOnPushSetting = process.env.ENABLE_GITHUB_HOOKS;
       delete process.env.ENABLE_GITHUB_HOOKS;
@@ -83,17 +73,6 @@
       options.json.ref = 'refs/heads/someotherbranch';
       require('./fixtures/mocks/github/users-username')(101, 'bkendall');
       request.post(options, function (err, res) {
-<<<<<<< HEAD
-        if (err) { return done(err); }
-        expect(res.statusCode).to.equal(202);
-        expect(res.body).to.match(/hooks are currently disabled\. but we gotchu/);
-        done();
-      });
-    });
-  });
-
-  describe('when a branch was deleted', function () {
-=======
         if (err) {
           done(err);
         }
@@ -108,22 +87,12 @@
 
   describe('not supported event type', function () {
 
->>>>>>> e26fb0fd
     beforeEach(function (done) {
       ctx.originalBuildsOnPushSetting = process.env.ENABLE_GITHUB_HOOKS;
       process.env.ENABLE_GITHUB_HOOKS = 'true';
       done();
     });
 
-<<<<<<< HEAD
-    it('should return 202 with thing to do', function (done) {
-      var options = hooks().push_delete;
-      require('./fixtures/mocks/github/users-username')(101, 'bkendall');
-      request.post(options, function (err, res) {
-        if (err) { return done(err); }
-        expect(res.statusCode).to.equal(202);
-        expect(res.body).to.match(/Deleted the branch\; no work.+/);
-=======
     afterEach(function (done) {
       process.env.ENABLE_GITHUB_HOOKS = ctx.originalBuildsOnPushSetting;
       done();
@@ -136,7 +105,6 @@
 
         expect(res.statusCode).to.equal(202);
         expect(body).to.equal('No action set up for that payload.');
->>>>>>> e26fb0fd
         done();
       });
     });
@@ -150,115 +118,6 @@
       done();
     });
 
-<<<<<<< HEAD
-    it('should send response immediately there are no commits data ([]) in the payload ', function (done) {
-      var options = hooks().push;
-      options.json.ref = 'refs/heads/someotherbranch';
-      options.json.commits = [];
-      require('./fixtures/mocks/github/users-username')(101, 'bkendall');
-      request.post(options, function (err, res) {
-        if (err) { return done(err); }
-        expect(res.statusCode).to.equal(202);
-        expect(res.body).to.equal('No commits pushed; no work to be done.');
-        done();
-      });
-    });
-
-    it('should send response immediately there are no commits data (null) in the payload ', function (done) {
-      var options = hooks().push;
-      options.json.ref = 'refs/heads/someotherbranch';
-      options.json.commits = null;
-      require('./fixtures/mocks/github/users-username')(101, 'bkendall');
-      request.post(options, function (err, res) {
-        if (err) { return done(err); }
-        expect(res.statusCode).to.equal(202);
-        expect(res.body).to.equal('No commits pushed; no work to be done.');
-        done();
-      });
-    });
-  });
-
-  describe('push follow branch', function () {
-    beforeEach(primus.connect);
-    beforeEach(function (done) {
-      process.env.ENABLE_NEW_BRANCH_BUILDS_ON_GIT_PUSH = 'true';
-      multi.createInstance(function (err, instance, build, user, modelsArr) {
-        ctx.contextVersion = modelsArr[0];
-        ctx.context = modelsArr[1];
-        ctx.build = build;
-        ctx.user = user;
-        ctx.instance = instance;
-        var settings = {
-          owner: {
-            github: instance.attrs.owner.github
-          },
-          notifications: {
-            slack: {
-              webhookUrl: 'http://slack.com/some-web-hook-url'
-            },
-            hipchat: {
-              authToken: 'some-hipchat-token',
-              roomId: 123123
-            }
-          }
-        };
-        user.createSetting({json: settings}, done);
-      });
-    });
-    beforeEach(function (done) {
-      primus.joinOrgRoom(ctx.user.json().accounts.github.id, done);
-    });
-    beforeEach(function (done) {
-      ctx.instance2 = ctx.instance.copy(done);
-    });
-    afterEach(primus.disconnect);
-
-    it('should redeploy two instances with new build', {timeout: 10000}, function (done) {
-      var acv = ctx.contextVersion.attrs.appCodeVersions[0];
-      var hookData = {
-        branch: 'master',
-        repo: acv.repo
-      };
-      var options = hooks(hookData).push;
-      require('./fixtures/mocks/github/users-username')(101, 'podviaznikov');
-      request.post(options, function (err, res, instanceIds) {
-        if (err) { return done(err); }
-        expect(res.statusCode).to.equal(201);
-        expect(instanceIds).to.be.okay;
-        expect(instanceIds).to.be.an('array');
-        expect(instanceIds).to.have.a.lengthOf(2);
-        expect(instanceIds).to.include(ctx.instance.attrs._id);
-        expect(instanceIds).to.include(ctx.instance2.attrs._id);
-        // ASSUMPTION: since db is clean any incomplete cv's will be from the github route.
-        var incompleteBuildsQuery = {
-          'build.started'  : { $exists: true },
-          'build.completed': { $exists: false }
-        };
-        var fields = null; // all fields
-        var opts = { sort: ['build.started'] };
-        ContextVersion.find(incompleteBuildsQuery, fields, opts, function (err, versions) {
-          if (err) { return done(err); }
-          var buildIds = [];
-          versions
-            .filter(function (version) {
-              // filter versions by unique build ids
-              // a non unique build id would indicate a deduped build
-              var buildId = version.build._id.toString();
-              if (!~buildIds.indexOf(buildId)) {
-                buildIds.push(buildId);
-                return true;
-              }
-            })
-            .forEach(function (version) {
-              // emit build complete events for each unique build
-              dockerMockEvents.emitBuildComplete(version);
-            });
-          var count = createCount(finalAssertions);
-          primus.onceInstanceUpdate(instanceIds[0], 'patch', count.inc().next);
-          primus.onceInstanceUpdate(instanceIds[1], 'patch', count.inc().next);
-            // dockerMockEvents.emitBuildComplete(contextVersion);
-          function finalAssertions () {
-=======
     afterEach(function (done) {
       process.env.ENABLE_GITHUB_HOOKS = ctx.originalBuildsOnPushSetting;
       done();
@@ -565,21 +424,14 @@
               cb(null, {id: baseDeploymentId});
             });
           var count = cbCount(2, function () {
->>>>>>> e26fb0fd
             var expected = {
               'contextVersion.build.started': exists,
               'contextVersion.build.completed': exists,
               'contextVersion.build.duration': exists,
               'contextVersion.build.triggeredBy.github': exists,
-<<<<<<< HEAD
-              'contextVersion.appCodeVersions[0].lowerRepo': options.json.repository.full_name,
-              'contextVersion.appCodeVersions[0].commit': options.json.head_commit.id,
-              'contextVersion.appCodeVersions[0].branch': hookData.branch,
-=======
               'contextVersion.appCodeVersions[0].lowerRepo': options.json.pull_request.head.repo.full_name,
               'contextVersion.appCodeVersions[0].commit': options.json.pull_request.head.sha,
               'contextVersion.appCodeVersions[0].branch': data.branch,
->>>>>>> e26fb0fd
               'contextVersion.build.triggeredAction.manual': false,
               'contextVersion.build.triggeredAction.appCodeVersion.repo':
                 options.json.pull_request.head.repo.full_name,
@@ -590,9 +442,6 @@
               if (err) { return done(err); }
               ctx.instance2.fetch(expects.success(200, expected, done));
             }));
-<<<<<<< HEAD
-          }
-=======
           });
           spyOnClassMethod(require('models/apis/pullrequest'), 'deploymentSucceeded',
             function (pullRequest, deploymentId, serverName, targetUrl) {
@@ -620,11 +469,12 @@
             expect(instancesIds).to.include(ctx.instance.attrs._id);
             expect(instancesIds).to.include(instance2._id);
           });
->>>>>>> e26fb0fd
-        });
-      });
-
-
-    });
+        });
+      });
+
+
+    });
+
   });
+
 });