'use strict';

var Lab = require('lab');
var lab = exports.lab = Lab.script();
var describe = lab.describe;
var it = lab.it;
var before = lab.before;
var beforeEach = lab.beforeEach;
var after = lab.after;
var afterEach = lab.afterEach;
var Code = require('code');
var expect = Code.expect;

var request = require('request');
var Boom = require('dat-middleware').Boom;
var expects = require('./fixtures/expects');
var exists = require('101/exists');
var api = require('./fixtures/api-control');
var hooks = require('./fixtures/github-hooks');
var multi = require('./fixtures/multi-factory');
var primus = require('./fixtures/primus');
var dockerMockEvents = require('./fixtures/docker-mock-events');
var dock = require('./fixtures/dock');
var ContextVersion = require('models/mongo/context-version');
var Runnable = require('models/apis/runnable');
var PullRequest = require('models/apis/pullrequest');
var Slack = require('notifications/slack');
var cbCount = require('callback-count');
<<<<<<< HEAD

=======
var sinon = require('sinon');
var nock = require('nock');
>>>>>>> e6b739c7
var generateKey = require('./fixtures/key-factory');

describe('Github - /actions/github', function () {
  var ctx = {};

  before(api.start.bind(ctx));
  after(api.stop.bind(ctx));
  before(dock.start.bind(ctx));
  after(dock.stop.bind(ctx));
  beforeEach(primus.connect);
  afterEach(primus.disconnect);
  before(require('./fixtures/mocks/api-client').setup);
  after(require('./fixtures/mocks/api-client').clean);
  beforeEach(generateKey);
  afterEach(require('./fixtures/clean-mongo').removeEverything);
  afterEach(require('./fixtures/clean-ctx')(ctx));

  describe('ping', function () {

    it('should return OKAY', function (done) {
      var options = hooks().ping;
      request.post(options, function (err, res, body) {
        if (err) { return done(err); }
        expect(res.statusCode).to.equal(202);
        expect(body).to.equal('Hello, Github Ping!');
        done();
      });
    });
  });

  describe('disabled hooks', function () {
    beforeEach(function (done) {
      ctx.originalBuildsOnPushSetting = process.env.ENABLE_GITHUB_HOOKS;
      delete process.env.ENABLE_GITHUB_HOOKS;
      done();
    });
    afterEach(function (done) {
      process.env.ENABLE_GITHUB_HOOKS = ctx.originalBuildsOnPushSetting;
      done();
    });

    it('should send response immediately if hooks are disabled', function (done) {
      var options = hooks().pull_request_sync;
      options.json.ref = 'refs/heads/someotherbranch';
      require('./fixtures/mocks/github/users-username')(101, 'bkendall');
      request.post(options, function (err, res) {
        if (err) {
          done(err);
        }
        else {
          expect(res.statusCode).to.equal(202);
          expect(res.body).to.match(/Hooks are currently disabled\. but we gotchu/);
          done();
        }
      });
    });
  });

  describe('not supported event type', function () {
    beforeEach(function (done) {
      ctx.originalBuildsOnPushSetting = process.env.ENABLE_GITHUB_HOOKS;
      process.env.ENABLE_GITHUB_HOOKS = 'true';
      done();
    });

    afterEach(function (done) {
      process.env.ENABLE_GITHUB_HOOKS = ctx.originalBuildsOnPushSetting;
      done();
    });

    it('should return OKAY', function (done) {
      var options = hooks().issue_comment;
      request.post(options, function (err, res, body) {
        if (err) { return done(err); }

        expect(res.statusCode).to.equal(202);
        expect(body).to.equal('No action set up for that payload.');
        done();
      });
    });
  });

<<<<<<< HEAD
  describe('not supported action for pull_request event', function () {
=======
  describe('deleted branch', function () {

>>>>>>> e6b739c7
    beforeEach(function (done) {
      ctx.originalBuildsOnPushSetting = process.env.ENABLE_GITHUB_HOOKS;
      process.env.ENABLE_GITHUB_HOOKS = 'true';
      done();
    });

    afterEach(function (done) {
      process.env.ENABLE_GITHUB_HOOKS = ctx.originalBuildsOnPushSetting;
      done();
    });

    it('should return OKAY', function (done) {
      var options = hooks().push;
      options.json.deleted = true;
      request.post(options, function (err, res, body) {
        if (err) { return done(err); }

        expect(res.statusCode).to.equal(202);
        expect(body).to.equal('Deleted the branch; no work to be done.');
        done();
      });
    });
  });

  describe('disabled slack private messaging', function () {
    beforeEach(function (done) {
      ctx.originalNewBranchPrivateMessaging = process.env.ENABLE_NEW_BRANCH_PRIVATE_MESSAGES;
      process.env.ENABLE_NEW_BRANCH_PRIVATE_MESSAGES = 'false';
      ctx.originalBuildsOnPushSetting = process.env.ENABLE_GITHUB_HOOKS;
      process.env.ENABLE_GITHUB_HOOKS = 'true';
      done();
    });

    afterEach(function (done) {
      process.env.ENABLE_NEW_BRANCH_PRIVATE_MESSAGES = ctx.originalNewBranchPrivateMessaging;
      process.env.ENABLE_GITHUB_HOOKS = ctx.originalBuildsOnPushSetting;
      done();
    });

    it('should return OKAY', function (done) {
      var options = hooks().push_new_branch;
      request.post(options, function (err, res, body) {
        if (err) { return done(err); }

        expect(res.statusCode).to.equal(202);
        expect(body).to.equal('New branch private notifications are disabled for now');
        done();
      });
    });
  });


  describe('slack notifications for non-deployed branch', function () {

    beforeEach(function (done) {
      ctx.originalNewBranchPrivateMessaging = process.env.ENABLE_NEW_BRANCH_PRIVATE_MESSAGES;
      process.env.ENABLE_NEW_BRANCH_PRIVATE_MESSAGES = 'true';
      ctx.originalBuildsOnPushSetting = process.env.ENABLE_GITHUB_HOOKS;
      process.env.ENABLE_GITHUB_HOOKS = 'true';
      ctx.originalNotifyOnNewBranch = Slack.prototype.notifyOnNewBranch;
      multi.createInstance(function (err, instance, build, user, modelsArr) {
        ctx.contextVersion = modelsArr[0];
        ctx.context = modelsArr[1];
        ctx.build = build;
        ctx.user = user;
        ctx.instance = instance;
        var settings = {
          owner: {
            github: user.attrs.accounts.github.id
          },
          notifications: {
            slack: {
              apiToken: 'xoxo-dasjdkasjdk243248392482394',
              githubUsernameToSlackIdMap: {
                'cheese': 'U023BECGF'
              }
            }
          }
        };

        ctx.user.createSetting({json: settings}, done);
      });
    });

    afterEach(function (done) {
      process.env.ENABLE_NEW_BRANCH_PRIVATE_MESSAGES = ctx.originalNewBranchPrivateMessaging;
      process.env.ENABLE_GITHUB_HOOKS = ctx.originalBuildsOnPushSetting;
      Slack.prototype.notifyOnNewBranch = ctx.originalNotifyOnNewBranch;
      done();
    });

    it('should call Slack#notifyOnNewBranch', {timeout: 6000}, function (done) {

      var acv = ctx.contextVersion.attrs.appCodeVersions[0];


      sinon.stub(Slack.prototype, 'notifyOnNewBranch', function (gitInfo, cb) {
        expect(gitInfo.repo).to.equal(acv.repo);
        expect(gitInfo.user.login).to.equal('podviaznikov');
        expect(gitInfo.headCommit.committer.username).to.equal('podviaznikov');
        cb();
        Slack.prototype.notifyOnNewBranch.restore();
        done();
      });

      var data = {
        branch: 'feature-1',
        repo: acv.repo
      };
      var options = hooks(data).push;
      require('./fixtures/mocks/github/users-username')(101, 'podviaznikov');
      request.post(options, function (err, res, contextVersionIds) {
        if (err) { return done(err); }
        expect(res.statusCode).to.equal(201);
        expect(contextVersionIds).to.be.okay;
<<<<<<< HEAD
        expect(contextVersionIds).to.be.an.array();
        expect(contextVersionIds).to.have.length(1);

      });
    });

  });

  describe('pull_request synchronize', function () {
=======
        expect(contextVersionIds).to.be.an('array');
        expect(contextVersionIds).to.have.a.lengthOf(1);
      });
    });

  });



  describe('push event', function () {
>>>>>>> e6b739c7
    var ctx = {};

    beforeEach(function (done) {
      ctx.originalBuildsOnPushSetting = process.env.ENABLE_GITHUB_HOOKS;
      process.env.ENABLE_GITHUB_HOOKS = 'true';
      ctx.originalStatusesForUnlinked = process.env.ENABLE_GITHUB_PR_CALL_TO_ACTION_STATUSES;
      process.env.ENABLE_GITHUB_PR_CALL_TO_ACTION_STATUSES = 'true';
      done();
    });
    after(function (done) {
      process.env.ENABLE_BUILDS_ON_GIT_PUSH = ctx.originalBuildsOnPushSetting;
      done();
    });

    afterEach(function (done) {
      process.env.ENABLE_GITHUB_HOOKS = ctx.originalBuildsOnPushSetting;
      process.env.ENABLE_GITHUB_PR_CALL_TO_ACTION_STATUSES = ctx.originalStatusesForUnlinked;
      done();
    });
    after(function (done) {
      process.env.ENABLE_BUILDS_ON_GIT_PUSH = ctx.originalBuildsOnPushSetting;
      done();
    });

    describe('errored cases', function () {
      beforeEach(function (done) {
        multi.createInstance(function (err, instance, build, user, modelsArr) {
          ctx.contextVersion = modelsArr[0];
          ctx.context = modelsArr[1];
          ctx.build = build;
          ctx.user = user;
          ctx.instance = instance;
          done();
        });
      });

      it('should set build status to error if error happened build create', {timeout: 6000},
        function (done) {

          sinon.stub(Runnable.prototype, 'createBuild', function () {
            var cb = Array.prototype.slice.apply(arguments).pop();
            cb(Boom.notFound('Build create failed'));
          });

          sinon.stub(PullRequest.prototype, 'buildErrored', function () {
            var cb = Array.prototype.slice.apply(arguments).pop();
            cb();
          });

          var acv = ctx.contextVersion.attrs.appCodeVersions[0];
          var user = ctx.user.attrs.accounts.github;
          var data = {
            branch: 'master',
            repo: acv.repo,
            ownerId: user.id,
            owner: user.login
          };
          var options = hooks(data).push;
          var repoName = acv.repo.split('/')[1];

          require('./fixtures/mocks/github/users-username')(user.id, user.login);
          require('./fixtures/mocks/github/repos-username-repo-pulls').openPulls(
            user.login, user.id, repoName, 'master');
          request.post(options, function (err, res, instancesIds) {
            if (err) { return done(err); }
            finishAllIncompleteVersions();
            expect(instancesIds.length).to.equal(0);
            var stub = PullRequest.prototype.buildErrored;
            expect(stub.calledOnce).to.equal(true);
            expect(stub.calledWith(sinon.match.any, sinon.match(/https:\/\/runnable\.io/)))
              .to.equal(true);
            stub.restore();
            Runnable.prototype.createBuild.restore();
            done();
          });

        });

      it('should set build status to error if error happened build build', {timeout: 6000},
        function (done) {

          sinon.stub(Runnable.prototype, 'buildBuild', function () {
            var cb = Array.prototype.slice.apply(arguments).pop();
            cb(Boom.notFound('Build build failed'));
          });

          sinon.stub(PullRequest.prototype, 'buildErrored', function () {
            var cb = Array.prototype.slice.apply(arguments).pop();
            cb();
          });

          var acv = ctx.contextVersion.attrs.appCodeVersions[0];
          var user = ctx.user.attrs.accounts.github;
          var data = {
            branch: 'master',
            repo: acv.repo,
            ownerId: user.id,
            owner: user.login
          };
          var options = hooks(data).push;
          var repoName = acv.repo.split('/')[1];

          require('./fixtures/mocks/github/users-username')(user.id, user.login);
          require('./fixtures/mocks/github/repos-username-repo-pulls').openPulls(
            user.login, user.id, repoName, 'master');
          request.post(options, function (err, res, instancesIds) {
            if (err) { return done(err); }
            finishAllIncompleteVersions();
            expect(instancesIds.length).to.equal(0);
            var stub = PullRequest.prototype.buildErrored;
            expect(stub.calledOnce).to.equal(true);
            expect(stub.calledWith(sinon.match.any, sinon.match(/https:\/\/runnable\.io/))).to.equal(true);
            stub.restore();
            Runnable.prototype.buildBuild.restore();
            done();
          });
        });

      it('should set deployment status to error if error happened during instance update', {timeout: 6000},
        function (done) {
          var baseDeploymentId = 100000;

          var count = cbCount(2, function () {
            // restore what we stubbed
            expect(PullRequest.prototype.createDeployment.calledOnce).to.equal(true);
            PullRequest.prototype.createDeployment.restore();
            var startStub = PullRequest.prototype.deploymentStarted;
            expect(startStub.calledOnce).to.equal(true);
            expect(startStub.calledWith(sinon.match.any, sinon.match(100000), sinon.match.any,
              sinon.match(/https:\/\/runnable\.io/))).to.equal(true);
            startStub.restore();
            var errorStub = PullRequest.prototype.deploymentErrored;
            expect(errorStub.calledOnce).to.equal(true);
            expect(errorStub.calledWith(sinon.match.any, sinon.match(100000), sinon.match.any,
              sinon.match(/https:\/\/runnable\.io/))).to.equal(true);
            errorStub.restore();

            Runnable.prototype.updateInstance.restore();
            done();
          });

          sinon.stub(Runnable.prototype, 'updateInstance', function () {
            var cb = Array.prototype.slice.apply(arguments).pop();
            cb(Boom.notFound('Instance update failed'));
          });

          sinon.stub(PullRequest.prototype, 'createDeployment', function () {
            var cb = Array.prototype.slice.apply(arguments).pop();
            cb(null, {id: baseDeploymentId});
          });
          var countOnCallback = function () {
            var cb = Array.prototype.slice.apply(arguments).pop();
            cb();
            count.next();
          };
          sinon.stub(PullRequest.prototype, 'deploymentStarted', countOnCallback);
          sinon.stub(PullRequest.prototype, 'deploymentErrored', countOnCallback);

          var acv = ctx.contextVersion.attrs.appCodeVersions[0];
          var data = {
            branch: 'master',
            repo: acv.repo
          };
          var user = ctx.user.attrs.accounts.github;
          var options = hooks(data).push;
          var username = acv.repo.split('/')[0];
          var repoName = acv.repo.split('/')[1];
          require('./fixtures/mocks/github/users-username')(101, username);
          require('./fixtures/mocks/github/repos-username-repo-pulls').openPulls(
            user.login, user.id, repoName, 'master');
          request.post(options, function (err, res, cvsIds) {
            if (err) { return done(err); }
            finishAllIncompleteVersions();
            expect(res.statusCode).to.equal(201);
            expect(cvsIds).to.be.okay;
            expect(cvsIds).to.be.an.array();
            expect(cvsIds).to.have.length(1);
          });
        });


      it('should set deployment status to error if error happened during instance deployment', {timeout: 6000},
        function (done) {
          var baseDeploymentId = 100000;

          var count = cbCount(2, function () {
            // restore what we stubbed
            expect(PullRequest.prototype.createDeployment.calledOnce).to.equal(true);
            PullRequest.prototype.createDeployment.restore();
            var startStub = PullRequest.prototype.deploymentStarted;
            expect(startStub.calledOnce).to.equal(true);
            expect(startStub.calledWith(sinon.match.any, sinon.match(100000), sinon.match.any,
              sinon.match(/https:\/\/runnable\.io/))).to.equal(true);
            startStub.restore();
            var errorStub = PullRequest.prototype.deploymentErrored;
            expect(errorStub.calledOnce).to.equal(true);
            expect(errorStub.calledWith(sinon.match.any, sinon.match(100000), sinon.match.any,
              sinon.match(/https:\/\/runnable\.io/))).to.equal(true);
            errorStub.restore();

            Runnable.prototype.waitForInstanceDeployed.restore();
            done();
          });


          sinon.stub(Runnable.prototype, 'waitForInstanceDeployed', function () {
            var cb = Array.prototype.slice.apply(arguments).pop();
            cb(Boom.notFound('Instance deploy failed'));
          });

          sinon.stub(PullRequest.prototype, 'createDeployment', function () {
            var cb = Array.prototype.slice.apply(arguments).pop();
            cb(null, {id: baseDeploymentId});
          });
          var countOnCallback = function () {
            var cb = Array.prototype.slice.apply(arguments).pop();
            cb();
            count.next();
          };
          sinon.stub(PullRequest.prototype, 'deploymentStarted', countOnCallback);
          sinon.stub(PullRequest.prototype, 'deploymentErrored', countOnCallback);

          var acv = ctx.contextVersion.attrs.appCodeVersions[0];

          var data = {
            branch: 'master',
            repo: acv.repo
          };
          var user = ctx.user.attrs.accounts.github;
          var options = hooks(data).push;
          var username = acv.repo.split('/')[0];
          var repoName = acv.repo.split('/')[1];
          require('./fixtures/mocks/github/users-username')(101, username);
          require('./fixtures/mocks/github/repos-username-repo-pulls').openPulls(
            username, user.id, repoName, 'master');
          request.post(options, function (err, res, cvsIds) {
            if (err) { return done(err); }
            finishAllIncompleteVersions();
            expect(res.statusCode).to.equal(201);
            expect(cvsIds).to.be.okay;
            expect(cvsIds).to.be.an.array();
            expect(cvsIds).to.have.length(1);
          });
        });
    });

    describe('success cases', function () {
      beforeEach(function (done) {

        multi.createInstance(function (err, instance, build, user, modelsArr) {
          ctx.contextVersion = modelsArr[0];
          ctx.context = modelsArr[1];
          ctx.build = build;
          ctx.user = user;
          ctx.instance = instance;
          done();
        });
      });

      afterEach(function (done) {
        process.env.ENABLE_GITHUB_PR_CALL_TO_ACTION_STATUSES = ctx.originalGitHubPRCallToAction;
        done();
      });

<<<<<<< HEAD
      describe('PR call to action statuses disabled', function () {

        beforeEach(function (done) {
          ctx.originalGitHubPRCallToAction = process.env.ENABLE_GITHUB_PR_CALL_TO_ACTION_STATUSES;
          process.env.ENABLE_GITHUB_PR_CALL_TO_ACTION_STATUSES = 'false';
          done();
        });


        afterEach(function (done) {
          process.env.ENABLE_GITHUB_PR_CALL_TO_ACTION_STATUSES = ctx.originalGitHubPRCallToAction;
          done();
        });

        it('should return 202', {timeout: 6000},
          function (done) {
            var acv = ctx.contextVersion.attrs.appCodeVersions[0];
            var data = {
              branch: 'feature-1',
              repo: acv.repo
            };
            var options = hooks(data).pull_request_sync;
            require('./fixtures/mocks/github/users-username')(101, 'podviaznikov');
            request.post(options, function (err, res) {
              if (err) { return done(err); }
              expect(res.statusCode).to.equal(202);
              expect(res.body).to.equals('We ignore PRs if branch has no linked server');
              done();
            });
          });
      });


      it('should set server selection status for the branch without instance - pull_request:synchronize',
        {timeout: 6000}, function (done) {
          Github.prototype.getPullRequestHeadCommit = function (repo, number, cb) {
            cb(null, {commit: {
              message: 'hello'
            }});
          };
          PullRequest.prototype.serverSelectionStatus = function (pullRequest, targetUrl, cb) {
            expect(pullRequest.number).to.equal(2);
            expect(pullRequest.headCommit.message).to.equal('hello');
            expect(pullRequest).to.exist();
            expect(targetUrl).to.include('https://runnable.io/');
            expect(targetUrl).to.include('/serverSelection/');
            cb();
            done();
          };

          var acv = ctx.contextVersion.attrs.appCodeVersions[0];
          var data = {
            branch: 'feature-1',
            repo: acv.repo
          };
          var options = hooks(data).pull_request_sync;
          require('./fixtures/mocks/github/users-username')(101, 'podviaznikov');
          request.post(options, function (err, res, contextVersionIds) {
            if (err) { return done(err); }
            finishAllIncompleteVersions();
            expect(res.statusCode).to.equal(201);
            expect(contextVersionIds).to.be.okay;
            expect(contextVersionIds).to.be.an.array();
            expect(contextVersionIds).to.have.length(1);
          });
        });

      it('should set server selection status for the branch without instance - pull_request:opened',
        {timeout: 6000}, function (done) {

          Github.prototype.getPullRequestHeadCommit = function (repo, number, cb) {
            cb(null, {commit: {
              message: 'hello'
            }});
          };

          PullRequest.prototype.serverSelectionStatus = function (pullRequest, targetUrl, cb) {
            expect(pullRequest.number).to.equal(2);
            expect(pullRequest.headCommit.message).to.equal('hello');
            expect(pullRequest).to.exist();
            expect(targetUrl).to.include('https://runnable.io/');
            expect(targetUrl).to.include('/serverSelection/');
            cb();
            done();
          };

          var acv = ctx.contextVersion.attrs.appCodeVersions[0];
          var data = {
            branch: 'feature-1',
            repo: acv.repo
          };
          var options = hooks(data).pull_request_opened;
          require('./fixtures/mocks/github/users-username')(101, 'podviaznikov');
          request.post(options, function (err, res, contextVersionIds) {
            if (err) { return done(err); }
            finishAllIncompleteVersions();
            expect(res.statusCode).to.equal(201);
            expect(contextVersionIds).to.be.okay;
            expect(contextVersionIds).to.be.an.array();
            expect(contextVersionIds).to.have.length(1);
          });
        });
=======
>>>>>>> e6b739c7

      it('should redeploy two instances with new build', {timeout: 6000}, function (done) {
        ctx.instance2 = ctx.user.copyInstance(ctx.instance.id(), {}, function (err) {
          if (err) { return done(err); }
          var baseDeploymentId = 1234567;
          sinon.stub(PullRequest.prototype, 'createDeployment', function () {
            var cb = Array.prototype.slice.apply(arguments).pop();
            baseDeploymentId++;
            var newDeploymentId = baseDeploymentId;
            cb(null, {id: newDeploymentId});
          });
          var countOnCallback = function () {
            var cb = Array.prototype.slice.apply(arguments).pop();
            cb();
            count.next();
          };
          var count = cbCount(4, function () {
            var expected = {
              'contextVersion.build.started': exists,
              'contextVersion.build.completed': exists,
              'contextVersion.build.duration': exists,
              'contextVersion.build.triggeredBy.github': exists,
              'contextVersion.appCodeVersions[0].lowerRepo': options.json.repository.full_name,
              'contextVersion.appCodeVersions[0].commit': options.json.head_commit.id,
              'contextVersion.appCodeVersions[0].branch': data.branch,
              'contextVersion.build.triggeredAction.manual': false,
              'contextVersion.build.triggeredAction.appCodeVersion.repo':
                options.json.repository.full_name,
              'contextVersion.build.triggeredAction.appCodeVersion.commit':
                options.json.head_commit.id
            };
            // restore what we stubbed
            expect(PullRequest.prototype.createDeployment.calledTwice).to.equal(true);
            PullRequest.prototype.createDeployment.restore();
            var startStub = PullRequest.prototype.deploymentStarted;
            expect(startStub.calledTwice).to.equal(true);
            expect(startStub.calledWith(sinon.match.any, sinon.match(1234568), sinon.match.any,
              sinon.match(/https:\/\/runnable\.io/))).to.equal(true);
            startStub.restore();
            var successStub = PullRequest.prototype.deploymentSucceeded;

            expect(successStub.calledTwice).to.equal(true);
            expect(successStub.calledWith(sinon.match.any, sinon.match(1234568), sinon.match.any,
              sinon.match(/https:\/\/runnable\.io/))).to.equal(true);
            expect(successStub.calledWith(sinon.match.any, sinon.match(1234569), sinon.match.any,
              sinon.match(/https:\/\/runnable\.io/))).to.equal(true);
            successStub.restore();
            ctx.instance.fetch(expects.success(200, expected, function (err) {
              if (err) { return done(err); }
              ctx.instance2.fetch(expects.success(200, expected, done));
            }));
          });
          sinon.stub(PullRequest.prototype, 'deploymentStarted', countOnCallback);
          sinon.stub(PullRequest.prototype, 'deploymentSucceeded', countOnCallback);


          var acv = ctx.contextVersion.attrs.appCodeVersions[0];
          var user = ctx.user.attrs.accounts.github;
          var data = {
            branch: 'master',
            repo: acv.repo,
            ownerId: user.id,
            owner: user.login
          };

          var options = hooks(data).push;
          var username = user.login;
          var repoName = acv.repo.split('/')[1];
          require('./fixtures/mocks/github/users-username')(101, username);
          require('./fixtures/mocks/github/repos-username-repo-pulls').openPulls(
            username, user.id, repoName, 'master');
          request.post(options, function (err, res, cvIds) {
            if (err) { return done(err); }
            finishAllIncompleteVersions();
            expect(res.statusCode).to.equal(201);
            expect(cvIds).to.be.okay;
            expect(cvIds).to.be.an.array();
            expect(cvIds).to.have.length(2);
          });
        });
      });
    });
  });
});

function finishAllIncompleteVersions () {
  var incompleteBuildsQuery = {
    'build.started'  : { $exists: true },
    'build.completed': { $exists: false }
  };
  var fields = null; // all fields
  var opts = { sort: ['build.started'] };
  ContextVersion.find(incompleteBuildsQuery, fields, opts, function (err, versions) {
    var buildIds = [];
    versions
      .filter(function (version) {
        // filter versions by unique build ids
        // a non unique build id would indicate a deduped build
        var buildId = version.build._id.toString();
        if (!~buildIds.indexOf(buildId)) {
          buildIds.push(buildId);
          return true;
        }
      })
      .forEach(function (version) {
        // emit build complete events for each unique build
        dockerMockEvents.emitBuildComplete(version);
      });
  });
}<|MERGE_RESOLUTION|>--- conflicted
+++ resolved
@@ -26,12 +26,7 @@
 var PullRequest = require('models/apis/pullrequest');
 var Slack = require('notifications/slack');
 var cbCount = require('callback-count');
-<<<<<<< HEAD
-
-=======
 var sinon = require('sinon');
-var nock = require('nock');
->>>>>>> e6b739c7
 var generateKey = require('./fixtures/key-factory');
 
 describe('Github - /actions/github', function () {
@@ -114,12 +109,7 @@
     });
   });
 
-<<<<<<< HEAD
-  describe('not supported action for pull_request event', function () {
-=======
   describe('deleted branch', function () {
-
->>>>>>> e6b739c7
     beforeEach(function (done) {
       ctx.originalBuildsOnPushSetting = process.env.ENABLE_GITHUB_HOOKS;
       process.env.ENABLE_GITHUB_HOOKS = 'true';
@@ -235,28 +225,14 @@
         if (err) { return done(err); }
         expect(res.statusCode).to.equal(201);
         expect(contextVersionIds).to.be.okay;
-<<<<<<< HEAD
         expect(contextVersionIds).to.be.an.array();
         expect(contextVersionIds).to.have.length(1);
-
-      });
-    });
-
-  });
-
-  describe('pull_request synchronize', function () {
-=======
-        expect(contextVersionIds).to.be.an('array');
-        expect(contextVersionIds).to.have.a.lengthOf(1);
-      });
-    });
-
-  });
-
-
+      });
+    });
+
+  });
 
   describe('push event', function () {
->>>>>>> e6b739c7
     var ctx = {};
 
     beforeEach(function (done) {
@@ -266,18 +242,9 @@
       process.env.ENABLE_GITHUB_PR_CALL_TO_ACTION_STATUSES = 'true';
       done();
     });
-    after(function (done) {
-      process.env.ENABLE_BUILDS_ON_GIT_PUSH = ctx.originalBuildsOnPushSetting;
-      done();
-    });
-
     afterEach(function (done) {
       process.env.ENABLE_GITHUB_HOOKS = ctx.originalBuildsOnPushSetting;
       process.env.ENABLE_GITHUB_PR_CALL_TO_ACTION_STATUSES = ctx.originalStatusesForUnlinked;
-      done();
-    });
-    after(function (done) {
-      process.env.ENABLE_BUILDS_ON_GIT_PUSH = ctx.originalBuildsOnPushSetting;
       done();
     });
 
@@ -521,113 +488,7 @@
         done();
       });
 
-<<<<<<< HEAD
-      describe('PR call to action statuses disabled', function () {
-
-        beforeEach(function (done) {
-          ctx.originalGitHubPRCallToAction = process.env.ENABLE_GITHUB_PR_CALL_TO_ACTION_STATUSES;
-          process.env.ENABLE_GITHUB_PR_CALL_TO_ACTION_STATUSES = 'false';
-          done();
-        });
-
-
-        afterEach(function (done) {
-          process.env.ENABLE_GITHUB_PR_CALL_TO_ACTION_STATUSES = ctx.originalGitHubPRCallToAction;
-          done();
-        });
-
-        it('should return 202', {timeout: 6000},
-          function (done) {
-            var acv = ctx.contextVersion.attrs.appCodeVersions[0];
-            var data = {
-              branch: 'feature-1',
-              repo: acv.repo
-            };
-            var options = hooks(data).pull_request_sync;
-            require('./fixtures/mocks/github/users-username')(101, 'podviaznikov');
-            request.post(options, function (err, res) {
-              if (err) { return done(err); }
-              expect(res.statusCode).to.equal(202);
-              expect(res.body).to.equals('We ignore PRs if branch has no linked server');
-              done();
-            });
-          });
-      });
-
-
-      it('should set server selection status for the branch without instance - pull_request:synchronize',
-        {timeout: 6000}, function (done) {
-          Github.prototype.getPullRequestHeadCommit = function (repo, number, cb) {
-            cb(null, {commit: {
-              message: 'hello'
-            }});
-          };
-          PullRequest.prototype.serverSelectionStatus = function (pullRequest, targetUrl, cb) {
-            expect(pullRequest.number).to.equal(2);
-            expect(pullRequest.headCommit.message).to.equal('hello');
-            expect(pullRequest).to.exist();
-            expect(targetUrl).to.include('https://runnable.io/');
-            expect(targetUrl).to.include('/serverSelection/');
-            cb();
-            done();
-          };
-
-          var acv = ctx.contextVersion.attrs.appCodeVersions[0];
-          var data = {
-            branch: 'feature-1',
-            repo: acv.repo
-          };
-          var options = hooks(data).pull_request_sync;
-          require('./fixtures/mocks/github/users-username')(101, 'podviaznikov');
-          request.post(options, function (err, res, contextVersionIds) {
-            if (err) { return done(err); }
-            finishAllIncompleteVersions();
-            expect(res.statusCode).to.equal(201);
-            expect(contextVersionIds).to.be.okay;
-            expect(contextVersionIds).to.be.an.array();
-            expect(contextVersionIds).to.have.length(1);
-          });
-        });
-
-      it('should set server selection status for the branch without instance - pull_request:opened',
-        {timeout: 6000}, function (done) {
-
-          Github.prototype.getPullRequestHeadCommit = function (repo, number, cb) {
-            cb(null, {commit: {
-              message: 'hello'
-            }});
-          };
-
-          PullRequest.prototype.serverSelectionStatus = function (pullRequest, targetUrl, cb) {
-            expect(pullRequest.number).to.equal(2);
-            expect(pullRequest.headCommit.message).to.equal('hello');
-            expect(pullRequest).to.exist();
-            expect(targetUrl).to.include('https://runnable.io/');
-            expect(targetUrl).to.include('/serverSelection/');
-            cb();
-            done();
-          };
-
-          var acv = ctx.contextVersion.attrs.appCodeVersions[0];
-          var data = {
-            branch: 'feature-1',
-            repo: acv.repo
-          };
-          var options = hooks(data).pull_request_opened;
-          require('./fixtures/mocks/github/users-username')(101, 'podviaznikov');
-          request.post(options, function (err, res, contextVersionIds) {
-            if (err) { return done(err); }
-            finishAllIncompleteVersions();
-            expect(res.statusCode).to.equal(201);
-            expect(contextVersionIds).to.be.okay;
-            expect(contextVersionIds).to.be.an.array();
-            expect(contextVersionIds).to.have.length(1);
-          });
-        });
-=======
->>>>>>> e6b739c7
-
-      it('should redeploy two instances with new build', {timeout: 6000}, function (done) {
+      it('should redeploy two instances with new build', { timeout: 6000 }, function (done) {
         ctx.instance2 = ctx.user.copyInstance(ctx.instance.id(), {}, function (err) {
           if (err) { return done(err); }
           var baseDeploymentId = 1234567;
