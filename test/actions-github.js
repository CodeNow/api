'use strict';

var Lab = require('lab');
var lab = exports.lab = Lab.script();

var Code = require('code');
var after = lab.after;
var afterEach = lab.afterEach;
var before = lab.before;
var beforeEach = lab.beforeEach;
var describe = lab.describe;
var expect = Code.expect;
var it = lab.it;

var Boom = require('dat-middleware').Boom;
var ContextVersion = require('models/mongo/context-version');
var Mixpanel = require('models/apis/mixpanel');
var PullRequest = require('models/apis/pullrequest');
var Runnable = require('models/apis/runnable');
var Slack = require('notifications/slack');
var api = require('./fixtures/api-control');
var cbCount = require('callback-count');
var dock = require('./fixtures/dock');
var dockerMockEvents = require('./fixtures/docker-mock-events');
var exists = require('101/exists');
var expects = require('./fixtures/expects');
var generateKey = require('./fixtures/key-factory');
var hooks = require('./fixtures/github-hooks');
var multi = require('./fixtures/multi-factory');
var primus = require('./fixtures/primus');
var request = require('request');
var sinon = require('sinon');

describe('Github - /actions/github', function () {
  var ctx = {};

  before(api.start.bind(ctx));
  after(api.stop.bind(ctx));
  before(dock.start.bind(ctx));
  after(dock.stop.bind(ctx));
  beforeEach(primus.connect);
  afterEach(primus.disconnect);
  before(require('./fixtures/mocks/api-client').setup);
  after(require('./fixtures/mocks/api-client').clean);
  afterEach(require('./fixtures/clean-ctx')(ctx));
  afterEach(require('./fixtures/clean-mongo').removeEverything);
  beforeEach(generateKey);

  describe('ping', function () {
    it('should return OKAY', function (done) {
      var options = hooks().ping;
      request.post(options, function (err, res, body) {
        if (err) { return done(err); }
        expect(res.statusCode).to.equal(202);
        expect(body).to.equal('Hello, Github Ping!');
        done();
      });
    });
  });

  describe('disabled hooks', function () {
    beforeEach(function (done) {
      ctx.originalBuildsOnPushSetting = process.env.ENABLE_GITHUB_HOOKS;
      delete process.env.ENABLE_GITHUB_HOOKS;
      done();
    });
    afterEach(function (done) {
      process.env.ENABLE_GITHUB_HOOKS = ctx.originalBuildsOnPushSetting;
      done();
    });
    it('should send response immediately if hooks are disabled', function (done) {
      var options = hooks().pull_request_sync;
      options.json.ref = 'refs/heads/someotherbranch';
      require('./fixtures/mocks/github/users-username')(101, 'bkendall');
      request.post(options, function (err, res) {
        if (err) {
          done(err);
        }
        else {
          expect(res.statusCode).to.equal(202);
          expect(res.body).to.match(/Hooks are currently disabled\. but we gotchu/);
          done();
        }
      });
    });
  });

  describe('not supported event type', function () {
    beforeEach(function (done) {
      ctx.originalBuildsOnPushSetting = process.env.ENABLE_GITHUB_HOOKS;
      process.env.ENABLE_GITHUB_HOOKS = 'true';
      done();
    });
    afterEach(function (done) {
      process.env.ENABLE_GITHUB_HOOKS = ctx.originalBuildsOnPushSetting;
      done();
    });
    it('should return OKAY', function (done) {
      var options = hooks().issue_comment;
      request.post(options, function (err, res, body) {
        if (err) { return done(err); }
        expect(res.statusCode).to.equal(202);
        expect(body).to.equal('No action set up for that payload.');
        done();
      });
    });
  });


  describe('created tag', function () {
    beforeEach(function (done) {
      ctx.originalBuildsOnPushSetting = process.env.ENABLE_GITHUB_HOOKS;
      process.env.ENABLE_GITHUB_HOOKS = 'true';
      done();
    });
    afterEach(function (done) {
      process.env.ENABLE_GITHUB_HOOKS = ctx.originalBuildsOnPushSetting;
      done();
    });
    it('should return message that we cannot handle tags events', function (done) {
      var options = hooks().push;
      options.json.ref = 'refs/tags/v1';
      request.post(options, function (err, res, body) {
        if (err) { return done(err); }
        expect(res.statusCode).to.equal(202);
        expect(body).to.equal('Cannot handle tags\' related events');
        done();
      });
    });
  });

  describe('push event', function () {
    var ctx = {};
    beforeEach(function (done) {
      ctx.originalBuildsOnPushSetting = process.env.ENABLE_GITHUB_HOOKS;
      process.env.ENABLE_GITHUB_HOOKS = 'true';
      done();
    });
    afterEach(function (done) {
      process.env.ENABLE_GITHUB_HOOKS = ctx.originalBuildsOnPushSetting;
      done();
    });

    it('should return 202 if there is neither autoDeploy nor autoLaunch is needed',
      function (done) {
        var data = {
          branch: 'some-branch',
          repo: 'some-repo',
          ownerId: 3217371238,
          owner: 'anton'
        };
        var options = hooks(data).push;
        request.post(options, function (err, res, body) {
          if (err) { return done(err); }
          expect(res.statusCode).to.equal(202);
          expect(body).to.equal('Nothing to deploy or fork');
          done();
        });
    });

    describe('errored cases', function () {
      beforeEach(function (done) {
        ctx.originalAutoForking = process.env.ENABLE_AUTOFORK_ON_BRANCH_PUSH;
        process.env.ENABLE_AUTOFORK_ON_BRANCH_PUSH = 'true';
        done();
      });
      afterEach(function (done) {
        process.env.ENABLE_AUTOFORK_ON_BRANCH_PUSH = ctx.originalAutoForking;
        done();
      });
      beforeEach(function (done) {
        multi.createAndTailInstance(primus, function (err, instance, build, user, modelsArr) {
          if (err) { return done(err); }
          ctx.contextVersion = modelsArr[0];
          ctx.context = modelsArr[1];
          ctx.build = build;
          ctx.user = user;
          ctx.instance = instance;
          done();
        });
      });

      it('should set build status to error if error happened build create',
        function (done) {
          sinon.stub(Runnable.prototype, 'createBuild')
            .yields(Boom.notFound('Build create failed'));
          sinon.stub(PullRequest.prototype, 'buildErrored', function () {
            var stub = PullRequest.prototype.buildErrored;
            expect(stub.calledOnce).to.equal(true);
            expect(stub.calledWith(sinon.match.any, sinon.match.object)).to.equal(true);
            stub.restore();
            Runnable.prototype.createBuild.restore();
            done();
          });
          var acv = ctx.contextVersion.attrs.appCodeVersions[0];
          var user = ctx.user.attrs.accounts.github;
          var data = {
            branch: 'master',
            repo: acv.repo,
            ownerId: user.id,
            owner: user.login
          };
          var options = hooks(data).push;
          require('./fixtures/mocks/github/users-username')(user.id, user.login);
          request.post(options, function (err, res, instancesIds) {
            if (err) { return done(err); }
            finishAllIncompleteVersions();
            expect(instancesIds).to.be.an.array();
            expect(instancesIds.length).to.equal(0);
          });
      });

      it('should set build status to error if error happened during build build',
        function (done) {
          sinon.stub(Runnable.prototype, 'buildBuild')
            .yields(Boom.notFound('Build build failed'));
          sinon.stub(PullRequest.prototype, 'buildErrored', function () {
            var stub = PullRequest.prototype.buildErrored;
            expect(stub.calledOnce).to.equal(true);
            expect(stub.calledWith(sinon.match.any, sinon.match.object)).to.equal(true);
            stub.restore();
            Runnable.prototype.buildBuild.restore();
            done();
          });
          var acv = ctx.contextVersion.attrs.appCodeVersions[0];
          var user = ctx.user.attrs.accounts.github;
          var data = {
            branch: 'master',
            repo: acv.repo,
            ownerId: user.id,
            owner: user.login
          };
          var options = hooks(data).push;
          require('./fixtures/mocks/github/users-username')(user.id, user.login);
          request.post(options, function (err, res, instancesIds) {
            if (err) { return done(err); }
            finishAllIncompleteVersions();
            expect(instancesIds.length).to.equal(0);
          });
      });

      it('should set deployment status to error if error happened during instance update',
        function (done) {
          var baseDeploymentId = 1234567;
          sinon.stub(PullRequest.prototype, 'createAndStartDeployment', function () {
            var cb = Array.prototype.slice.apply(arguments).pop();
            baseDeploymentId++;
            var newDeploymentId = baseDeploymentId;
            cb(null, { id: newDeploymentId });
          });
          var count = cbCount(1, function () {
            // restore what we stubbed
            expect(PullRequest.prototype.createAndStartDeployment.calledOnce).to.equal(true);
            PullRequest.prototype.createAndStartDeployment.restore();
            var errorStub = PullRequest.prototype.deploymentErrored;
            expect(errorStub.calledOnce).to.equal(true);
            expect(errorStub.calledWith(sinon.match.any, sinon.match(1234568), sinon.match.object)).to.equal(true);
            errorStub.restore();
            Runnable.prototype.updateInstance.restore();
            done();
          });
          sinon.stub(Runnable.prototype, 'updateInstance')
            .yields(Boom.notFound('Instance update failed'));

          sinon.stub(PullRequest.prototype, 'deploymentErrored', count.next);
          var acv = ctx.contextVersion.attrs.appCodeVersions[0];
          var data = {
            branch: 'master',
            repo: acv.repo
          };
          var options = hooks(data).push;
          var username = acv.repo.split('/')[0];
          require('./fixtures/mocks/github/users-username')(101, username);
          request.post(options, function (err, res, cvsIds) {
            if (err) { return done(err); }
            finishAllIncompleteVersions();
            expect(res.statusCode).to.equal(200);
            expect(cvsIds).to.exist();
            expect(cvsIds).to.be.an.array();
            expect(cvsIds).to.have.length(1);
          });
      });
    });

    describe('autofork', function () {
      beforeEach(function (done) {
        multi.createAndTailInstance(primus, function (err, instance, build, user, modelsArr) {
          if (err) { return done(err); }
          ctx.contextVersion = modelsArr[0];
          ctx.context = modelsArr[1];
          ctx.build = build;
          ctx.user = user;
          ctx.instance = instance;
          var settings = {
            owner: {
              github: user.attrs.accounts.github.id
            }
          };
          user.createSetting({json: settings}, function (err, body) {
            if (err) { return done(err); }
            expect(body._id).to.exist();
            ctx.settingsId = body._id;
            done();
          });
        });
      });

      it('should send 202 and message if autoforking disabled', function (done) {
        var acv = ctx.contextVersion.attrs.appCodeVersions[0];
        var user = ctx.user.attrs.accounts.github;
        var data = {
          branch: 'feature-1',
          repo: acv.repo,
          ownerId: user.id,
          owner: user.login
        };
        var options = hooks(data).push;
        var username = user.login;
        require('./fixtures/mocks/github/users-username')(101, username);
        request.post(options, function (err, res, body) {
          if (err) { return done(err); }
          finishAllIncompleteVersions();
          expect(res.statusCode).to.equal(202);
          expect(body).to.equal('Autoforking of instances on branch push is disabled for now');
          done();
        });
      });

      describe('enabled autoforking', function () {
        beforeEach(function (done) {
          ctx.originalAutoForking = process.env.ENABLE_AUTOFORK_ON_BRANCH_PUSH;
          process.env.ENABLE_AUTOFORK_ON_BRANCH_PUSH = 'true';
          done();
        });
        afterEach(function (done) {
          process.env.ENABLE_AUTOFORK_ON_BRANCH_PUSH = ctx.originalAutoForking;
          done();
        });

        it('should fork instance from master', function (done) {
          var baseDeploymentId = 1234567;
          sinon.stub(PullRequest.prototype, 'createAndStartDeployment', function () {
            var cb = Array.prototype.slice.apply(arguments).pop();
            expect(this.github.config.token)
              .to.equal(ctx.user.attrs.accounts.github.access_token);
            baseDeploymentId++;
            var newDeploymentId = baseDeploymentId;
            cb(null, {id: newDeploymentId});
          });
          var countOnCallback = function () {
            count.next();
          };
          var count = cbCount(3, function () {
            // restore what we stubbed
            expect(PullRequest.prototype.createAndStartDeployment.calledOnce).to.equal(true);
            PullRequest.prototype.createAndStartDeployment.restore();
            var successStub = PullRequest.prototype.deploymentSucceeded;
            expect(successStub.calledOnce).to.equal(true);
            expect(successStub.calledWith(sinon.match.any, sinon.match(1234568), sinon.match.any)).to.equal(true);
            successStub.restore();
            var slackStub = Slack.prototype.notifyOnAutoFork;
            expect(slackStub.calledOnce).to.equal(true);
            expect(slackStub.calledWith(sinon.match.object, sinon.match.object)).to.equal(true);
            var forkedInstance = slackStub.args[0][1];
            expect(forkedInstance.name).to.equal('feature-1-' + ctx.instance.attrs.name);
            slackStub.restore();
            done();
          });
          sinon.stub(PullRequest.prototype, 'deploymentSucceeded', countOnCallback);
          sinon.stub(Slack.prototype, 'notifyOnAutoFork', countOnCallback);
          var acv = ctx.contextVersion.attrs.appCodeVersions[0];
          var data = {
            branch: 'feature-1',
            repo: acv.repo,
            ownerId: 1987,
            owner: 'anton'
          };
          var options = hooks(data).push;
          request.post(options, function (err, res, cvIds) {
            if (err) { return done(err); }
            finishAllIncompleteVersions();
            expect(res.statusCode).to.equal(200);
            expect(cvIds).to.exist();
            expect(cvIds).to.be.an.array();
            expect(cvIds).to.have.length(1);
            countOnCallback();
          });
        });

        describe('delete branch', function () {

          it('should return 0 instancesIds if nothing was deleted', function (done) {
            var options = hooks().push;
            options.json.deleted = true;
            request.post(options, function (err, res, body) {
              if (err) { return done(err); }
              expect(res.statusCode).to.equal(202);
              expect(body).to.equal('No appropriate work to be done; finishing.');
              done();
            });
          });

          it('should return 1 instancesIds if 1 instance was deleted', function (done) {
            var acv = ctx.contextVersion.attrs.appCodeVersions[0];
            var user = ctx.user.attrs.accounts.github;
            var data = {
              branch: 'feature-1',
              repo: acv.repo,
              ownerId: user.id,
              owner: user.login
            };
            var username = user.login;

            var countOnCallback = function () {
              count.next();
            };
            var count = cbCount(2, function () {
              var slackStub = Slack.prototype.notifyOnAutoFork;
              expect(slackStub.calledOnce).to.equal(true);
              expect(slackStub.calledWith(sinon.match.object, sinon.match.object)).to.equal(true);
              slackStub.restore();


              var deleteOptions = hooks(data).push;
              deleteOptions.json.deleted = true;

              request.post(deleteOptions, function (err, res, body) {
                if (err) { return done(err); }
                expect(res.statusCode).to.equal(201);
                expect(body.length).to.equal(1);
                done();
              });

            });
            sinon.stub(Slack.prototype, 'notifyOnAutoFork', countOnCallback);
            var options = hooks(data).push;
            require('./fixtures/mocks/github/users-username')(101, username);
            request.post(options, function (err, res, cvIds) {
              if (err) { return done(err); }
              finishAllIncompleteVersions();
              expect(res.statusCode).to.equal(200);
              expect(cvIds).to.exist();
              expect(cvIds).to.be.an.array();
              expect(cvIds).to.have.length(1);
              count.next();
            });
          });
        });

        describe('fork 2 instances', function () {
          beforeEach(function (done) {
            multi.createAndTailInstance(primus, function (err, instance, build, user, modelsArr) {
              ctx.contextVersion = modelsArr[0];
              ctx.context = modelsArr[1];
              ctx.build = build;
              ctx.user = user;
              ctx.instance = instance;
              var settings = {
                owner: {
                  github: user.attrs.accounts.github.id
                }
              };
              user.createSetting({json: settings}, function (err, body) {
                if (err) { return done(err); }
                expect(body._id).to.exist();
                ctx.settingsId = body._id;
                ctx.user.copyInstance(ctx.instance.attrs.shortHash, {}, function (err, copiedInstance) {
                  expect(err).to.be.null();
<<<<<<< HEAD
                  primus.joinOrgRoom(ctx.user.json().accounts.github.id, function (err) {
                    if (err) { return done(err); }
                    primus.expectAction('start', {}, done);
                    ctx.user.copyInstance(ctx.instance.id(), {}, function (err, copiedInstance) {
                      expect(err).to.be.null();
                      ctx.instance2 = copiedInstance;
                      ctx.user.newInstance(copiedInstance.shortHash).setInMasterPod({
                        masterPod: true
                      }, function (err) {
                        expect(err).to.be.null();
                      });
                    });
=======
                  ctx.instance2 = copiedInstance;
                  ctx.user.newInstance(copiedInstance.shortHash).setInMasterPod({ masterPod: true }, function (err) {
                    expect(err).to.be.null();
                    done();
>>>>>>> f80bdc26
                  });
                });
              });
            });
          });

          it('should fork 2 instance from 2 master instances', function (done) {
            var baseDeploymentId = 1234567;
            sinon.stub(PullRequest.prototype, 'createAndStartDeployment', function () {
              var cb = Array.prototype.slice.apply(arguments).pop();
              expect(this.github.config.token)
                .to.equal(ctx.user.attrs.accounts.github.access_token);
              baseDeploymentId++;
              var newDeploymentId = baseDeploymentId;
              cb(null, {id: newDeploymentId});
            });
            var countOnCallback = function () {
              count.next();
            };
            var count = cbCount(4, function () {
              // restore what we stubbed
              expect(PullRequest.prototype.createAndStartDeployment.calledTwice).to.equal(true);
              PullRequest.prototype.createAndStartDeployment.restore();
              var successStub = PullRequest.prototype.deploymentSucceeded;
              expect(successStub.calledTwice).to.equal(true);
              expect(successStub.calledWith(sinon.match.any, sinon.match(1234568), sinon.match.any)).to.equal(true);
              successStub.restore();
              var slackStub = Slack.prototype.notifyOnAutoFork;
              expect(slackStub.calledTwice).to.equal(true);
              expect(slackStub.calledWith(sinon.match.object, sinon.match.object)).to.equal(true);
              slackStub.restore();
              done();
            });
            sinon.stub(PullRequest.prototype, 'deploymentSucceeded', countOnCallback);
            sinon.stub(Slack.prototype, 'notifyOnAutoFork', countOnCallback);
            var acv = ctx.contextVersion.attrs.appCodeVersions[0];
            var user = ctx.user.attrs.accounts.github;
            var data = {
              branch: 'feature-1',
              repo: acv.repo,
              ownerId: user.id,
              owner: user.login
            };
            var options = hooks(data).push;
            var username = user.login;
            require('./fixtures/mocks/github/users-username')(101, username);
            request.post(options, function (err, res, cvIds) {
              if (err) { return done(err); }
              finishAllIncompleteVersions();
              expect(res.statusCode).to.equal(200);
              expect(cvIds).to.exist();
              expect(cvIds).to.be.an.array();
              expect(cvIds).to.have.length(2);
            });
          });
<<<<<<< HEAD

          describe('delete branch', function () {
            it('should return 0 instancesIds if nothing was deleted', function (done) {
              var options = hooks().push;
              options.json.deleted = true;
              request.post(options, function (err, res, body) {
                if (err) { return done(err); }
                expect(res.statusCode).to.equal(202);
                expect(body).to.equal('No appropriate work to be done; finishing.');
                done();
              });
            });
            it('should return 2 instancesIds if 2 instances were deleted', function (done) {
              var acv = ctx.contextVersion.attrs.appCodeVersions[0];
              var user = ctx.user.attrs.accounts.github;
              var username = user.login;
              var data = {
                branch: 'feature-1',
                repo: acv.repo,
                ownerId: user.id,
                owner: user.login
              };
              var countOnCallback = function () {
                count.next();
              };
              var count = cbCount(3, function () {
                var slackStub = Slack.prototype.notifyOnAutoFork;
                expect(slackStub.calledTwice).to.equal(true);
                expect(slackStub.calledWith(sinon.match.object, sinon.match.object)).to.equal(true);
                slackStub.restore();
                var deleteOptions = hooks(data).push;
                deleteOptions.json.deleted = true;
                request.post(deleteOptions, function (err, res, body) {
                  if (err) { return done(err); }
                  expect(res.statusCode).to.equal(201);
                  expect(body.length).to.equal(2);
                  done();
                });
              });
              sinon.stub(Slack.prototype, 'notifyOnAutoFork', countOnCallback);
              var options = hooks(data).push;
              require('./fixtures/mocks/github/users-username')(101, username);
              request.post(options, function (err, res, cvIds) {
                console.log('post complete');
                if (err) { return done(err); }
                finishAllIncompleteVersions();
                expect(res.statusCode).to.equal(200);
                expect(cvIds).to.exist();
                expect(cvIds).to.be.an.array();
                expect(cvIds).to.have.length(2);
                count.next();
              });
            });
          });
=======
>>>>>>> f80bdc26
        });
      });
    });

    describe('autodeploy', function () {
      beforeEach(function (done) {
        ctx.originalAutoForking = process.env.ENABLE_AUTOFORK_ON_BRANCH_PUSH;
        process.env.ENABLE_AUTOFORK_ON_BRANCH_PUSH = 'true';
        done();
      });
      afterEach(function (done) {
        process.env.ENABLE_AUTOFORK_ON_BRANCH_PUSH = ctx.originalAutoForking;
        done();
      });
      beforeEach(function (done) {
        multi.createAndTailInstance(primus, function (err, instance, build, user, modelsArr) {
          ctx.contextVersion = modelsArr[0];
          ctx.context = modelsArr[1];
          ctx.build = build;
          ctx.user = user;
          ctx.instance = instance;
          var settings = {
            owner: {
              github: user.attrs.accounts.github.id
            }
          };
          user.createSetting({json: settings}, function (err, body) {
            if (err) { return done(err); }
            expect(body._id).to.exist();
            ctx.settingsId = body._id;
            done();
          });
        });
      });

      it('should redeploy two instances with new build', function (done) {
        ctx.instance2 = ctx.user.copyInstance(ctx.instance.attrs.shortHash, {}, function (err) {
          if (err) { return done(err); }
          var baseDeploymentId = 1234567;
          sinon.stub(PullRequest.prototype, 'createAndStartDeployment', function () {
            var cb = Array.prototype.slice.apply(arguments).pop();
            baseDeploymentId++;
            var newDeploymentId = baseDeploymentId;
            expect(this.github.config.token)
              .to.equal(ctx.user.attrs.accounts.github.access_token);
            cb(null, {id: newDeploymentId});
          });
          var count = cbCount(3, function () {
            var expected = {
              'contextVersion.build.started': exists,
              'contextVersion.build.completed': exists,
              'contextVersion.build.duration': exists,
              'contextVersion.build.network': exists,
              'contextVersion.build.triggeredBy.github': exists,
              'contextVersion.appCodeVersions[0].lowerRepo':
                options.json.repository.full_name.toLowerCase(),
              'contextVersion.appCodeVersions[0].commit': options.json.head_commit.id,
              'contextVersion.appCodeVersions[0].branch': data.branch,
              'contextVersion.build.triggeredAction.manual': false,
              'contextVersion.build.triggeredAction.appCodeVersion.repo':
                options.json.repository.full_name,
              'contextVersion.build.triggeredAction.appCodeVersion.commit':
                options.json.head_commit.id
            };
            // restore what we stubbed
            expect(PullRequest.prototype.createAndStartDeployment.calledTwice).to.equal(true);
            PullRequest.prototype.createAndStartDeployment.restore();
            var successStub = PullRequest.prototype.deploymentSucceeded;
            expect(successStub.calledTwice).to.equal(true);
            expect(successStub.calledWith(sinon.match.any, sinon.match(1234568), sinon.match.any)).to.equal(true);
            expect(successStub.calledWith(sinon.match.any, sinon.match(1234569), sinon.match.any)).to.equal(true);
            successStub.restore();
            var slackStub = Slack.prototype.notifyOnAutoDeploy;
            expect(slackStub.calledOnce).to.equal(true);
            expect(slackStub.calledWith(sinon.match.object, sinon.match.array)).to.equal(true);
            slackStub.restore();
            ctx.instance.fetch(expects.success(200, expected, function (err) {
              if (err) { return done(err); }
              ctx.instance2.fetch(expects.success(200, expected, done));
            }));
          });
          sinon.stub(PullRequest.prototype, 'deploymentSucceeded', function () {
            count.next();
          });
          sinon.stub(Slack.prototype, 'notifyOnAutoDeploy', function () {
            count.next();
          });
          var acv = ctx.contextVersion.attrs.appCodeVersions[0];
          var user = ctx.user.attrs.accounts.github;
          var data = {
            branch: 'master',
            repo: acv.repo,
            ownerId: user.id,
            owner: user.login
          };
          var options = hooks(data).push;
          options.json.created = false;
          var username = user.login;
          require('./fixtures/mocks/github/users-username')(101, username);
          request.post(options, function (err, res, cvIds) {
            if (err) { return done(err); }
            finishAllIncompleteVersions();
            expect(res.statusCode).to.equal(200);
            expect(cvIds).to.exist();
            expect(cvIds).to.be.an.array();
            expect(cvIds).to.have.length(2);
          });
        });
      });

      it('should report to mixpanel when a registered user pushes to a repo', function (done) {
        sinon.stub(Mixpanel.prototype, 'track', function (eventName, eventData) {
          expect(eventName).to.equal('github-push');
          expect(eventData.repoName).to.equal(data.repo);
        });
        var data = {
          repo: 'hellonode',
          branch: 'master',
          ownerId: ctx.user.attrs.accounts.github.id,
          owner: 'cflynn07'
        };
        var options = hooks(data).push;
        request.post(options, function (err) {
          if (err) { return done(err); }
          Mixpanel.prototype.track.restore();
          done();
        });
      });

    });
  });
});

function finishAllIncompleteVersions () {
  var incompleteBuildsQuery = {
    'build.started'  : { $exists: true },
    'build.completed': { $exists: false }
  };
  var fields = null; // all fields
  var opts = { sort: ['build.started'] };
  ContextVersion.find(incompleteBuildsQuery, fields, opts, function (err, versions) {
    var buildIds = [];
    versions
      .filter(function (version) {
        // filter versions by unique build ids
        // a non unique build id would indicate a deduped build
        var buildId = version.build._id.toString();
        if (!~buildIds.indexOf(buildId)) {
          buildIds.push(buildId);
          return true;
        }
      })
      .forEach(function (version) {
        // emit build complete events for each unique build
        dockerMockEvents.emitBuildComplete(version);
      });
  });
}<|MERGE_RESOLUTION|>--- conflicted
+++ resolved
@@ -1,3 +1,6 @@
+/**
+ * @module test/actions-github
+ */
 'use strict';
 
 var Lab = require('lab');
@@ -466,7 +469,6 @@
                 ctx.settingsId = body._id;
                 ctx.user.copyInstance(ctx.instance.attrs.shortHash, {}, function (err, copiedInstance) {
                   expect(err).to.be.null();
-<<<<<<< HEAD
                   primus.joinOrgRoom(ctx.user.json().accounts.github.id, function (err) {
                     if (err) { return done(err); }
                     primus.expectAction('start', {}, done);
@@ -479,12 +481,6 @@
                         expect(err).to.be.null();
                       });
                     });
-=======
-                  ctx.instance2 = copiedInstance;
-                  ctx.user.newInstance(copiedInstance.shortHash).setInMasterPod({ masterPod: true }, function (err) {
-                    expect(err).to.be.null();
-                    done();
->>>>>>> f80bdc26
                   });
                 });
               });
@@ -540,63 +536,6 @@
               expect(cvIds).to.have.length(2);
             });
           });
-<<<<<<< HEAD
-
-          describe('delete branch', function () {
-            it('should return 0 instancesIds if nothing was deleted', function (done) {
-              var options = hooks().push;
-              options.json.deleted = true;
-              request.post(options, function (err, res, body) {
-                if (err) { return done(err); }
-                expect(res.statusCode).to.equal(202);
-                expect(body).to.equal('No appropriate work to be done; finishing.');
-                done();
-              });
-            });
-            it('should return 2 instancesIds if 2 instances were deleted', function (done) {
-              var acv = ctx.contextVersion.attrs.appCodeVersions[0];
-              var user = ctx.user.attrs.accounts.github;
-              var username = user.login;
-              var data = {
-                branch: 'feature-1',
-                repo: acv.repo,
-                ownerId: user.id,
-                owner: user.login
-              };
-              var countOnCallback = function () {
-                count.next();
-              };
-              var count = cbCount(3, function () {
-                var slackStub = Slack.prototype.notifyOnAutoFork;
-                expect(slackStub.calledTwice).to.equal(true);
-                expect(slackStub.calledWith(sinon.match.object, sinon.match.object)).to.equal(true);
-                slackStub.restore();
-                var deleteOptions = hooks(data).push;
-                deleteOptions.json.deleted = true;
-                request.post(deleteOptions, function (err, res, body) {
-                  if (err) { return done(err); }
-                  expect(res.statusCode).to.equal(201);
-                  expect(body.length).to.equal(2);
-                  done();
-                });
-              });
-              sinon.stub(Slack.prototype, 'notifyOnAutoFork', countOnCallback);
-              var options = hooks(data).push;
-              require('./fixtures/mocks/github/users-username')(101, username);
-              request.post(options, function (err, res, cvIds) {
-                console.log('post complete');
-                if (err) { return done(err); }
-                finishAllIncompleteVersions();
-                expect(res.statusCode).to.equal(200);
-                expect(cvIds).to.exist();
-                expect(cvIds).to.be.an.array();
-                expect(cvIds).to.have.length(2);
-                count.next();
-              });
-            });
-          });
-=======
->>>>>>> f80bdc26
         });
       });
     });
