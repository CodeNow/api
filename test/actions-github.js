'use strict';

var Lab = require('lab');
var lab = exports.lab = Lab.script();

var Code = require('code');
var after = lab.after;
var afterEach = lab.afterEach;
var before = lab.before;
var beforeEach = lab.beforeEach;
var describe = lab.describe;
var expect = Code.expect;
var it = lab.it;

var Boom = require('dat-middleware').Boom;
var ContextVersion = require('models/mongo/context-version');
var Mixpanel = require('models/apis/mixpanel');
var PullRequest = require('models/apis/pullrequest');
var Runnable = require('models/apis/runnable');
var Slack = require('notifications/slack');
var api = require('./fixtures/api-control');
var cbCount = require('callback-count');
var dock = require('./fixtures/dock');
var dockerMockEvents = require('./fixtures/docker-mock-events');
var exists = require('101/exists');
var expects = require('./fixtures/expects');
var generateKey = require('./fixtures/key-factory');
var hooks = require('./fixtures/github-hooks');
var multi = require('./fixtures/multi-factory');
var nock = require('nock');
var primus = require('./fixtures/primus');
var request = require('request');
var sinon = require('sinon');

before(function (done) {
  nock('http://runnable.com:80')
    .persist()
    .get('/')
    .reply(200);
  done();
});

describe('Github - /actions/github', function () {
  var ctx = {};

  before(api.start.bind(ctx));
  after(api.stop.bind(ctx));
  before(dock.start.bind(ctx));
  after(dock.stop.bind(ctx));
  beforeEach(primus.connect);
  afterEach(primus.disconnect);
  before(require('./fixtures/mocks/api-client').setup);
  after(require('./fixtures/mocks/api-client').clean);
  afterEach(require('./fixtures/clean-ctx')(ctx));
  afterEach(require('./fixtures/clean-mongo').removeEverything);
  beforeEach(generateKey);

  describe('ping', function () {
    it('should return OKAY', function (done) {
      var options = hooks().ping;
      request.post(options, function (err, res, body) {
        if (err) { return done(err); }
        expect(res.statusCode).to.equal(202);
        expect(body).to.equal('Hello, Github Ping!');
        done();
      });
    });
  });

  describe('disabled hooks', function () {
    beforeEach(function (done) {
      ctx.originalBuildsOnPushSetting = process.env.ENABLE_GITHUB_HOOKS;
      delete process.env.ENABLE_GITHUB_HOOKS;
      done();
    });
    afterEach(function (done) {
      process.env.ENABLE_GITHUB_HOOKS = ctx.originalBuildsOnPushSetting;
      done();
    });
    it('should send response immediately if hooks are disabled', function (done) {
      var options = hooks().pull_request_sync;
      options.json.ref = 'refs/heads/someotherbranch';
      require('./fixtures/mocks/github/users-username')(101, 'bkendall');
      request.post(options, function (err, res) {
        if (err) {
          done(err);
        }
        else {
          expect(res.statusCode).to.equal(202);
          expect(res.body).to.match(/Hooks are currently disabled\. but we gotchu/);
          done();
        }
      });
    });
  });

  describe('not supported event type', function () {
    beforeEach(function (done) {
      ctx.originalBuildsOnPushSetting = process.env.ENABLE_GITHUB_HOOKS;
      process.env.ENABLE_GITHUB_HOOKS = 'true';
      done();
    });
    afterEach(function (done) {
      process.env.ENABLE_GITHUB_HOOKS = ctx.originalBuildsOnPushSetting;
      done();
    });
    it('should return OKAY', function (done) {
      var options = hooks().issue_comment;
      request.post(options, function (err, res, body) {
        if (err) { return done(err); }
        expect(res.statusCode).to.equal(202);
        expect(body).to.equal('No action set up for that payload.');
        done();
      });
    });
  });


  describe('created tag', function () {
    beforeEach(function (done) {
      ctx.originalBuildsOnPushSetting = process.env.ENABLE_GITHUB_HOOKS;
      process.env.ENABLE_GITHUB_HOOKS = 'true';
      done();
    });
    afterEach(function (done) {
      process.env.ENABLE_GITHUB_HOOKS = ctx.originalBuildsOnPushSetting;
      done();
    });
    it('should return message that we cannot handle tags events', function (done) {
      var options = hooks().push;
      options.json.ref = 'refs/tags/v1';
      request.post(options, function (err, res, body) {
        if (err) { return done(err); }
        expect(res.statusCode).to.equal(202);
        expect(body).to.equal('Cannot handle tags\' related events');
        done();
      });
    });
  });



  describe('push event', function () {
    var ctx = {};
    beforeEach(function (done) {
      ctx.originalBuildsOnPushSetting = process.env.ENABLE_GITHUB_HOOKS;
      process.env.ENABLE_GITHUB_HOOKS = 'true';
      done();
    });
    afterEach(function (done) {
      process.env.ENABLE_GITHUB_HOOKS = ctx.originalBuildsOnPushSetting;
      done();
    });

    describe('errored cases', function () {
      beforeEach(function (done) {
        multi.createInstance(function (err, instance, build, user, modelsArr) {
          ctx.contextVersion = modelsArr[0];
          ctx.context = modelsArr[1];
          ctx.build = build;
          ctx.user = user;
          ctx.instance = instance;
          done();
        });
      });

      it('should set build status to error if error happened build create',
        function (done) {
          sinon.stub(Runnable.prototype, 'createBuild')
            .yields(Boom.notFound('Build create failed'));
          sinon.stub(PullRequest.prototype, 'buildErrored', function () {
            var stub = PullRequest.prototype.buildErrored;
            expect(stub.calledOnce).to.equal(true);
            expect(stub.calledWith(sinon.match.any, sinon.match.string,
              sinon.match(/https:\/\/runnable\.io/))).to.equal(true);
            stub.restore();
            Runnable.prototype.createBuild.restore();
            done();
          });
          var acv = ctx.contextVersion.attrs.appCodeVersions[0];
          var user = ctx.user.attrs.accounts.github;
          var data = {
            branch: 'master',
            repo: acv.repo,
            ownerId: user.id,
            owner: user.login
          };
          var options = hooks(data).push;
          require('./fixtures/mocks/github/users-username')(user.id, user.login);
          request.post(options, function (err, res, instancesIds) {
            if (err) { return done(err); }
            finishAllIncompleteVersions();
            expect(instancesIds).to.be.an.array();
            expect(instancesIds.length).to.equal(0);
          });
      });

      it('should set build status to error if error happened during build build',
        function (done) {
          sinon.stub(Runnable.prototype, 'buildBuild')
            .yields(Boom.notFound('Build build failed'));
          sinon.stub(PullRequest.prototype, 'buildErrored', function () {
            var stub = PullRequest.prototype.buildErrored;
            expect(stub.calledOnce).to.equal(true);
            expect(stub.calledWith(sinon.match.any, sinon.match.string,
              sinon.match(/https:\/\/runnable\.io/))).to.equal(true);
            stub.restore();
            Runnable.prototype.buildBuild.restore();
            done();
          });
          var acv = ctx.contextVersion.attrs.appCodeVersions[0];
          var user = ctx.user.attrs.accounts.github;
          var data = {
            branch: 'master',
            repo: acv.repo,
            ownerId: user.id,
            owner: user.login
          };
          var options = hooks(data).push;
          require('./fixtures/mocks/github/users-username')(user.id, user.login);
          request.post(options, function (err, res, instancesIds) {
            if (err) { return done(err); }
            finishAllIncompleteVersions();
            expect(instancesIds.length).to.equal(0);
          });
      });

      it('should set deployment status to error if error happened during instance update',
        function (done) {
          var baseDeploymentId = 1234567;
          sinon.stub(PullRequest.prototype, 'createAndStartDeployment', function () {
            var cb = Array.prototype.slice.apply(arguments).pop();
            baseDeploymentId++;
            var newDeploymentId = baseDeploymentId;
            cb(null, {id: newDeploymentId});
          });
          var count = cbCount(1, function () {
            // restore what we stubbed
            expect(PullRequest.prototype.createAndStartDeployment.calledOnce).to.equal(true);
            PullRequest.prototype.createAndStartDeployment.restore();
            var errorStub = PullRequest.prototype.deploymentErrored;
            expect(errorStub.calledOnce).to.equal(true);
            expect(errorStub.calledWith(sinon.match.any, sinon.match(1234568), sinon.match.any,
             sinon.match(/https:\/\/runnable\.io/))).to.equal(true);
            errorStub.restore();
            Runnable.prototype.updateInstance.restore();
            done();
          });
          sinon.stub(Runnable.prototype, 'updateInstance')
            .yields(Boom.notFound('Instance deploy failed'));

          sinon.stub(PullRequest.prototype, 'deploymentErrored', count.inc().next);
          var acv = ctx.contextVersion.attrs.appCodeVersions[0];
          var data = {
            branch: 'master',
            repo: acv.repo
          };
          var options = hooks(data).push;
          var username = acv.repo.split('/')[0];
          require('./fixtures/mocks/github/users-username')(101, username);
          request.post(options, function (err, res, cvsIds) {
            if (err) { return done(err); }
            finishAllIncompleteVersions();
            expect(res.statusCode).to.equal(200);
            expect(cvsIds).to.exist();
            expect(cvsIds).to.be.an.array();
            expect(cvsIds).to.have.length(1);
          });
      });
    });

    describe('autofork', function () {
      beforeEach(function (done) {
        multi.createInstance(function (err, instance, build, user, modelsArr) {
          ctx.contextVersion = modelsArr[0];
          ctx.context = modelsArr[1];
          ctx.build = build;
          ctx.user = user;
          ctx.instance = instance;
          var settings = {
            owner: {
              github: user.attrs.accounts.github.id
            }
          };
          user.createSetting({json: settings}, function (err, body) {
            if (err) { return done(err); }
            expect(body._id).to.exist();
            ctx.settingsId = body._id;
            ctx.instance.setInMasterPod({ masterPod: true }, function (err) {
              expect(err).to.be.null();
              done();
            });
          });
        });
      });

      it('should send 202 and message if autoforking disabled', function (done) {
        var acv = ctx.contextVersion.attrs.appCodeVersions[0];
        var user = ctx.user.attrs.accounts.github;
        var data = {
          branch: 'feature-1',
          repo: acv.repo,
          ownerId: user.id,
          owner: user.login
        };
        var options = hooks(data).push;
        var username = user.login;
        require('./fixtures/mocks/github/users-username')(101, username);
        request.post(options, function (err, res, body) {
          if (err) { return done(err); }
          finishAllIncompleteVersions();
          expect(res.statusCode).to.equal(202);
          expect(body).to.equal('Autoforking of instances on branch push is disabled for now');
          done();
        });
      });

      describe('enabled autoforking', function () {
        beforeEach(function (done) {
          ctx.originalAutoForking = process.env.ENABLE_AUTOFORK_ON_BRANCH_PUSH;
          process.env.ENABLE_AUTOFORK_ON_BRANCH_PUSH = 'true';
          done();
        });
        afterEach(function (done) {
          process.env.ENABLE_AUTOFORK_ON_BRANCH_PUSH = ctx.originalAutoForking;
          done();
        });

        it('should fork instance from master', function (done) {
          var baseDeploymentId = 1234567;
          sinon.stub(PullRequest.prototype, 'createAndStartDeployment', function () {
            var cb = Array.prototype.slice.apply(arguments).pop();
            baseDeploymentId++;
            var newDeploymentId = baseDeploymentId;
            cb(null, {id: newDeploymentId});
          });
          var countOnCallback = function () {
            count.next();
          };
          var count = cbCount(3, function () {
            // restore what we stubbed
            expect(PullRequest.prototype.createAndStartDeployment.calledOnce).to.equal(true);
            PullRequest.prototype.createAndStartDeployment.restore();
            var successStub = PullRequest.prototype.deploymentSucceeded;
            expect(successStub.calledOnce).to.equal(true);
            expect(successStub.calledWith(sinon.match.any, sinon.match(1234568), sinon.match.any,
              sinon.match(/https:\/\/runnable\.io/))).to.equal(true);
            successStub.restore();
            var slackStub = Slack.prototype.notifyOnAutoFork;
            expect(slackStub.calledOnce).to.equal(true);
            expect(slackStub.calledWith(sinon.match.object, sinon.match.object)).to.equal(true);
            var forkedInstance = slackStub.args[0][1];
            expect(forkedInstance.name).to.equal('feature-1-' + ctx.instance.attrs.name);
            slackStub.restore();
            done();
          });
          sinon.stub(PullRequest.prototype, 'deploymentSucceeded', countOnCallback);
          sinon.stub(Slack.prototype, 'notifyOnAutoFork', countOnCallback);
          var acv = ctx.contextVersion.attrs.appCodeVersions[0];
          var user = ctx.user.attrs.accounts.github;
          var data = {
            branch: 'feature-1',
            repo: acv.repo,
            ownerId: user.id,
            owner: user.login
          };
          var options = hooks(data).push;
          var username = user.login;
          require('./fixtures/mocks/github/users-username')(101, username);
          request.post(options, function (err, res, cvIds) {
            if (err) { return done(err); }
            finishAllIncompleteVersions();
            expect(res.statusCode).to.equal(200);
            expect(cvIds).to.exist();
            expect(cvIds).to.be.an.array();
            expect(cvIds).to.have.length(1);
            countOnCallback();
          });
        });

        describe('fork 2 instances', function () {
          beforeEach(function (done) {
            multi.createInstance(function (err, instance, build, user, modelsArr) {
              ctx.contextVersion = modelsArr[0];
              ctx.context = modelsArr[1];
              ctx.build = build;
              ctx.user = user;
              ctx.instance = instance;
              var settings = {
                owner: {
                  github: user.attrs.accounts.github.id
                }
              };
              user.createSetting({json: settings}, function (err, body) {
                if (err) { return done(err); }
                expect(body._id).to.exist();
                ctx.settingsId = body._id;
                ctx.instance.setInMasterPod({ masterPod: true }, function (err) {
                  expect(err).to.be.null();
                  ctx.user.copyInstance(ctx.instance.id(), {}, function (err, copiedInstance) {
                    expect(err).to.be.null();
                    ctx.instance2 = copiedInstance;
                    ctx.user.newInstance(copiedInstance.shortHash).setInMasterPod({ masterPod: true }, function (err) {
                      expect(err).to.be.null();
                      done();
                    });
                  });
                });
              });
            });
          });

          it('should fork 2 instance from 2 master instances', function (done) {
            var baseDeploymentId = 1234567;
            sinon.stub(PullRequest.prototype, 'createAndStartDeployment', function () {
              var cb = Array.prototype.slice.apply(arguments).pop();
              baseDeploymentId++;
              var newDeploymentId = baseDeploymentId;
              cb(null, {id: newDeploymentId});
            });
            var countOnCallback = function () {
              count.next();
            };
            var count = cbCount(4, function () {
              // restore what we stubbed
              expect(PullRequest.prototype.createAndStartDeployment.calledTwice).to.equal(true);
              PullRequest.prototype.createAndStartDeployment.restore();
              var successStub = PullRequest.prototype.deploymentSucceeded;
              expect(successStub.calledTwice).to.equal(true);
              expect(successStub.calledWith(sinon.match.any, sinon.match(1234568), sinon.match.any,
                sinon.match(/https:\/\/runnable\.io/))).to.equal(true);
              successStub.restore();
              var slackStub = Slack.prototype.notifyOnAutoFork;
              expect(slackStub.calledTwice).to.equal(true);
              expect(slackStub.calledWith(sinon.match.object, sinon.match.object)).to.equal(true);
              slackStub.restore();
              done();
            });
            sinon.stub(PullRequest.prototype, 'deploymentSucceeded', countOnCallback);
            sinon.stub(Slack.prototype, 'notifyOnAutoFork', countOnCallback);
            var acv = ctx.contextVersion.attrs.appCodeVersions[0];
            var user = ctx.user.attrs.accounts.github;
            var data = {
              branch: 'feature-1',
              repo: acv.repo,
              ownerId: user.id,
              owner: user.login
            };
            var options = hooks(data).push;
            var username = user.login;
            require('./fixtures/mocks/github/users-username')(101, username);
            request.post(options, function (err, res, cvIds) {
              if (err) { return done(err); }
              finishAllIncompleteVersions();
              expect(res.statusCode).to.equal(200);
              expect(cvIds).to.exist();
              expect(cvIds).to.be.an.array();
              expect(cvIds).to.have.length(2);
            });
          });

          describe('delete branch', function () {
            it('should return 0 instancesIds if nothing was deleted', function (done) {
              var options = hooks().push;
              options.json.deleted = true;
              request.post(options, function (err, res, body) {
                if (err) { return done(err); }
                expect(res.statusCode).to.equal(202);
                expect(body).to.equal('No appropriate work to be done; finishing.');
                done();
              });
            });
<<<<<<< HEAD
            it('should return 2 instancesIds if 2 instances were deleted', {timeout: 5000}, function (done) {
=======

            it('should return 2 instancesIds if 2 instances were deleted', function (done) {
>>>>>>> 81d67161
              var acv = ctx.contextVersion.attrs.appCodeVersions[0];
              var user = ctx.user.attrs.accounts.github;
              var username = user.login;
              var data = {
                branch: 'feature-1',
                repo: acv.repo,
                ownerId: user.id,
                owner: user.login
              };
              var countOnCallback = function () {
                count.next();
              };
              var count = cbCount(3, function () {
                var slackStub = Slack.prototype.notifyOnAutoFork;
                expect(slackStub.calledTwice).to.equal(true);
                expect(slackStub.calledWith(sinon.match.object, sinon.match.object)).to.equal(true);
                slackStub.restore();
                var deleteOptions = hooks(data).push;
                deleteOptions.json.deleted = true;
                request.post(deleteOptions, function (err, res, body) {
                  if (err) { return done(err); }
                  expect(res.statusCode).to.equal(201);
                  expect(body.length).to.equal(2);
                  done();
                });
              });
              sinon.stub(Slack.prototype, 'notifyOnAutoFork', countOnCallback);
              var options = hooks(data).push;
              require('./fixtures/mocks/github/users-username')(101, username);
              request.post(options, function (err, res, cvIds) {
                console.log('post complete');
                if (err) { return done(err); }
                finishAllIncompleteVersions();
                expect(res.statusCode).to.equal(200);
                expect(cvIds).to.exist();
                expect(cvIds).to.be.an.array();
                expect(cvIds).to.have.length(2);
                count.next();
              });
            });
          });
        });
       });
    });

    describe('autodeploy', function () {
      beforeEach(function (done) {
        multi.createInstance(function (err, instance, build, user, modelsArr) {
          ctx.contextVersion = modelsArr[0];
          ctx.context = modelsArr[1];
          ctx.build = build;
          ctx.user = user;
          ctx.instance = instance;
          var settings = {
            owner: {
              github: user.attrs.accounts.github.id
            }
          };
          user.createSetting({json: settings}, function (err, body) {
            if (err) { return done(err); }
            expect(body._id).to.exist();
            ctx.settingsId = body._id;
            done();
          });
        });
      });

      it('should redeploy two instances with new build', function (done) {
        ctx.instance2 = ctx.user.copyInstance(ctx.instance.id(), {}, function (err) {
          if (err) { return done(err); }
          var baseDeploymentId = 1234567;
          sinon.stub(PullRequest.prototype, 'createAndStartDeployment', function () {
            var cb = Array.prototype.slice.apply(arguments).pop();
            baseDeploymentId++;
            var newDeploymentId = baseDeploymentId;
            cb(null, {id: newDeploymentId});
          });
          var countOnCallback = function () {
            count.next();
          };
          var count = cbCount(3, function () {
            var expected = {
              'contextVersion.build.started': exists,
              'contextVersion.build.completed': exists,
              'contextVersion.build.duration': exists,
              'contextVersion.build.network': exists,
              'contextVersion.build.triggeredBy.github': exists,
              'contextVersion.appCodeVersions[0].lowerRepo': options.json.repository.full_name,
              'contextVersion.appCodeVersions[0].commit': options.json.head_commit.id,
              'contextVersion.appCodeVersions[0].branch': data.branch,
              'contextVersion.build.triggeredAction.manual': false,
              'contextVersion.build.triggeredAction.appCodeVersion.repo':
                options.json.repository.full_name,
              'contextVersion.build.triggeredAction.appCodeVersion.commit':
                options.json.head_commit.id
            };
            // restore what we stubbed
            expect(PullRequest.prototype.createAndStartDeployment.calledTwice).to.equal(true);
            PullRequest.prototype.createAndStartDeployment.restore();
            var successStub = PullRequest.prototype.deploymentSucceeded;
            expect(successStub.calledTwice).to.equal(true);
            expect(successStub.calledWith(sinon.match.any, sinon.match(1234568), sinon.match.any,
              sinon.match(/https:\/\/runnable\.io/))).to.equal(true);
            expect(successStub.calledWith(sinon.match.any, sinon.match(1234569), sinon.match.any,
              sinon.match(/https:\/\/runnable\.io/))).to.equal(true);
            successStub.restore();
            var slackStub = Slack.prototype.notifyOnAutoUpdate;
            expect(slackStub.calledOnce).to.equal(true);
            expect(slackStub.calledWith(sinon.match.object, sinon.match.array)).to.equal(true);
            slackStub.restore();
            ctx.instance.fetch(expects.success(200, expected, function (err) {
              if (err) { return done(err); }
              ctx.instance2.fetch(expects.success(200, expected, done));
            }));
          });
          sinon.stub(PullRequest.prototype, 'deploymentSucceeded', countOnCallback);
          sinon.stub(Slack.prototype, 'notifyOnAutoUpdate', countOnCallback);
          var acv = ctx.contextVersion.attrs.appCodeVersions[0];
          var user = ctx.user.attrs.accounts.github;
          var data = {
            branch: 'master',
            repo: acv.repo,
            ownerId: user.id,
            owner: user.login
          };
          var options = hooks(data).push;
          var username = user.login;
          require('./fixtures/mocks/github/users-username')(101, username);
          request.post(options, function (err, res, cvIds) {
            if (err) { return done(err); }
            finishAllIncompleteVersions();
            expect(res.statusCode).to.equal(200);
            expect(cvIds).to.exist();
            expect(cvIds).to.be.an.array();
            expect(cvIds).to.have.length(2);
          });
        });
      });

      it('should report to mixpanel when a registered user pushes to a repo', function (done) {
        sinon.stub(Mixpanel.prototype, 'track', function (eventName, eventData) {
          expect(eventName).to.equal('github-push');
          expect(eventData.repoName).to.equal(data.repo);
        });
        var data = {
          repo: 'hellonode',
          branch: 'master',
          ownerId: ctx.user.attrs.accounts.github.id,
          owner: 'cflynn07'
        };
        var options = hooks(data).push;
        request.post(options, function (err) {
          if (err) { return done(err); }
          Mixpanel.prototype.track.restore();
          done();
        });
      });

    });
  });
});

function finishAllIncompleteVersions () {
  var incompleteBuildsQuery = {
    'build.started'  : { $exists: true },
    'build.completed': { $exists: false }
  };
  var fields = null; // all fields
  var opts = { sort: ['build.started'] };
  ContextVersion.find(incompleteBuildsQuery, fields, opts, function (err, versions) {
    var buildIds = [];
    versions
      .filter(function (version) {
        // filter versions by unique build ids
        // a non unique build id would indicate a deduped build
        var buildId = version.build._id.toString();
        if (!~buildIds.indexOf(buildId)) {
          buildIds.push(buildId);
          return true;
        }
      })
      .forEach(function (version) {
        // emit build complete events for each unique build
        dockerMockEvents.emitBuildComplete(version);
      });
  });
}<|MERGE_RESOLUTION|>--- conflicted
+++ resolved
@@ -470,12 +470,7 @@
                 done();
               });
             });
-<<<<<<< HEAD
-            it('should return 2 instancesIds if 2 instances were deleted', {timeout: 5000}, function (done) {
-=======
-
             it('should return 2 instancesIds if 2 instances were deleted', function (done) {
->>>>>>> 81d67161
               var acv = ctx.contextVersion.attrs.appCodeVersions[0];
               var user = ctx.user.attrs.accounts.github;
               var username = user.login;
