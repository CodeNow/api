'use strict';

var Lab = require('lab');
var lab = exports.lab = Lab.script();
var describe = lab.describe;
var it = lab.it;
var before = lab.before;
var beforeEach = lab.beforeEach;
var after = lab.after;
var afterEach = lab.afterEach;
var Code = require('code');
var expect = Code.expect;

var request = require('request');
var Boom = require('dat-middleware').Boom;
var expects = require('./fixtures/expects');
var exists = require('101/exists');
var api = require('./fixtures/api-control');
var hooks = require('./fixtures/github-hooks');
var multi = require('./fixtures/multi-factory');
var primus = require('./fixtures/primus');
var dockerMockEvents = require('./fixtures/docker-mock-events');
var dock = require('./fixtures/dock');
var ContextVersion = require('models/mongo/context-version');
var Runnable = require('models/apis/runnable');
var PullRequest = require('models/apis/pullrequest');
var Slack = require('notifications/slack');
var cbCount = require('callback-count');
var sinon = require('sinon');
var nock = require('nock');
var generateKey = require('./fixtures/key-factory');

before(function (done) {
  nock('http://runnable.com:80')
    .persist()
    .get('/')
    .reply(200);
  done();
});

describe('Github - /actions/github', function () {
  var ctx = {};

  before(api.start.bind(ctx));
  after(api.stop.bind(ctx));
  before(dock.start.bind(ctx));
  after(dock.stop.bind(ctx));
  beforeEach(primus.connect);
  afterEach(primus.disconnect);
  before(require('./fixtures/mocks/api-client').setup);
  after(require('./fixtures/mocks/api-client').clean);
  beforeEach(generateKey);
  afterEach(require('./fixtures/clean-mongo').removeEverything);
  afterEach(require('./fixtures/clean-ctx')(ctx));

  describe('ping', function () {

    it('should return OKAY', function (done) {
      var options = hooks().ping;
      request.post(options, function (err, res, body) {
        if (err) { return done(err); }
        expect(res.statusCode).to.equal(202);
        expect(body).to.equal('Hello, Github Ping!');
        done();
      });
    });
  });

  describe('disabled hooks', function () {
    beforeEach(function (done) {
      ctx.originalBuildsOnPushSetting = process.env.ENABLE_GITHUB_HOOKS;
      delete process.env.ENABLE_GITHUB_HOOKS;
      done();
    });
    afterEach(function (done) {
      process.env.ENABLE_GITHUB_HOOKS = ctx.originalBuildsOnPushSetting;
      done();
    });

    it('should send response immediately if hooks are disabled', function (done) {
      var options = hooks().pull_request_sync;
      options.json.ref = 'refs/heads/someotherbranch';
      require('./fixtures/mocks/github/users-username')(101, 'bkendall');
      request.post(options, function (err, res) {
        if (err) {
          done(err);
        }
        else {
          expect(res.statusCode).to.equal(202);
          expect(res.body).to.match(/Hooks are currently disabled\. but we gotchu/);
          done();
        }
      });
    });
  });

  describe('not supported event type', function () {
    beforeEach(function (done) {
      ctx.originalBuildsOnPushSetting = process.env.ENABLE_GITHUB_HOOKS;
      process.env.ENABLE_GITHUB_HOOKS = 'true';
      done();
    });

    afterEach(function (done) {
      process.env.ENABLE_GITHUB_HOOKS = ctx.originalBuildsOnPushSetting;
      done();
    });

    it('should return OKAY', function (done) {
      var options = hooks().issue_comment;
      request.post(options, function (err, res, body) {
        if (err) { return done(err); }

        expect(res.statusCode).to.equal(202);
        expect(body).to.equal('No action set up for that payload.');
        done();
      });
    });
  });

  describe('deleted branch', function () {
    beforeEach(function (done) {
      ctx.originalBuildsOnPushSetting = process.env.ENABLE_GITHUB_HOOKS;
      process.env.ENABLE_GITHUB_HOOKS = 'true';
      done();
    });

    afterEach(function (done) {
      process.env.ENABLE_GITHUB_HOOKS = ctx.originalBuildsOnPushSetting;
      done();
    });

    it('should return OKAY', function (done) {
      var options = hooks().push;
      options.json.deleted = true;
      request.post(options, function (err, res, body) {
        if (err) { return done(err); }

        expect(res.statusCode).to.equal(202);
        expect(body).to.equal('Deleted the branch; no work to be done.');
        done();
      });
    });
  });

  describe('disabled slack private messaging', function () {
    beforeEach(function (done) {
      ctx.originalNewBranchPrivateMessaging = process.env.ENABLE_NEW_BRANCH_PRIVATE_MESSAGES;
      process.env.ENABLE_NEW_BRANCH_PRIVATE_MESSAGES = 'false';
      ctx.originalBuildsOnPushSetting = process.env.ENABLE_GITHUB_HOOKS;
      process.env.ENABLE_GITHUB_HOOKS = 'true';
      done();
    });

    afterEach(function (done) {
      process.env.ENABLE_NEW_BRANCH_PRIVATE_MESSAGES = ctx.originalNewBranchPrivateMessaging;
      process.env.ENABLE_GITHUB_HOOKS = ctx.originalBuildsOnPushSetting;
      done();
    });

    it('should return OKAY', function (done) {
      var options = hooks().push_new_branch;
      request.post(options, function (err, res, body) {
        if (err) { return done(err); }

        expect(res.statusCode).to.equal(202);
        expect(body).to.equal('New branch private notifications are disabled for now');
        done();
      });
    });
  });


  describe('slack notifications for non-deployed branch', function () {

    beforeEach(function (done) {
      ctx.originalNewBranchPrivateMessaging = process.env.ENABLE_NEW_BRANCH_PRIVATE_MESSAGES;
      process.env.ENABLE_NEW_BRANCH_PRIVATE_MESSAGES = 'true';
      ctx.originalBuildsOnPushSetting = process.env.ENABLE_GITHUB_HOOKS;
      process.env.ENABLE_GITHUB_HOOKS = 'true';
      multi.createInstance(function (err, instance, build, user, modelsArr) {
        ctx.contextVersion = modelsArr[0];
        ctx.context = modelsArr[1];
        ctx.build = build;
        ctx.user = user;
        ctx.instance = instance;
        var settings = {
          owner: {
            github: user.attrs.accounts.github.id
          },
          notifications: {
            slack: {
              apiToken: 'xoxo-dasjdkasjdk243248392482394',
              githubUsernameToSlackIdMap: {
                'cheese': 'U023BECGF'
              }
            }
          }
        };
        ctx.user.createSetting({json: settings}, done);
      });
    });

    afterEach(function (done) {
      process.env.ENABLE_NEW_BRANCH_PRIVATE_MESSAGES = ctx.originalNewBranchPrivateMessaging;
      process.env.ENABLE_GITHUB_HOOKS = ctx.originalBuildsOnPushSetting;
      done();
    });

    it('should call Slack#notifyOnNewBranch', {timeout: 6000}, function (done) {

      var acv = ctx.contextVersion.attrs.appCodeVersions[0];


      sinon.stub(Slack.prototype, 'notifyOnNewBranch', function (gitInfo, cb) {
        expect(gitInfo.repo).to.equal(acv.repo);
        expect(gitInfo.user.login).to.equal('podviaznikov');
        expect(gitInfo.headCommit.committer.username).to.equal('podviaznikov');
        cb();
        Slack.prototype.notifyOnNewBranch.restore();
        done();
      });

      var data = {
        branch: 'feature-1',
        repo: acv.repo
      };
      var options = hooks(data).push;
      require('./fixtures/mocks/github/users-username')(101, 'podviaznikov');
      request.post(options, function (err, res, contextVersionIds) {
        if (err) { return done(err); }
        expect(res.statusCode).to.equal(201);
        expect(contextVersionIds).to.be.okay;
        expect(contextVersionIds).to.be.an.array();
        expect(contextVersionIds).to.have.length(1);
      });
    });

  });

  describe('push event', function () {
    var ctx = {};

    beforeEach(function (done) {
      ctx.originalBuildsOnPushSetting = process.env.ENABLE_GITHUB_HOOKS;
      process.env.ENABLE_GITHUB_HOOKS = 'true';
      ctx.originalStatusesForUnlinked = process.env.ENABLE_GITHUB_PR_CALL_TO_ACTION_STATUSES;
      process.env.ENABLE_GITHUB_PR_CALL_TO_ACTION_STATUSES = 'true';
      done();
    });
    afterEach(function (done) {
      process.env.ENABLE_GITHUB_HOOKS = ctx.originalBuildsOnPushSetting;
      process.env.ENABLE_GITHUB_PR_CALL_TO_ACTION_STATUSES = ctx.originalStatusesForUnlinked;
      done();
    });

    describe('errored cases', function () {
      beforeEach(function (done) {
        multi.createInstance(function (err, instance, build, user, modelsArr) {
          ctx.contextVersion = modelsArr[0];
          ctx.context = modelsArr[1];
          ctx.build = build;
          ctx.user = user;
          ctx.instance = instance;
          done();
        });
      });

<<<<<<< HEAD
      // it('should set build status to error if error happened build create', {timeout: 6000},
      //   function (done) {

      //     sinon.stub(Runnable.prototype, 'createBuild', function () {
      //       var cb = Array.prototype.slice.apply(arguments).pop();
      //       cb(Boom.notFound('Build create failed'));
      //     });

      //     sinon.stub(PullRequest.prototype, 'buildErrored', function () {
      //       var cb = Array.prototype.slice.apply(arguments).pop();
      //       cb();
      //       console.log('catched!');
      //       var stub = PullRequest.prototype.buildErrored;
      //       expect(stub.calledOnce).to.equal(true);
      //       expect(stub.calledWith(sinon.match.any, sinon.match(/https:\/\/runnable\.io/)))
      //         .to.equal(true);
      //       stub.restore();
      //       Runnable.prototype.createBuild.restore();
      //       done();
      //     });

      //     var acv = ctx.contextVersion.attrs.appCodeVersions[0];
      //     var user = ctx.user.attrs.accounts.github;
      //     var data = {
      //       branch: 'master',
      //       repo: acv.repo,
      //       ownerId: user.id,
      //       owner: user.login
      //     };
      //     var options = hooks(data).push;
      //     var repoName = acv.repo.split('/')[1];

      //     require('./fixtures/mocks/github/users-username')(user.id, user.login);
      //     request.post(options, function (err, res, instancesIds) {
      //       console.log('aaaaa', err);
      //       if (err) { return done(err); }
      //       finishAllIncompleteVersions();
      //       expect(instancesIds.length).to.equal(0);
      //     });

      //   });

  //     it('should set build status to error if error happened build build', {timeout: 6000},
  //       function (done) {

  //         sinon.stub(Runnable.prototype, 'buildBuild', function () {
  //           var cb = Array.prototype.slice.apply(arguments).pop();
  //           cb(Boom.notFound('Build build failed'));
  //         });

  //         sinon.stub(PullRequest.prototype, 'buildErrored', function () {
  //           var cb = Array.prototype.slice.apply(arguments).pop();
  //           cb();
  //         });

  //         var acv = ctx.contextVersion.attrs.appCodeVersions[0];
  //         var user = ctx.user.attrs.accounts.github;
  //         var data = {
  //           branch: 'master',
  //           repo: acv.repo,
  //           ownerId: user.id,
  //           owner: user.login
  //         };
  //         var options = hooks(data).push;
  //         var repoName = acv.repo.split('/')[1];

  //         require('./fixtures/mocks/github/users-username')(user.id, user.login);
  //         require('./fixtures/mocks/github/repos-username-repo-pulls').openPulls(
  //           user.login, user.id, repoName, 'master');
  //         request.post(options, function (err, res, instancesIds) {
  //           if (err) { return done(err); }
  //           finishAllIncompleteVersions();
  //           expect(instancesIds.length).to.equal(0);
  //           var stub = PullRequest.prototype.buildErrored;
  //           expect(stub.calledOnce).to.equal(true);
  //           expect(stub.calledWith(sinon.match.any, sinon.match(/https:\/\/runnable\.io/))).to.equal(true);
  //           stub.restore();
  //           Runnable.prototype.buildBuild.restore();
  //           done();
  //         });
  //       });

  //     it('should set deployment status to error if error happened during instance update', {timeout: 6000},
  //       function (done) {
  //         var baseDeploymentId = 100000;

  //         var count = cbCount(2, function () {
  //           // restore what we stubbed
  //           expect(PullRequest.prototype.createDeployment.calledOnce).to.equal(true);
  //           PullRequest.prototype.createDeployment.restore();
  //           var startStub = PullRequest.prototype.deploymentStarted;
  //           expect(startStub.calledOnce).to.equal(true);
  //           expect(startStub.calledWith(sinon.match.any, sinon.match(100000), sinon.match.any,
  //             sinon.match(/https:\/\/runnable\.io/))).to.equal(true);
  //           startStub.restore();
  //           var errorStub = PullRequest.prototype.deploymentErrored;
  //           expect(errorStub.calledOnce).to.equal(true);
  //           expect(errorStub.calledWith(sinon.match.any, sinon.match(100000), sinon.match.any,
  //             sinon.match(/https:\/\/runnable\.io/))).to.equal(true);
  //           errorStub.restore();

  //           Runnable.prototype.updateInstance.restore();
  //           done();
  //         });

  //         sinon.stub(Runnable.prototype, 'updateInstance', function () {
  //           var cb = Array.prototype.slice.apply(arguments).pop();
  //           cb(Boom.notFound('Instance update failed'));
  //         });

  //         sinon.stub(PullRequest.prototype, 'createDeployment', function () {
  //           var cb = Array.prototype.slice.apply(arguments).pop();
  //           cb(null, {id: baseDeploymentId});
  //         });
  //         var countOnCallback = function () {
  //           var cb = Array.prototype.slice.apply(arguments).pop();
  //           cb();
  //           count.next();
  //         };
  //         sinon.stub(PullRequest.prototype, 'deploymentStarted', countOnCallback);
  //         sinon.stub(PullRequest.prototype, 'deploymentErrored', countOnCallback);

  //         var acv = ctx.contextVersion.attrs.appCodeVersions[0];
  //         var data = {
  //           branch: 'master',
  //           repo: acv.repo
  //         };
  //         var user = ctx.user.attrs.accounts.github;
  //         var options = hooks(data).push;
  //         var username = acv.repo.split('/')[0];
  //         var repoName = acv.repo.split('/')[1];
  //         require('./fixtures/mocks/github/users-username')(101, username);
  //         require('./fixtures/mocks/github/repos-username-repo-pulls').openPulls(
  //           user.login, user.id, repoName, 'master');
  //         request.post(options, function (err, res, cvsIds) {
  //           if (err) { return done(err); }
  //           finishAllIncompleteVersions();
  //           expect(res.statusCode).to.equal(201);
  //           expect(cvsIds).to.be.okay;
  //           expect(cvsIds).to.be.an.array();
  //           expect(cvsIds).to.have.length(1);
  //         });
  //       });


  //     it('should set deployment status to error if error happened during instance deployment', {timeout: 6000},
  //       function (done) {
  //         var baseDeploymentId = 100000;

  //         var count = cbCount(2, function () {
  //           // restore what we stubbed
  //           expect(PullRequest.prototype.createDeployment.calledOnce).to.equal(true);
  //           PullRequest.prototype.createDeployment.restore();
  //           var startStub = PullRequest.prototype.deploymentStarted;
  //           expect(startStub.calledOnce).to.equal(true);
  //           expect(startStub.calledWith(sinon.match.any, sinon.match(100000), sinon.match.any,
  //             sinon.match(/https:\/\/runnable\.io/))).to.equal(true);
  //           startStub.restore();
  //           var errorStub = PullRequest.prototype.deploymentErrored;
  //           expect(errorStub.calledOnce).to.equal(true);
  //           expect(errorStub.calledWith(sinon.match.any, sinon.match(100000), sinon.match.any,
  //             sinon.match(/https:\/\/runnable\.io/))).to.equal(true);
  //           errorStub.restore();

  //           Runnable.prototype.waitForInstanceDeployed.restore();
  //           done();
  //         });


  //         sinon.stub(Runnable.prototype, 'waitForInstanceDeployed', function () {
  //           var cb = Array.prototype.slice.apply(arguments).pop();
  //           cb(Boom.notFound('Instance deploy failed'));
  //         });

  //         sinon.stub(PullRequest.prototype, 'createDeployment', function () {
  //           var cb = Array.prototype.slice.apply(arguments).pop();
  //           cb(null, {id: baseDeploymentId});
  //         });
  //         var countOnCallback = function () {
  //           var cb = Array.prototype.slice.apply(arguments).pop();
  //           cb();
  //           count.next();
  //         };
  //         sinon.stub(PullRequest.prototype, 'deploymentStarted', countOnCallback);
  //         sinon.stub(PullRequest.prototype, 'deploymentErrored', countOnCallback);

  //         var acv = ctx.contextVersion.attrs.appCodeVersions[0];

  //         var data = {
  //           branch: 'master',
  //           repo: acv.repo
  //         };
  //         var user = ctx.user.attrs.accounts.github;
  //         var options = hooks(data).push;
  //         var username = acv.repo.split('/')[0];
  //         var repoName = acv.repo.split('/')[1];
  //         require('./fixtures/mocks/github/users-username')(101, username);
  //         require('./fixtures/mocks/github/repos-username-repo-pulls').openPulls(
  //           username, user.id, repoName, 'master');
  //         request.post(options, function (err, res, cvsIds) {
  //           if (err) { return done(err); }
  //           finishAllIncompleteVersions();
  //           expect(res.statusCode).to.equal(201);
  //           expect(cvsIds).to.be.okay;
  //           expect(cvsIds).to.be.an.array();
  //           expect(cvsIds).to.have.length(1);
  //         });
  //       });
  //   });

  //   describe('success cases', function () {
  //     beforeEach(function (done) {

  //       multi.createInstance(function (err, instance, build, user, modelsArr) {
  //         ctx.contextVersion = modelsArr[0];
  //         ctx.context = modelsArr[1];
  //         ctx.build = build;
  //         ctx.user = user;
  //         ctx.instance = instance;
  //         var settings = {
  //           owner: {
  //             github: user.attrs.accounts.github.id
  //           }
  //         };
  //         user.createSetting({json: settings}, function (err, body) {
  //           if (err) { return done(err); }
  //           expect(body._id).to.exist();
  //           ctx.settingsId = body._id;
  //           done();
  //         });
  //       });
  //     });

  //     afterEach(function (done) {
  //       process.env.ENABLE_GITHUB_PR_CALL_TO_ACTION_STATUSES = ctx.originalGitHubPRCallToAction;
  //       done();
  //     });

  //     it('should redeploy two instances with new build', { timeout: 6000 }, function (done) {
  //       ctx.instance2 = ctx.user.copyInstance(ctx.instance.id(), {}, function (err) {
  //         if (err) { return done(err); }
  //         var baseDeploymentId = 1234567;
  //         sinon.stub(PullRequest.prototype, 'createDeployment', function () {
  //           var cb = Array.prototype.slice.apply(arguments).pop();
  //           baseDeploymentId++;
  //           var newDeploymentId = baseDeploymentId;
  //           cb(null, {id: newDeploymentId});
  //         });
  //         var countOnCallback = function () {
  //           var cb = Array.prototype.slice.apply(arguments).pop();
  //           cb();
  //           count.next();
  //         };
  //         var count = cbCount(5, function () {
  //           var expected = {
  //             'contextVersion.build.started': exists,
  //             'contextVersion.build.completed': exists,
  //             'contextVersion.build.duration': exists,
  //             'contextVersion.build.triggeredBy.github': exists,
  //             'contextVersion.appCodeVersions[0].lowerRepo': options.json.repository.full_name,
  //             'contextVersion.appCodeVersions[0].commit': options.json.head_commit.id,
  //             'contextVersion.appCodeVersions[0].branch': data.branch,
  //             'contextVersion.build.triggeredAction.manual': false,
  //             'contextVersion.build.triggeredAction.appCodeVersion.repo':
  //               options.json.repository.full_name,
  //             'contextVersion.build.triggeredAction.appCodeVersion.commit':
  //               options.json.head_commit.id
  //           };
  //           // restore what we stubbed
  //           expect(PullRequest.prototype.createDeployment.calledTwice).to.equal(true);
  //           PullRequest.prototype.createDeployment.restore();
  //           var startStub = PullRequest.prototype.deploymentStarted;
  //           expect(startStub.calledTwice).to.equal(true);
  //           expect(startStub.calledWith(sinon.match.any, sinon.match(1234568), sinon.match.any,
  //             sinon.match(/https:\/\/runnable\.io/))).to.equal(true);
  //           startStub.restore();
  //           var successStub = PullRequest.prototype.deploymentSucceeded;

  //           expect(successStub.calledTwice).to.equal(true);
  //           expect(successStub.calledWith(sinon.match.any, sinon.match(1234568), sinon.match.any,
  //             sinon.match(/https:\/\/runnable\.io/))).to.equal(true);
  //           expect(successStub.calledWith(sinon.match.any, sinon.match(1234569), sinon.match.any,
  //             sinon.match(/https:\/\/runnable\.io/))).to.equal(true);
  //           successStub.restore();

  //           var slackStub = Slack.prototype.notifyOnAutoUpdate;
  //           expect(slackStub.calledOnce).to.equal(true);
  //           expect(slackStub.calledWith(sinon.match.object, sinon.match.array)).to.equal(true);
  //           slackStub.restore();

  //           ctx.instance.fetch(expects.success(200, expected, function (err) {
  //             if (err) { return done(err); }
  //             ctx.instance2.fetch(expects.success(200, expected, done));
  //           }));


  //         });
  //         sinon.stub(PullRequest.prototype, 'deploymentStarted', countOnCallback);
  //         sinon.stub(PullRequest.prototype, 'deploymentSucceeded', countOnCallback);
  //         sinon.stub(Slack.prototype, 'notifyOnAutoUpdate', countOnCallback);


  //         var acv = ctx.contextVersion.attrs.appCodeVersions[0];
  //         var user = ctx.user.attrs.accounts.github;
  //         var data = {
  //           branch: 'master',
  //           repo: acv.repo,
  //           ownerId: user.id,
  //           owner: user.login
  //         };

  //         var options = hooks(data).push;
  //         var username = user.login;
  //         var repoName = acv.repo.split('/')[1];
  //         require('./fixtures/mocks/github/users-username')(101, username);
  //         require('./fixtures/mocks/github/repos-username-repo-pulls').openPulls(
  //           username, user.id, repoName, 'master');
  //         request.post(options, function (err, res, cvIds) {
  //           if (err) { return done(err); }
  //           finishAllIncompleteVersions();
  //           expect(res.statusCode).to.equal(201);
  //           expect(cvIds).to.be.okay;
  //           expect(cvIds).to.be.an.array();
  //           expect(cvIds).to.have.length(2);
  //         });
  //       });
  //     });
=======
      it('should set build status to error if error happened build create', {timeout: 6000},
        function (done) {

          sinon.stub(Runnable.prototype, 'createBuild', function () {
            var cb = Array.prototype.slice.apply(arguments).pop();
            cb(Boom.notFound('Build create failed'));
          });

          sinon.stub(PullRequest.prototype, 'buildErrored', function () {
            var cb = Array.prototype.slice.apply(arguments).pop();
            cb();
          });

          var acv = ctx.contextVersion.attrs.appCodeVersions[0];
          var user = ctx.user.attrs.accounts.github;
          var data = {
            branch: 'master',
            repo: acv.repo,
            ownerId: user.id,
            owner: user.login
          };
          var options = hooks(data).push;
          var repoName = acv.repo.split('/')[1];

          require('./fixtures/mocks/github/users-username')(user.id, user.login);
          require('./fixtures/mocks/github/repos-username-repo-pulls').openPulls(
            user.login, user.id, repoName, 'master');
          request.post(options, function (err, res, instancesIds) {
            if (err) { return done(err); }
            finishAllIncompleteVersions();
            expect(instancesIds.length).to.equal(0);
            var stub = PullRequest.prototype.buildErrored;
            expect(stub.calledOnce).to.equal(true);
            expect(stub.calledWith(sinon.match.any, sinon.match(/https:\/\/runnable\.io/)))
              .to.equal(true);
            stub.restore();
            Runnable.prototype.createBuild.restore();
            done();
          });

        });

      it('should set build status to error if error happened build build', {timeout: 6000},
        function (done) {

          sinon.stub(Runnable.prototype, 'buildBuild', function () {
            var cb = Array.prototype.slice.apply(arguments).pop();
            cb(Boom.notFound('Build build failed'));
          });

          sinon.stub(PullRequest.prototype, 'buildErrored', function () {
            var cb = Array.prototype.slice.apply(arguments).pop();
            cb();
          });

          var acv = ctx.contextVersion.attrs.appCodeVersions[0];
          var user = ctx.user.attrs.accounts.github;
          var data = {
            branch: 'master',
            repo: acv.repo,
            ownerId: user.id,
            owner: user.login
          };
          var options = hooks(data).push;
          var repoName = acv.repo.split('/')[1];

          require('./fixtures/mocks/github/users-username')(user.id, user.login);
          require('./fixtures/mocks/github/repos-username-repo-pulls').openPulls(
            user.login, user.id, repoName, 'master');
          request.post(options, function (err, res, instancesIds) {
            if (err) { return done(err); }
            finishAllIncompleteVersions();
            expect(instancesIds.length).to.equal(0);
            var stub = PullRequest.prototype.buildErrored;
            expect(stub.calledOnce).to.equal(true);
            expect(stub.calledWith(sinon.match.any, sinon.match(/https:\/\/runnable\.io/))).to.equal(true);
            stub.restore();
            Runnable.prototype.buildBuild.restore();
            done();
          });
        });

      it('should set deployment status to error if error happened during instance update', {timeout: 6000},
        function (done) {
          var baseDeploymentId = 100000;

          var count = cbCount(2, function () {
            // restore what we stubbed
            expect(PullRequest.prototype.createDeployment.calledOnce).to.equal(true);
            PullRequest.prototype.createDeployment.restore();
            var startStub = PullRequest.prototype.deploymentStarted;
            expect(startStub.calledOnce).to.equal(true);
            expect(startStub.calledWith(sinon.match.any, sinon.match(100000), sinon.match.any,
              sinon.match(/https:\/\/runnable\.io/))).to.equal(true);
            startStub.restore();
            var errorStub = PullRequest.prototype.deploymentErrored;
            expect(errorStub.calledOnce).to.equal(true);
            expect(errorStub.calledWith(sinon.match.any, sinon.match(100000), sinon.match.any,
              sinon.match(/https:\/\/runnable\.io/))).to.equal(true);
            errorStub.restore();

            Runnable.prototype.updateInstance.restore();
            done();
          });

          sinon.stub(Runnable.prototype, 'updateInstance', function () {
            var cb = Array.prototype.slice.apply(arguments).pop();
            cb(Boom.notFound('Instance update failed'));
          });

          sinon.stub(PullRequest.prototype, 'createDeployment', function () {
            var cb = Array.prototype.slice.apply(arguments).pop();
            cb(null, {id: baseDeploymentId});
          });
          var countOnCallback = function () {
            var cb = Array.prototype.slice.apply(arguments).pop();
            cb();
            count.next();
          };
          sinon.stub(PullRequest.prototype, 'deploymentStarted', countOnCallback);
          sinon.stub(PullRequest.prototype, 'deploymentErrored', countOnCallback);

          var acv = ctx.contextVersion.attrs.appCodeVersions[0];
          var data = {
            branch: 'master',
            repo: acv.repo
          };
          var user = ctx.user.attrs.accounts.github;
          var options = hooks(data).push;
          var username = acv.repo.split('/')[0];
          var repoName = acv.repo.split('/')[1];
          require('./fixtures/mocks/github/users-username')(101, username);
          require('./fixtures/mocks/github/repos-username-repo-pulls').openPulls(
            user.login, user.id, repoName, 'master');
          request.post(options, function (err, res, cvsIds) {
            if (err) { return done(err); }
            finishAllIncompleteVersions();
            expect(res.statusCode).to.equal(201);
            expect(cvsIds).to.be.okay;
            expect(cvsIds).to.be.an.array();
            expect(cvsIds).to.have.length(1);
          });
        });


      it('should set deployment status to error if error happened during instance deployment', {timeout: 6000},
        function (done) {
          var baseDeploymentId = 100000;

          var count = cbCount(2, function () {
            // restore what we stubbed
            expect(PullRequest.prototype.createDeployment.calledOnce).to.equal(true);
            PullRequest.prototype.createDeployment.restore();
            var startStub = PullRequest.prototype.deploymentStarted;
            expect(startStub.calledOnce).to.equal(true);
            expect(startStub.calledWith(sinon.match.any, sinon.match(100000), sinon.match.any,
              sinon.match(/https:\/\/runnable\.io/))).to.equal(true);
            startStub.restore();
            var errorStub = PullRequest.prototype.deploymentErrored;
            expect(errorStub.calledOnce).to.equal(true);
            expect(errorStub.calledWith(sinon.match.any, sinon.match(100000), sinon.match.any,
              sinon.match(/https:\/\/runnable\.io/))).to.equal(true);
            errorStub.restore();

            Runnable.prototype.waitForInstanceDeployed.restore();
            done();
          });


          sinon.stub(Runnable.prototype, 'waitForInstanceDeployed', function () {
            var cb = Array.prototype.slice.apply(arguments).pop();
            cb(Boom.notFound('Instance deploy failed'));
          });

          sinon.stub(PullRequest.prototype, 'createDeployment', function () {
            var cb = Array.prototype.slice.apply(arguments).pop();
            cb(null, {id: baseDeploymentId});
          });
          var countOnCallback = function () {
            var cb = Array.prototype.slice.apply(arguments).pop();
            cb();
            count.next();
          };
          sinon.stub(PullRequest.prototype, 'deploymentStarted', countOnCallback);
          sinon.stub(PullRequest.prototype, 'deploymentErrored', countOnCallback);

          var acv = ctx.contextVersion.attrs.appCodeVersions[0];

          var data = {
            branch: 'master',
            repo: acv.repo
          };
          var user = ctx.user.attrs.accounts.github;
          var options = hooks(data).push;
          var username = acv.repo.split('/')[0];
          var repoName = acv.repo.split('/')[1];
          require('./fixtures/mocks/github/users-username')(101, username);
          require('./fixtures/mocks/github/repos-username-repo-pulls').openPulls(
            username, user.id, repoName, 'master');
          request.post(options, function (err, res, cvsIds) {
            if (err) { return done(err); }
            finishAllIncompleteVersions();
            expect(res.statusCode).to.equal(201);
            expect(cvsIds).to.be.okay;
            expect(cvsIds).to.be.an.array();
            expect(cvsIds).to.have.length(1);
          });
        });
    });

    describe('success cases', function () {
      beforeEach(function (done) {

        multi.createInstance(function (err, instance, build, user, modelsArr) {
          ctx.contextVersion = modelsArr[0];
          ctx.context = modelsArr[1];
          ctx.build = build;
          ctx.user = user;
          ctx.instance = instance;
          var settings = {
            owner: {
              github: user.attrs.accounts.github.id
            }
          };
          user.createSetting({json: settings}, function (err, body) {
            if (err) { return done(err); }
            expect(body._id).to.exist();
            ctx.settingsId = body._id;
            done();
          });
        });
      });

      afterEach(function (done) {
        process.env.ENABLE_GITHUB_PR_CALL_TO_ACTION_STATUSES = ctx.originalGitHubPRCallToAction;
        done();
      });

      it('should redeploy two instances with new build', { timeout: 6000 }, function (done) {
        ctx.instance2 = ctx.user.copyInstance(ctx.instance.id(), {}, function (err) {
          if (err) { return done(err); }
          var baseDeploymentId = 1234567;
          sinon.stub(PullRequest.prototype, 'createDeployment', function () {
            var cb = Array.prototype.slice.apply(arguments).pop();
            baseDeploymentId++;
            var newDeploymentId = baseDeploymentId;
            cb(null, {id: newDeploymentId});
          });
          var countOnCallback = function () {
            var cb = Array.prototype.slice.apply(arguments).pop();
            cb();
            count.next();
          };
          var count = cbCount(5, function () {
            var expected = {
              'contextVersion.build.started': exists,
              'contextVersion.build.completed': exists,
              'contextVersion.build.duration': exists,
              'contextVersion.build.network': exists,
              'contextVersion.build.triggeredBy.github': exists,
              'contextVersion.appCodeVersions[0].lowerRepo': options.json.repository.full_name,
              'contextVersion.appCodeVersions[0].commit': options.json.head_commit.id,
              'contextVersion.appCodeVersions[0].branch': data.branch,
              'contextVersion.build.triggeredAction.manual': false,
              'contextVersion.build.triggeredAction.appCodeVersion.repo':
                options.json.repository.full_name,
              'contextVersion.build.triggeredAction.appCodeVersion.commit':
                options.json.head_commit.id
            };
            // restore what we stubbed
            expect(PullRequest.prototype.createDeployment.calledTwice).to.equal(true);
            PullRequest.prototype.createDeployment.restore();
            var startStub = PullRequest.prototype.deploymentStarted;
            expect(startStub.calledTwice).to.equal(true);
            expect(startStub.calledWith(sinon.match.any, sinon.match(1234568), sinon.match.any,
              sinon.match(/https:\/\/runnable\.io/))).to.equal(true);
            startStub.restore();
            var successStub = PullRequest.prototype.deploymentSucceeded;

            expect(successStub.calledTwice).to.equal(true);
            expect(successStub.calledWith(sinon.match.any, sinon.match(1234568), sinon.match.any,
              sinon.match(/https:\/\/runnable\.io/))).to.equal(true);
            expect(successStub.calledWith(sinon.match.any, sinon.match(1234569), sinon.match.any,
              sinon.match(/https:\/\/runnable\.io/))).to.equal(true);
            successStub.restore();

            var slackStub = Slack.prototype.notifyOnAutoUpdate;
            expect(slackStub.calledOnce).to.equal(true);
            expect(slackStub.calledWith(sinon.match.object, sinon.match.array)).to.equal(true);
            slackStub.restore();

            ctx.instance.fetch(expects.success(200, expected, function (err) {
              if (err) { return done(err); }
              ctx.instance2.fetch(expects.success(200, expected, done));
            }));


          });
          sinon.stub(PullRequest.prototype, 'deploymentStarted', countOnCallback);
          sinon.stub(PullRequest.prototype, 'deploymentSucceeded', countOnCallback);
          sinon.stub(Slack.prototype, 'notifyOnAutoUpdate', countOnCallback);


          var acv = ctx.contextVersion.attrs.appCodeVersions[0];
          var user = ctx.user.attrs.accounts.github;
          var data = {
            branch: 'master',
            repo: acv.repo,
            ownerId: user.id,
            owner: user.login
          };

          var options = hooks(data).push;
          var username = user.login;
          var repoName = acv.repo.split('/')[1];
          require('./fixtures/mocks/github/users-username')(101, username);
          require('./fixtures/mocks/github/repos-username-repo-pulls').openPulls(
            username, user.id, repoName, 'master');
          request.post(options, function (err, res, cvIds) {
            if (err) { return done(err); }
            finishAllIncompleteVersions();
            expect(res.statusCode).to.equal(201);
            expect(cvIds).to.be.okay;
            expect(cvIds).to.be.an.array();
            expect(cvIds).to.have.length(2);
          });
        });
      });
>>>>>>> 83945e1b
    });
  });
});

function finishAllIncompleteVersions () {
  var incompleteBuildsQuery = {
    'build.started'  : { $exists: true },
    'build.completed': { $exists: false }
  };
  var fields = null; // all fields
  var opts = { sort: ['build.started'] };
  ContextVersion.find(incompleteBuildsQuery, fields, opts, function (err, versions) {
    var buildIds = [];
    versions
      .filter(function (version) {
        // filter versions by unique build ids
        // a non unique build id would indicate a deduped build
        var buildId = version.build._id.toString();
        if (!~buildIds.indexOf(buildId)) {
          buildIds.push(buildId);
          return true;
        }
      })
      .forEach(function (version) {
        // emit build complete events for each unique build
        dockerMockEvents.emitBuildComplete(version);
      });
  });
}<|MERGE_RESOLUTION|>--- conflicted
+++ resolved
@@ -266,335 +266,6 @@
         });
       });
 
-<<<<<<< HEAD
-      // it('should set build status to error if error happened build create', {timeout: 6000},
-      //   function (done) {
-
-      //     sinon.stub(Runnable.prototype, 'createBuild', function () {
-      //       var cb = Array.prototype.slice.apply(arguments).pop();
-      //       cb(Boom.notFound('Build create failed'));
-      //     });
-
-      //     sinon.stub(PullRequest.prototype, 'buildErrored', function () {
-      //       var cb = Array.prototype.slice.apply(arguments).pop();
-      //       cb();
-      //       console.log('catched!');
-      //       var stub = PullRequest.prototype.buildErrored;
-      //       expect(stub.calledOnce).to.equal(true);
-      //       expect(stub.calledWith(sinon.match.any, sinon.match(/https:\/\/runnable\.io/)))
-      //         .to.equal(true);
-      //       stub.restore();
-      //       Runnable.prototype.createBuild.restore();
-      //       done();
-      //     });
-
-      //     var acv = ctx.contextVersion.attrs.appCodeVersions[0];
-      //     var user = ctx.user.attrs.accounts.github;
-      //     var data = {
-      //       branch: 'master',
-      //       repo: acv.repo,
-      //       ownerId: user.id,
-      //       owner: user.login
-      //     };
-      //     var options = hooks(data).push;
-      //     var repoName = acv.repo.split('/')[1];
-
-      //     require('./fixtures/mocks/github/users-username')(user.id, user.login);
-      //     request.post(options, function (err, res, instancesIds) {
-      //       console.log('aaaaa', err);
-      //       if (err) { return done(err); }
-      //       finishAllIncompleteVersions();
-      //       expect(instancesIds.length).to.equal(0);
-      //     });
-
-      //   });
-
-  //     it('should set build status to error if error happened build build', {timeout: 6000},
-  //       function (done) {
-
-  //         sinon.stub(Runnable.prototype, 'buildBuild', function () {
-  //           var cb = Array.prototype.slice.apply(arguments).pop();
-  //           cb(Boom.notFound('Build build failed'));
-  //         });
-
-  //         sinon.stub(PullRequest.prototype, 'buildErrored', function () {
-  //           var cb = Array.prototype.slice.apply(arguments).pop();
-  //           cb();
-  //         });
-
-  //         var acv = ctx.contextVersion.attrs.appCodeVersions[0];
-  //         var user = ctx.user.attrs.accounts.github;
-  //         var data = {
-  //           branch: 'master',
-  //           repo: acv.repo,
-  //           ownerId: user.id,
-  //           owner: user.login
-  //         };
-  //         var options = hooks(data).push;
-  //         var repoName = acv.repo.split('/')[1];
-
-  //         require('./fixtures/mocks/github/users-username')(user.id, user.login);
-  //         require('./fixtures/mocks/github/repos-username-repo-pulls').openPulls(
-  //           user.login, user.id, repoName, 'master');
-  //         request.post(options, function (err, res, instancesIds) {
-  //           if (err) { return done(err); }
-  //           finishAllIncompleteVersions();
-  //           expect(instancesIds.length).to.equal(0);
-  //           var stub = PullRequest.prototype.buildErrored;
-  //           expect(stub.calledOnce).to.equal(true);
-  //           expect(stub.calledWith(sinon.match.any, sinon.match(/https:\/\/runnable\.io/))).to.equal(true);
-  //           stub.restore();
-  //           Runnable.prototype.buildBuild.restore();
-  //           done();
-  //         });
-  //       });
-
-  //     it('should set deployment status to error if error happened during instance update', {timeout: 6000},
-  //       function (done) {
-  //         var baseDeploymentId = 100000;
-
-  //         var count = cbCount(2, function () {
-  //           // restore what we stubbed
-  //           expect(PullRequest.prototype.createDeployment.calledOnce).to.equal(true);
-  //           PullRequest.prototype.createDeployment.restore();
-  //           var startStub = PullRequest.prototype.deploymentStarted;
-  //           expect(startStub.calledOnce).to.equal(true);
-  //           expect(startStub.calledWith(sinon.match.any, sinon.match(100000), sinon.match.any,
-  //             sinon.match(/https:\/\/runnable\.io/))).to.equal(true);
-  //           startStub.restore();
-  //           var errorStub = PullRequest.prototype.deploymentErrored;
-  //           expect(errorStub.calledOnce).to.equal(true);
-  //           expect(errorStub.calledWith(sinon.match.any, sinon.match(100000), sinon.match.any,
-  //             sinon.match(/https:\/\/runnable\.io/))).to.equal(true);
-  //           errorStub.restore();
-
-  //           Runnable.prototype.updateInstance.restore();
-  //           done();
-  //         });
-
-  //         sinon.stub(Runnable.prototype, 'updateInstance', function () {
-  //           var cb = Array.prototype.slice.apply(arguments).pop();
-  //           cb(Boom.notFound('Instance update failed'));
-  //         });
-
-  //         sinon.stub(PullRequest.prototype, 'createDeployment', function () {
-  //           var cb = Array.prototype.slice.apply(arguments).pop();
-  //           cb(null, {id: baseDeploymentId});
-  //         });
-  //         var countOnCallback = function () {
-  //           var cb = Array.prototype.slice.apply(arguments).pop();
-  //           cb();
-  //           count.next();
-  //         };
-  //         sinon.stub(PullRequest.prototype, 'deploymentStarted', countOnCallback);
-  //         sinon.stub(PullRequest.prototype, 'deploymentErrored', countOnCallback);
-
-  //         var acv = ctx.contextVersion.attrs.appCodeVersions[0];
-  //         var data = {
-  //           branch: 'master',
-  //           repo: acv.repo
-  //         };
-  //         var user = ctx.user.attrs.accounts.github;
-  //         var options = hooks(data).push;
-  //         var username = acv.repo.split('/')[0];
-  //         var repoName = acv.repo.split('/')[1];
-  //         require('./fixtures/mocks/github/users-username')(101, username);
-  //         require('./fixtures/mocks/github/repos-username-repo-pulls').openPulls(
-  //           user.login, user.id, repoName, 'master');
-  //         request.post(options, function (err, res, cvsIds) {
-  //           if (err) { return done(err); }
-  //           finishAllIncompleteVersions();
-  //           expect(res.statusCode).to.equal(201);
-  //           expect(cvsIds).to.be.okay;
-  //           expect(cvsIds).to.be.an.array();
-  //           expect(cvsIds).to.have.length(1);
-  //         });
-  //       });
-
-
-  //     it('should set deployment status to error if error happened during instance deployment', {timeout: 6000},
-  //       function (done) {
-  //         var baseDeploymentId = 100000;
-
-  //         var count = cbCount(2, function () {
-  //           // restore what we stubbed
-  //           expect(PullRequest.prototype.createDeployment.calledOnce).to.equal(true);
-  //           PullRequest.prototype.createDeployment.restore();
-  //           var startStub = PullRequest.prototype.deploymentStarted;
-  //           expect(startStub.calledOnce).to.equal(true);
-  //           expect(startStub.calledWith(sinon.match.any, sinon.match(100000), sinon.match.any,
-  //             sinon.match(/https:\/\/runnable\.io/))).to.equal(true);
-  //           startStub.restore();
-  //           var errorStub = PullRequest.prototype.deploymentErrored;
-  //           expect(errorStub.calledOnce).to.equal(true);
-  //           expect(errorStub.calledWith(sinon.match.any, sinon.match(100000), sinon.match.any,
-  //             sinon.match(/https:\/\/runnable\.io/))).to.equal(true);
-  //           errorStub.restore();
-
-  //           Runnable.prototype.waitForInstanceDeployed.restore();
-  //           done();
-  //         });
-
-
-  //         sinon.stub(Runnable.prototype, 'waitForInstanceDeployed', function () {
-  //           var cb = Array.prototype.slice.apply(arguments).pop();
-  //           cb(Boom.notFound('Instance deploy failed'));
-  //         });
-
-  //         sinon.stub(PullRequest.prototype, 'createDeployment', function () {
-  //           var cb = Array.prototype.slice.apply(arguments).pop();
-  //           cb(null, {id: baseDeploymentId});
-  //         });
-  //         var countOnCallback = function () {
-  //           var cb = Array.prototype.slice.apply(arguments).pop();
-  //           cb();
-  //           count.next();
-  //         };
-  //         sinon.stub(PullRequest.prototype, 'deploymentStarted', countOnCallback);
-  //         sinon.stub(PullRequest.prototype, 'deploymentErrored', countOnCallback);
-
-  //         var acv = ctx.contextVersion.attrs.appCodeVersions[0];
-
-  //         var data = {
-  //           branch: 'master',
-  //           repo: acv.repo
-  //         };
-  //         var user = ctx.user.attrs.accounts.github;
-  //         var options = hooks(data).push;
-  //         var username = acv.repo.split('/')[0];
-  //         var repoName = acv.repo.split('/')[1];
-  //         require('./fixtures/mocks/github/users-username')(101, username);
-  //         require('./fixtures/mocks/github/repos-username-repo-pulls').openPulls(
-  //           username, user.id, repoName, 'master');
-  //         request.post(options, function (err, res, cvsIds) {
-  //           if (err) { return done(err); }
-  //           finishAllIncompleteVersions();
-  //           expect(res.statusCode).to.equal(201);
-  //           expect(cvsIds).to.be.okay;
-  //           expect(cvsIds).to.be.an.array();
-  //           expect(cvsIds).to.have.length(1);
-  //         });
-  //       });
-  //   });
-
-  //   describe('success cases', function () {
-  //     beforeEach(function (done) {
-
-  //       multi.createInstance(function (err, instance, build, user, modelsArr) {
-  //         ctx.contextVersion = modelsArr[0];
-  //         ctx.context = modelsArr[1];
-  //         ctx.build = build;
-  //         ctx.user = user;
-  //         ctx.instance = instance;
-  //         var settings = {
-  //           owner: {
-  //             github: user.attrs.accounts.github.id
-  //           }
-  //         };
-  //         user.createSetting({json: settings}, function (err, body) {
-  //           if (err) { return done(err); }
-  //           expect(body._id).to.exist();
-  //           ctx.settingsId = body._id;
-  //           done();
-  //         });
-  //       });
-  //     });
-
-  //     afterEach(function (done) {
-  //       process.env.ENABLE_GITHUB_PR_CALL_TO_ACTION_STATUSES = ctx.originalGitHubPRCallToAction;
-  //       done();
-  //     });
-
-  //     it('should redeploy two instances with new build', { timeout: 6000 }, function (done) {
-  //       ctx.instance2 = ctx.user.copyInstance(ctx.instance.id(), {}, function (err) {
-  //         if (err) { return done(err); }
-  //         var baseDeploymentId = 1234567;
-  //         sinon.stub(PullRequest.prototype, 'createDeployment', function () {
-  //           var cb = Array.prototype.slice.apply(arguments).pop();
-  //           baseDeploymentId++;
-  //           var newDeploymentId = baseDeploymentId;
-  //           cb(null, {id: newDeploymentId});
-  //         });
-  //         var countOnCallback = function () {
-  //           var cb = Array.prototype.slice.apply(arguments).pop();
-  //           cb();
-  //           count.next();
-  //         };
-  //         var count = cbCount(5, function () {
-  //           var expected = {
-  //             'contextVersion.build.started': exists,
-  //             'contextVersion.build.completed': exists,
-  //             'contextVersion.build.duration': exists,
-  //             'contextVersion.build.triggeredBy.github': exists,
-  //             'contextVersion.appCodeVersions[0].lowerRepo': options.json.repository.full_name,
-  //             'contextVersion.appCodeVersions[0].commit': options.json.head_commit.id,
-  //             'contextVersion.appCodeVersions[0].branch': data.branch,
-  //             'contextVersion.build.triggeredAction.manual': false,
-  //             'contextVersion.build.triggeredAction.appCodeVersion.repo':
-  //               options.json.repository.full_name,
-  //             'contextVersion.build.triggeredAction.appCodeVersion.commit':
-  //               options.json.head_commit.id
-  //           };
-  //           // restore what we stubbed
-  //           expect(PullRequest.prototype.createDeployment.calledTwice).to.equal(true);
-  //           PullRequest.prototype.createDeployment.restore();
-  //           var startStub = PullRequest.prototype.deploymentStarted;
-  //           expect(startStub.calledTwice).to.equal(true);
-  //           expect(startStub.calledWith(sinon.match.any, sinon.match(1234568), sinon.match.any,
-  //             sinon.match(/https:\/\/runnable\.io/))).to.equal(true);
-  //           startStub.restore();
-  //           var successStub = PullRequest.prototype.deploymentSucceeded;
-
-  //           expect(successStub.calledTwice).to.equal(true);
-  //           expect(successStub.calledWith(sinon.match.any, sinon.match(1234568), sinon.match.any,
-  //             sinon.match(/https:\/\/runnable\.io/))).to.equal(true);
-  //           expect(successStub.calledWith(sinon.match.any, sinon.match(1234569), sinon.match.any,
-  //             sinon.match(/https:\/\/runnable\.io/))).to.equal(true);
-  //           successStub.restore();
-
-  //           var slackStub = Slack.prototype.notifyOnAutoUpdate;
-  //           expect(slackStub.calledOnce).to.equal(true);
-  //           expect(slackStub.calledWith(sinon.match.object, sinon.match.array)).to.equal(true);
-  //           slackStub.restore();
-
-  //           ctx.instance.fetch(expects.success(200, expected, function (err) {
-  //             if (err) { return done(err); }
-  //             ctx.instance2.fetch(expects.success(200, expected, done));
-  //           }));
-
-
-  //         });
-  //         sinon.stub(PullRequest.prototype, 'deploymentStarted', countOnCallback);
-  //         sinon.stub(PullRequest.prototype, 'deploymentSucceeded', countOnCallback);
-  //         sinon.stub(Slack.prototype, 'notifyOnAutoUpdate', countOnCallback);
-
-
-  //         var acv = ctx.contextVersion.attrs.appCodeVersions[0];
-  //         var user = ctx.user.attrs.accounts.github;
-  //         var data = {
-  //           branch: 'master',
-  //           repo: acv.repo,
-  //           ownerId: user.id,
-  //           owner: user.login
-  //         };
-
-  //         var options = hooks(data).push;
-  //         var username = user.login;
-  //         var repoName = acv.repo.split('/')[1];
-  //         require('./fixtures/mocks/github/users-username')(101, username);
-  //         require('./fixtures/mocks/github/repos-username-repo-pulls').openPulls(
-  //           username, user.id, repoName, 'master');
-  //         request.post(options, function (err, res, cvIds) {
-  //           if (err) { return done(err); }
-  //           finishAllIncompleteVersions();
-  //           expect(res.statusCode).to.equal(201);
-  //           expect(cvIds).to.be.okay;
-  //           expect(cvIds).to.be.an.array();
-  //           expect(cvIds).to.have.length(2);
-  //         });
-  //       });
-  //     });
-=======
       it('should set build status to error if error happened build create', {timeout: 6000},
         function (done) {
 
@@ -620,8 +291,6 @@
           var repoName = acv.repo.split('/')[1];
 
           require('./fixtures/mocks/github/users-username')(user.id, user.login);
-          require('./fixtures/mocks/github/repos-username-repo-pulls').openPulls(
-            user.login, user.id, repoName, 'master');
           request.post(options, function (err, res, instancesIds) {
             if (err) { return done(err); }
             finishAllIncompleteVersions();
@@ -662,8 +331,6 @@
           var repoName = acv.repo.split('/')[1];
 
           require('./fixtures/mocks/github/users-username')(user.id, user.login);
-          require('./fixtures/mocks/github/repos-username-repo-pulls').openPulls(
-            user.login, user.id, repoName, 'master');
           request.post(options, function (err, res, instancesIds) {
             if (err) { return done(err); }
             finishAllIncompleteVersions();
@@ -677,7 +344,7 @@
           });
         });
 
-      it('should set deployment status to error if error happened during instance update', {timeout: 6000},
+      it('should set deployment status to error if error happened during instance update', {timeout: 8000},
         function (done) {
           var baseDeploymentId = 100000;
 
@@ -732,7 +399,7 @@
           request.post(options, function (err, res, cvsIds) {
             if (err) { return done(err); }
             finishAllIncompleteVersions();
-            expect(res.statusCode).to.equal(201);
+            expect(res.statusCode).to.equal(200);
             expect(cvsIds).to.be.okay;
             expect(cvsIds).to.be.an.array();
             expect(cvsIds).to.have.length(1);
@@ -923,7 +590,7 @@
           });
         });
       });
->>>>>>> 83945e1b
+
     });
   });
 });
