--- conflicted
+++ resolved
@@ -49,11 +49,8 @@
   beforeEach(generateKey);
 
   before(function (done) {
-<<<<<<< HEAD
+    // prevent worker to be created
     sinon.stub(rabbitMQ, 'deleteInstance', function () {});
-=======
-    // prevent worker to be created
->>>>>>> 841e104d
     sinon.stub(rabbitMQ, 'deleteInstanceContainer', function () {});
     done();
   });
