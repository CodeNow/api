--- conflicted
+++ resolved
@@ -39,14 +39,15 @@
     expect(body).to.have.property('name', fileName);
     expect(body).to.have.property('path', filePath);
     expect(body).to.have.property('isDir', false);
-    var fd = path.join(containerRoot(ctx), filePath, fileName);
-    var content = fs.readFileSync(fd, {
+    var content = fs.readFileSync(
+      path.join(containerRoot(ctx), filePath, fileName), {
         encoding: 'utf8'
       });
     expect(content).to.equal(fileContent);
     done();
   });
 }
+
 describe('File System - /instances/:id/containers/:id/files/*path*', function () {
   var ctx = {};
   var fileName = "file1.txt";
@@ -93,10 +94,7 @@
 
   afterEach(function (done) {
     // create test folder
-//    var containerRootStore = containerRoot(ctx);
-//    if (containerRootStore) {
-      rimraf.sync(ctx.containerRoot);
-//    }
+    rimraf.sync(containerRoot(ctx));
     ctx.krain.close();
     done();
   });
@@ -110,12 +108,7 @@
   afterEach(require('./fixtures/clean-nock'));
 
   beforeEach(function (done) {
-<<<<<<< HEAD
-    nockS3();
     multi.createContainer(function (err, container, instance) {
-=======
-    multi.createContainer(function (err, container) {
->>>>>>> b6f2a958
       if (err) { return done(err); }
       ctx.container = container;
       ctx.instanceId = instance.id();
