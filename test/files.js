--- conflicted
+++ resolved
@@ -12,70 +12,53 @@
 //   }));
 //   after(helpers.cleanup);
 
-<<<<<<< HEAD
 //   describe('GET /users/me/runnables/:containerId/files', function () {
 //     beforeEach(extendContextSeries({
 //       user: users.createAnonymous,
 //       container: ['user.createContainer', ['image._id']]
 //     }));
 //     afterEach(helpers.cleanupExcept('image'));
-//     it('should get a containers files', function (done) {
+//     it('should get a container\'s files', function (done) {
 //       this.user.specRequest(this.container._id)
 //         .expect(200)
 //         .expectArray() // TODO: verify length
 //         .end(done);
 //     });
+//     describe('not owner', function () {
+//       describe('anonymous', function () {
+//         beforeEach(extendContextSeries({
+//           user: users.createAnonymous
+//         }));
+//         it('should not get container\'s files', accessDenied);
+//       });
+//       describe('registered', function () {
+//         beforeEach(extendContextSeries({
+//           user: users.createRegistered
+//         }));
+//         it('should not get container\'s files', accessDenied);
+//       });
+//       describe('publisher', function () {
+//         beforeEach(extendContextSeries({
+//           user: users.createPublisher
+//         }));
+//         it('should not get container\'s files', accessDenied);
+//       });
+//       describe('admin', function () {
+//         beforeEach(extendContextSeries({
+//           user: users.createAdmin
+//         }));
+//         it('should get container\'s files', function (done) {
+//           this.user.specRequest(this.container._id)
+//             .expect(200)
+//             .expectArray() // TODO: verify length
+//             .end(done);
+//         });
+//       });
+//       function accessDenied (done) {
+//         this.user.specRequest(this.container._id)
+//           .expect(403)
+//           .end(done);
+//       }
+//     });
 //   });
-// });
-=======
-  describe('GET /users/me/runnables/:containerId/files', function () {
-    beforeEach(extendContextSeries({
-      user: users.createAnonymous,
-      container: ['user.createContainer', ['image._id']]
-    }));
-    afterEach(helpers.cleanupExcept('image'));
-    it('should get a container\'s files', function (done) {
-      this.user.specRequest(this.container._id)
-        .expect(200)
-        .expectArray() // TODO: verify length
-        .end(done);
-    });
-    describe('not owner', function () {
-      describe('anonymous', function () {
-        beforeEach(extendContextSeries({
-          user: users.createAnonymous
-        }));
-        it('should not get container\'s files', accessDenied);
-      });
-      describe('registered', function () {
-        beforeEach(extendContextSeries({
-          user: users.createRegistered
-        }));
-        it('should not get container\'s files', accessDenied);
-      });
-      describe('publisher', function () {
-        beforeEach(extendContextSeries({
-          user: users.createPublisher
-        }));
-        it('should not get container\'s files', accessDenied);
-      });
-      describe('admin', function () {
-        beforeEach(extendContextSeries({
-          user: users.createAdmin
-        }));
-        it('should get container\'s files', function (done) {
-          this.user.specRequest(this.container._id)
-            .expect(200)
-            .expectArray() // TODO: verify length
-            .end(done);
-        });
-      });
-      function accessDenied (done) {
-        this.user.specRequest(this.container._id)
-          .expect(403)
-          .end(done);
-      }
-    });
-  });
-});
->>>>>>> 8917c35e
+// });