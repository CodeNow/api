var p = require('path');
var _ = require('lodash');
var db = require('./db');
var fstream = require('fstream');
var tar = require('tar');
var zlib = require('zlib');
var helpers = require('./helpers');
var async = require('./async');
var uuid = require('node-uuid');
var configs = require('configs');
var client = require('redis').createClient(configs.redis.port, configs.redis.ipaddress);

module.exports = function (TestUser) {
  TestUser.prototype.register = function (auth) {
    return this.put('/users/me')
      .send(auth)
      .expect(200)
      .expectBody('_id')
      .expectBody('username');
  };
  TestUser.prototype.dbUpdate = function (updateSet, cb) {
    var self = this;
    var oid = require('mongodb').ObjectID;
    var userId = oid.createFromHexString(this._id);
    db.users.update({_id:userId}, updateSet, function (err, docsUpdated) {
      err = err || (docsUpdated === 0 && new Error('db update failed, user not found'));
      if (err) {
        return cb(err);
      }
      _.extend(self, updateSet);
      cb();
    });
  };
  TestUser.prototype.createImageFromFixture = function (name, imageName, callback) {
    if (typeof imageName === 'function') {
      callback = imageName;
      imageName = null;
    }
    imageName = imageName || name;
    if (this.permission_level < 3) {
      return callback(new Error('only publishers and admin users can create images from fixtures'));
    }
    var path = p.join(__dirname, '/fixtures/images/', name);
    fstream.Reader({
      path: path,
      type: 'Directory',
      mode: '0755'
    }).pipe(tar.Pack())
      .pipe(zlib.createGzip())
      .pipe(this.post('/runnables/import?name=' + imageName)
        .set('content-type', 'application/x-gzip')
        .expect(201)
        .streamEnd(async.pick('body', callback)));
  };
  TestUser.prototype.createContainer = function (from, body, callback) {
    if (typeof body === 'function') {
      callback = body;
      body = null;
    }
    this.postContainer({ qs: { from: from } })
      .send(body || {})
      .expect(201)
      .expectBody('_id')
      .end(async.pick('body', callback));
  };
  TestUser.prototype.createImageFromContainer = function (containerId, callback) {
    var self = this;
    async.waterfall([
      function (cb) {
        self.patchContainer(containerId, {
            status: 'Committing back',  // rename container to prevent image name conflict
            name: helpers.randomValue()
          })
          .expect(200)
          .expectBody('_id')
          .end(async.pick('body', cb));
      },
      function (container, cb) {
        var imageProgressChannel = 'events:' + container.servicesToken + ':progress';
        client.subscribe(imageProgressChannel, function () {
          client.on('message', function (channel, message) {
            var channelMatch = (channel === imageProgressChannel);
            var messageIsFinished = message.toLowerCase() === 'finished';
            if (channelMatch && messageIsFinished) {
              self.getImage(container.parent)
                .expect(200)
                .end(async.pick('body', function (err, body) {
                  client.unsubscribe(imageProgressChannel, function () {
                    cb(err, body);
                  });
                }));
            }
          });
        });
      }
    ], callback);
  };
  TestUser.prototype.containerCreateFile = function (containerId, dirData, callback) {
    var url = p.join('/users/me/runnables/', containerId, '/files');
    this.post(url)
      .send(dirData)
      .expect(201)
      .end(async.pick('body', callback));
  };
  TestUser.prototype.createTaggedImage = function (fixtureName, channelNames, callback) {
    if (channelNames && !Array.isArray(channelNames)) {
      channelNames = [channelNames];
    }
    var self = this;
    var containerId;
    async.waterfall([
      this.createContainerFromFixture.bind(this, fixtureName, fixtureName+helpers.randomValue()),
      function tagit (container, cb) {
        async.map(channelNames, function (channelName, cb) {
          self.tagContainerWithChannel(container, channelName, cb);
        },
        function (err) {
          cb(err, container);
        });
      },
<<<<<<< HEAD
      function (container, cb) {
        self.patchContainer(container._id, {
            status: 'Committing back',  // rename container to prevent image name conflict
            name: fixtureName+helpers.randomValue()
          })
          .expect(200)
          .expectBody('_id')
          .end(async.pick('body', cb));
      },
      function (container, cb) {
        var imageProgressChannel = 'events:' + container.servicesToken + ':progress';
        client.subscribe(imageProgressChannel, function () {
          client.on('message', function (channel, message) {
            var channelMatch = (channel === imageProgressChannel);
            var messageIsFinished = message.toLowerCase() === 'finished';
            if (channelMatch && messageIsFinished) {
              self.getImage(container.parent)
                .expect(200)
                .end(async.pick('body', function (err, body) {
                  client.unsubscribe(imageProgressChannel, function () {
                    cb(err, body);
                  });
                }));
            }
          });
        });
=======
      function (container, cb) {
        self.createImageFromContainer(container._id, cb);
>>>>>>> 2141f6dc
      }
    ], callback);
  };
  TestUser.prototype.removeAllContainerTags = function (container, callback) {
    // we have to do this call manually since we need the container id :)
    var user = this;
    async.forEach(container.tags, function (tag, cb) {
      user.del('/users/me/runnables/' + container._id + '/tags/' + tag._id)
        .expect(200)
        .end(async.pick('body', cb));
    }, callback);
  };
  TestUser.prototype.createContainerFromFixture = function (name, imageName, callback) {
    var self = this;
    async.waterfall([
      function (cb) {
        self.createImageFromFixture(name, imageName, cb);
      },
      function (image, cb) {
        self.createContainer(image._id, cb);
      }
    ], callback);
  };
  TestUser.prototype.createSpecification = function (body, callback) {
    if (typeof body === 'function') {
      callback = body;
      body = null;
    }
    body = body || {};
    body = _.extend(helpers.specData(),  { name: 'name-'+uuid.v4() }, body);
    this.postSpecification({
      body: body,
      expect: 201
    }, callback);
  };
  TestUser.prototype.createImplementation = function (spec, containerId, callback) {
    var body = _.extend(helpers.implData(spec, containerId));
    this.postImplementation({
      body: body,
      expect: 201
    }, callback);
  };
  TestUser.prototype.createChannel = function (name, callback) {
    var url = p.join('/channels');
    this.post(url)
      .send({ name: name })
      .expect(201)
      .end(async.pick('body', callback));
  };
  TestUser.prototype.createChannel = function (name, callback) {
    var url = p.join('/channels');
    this.post(url)
      .send({ name: name })
      .expect(201)
      .end(async.pick('body', callback));
  };
  TestUser.prototype.createCategory = function (name, callback) {
    var url = p.join('/categories');
    this.post(url)
      .send({ name: name })
      .expect(201)
      .end(async.pick('body', callback));
  };
  TestUser.prototype.tagContainerWithChannel = function (containerId, channelName, callback) {
    containerId = containerId._id || containerId;
    channelName = channelName.name || channelName;
    var url = p.join('/users/me/runnables/', containerId, 'tags');
    this.post(url)
      .send({ name: channelName })
      .expect(201)
      .expectBody('_id')
      .end(async.pick('body', callback));
  };
  TestUser.prototype.tagChannelWithCategory = function (channelId, categoryName, callback) {
    channelId = channelId._id || channelId;
    categoryName = categoryName.name || categoryName;
    var url = p.join('/channels/', channelId, 'tags');
    this.post(url)
      .send({ category: categoryName })
      .expect(201)
      .end(async.pick('body', callback));
  };
  TestUser.prototype.getContainerFiles = function (containerId, query, callback) {
    if (typeof query === 'function') {
      callback = query;
      query = {};
    }
    this.get('/users/me/runnables/'+containerId+'/files', query)
      .expect(200)
      .end(async.pick('body', callback));
  };
};<|MERGE_RESOLUTION|>--- conflicted
+++ resolved
@@ -118,37 +118,8 @@
           cb(err, container);
         });
       },
-<<<<<<< HEAD
-      function (container, cb) {
-        self.patchContainer(container._id, {
-            status: 'Committing back',  // rename container to prevent image name conflict
-            name: fixtureName+helpers.randomValue()
-          })
-          .expect(200)
-          .expectBody('_id')
-          .end(async.pick('body', cb));
-      },
-      function (container, cb) {
-        var imageProgressChannel = 'events:' + container.servicesToken + ':progress';
-        client.subscribe(imageProgressChannel, function () {
-          client.on('message', function (channel, message) {
-            var channelMatch = (channel === imageProgressChannel);
-            var messageIsFinished = message.toLowerCase() === 'finished';
-            if (channelMatch && messageIsFinished) {
-              self.getImage(container.parent)
-                .expect(200)
-                .end(async.pick('body', function (err, body) {
-                  client.unsubscribe(imageProgressChannel, function () {
-                    cb(err, body);
-                  });
-                }));
-            }
-          });
-        });
-=======
       function (container, cb) {
         self.createImageFromContainer(container._id, cb);
->>>>>>> 2141f6dc
       }
     ], callback);
   };
