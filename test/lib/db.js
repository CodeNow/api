--- conflicted
+++ resolved
@@ -29,19 +29,10 @@
       async.forEach(names, function(name, done) {
         db.dropCollection(name)(done);
       }, callback);
-    }
+    };
   },
   dropCollections: function(callback) {
-<<<<<<< HEAD
-    callback = callback || function() {};
-    var collections = Object.keys(mongoose.connection.collections);
-    //var users = require('./userFactory');
-    async.forEach(collections, function(collectionName, done) {
-      db.dropCollection(collectionName)(done);
-    }, callback);
-=======
     db.dropCollectionsExcept([])(callback);
->>>>>>> 52f78d03
   },
   dropDatabase: function (callback) {
     callback = callback || function () {};
@@ -50,9 +41,5 @@
   }
 };
 mongoose.connection.once('connected', function() {
-<<<<<<< HEAD
-  _.extend(db, _.pick(mongoose.connection.collections, 'users', 'images'));
-=======
-  _.extend(db, mongoose.connection.collections)
->>>>>>> 52f78d03
+  _.extend(db, mongoose.connection.collections);
 });