--- conflicted
+++ resolved
@@ -28,11 +28,7 @@
         { qs: opts };
     }
     var path = '/users/me/runnables/' + id + (opts.qs ? '?' + qs.stringify(opts.qs) : '');
-<<<<<<< HEAD
-    var req = this[method]();
-=======
     var req = this[method](path);
->>>>>>> 0ac4f6f1
     if (opts.body) {
       req.send(opts.body);
     }
