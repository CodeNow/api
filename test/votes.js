--- conflicted
+++ resolved
@@ -1,5 +1,3 @@
-<<<<<<< HEAD
-// FIXME: votes will be on projects, not images
 // var users = require('./lib/userFactory');
 // var images = require('./lib/imageFactory');
 // var helpers = require('./lib/helpers');
@@ -25,33 +23,6 @@
 //   }));
 //   after(helpers.cleanup);
 //   afterEach(helpers.cleanupExcept('image'));
-=======
-var users = require('./lib/userFactory');
-var images = require('./lib/imageFactory');
-var helpers = require('./lib/helpers');
-var extendContext = helpers.extendContext;
-var extendContextSeries = helpers.extendContextSeries;
-var createCount = require('callback-count');
-var docker = require('./lib/fixtures/docker');
-var docklet = require('./lib/fixtures/docklet');
-
-describe('Votes', function () {
-  before(function (done) {
-    var count = createCount(done);
-    this.docklet = docklet.start(count.inc().next);
-    this.docker  = docker.start(count.inc().next);
-  });
-  after(function (done) {
-    var count = createCount(done);
-    this.docklet.stop(count.inc().next);
-    this.docker.stop(count.inc().next);
-  });
-  before(extendContext({
-    image: images.createImageFromFixture.bind(images, 'node.js')
-  }));
-  after(helpers.cleanup);
-  afterEach(helpers.cleanupExcept('image'));
->>>>>>> 0f7fc756
 
 //   describe('POST /users/me/votes', function () {
 //     beforeEach(extendContext({
