--- conflicted
+++ resolved
@@ -1,13 +1,4 @@
-<<<<<<< HEAD
-var Lab = require('lab');
-var describe = Lab.experiment;
-var before = Lab.before;
-var after = Lab.after;
-var beforeEach = Lab.beforeEach;
-var afterEach = Lab.afterEach;
-=======
 'use strict';
->>>>>>> 38a2843c
 
 var Lab = require('lab');
 var lab = exports.lab = Lab.script();
@@ -15,6 +6,7 @@
 var before = lab.before;
 var beforeEach = lab.beforeEach;
 var after = lab.after;
+var afterEach = lab.afterEach;
 
 var api = require('../../fixtures/api-control');
 var dock = require('../../fixtures/dock');
