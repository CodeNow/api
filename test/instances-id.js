var Lab = require('lab');
var describe = Lab.experiment;
var it = Lab.test;
var before = Lab.before;
var after = Lab.after;
var beforeEach = Lab.beforeEach;
var afterEach = Lab.afterEach;
<<<<<<< HEAD
var expect = Lab.expect;
//var uuid = require('uuid');
=======
>>>>>>> b6f2a958

var api = require('./fixtures/api-control');
var dock = require('./fixtures/dock');
var multi = require('./fixtures/multi-factory');
var expects = require('./fixtures/expects');
var uuid = require('uuid');

describe('Instance - /instances/:id', function () {
  var ctx = {};

  before(api.start.bind(ctx));
  before(dock.start.bind(ctx));
  after(api.stop.bind(ctx));
  after(dock.stop.bind(ctx));
  afterEach(require('./fixtures/clean-mongo').removeEverything);
  afterEach(require('./fixtures/clean-ctx')(ctx));
  afterEach(require('./fixtures/clean-nock'));

  beforeEach(function (done) {
    multi.createInstance(function (err, instance, build, env, project, user) {
      if (err) { return done(err); }
      ctx.instance = instance;
      ctx.user = user;
      done();
    });
  });
  describe('GET', function () {
    describe('permissions', function() {
      describe('public', function() {
        beforeEach(function (done) {
          ctx.instance.update({ json: { public: true } }, function (err, instance) {
            ctx.expected = instance;
            done(err);
          });
        });
        describe('owner', function () {
          it('should get the instance', function (done) {
            ctx.instance.fetch(expects.success(200, ctx.expected, done));
          });
        });
        describe('non-owner', function () {
          beforeEach(function (done) {
            ctx.nonOwner = multi.createUser(done);
          });
          it('should get the instance', function (done) {
            ctx.nonOwner.fetchInstance(ctx.instance.id(), expects.success(200, ctx.expected, done));
          });
        });
        describe('moderator', function () {
          beforeEach(function (done) {
            ctx.moderator = multi.createModerator(done);
          });
          it('should get the instance', function (done) {
            ctx.moderator.fetchInstance(ctx.instance.id(), expects.success(200, ctx.expected, done));
          });
        });
      });
      describe('private', function() {
        beforeEach(function (done) {
          ctx.instance.update({ json: { public: false } }, function (err, instance) {
            ctx.expected = instance;
            done(err);
          });
        });
        describe('owner', function () {
          it('should get the instance', function (done) {
            ctx.instance.fetch(expects.success(200, ctx.expected, done));
          });
        });
        describe('non-owner', function () {
          beforeEach(function (done) {
            require('nock').cleanAll();
            require('./fixtures/mocks/github/user-orgs')(ctx.user);
            ctx.nonOwner = multi.createUser(done);
          });
          it('should not get the instance (403 forbidden)', function (done) {
            ctx.nonOwner.fetchInstance(ctx.instance.id(), expects.error(403, /Access denied/, done));
          });
        });
        describe('moderator', function () {
          beforeEach(function (done) {
            ctx.moderator = multi.createModerator(done);
          });
          it('should get the instance', function (done) {
            ctx.moderator.fetchInstance(ctx.instance.id(), expects.success(200, ctx.expected, done));
          });
        });
      });
    });
    ['instance'].forEach(function (destroyName) {
      describe('not founds', function() {
        beforeEach(function (done) {
          ctx[destroyName].destroy(done);
        });
        it('should not get the instance if missing (404 '+destroyName+')', function (done) {
          ctx.instance.fetch(expects.errorStatus(404, done));
        });
      });
    });
  });
<<<<<<< HEAD
//
//  describe('PATCH', function () {
//     var updates = [{
//       name: uuid()
//     }, {
//       public: true
//     }, {
//       public: false
//     }];
//
//     describe('permissions', function() {
//       describe('owner', function () {
//         updates.forEach(function (json) {
//           var keys = Object.keys(json);
//           var vals = keys.map(function (key) { return json[key]; });
//           it('should update instance\'s '+keys+' to '+vals, function (done) {
//             ctx.instance.update({ json: json }, expects.updateSuccess(json, done));
//           });
//         });
//       });
//       describe('non-owner', function () {
//         beforeEach(function (done) {
//           ctx.nonOwner = multi.createUser(done);
//         });
//         updates.forEach(function (json) {
//           var keys = Object.keys(json);
//           var vals = keys.map(function (key) { return json[key]; });
//           it('should not update instance\'s '+keys+' to '+vals+' (403 forbidden)', function (done) {
//             ctx.instance.client = ctx.nonOwner.client; // swap auth to nonOwner's
//             ctx.instance.update({ json: json }, expects.errorStatus(403, done));
//           });
//         });
//       });
//       describe('moderator', function () {
//         beforeEach(function (done) {
//           ctx.moderator = multi.createModerator(done);
//         });
//         updates.forEach(function (json) {
//           var keys = Object.keys(json);
//           var vals = keys.map(function (key) { return json[key]; });
//           it('should update instance\'s '+keys+' to '+vals, function (done) {
//             ctx.instance.client = ctx.moderator.client; // swap auth to moderator's
//             ctx.instance.update({ json: json }, expects.updateSuccess(json, done));
//           });
//         });
//       });
//     });
//     ['instance'].forEach(function (destroyName) {
//       describe('not founds', function() {
//         beforeEach(function (done) {
//           ctx[destroyName].destroy(done);
//         });
//         updates.forEach(function (json) {
//           var keys = Object.keys(json);
//           var vals = keys.map(function (key) { return json[key]; });
//           it('should not update instance\'s '+keys+' to '+vals+' (404 not found)', function (done) {
//             ctx.instance.update({ json: json }, expects.errorStatus(404, done));
//           });
//         });
//       });
//     });
//  });
//
//  describe('DELETE', function () {
//     describe('permissions', function() {
//       describe('owner', function () {
//         it('should delete the instance', function (done) {
//           ctx.instance.destroy(expects.success(204, done));
//         });
//       });
//       describe('non-owner', function () {
//         beforeEach(function (done) {
//           ctx.nonOwner = multi.createUser(done);
//         });
//         it('should not delete the instance (403 forbidden)', function (done) {
//           ctx.instance.client = ctx.nonOwner.client; // swap auth to nonOwner's
//           ctx.instance.destroy(expects.errorStatus(403, done));
//         });
//       });
//       describe('moderator', function () {
//         beforeEach(function (done) {
//           ctx.moderator = multi.createModerator(done);
//         });
//         it('should delete the instance', function (done) {
//           ctx.instance.client = ctx.moderator.client; // swap auth to moderator's
//           ctx.instance.destroy(expects.success(204, done));
//         });
//       });
//     });
//     ['instance'].forEach(function (destroyName) {
//       describe('not founds', function() {
//         beforeEach(function (done) {
//           ctx[destroyName].destroy(done);
//         });
//         it('should not delete the instance if missing (404 '+destroyName+')', function (done) {
//           ctx.instance.destroy(expects.errorStatus(404, done));
//         });
//       });
//     });
//  });
=======

  describe('PATCH', function () {
    var updates = [{
      name: uuid()
    }, {
      public: true,
    }, {
      public: false
    }];

    describe('permissions', function() {
      describe('owner', function () {
        updates.forEach(function (json) {
          var keys = Object.keys(json);
          var vals = keys.map(function (key) { return json[key]; });
          it('should update instance\'s '+keys+' to '+vals, function (done) {
            ctx.instance.update({ json: json }, expects.updateSuccess(json, done));
          });
        });
      });
      describe('non-owner', function () {
        beforeEach(function (done) {
          // TODO: remove when I merge in the github permissions stuff
          require('./fixtures/mocks/github/user-orgs')(100, 'otherOrg');
          ctx.nonOwner = multi.createUser(done);
        });
        updates.forEach(function (json) {
          var keys = Object.keys(json);
          var vals = keys.map(function (key) { return json[key]; });
          it('should not update instance\'s '+keys+' to '+vals+' (403 forbidden)', function (done) {
            ctx.instance.client = ctx.nonOwner.client; // swap auth to nonOwner's
            ctx.instance.update({ json: json }, expects.errorStatus(403, done));
          });
        });
      });
      describe('moderator', function () {
        beforeEach(function (done) {
          ctx.moderator = multi.createModerator(done);
        });
        updates.forEach(function (json) {
          var keys = Object.keys(json);
          var vals = keys.map(function (key) { return json[key]; });
          it('should update instance\'s '+keys+' to '+vals, function (done) {
            ctx.instance.client = ctx.moderator.client; // swap auth to moderator's
            ctx.instance.update({ json: json }, expects.updateSuccess(json, done));
          });
        });
      });
    });
    ['instance'].forEach(function (destroyName) {
      describe('not founds', function() {
        beforeEach(function (done) {
          ctx[destroyName].destroy(done);
        });
        updates.forEach(function (json) {
          var keys = Object.keys(json);
          var vals = keys.map(function (key) { return json[key]; });
          it('should not update instance\'s '+keys+' to '+vals+' (404 not found)', function (done) {
            ctx.instance.update({ json: json }, expects.errorStatus(404, done));
          });
        });
      });
    });
  });

  describe('RESTART', function () {
    it('should create all new containers', function (done) {
      function notEquals (val) { return function (v) { return v !== val; };}
      var expected = ctx.instance.json();
      delete expected.containers;
      delete expected.__v;
      expected['containers[0]'] = notEquals(ctx.instance.json().containers[0]);
      ctx.instance.restart(expects.success(200, expected, done));
    });
  });

  describe('DELETE', function () {
    describe('permissions', function() {
      describe('owner', function () {
        it('should delete the instance', function (done) {
          ctx.instance.destroy(expects.success(204, done));
        });
      });
      describe('non-owner', function () {
        beforeEach(function (done) {
          // TODO: remove when I merge in the github permissions stuff
          require('./fixtures/mocks/github/user-orgs')(100, 'otherOrg');
          ctx.nonOwner = multi.createUser(done);
        });
        it('should not delete the instance (403 forbidden)', function (done) {
          ctx.instance.client = ctx.nonOwner.client; // swap auth to nonOwner's
          ctx.instance.destroy(expects.errorStatus(403, done));
        });
      });
      describe('moderator', function () {
        beforeEach(function (done) {
          ctx.moderator = multi.createModerator(done);
        });
        it('should delete the instance', function (done) {
          ctx.instance.client = ctx.moderator.client; // swap auth to moderator's
          ctx.instance.destroy(expects.success(204, done));
        });
      });
    });
    ['instance'].forEach(function (destroyName) {
      describe('not founds', function() {
        beforeEach(function (done) {
          ctx[destroyName].destroy(done);
        });
        it('should not delete the instance if missing (404 '+destroyName+')', function (done) {
          ctx.instance.destroy(expects.errorStatus(404, done));
        });
      });
    });
  });
>>>>>>> b6f2a958
});<|MERGE_RESOLUTION|>--- conflicted
+++ resolved
@@ -5,11 +5,6 @@
 var after = Lab.after;
 var beforeEach = Lab.beforeEach;
 var afterEach = Lab.afterEach;
-<<<<<<< HEAD
-var expect = Lab.expect;
-//var uuid = require('uuid');
-=======
->>>>>>> b6f2a958
 
 var api = require('./fixtures/api-control');
 var dock = require('./fixtures/dock');
@@ -110,108 +105,6 @@
       });
     });
   });
-<<<<<<< HEAD
-//
-//  describe('PATCH', function () {
-//     var updates = [{
-//       name: uuid()
-//     }, {
-//       public: true
-//     }, {
-//       public: false
-//     }];
-//
-//     describe('permissions', function() {
-//       describe('owner', function () {
-//         updates.forEach(function (json) {
-//           var keys = Object.keys(json);
-//           var vals = keys.map(function (key) { return json[key]; });
-//           it('should update instance\'s '+keys+' to '+vals, function (done) {
-//             ctx.instance.update({ json: json }, expects.updateSuccess(json, done));
-//           });
-//         });
-//       });
-//       describe('non-owner', function () {
-//         beforeEach(function (done) {
-//           ctx.nonOwner = multi.createUser(done);
-//         });
-//         updates.forEach(function (json) {
-//           var keys = Object.keys(json);
-//           var vals = keys.map(function (key) { return json[key]; });
-//           it('should not update instance\'s '+keys+' to '+vals+' (403 forbidden)', function (done) {
-//             ctx.instance.client = ctx.nonOwner.client; // swap auth to nonOwner's
-//             ctx.instance.update({ json: json }, expects.errorStatus(403, done));
-//           });
-//         });
-//       });
-//       describe('moderator', function () {
-//         beforeEach(function (done) {
-//           ctx.moderator = multi.createModerator(done);
-//         });
-//         updates.forEach(function (json) {
-//           var keys = Object.keys(json);
-//           var vals = keys.map(function (key) { return json[key]; });
-//           it('should update instance\'s '+keys+' to '+vals, function (done) {
-//             ctx.instance.client = ctx.moderator.client; // swap auth to moderator's
-//             ctx.instance.update({ json: json }, expects.updateSuccess(json, done));
-//           });
-//         });
-//       });
-//     });
-//     ['instance'].forEach(function (destroyName) {
-//       describe('not founds', function() {
-//         beforeEach(function (done) {
-//           ctx[destroyName].destroy(done);
-//         });
-//         updates.forEach(function (json) {
-//           var keys = Object.keys(json);
-//           var vals = keys.map(function (key) { return json[key]; });
-//           it('should not update instance\'s '+keys+' to '+vals+' (404 not found)', function (done) {
-//             ctx.instance.update({ json: json }, expects.errorStatus(404, done));
-//           });
-//         });
-//       });
-//     });
-//  });
-//
-//  describe('DELETE', function () {
-//     describe('permissions', function() {
-//       describe('owner', function () {
-//         it('should delete the instance', function (done) {
-//           ctx.instance.destroy(expects.success(204, done));
-//         });
-//       });
-//       describe('non-owner', function () {
-//         beforeEach(function (done) {
-//           ctx.nonOwner = multi.createUser(done);
-//         });
-//         it('should not delete the instance (403 forbidden)', function (done) {
-//           ctx.instance.client = ctx.nonOwner.client; // swap auth to nonOwner's
-//           ctx.instance.destroy(expects.errorStatus(403, done));
-//         });
-//       });
-//       describe('moderator', function () {
-//         beforeEach(function (done) {
-//           ctx.moderator = multi.createModerator(done);
-//         });
-//         it('should delete the instance', function (done) {
-//           ctx.instance.client = ctx.moderator.client; // swap auth to moderator's
-//           ctx.instance.destroy(expects.success(204, done));
-//         });
-//       });
-//     });
-//     ['instance'].forEach(function (destroyName) {
-//       describe('not founds', function() {
-//         beforeEach(function (done) {
-//           ctx[destroyName].destroy(done);
-//         });
-//         it('should not delete the instance if missing (404 '+destroyName+')', function (done) {
-//           ctx.instance.destroy(expects.errorStatus(404, done));
-//         });
-//       });
-//     });
-//  });
-=======
 
   describe('PATCH', function () {
     var updates = [{
@@ -327,5 +220,4 @@
       });
     });
   });
->>>>>>> b6f2a958
 });