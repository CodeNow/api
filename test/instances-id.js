--- conflicted
+++ resolved
@@ -58,12 +58,8 @@
   });
 
   beforeEach(function (done) {
-<<<<<<< HEAD
     multi.createInstance(function (err, instance, build, user, mdlArray, srcArray) {
       //[contextVersion, context, build, user], [srcContextVersion, srcContext, moderator]
-=======
-    multi.createInstance(function (err, instance, build, user, modelsArr) {
->>>>>>> 127f40f8
       if (err) { return done(err); }
       ctx.context = modelsArr[1];
       ctx.instance = instance;
