var Lab = require('lab');
var describe = Lab.experiment;
var it = Lab.test;
var before = Lab.before;
var after = Lab.after;
var beforeEach = Lab.beforeEach;
var afterEach = Lab.afterEach;

var expects = require('./fixtures/expects');
var async = require('async');
var clone = require('101/clone');
var RedisList = require('redis-types').List;
var api = require('./fixtures/api-control');
var dock = require('./fixtures/dock');
var nockS3 = require('./fixtures/nock-s3');
var multi = require('./fixtures/multi-factory');
var exists = require('101/exists');

describe('Instances - /instances', function () {
  var ctx = {};

  before(api.start.bind(ctx));
  before(dock.start.bind(ctx));
  beforeEach(require('./fixtures/nock-github'));
  beforeEach(require('./fixtures/nock-github'));
  after(api.stop.bind(ctx));
  after(dock.stop.bind(ctx));
  afterEach(require('./fixtures/clean-mongo').removeEverything);
  afterEach(require('./fixtures/clean-ctx')(ctx));
  afterEach(require('./fixtures/clean-nock'));


  describe('POST', function () {
    beforeEach(function (done) {
      nockS3();
      multi.createBuiltBuild(function (err, build, env, project, user) {
        ctx.build = build;
        ctx.env = env;
        ctx.project = project;
        ctx.user = user;
<<<<<<< HEAD
        modelsArr[0].fetch(done);
=======
        done(err);
>>>>>>> 5b140435
      });
    });

    describe('from build', function () {
      var requiredProjectKeys = ['build', 'name'];

      beforeEach(function (done) {
        ctx.json = {
          name: "testInstance",
          build: ctx.build.id()
        };
        done();
      });

      requiredProjectKeys.forEach(function (missingBodyKey) {
        it('should error if missing ' + missingBodyKey, function (done) {
          var json = ctx.json;
          var incompleteBody = clone(json);
          delete incompleteBody[missingBodyKey];
          var errorMsg = new RegExp(missingBodyKey+'.*'+'is required');
          ctx.user.createInstance(incompleteBody,
            expects.error(400, errorMsg, done));
        });
      });
      // FIXME: finish this test
      // describe('with unbuilt versions', function () {
      //   it('should error if the environment has unbuilt versions', function(done) {
      //     var json = ctx.json;
      //     ctx.user.createInstance({ json: json }, function (err) {
      //       expect(err).to.be.ok;
      //       expect(err.output.statusCode).to.equal(400);
      //       expect(err.message).to.match(/unbuilt/);
      //       done();
      //     });
      //   });
      // });
      describe('with built versions', function () {
        it('should create an instance', function(done) {
          var json = ctx.json;
          var expected = {
            _id: exists
          };
          var instance = ctx.user.createInstance(json,
            expects.success(201, expected, function (err) {
              if (err) { return done(err); }
              expectHipacheHostsForContainers(instance.toJSON().containers, done);
            }));
        });
      });
    });
  });
});

function expectHipacheHostsForContainers (containers, cb) {
  var allUrls = [];
  containers.forEach(function (container) {
    allUrls = allUrls.concat(container.urls);
  });
  async.forEach(allUrls, function (url, cb) {
    var hipacheEntry = new RedisList('frontend:'+url);
    hipacheEntry.lrange(0, -1, function (err, backends) {
      if (err) {
        cb(err);
      }
      else if (!backends.length || !backends.every(contains(':'))) {
        cb(new Error('Backends invalid for '+url));
      }
      else {
        cb();
      }
    });
  }, cb);
}

function contains (char) {
  return function (str) {
    return ~str.indexOf(char);
  };
}<|MERGE_RESOLUTION|>--- conflicted
+++ resolved
@@ -38,11 +38,7 @@
         ctx.env = env;
         ctx.project = project;
         ctx.user = user;
-<<<<<<< HEAD
-        modelsArr[0].fetch(done);
-=======
         done(err);
->>>>>>> 5b140435
       });
     });
 
