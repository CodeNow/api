var Lab = require('lab');
var describe = Lab.experiment;
var it = Lab.test;
var before = Lab.before;
var after = Lab.after;
var beforeEach = Lab.beforeEach;
var afterEach = Lab.afterEach;
var expect = Lab.expect;

var uuid = require('uuid');
var clone = require('101/clone');
var api = require('./fixtures/api-control');
var dock = require('./fixtures/dock');
var nockS3 = require('./fixtures/nock-s3');
var users = require('./fixtures/user-factory');
var multi = require('./fixtures/multi-factory');
var expects = require('./fixtures/expects');
var exists = require('101/exists');

describe('Projects - /projects', function () {
  var ctx = {};

  before(api.start.bind(ctx));
  before(dock.start.bind(ctx));
  beforeEach(require('./fixtures/nock-github'));
  beforeEach(require('./fixtures/nock-github')); // twice
  after(api.stop.bind(ctx));
  after(dock.stop.bind(ctx));
  afterEach(require('./fixtures/clean-mongo').removeEverything);
  afterEach(require('./fixtures/clean-ctx')(ctx));
  afterEach(require('./fixtures/clean-nock'));

  describe('GET', function () {
    beforeEach(function (done) {
      nockS3();
      multi.createRegisteredUserAndProject(function (err, user, project) {
        if (err) { return done(err); }

        ctx.user1 = user;
        ctx.project1 = project;
        multi.createRegisteredUserAndProject(function (err, user, project) {
          if (err) { throw err; }
          ctx.user2 = user;
          ctx.project2 = project;
          done();
        });
      });
    });
    describe('non-owner', function() {
      it('should return the project when searched by owner and project (by other user)', function (done) {
        var query = { qs: {
          owner: { github: ctx.user1.toJSON().accounts.github.id },
          name: ctx.project1.toJSON().name
        }};
        ctx.user2.fetchProjects(query, function (err, projects) {
          if (err) { return done(err); }

          expect(projects).to.be.ok;
          expect(projects).to.be.an('array');
          expect(projects).to.have.length(1);
          expect(projects[0]._id.toString()).to.equal(ctx.project1.id().toString());
          expect(projects[0].owner.github).to.equal(ctx.user1.toJSON().accounts.github.id);
          done();
        });
      });
      it('should return the project when searched by ownerUsername and project (by other user)', function (done) {
        var query = { qs: {
          ownerUsername: ctx.user1.toJSON().accounts.github.username,
          name: ctx.project1.toJSON().name
        }};
        ctx.user2.fetchProjects(query, function (err, projects) {
          if (err) { return done(err); }

          expect(projects).to.be.ok;
          expect(projects).to.be.an('array');
          expect(projects).to.have.length(1);
          expect(projects[0]._id.toString()).to.equal(ctx.project1.id().toString());
          expect(projects[0].owner.github).to.equal(ctx.user1.toJSON().accounts.github.id);
          done();
        });
      });
    });
    describe('owner', function() {
      it('should return the project when searched by owner and project (by same user)', function (done) {
        var query = { qs: {
          owner: { github: ctx.user2.toJSON().accounts.github.id },
          name: ctx.project2.toJSON().name
        }};
        ctx.user2.fetchProjects(query, function (err, projects) {
          if (err) { return done(err); }

          expect(projects).to.be.ok;
          expect(projects).to.be.an('array');
          expect(projects).to.have.length(1);
          expect(projects[0]._id.toString()).to.equal(ctx.project2.id().toString());
          expect(projects[0].owner.github).to.equal(ctx.user2.toJSON().accounts.github.id);
          done();
        });
      });
      it('should return the project when searched by ownerUsername and project (by same user)', function (done) {
        var query = { qs: {
          ownerUsername: ctx.user2.toJSON().accounts.github.username,
          name: ctx.project2.toJSON().name
        }};
        ctx.user2.fetchProjects(query, function (err, projects) {
          if (err) { return done(err); }

          expect(projects).to.be.ok;
          expect(projects).to.be.an('array');
          expect(projects).to.have.length(1);
          expect(projects[0]._id.toString()).to.equal(ctx.project2.id().toString());
          expect(projects[0].owner.github).to.equal(ctx.user2.toJSON().accounts.github.id);
          done();
        });
      });
    });
    describe('pagination', function() {
      it('should have primitive pagination', function (done) {
        var query = { qs: {
          sort: '-created',
          limit: 1,
          page: 0
        }};
        ctx.user2.fetchProjects(query, function (err, projects) {
          if (err) { return done(err); }

          expect(projects).to.be.ok;
          expect(projects).to.be.an('array');
          expect(projects).to.have.length(1);
          expect(projects[0]._id.toString()).to.equal(ctx.project2.id().toString());
          done();
        });
      });
    });
    describe('sorting', function() {
      it('should have primitive sorting', function (done) {
        var query = { qs: {
          sort: 'created'
        }};
        ctx.user2.fetchProjects(query, function (err, projects) {
          if (err) { return done(err); }

          expect(projects).to.be.ok;
          expect(projects).to.be.an('array');
          expect(projects).to.have.length(2);
          expect(projects[0]._id.toString()).to.equal(ctx.project1.id().toString());
          done();
        });
      });
      it('should have primitive reverse sorting', function (done) {
        var query = { qs: {
          sort: '-created'
        }};
        ctx.user2.fetchProjects(query, function (err, projects) {
          if (err) { return done(err); }

          expect(projects).to.be.ok;
          expect(projects).to.be.an('array');
          expect(projects).to.have.length(2);
          expect(projects[0]._id.toString()).to.equal(ctx.project2.id().toString());
          done();
        });
      });
      it('should fail with bad sort field', function (done) {
        var query = { qs: {
          sort: '-allthethings'
        }};
        ctx.user2.fetchProjects(query, function (err) {
          expect(err).to.be.okay;
          expect(err.output.statusCode).to.equal(400);
          expect(err.message).to.match(/field not allowed for sorting/);
          done();
        });
      });
    });
    describe('errors', function() {
      it('should error if no query!', function (done) {
        var query = { qs: {} };
        ctx.user2.fetchProjects(query, function (err) {
          expect(err).to.be.ok;
          expect(err.output.statusCode).to.equal(400);
          expect(err.message).to.match(/required/);
          done();
        });
      });
      it('should error when searched by owner (non object)', function (done) {
        var query = { qs: {
          owner: 'garbage'
        }};
        ctx.user2.fetchProjects(query, function (err) {
          expect(err).to.be.ok;
          expect(err.output.statusCode).to.equal(400);
          expect(err.message).to.match(/owner/);
          expect(err.message).to.match(/an object/);
          done();
        });
      });
      it('should error when searched by owner (non gitid)', function (done) {
        var query = { qs: {
          owner: { github: 'asdf' }
        }};
        ctx.user2.fetchProjects(query, function (err) {
          expect(err).to.be.ok;
          expect(err.output.statusCode).to.equal(400);
          expect(err.message).to.match(/owner/);
          expect(err.message).to.match(/a number/);
          done();
        });
      });
    });
  });

  describe('POST', function () {
    beforeEach(function (done) {
      nockS3();
      ctx.user = multi.createUser(done);
    });
    afterEach(require('./fixtures/clean-ctx')(ctx));

    describe('required fields', function() {
      it('should create a project with a name', function (done) {
        var userGithubId = ctx.user.attrs.accounts.github.id;
        var expected = {
          'name': 'name',
          'created': exists,
          'owner.github': userGithubId,
          'environments.length': 1,
          'environments[0].name': 'master',
          'environments[0].owner.github': userGithubId,
        };
        ctx.user.createProject({ name: 'name' }, expects.success(201, expected, done));
      });
<<<<<<< HEAD
//      FIXME: same name and user
      it('should not create a project with the same name', function(done) {
         ctx.user.createProject({ json: json }, function (err) {
           if (err) { return done(err); }
           ctx.user.createProject({ json: json }, function (err) {
             expect(err).to.be.okay;
             expect(err.output.statusCode).to.equal(409);
             expect(err.message).to.match(/already exists/);
             done();
           });
         });
      });
=======
>>>>>>> 32650e20
    });
    describe('optional fields', function() {
      it('should update description if provided', function (done) {
        var userGithubId = ctx.user.attrs.accounts.github.id;
        var expected = {
          'name': 'name',
          'description': 'description',
          'created': exists,
          'owner.github': userGithubId,
          'environments.length': 1,
          'environments[0].name': 'master',
          'environments[0].owner.github': userGithubId,
        };
        var body = {
          name: 'name',
          description: 'description'
        };
        ctx.user.createProject(body, expects.success(201, expected, done));
      });
    });
  });
});
<|MERGE_RESOLUTION|>--- conflicted
+++ resolved
@@ -39,7 +39,7 @@
         ctx.user1 = user;
         ctx.project1 = project;
         multi.createRegisteredUserAndProject(function (err, user, project) {
-          if (err) { throw err; }
+          if (err) { return done(err); }
           ctx.user2 = user;
           ctx.project2 = project;
           done();
@@ -230,21 +230,6 @@
         };
         ctx.user.createProject({ name: 'name' }, expects.success(201, expected, done));
       });
-<<<<<<< HEAD
-//      FIXME: same name and user
-      it('should not create a project with the same name', function(done) {
-         ctx.user.createProject({ json: json }, function (err) {
-           if (err) { return done(err); }
-           ctx.user.createProject({ json: json }, function (err) {
-             expect(err).to.be.okay;
-             expect(err.output.statusCode).to.equal(409);
-             expect(err.message).to.match(/already exists/);
-             done();
-           });
-         });
-      });
-=======
->>>>>>> 32650e20
     });
     describe('optional fields', function() {
       it('should update description if provided', function (done) {
