--- conflicted
+++ resolved
@@ -27,16 +27,12 @@
   afterEach(require('./fixtures/clean-nock'));
 
   beforeEach(function (done) {
-<<<<<<< HEAD
     nockS3();
     multi.createContextVersion(function (err, contextVersion, context, build, env, project, user, array){
-=======
-    multi.createContextVersion(function (err, contextVersion, context, build, env, project, user) {
       ctx.build = build;
       ctx.env = env;
       ctx.project = project;
       ctx.user = user;
->>>>>>> b6f2a958
       ctx.contextVersion = contextVersion;
       ctx.context = context;
       ctx.sourceContextVersion = array[0];
@@ -52,7 +48,6 @@
     });
   });
 
-<<<<<<< HEAD
   /**
    * Helper BeforeEach function to fetch a source file for use in the tests below.
    * @param done
@@ -202,26 +197,10 @@
           });
         });
       });
-=======
-  describe('GET', function () {
-    it('should give us the body of the file', function (done) {
-      var file = ctx.files.models[0];
-      var expected = file.json();
-      require('./fixtures/mocks/s3/get-object')(ctx.context.id(), '/Dockerfile');
-      file.fetch(expects.success(200, expected, done));
-    });
-    it('should give us the body of the file', function (done) {
-      var dockerfile = find(ctx.files.models, hasKeypaths({ 'id()': '/Dockerfile' }));
-      var expected = dockerfile.json();
-      expected.body = 'FROM ubuntu';
-      require('./fixtures/mocks/s3/get-object')(ctx.context.id(), '/Dockerfile', 'FROM ubuntu');
-      dockerfile.fetch(expects.success(200, expected, done));
->>>>>>> b6f2a958
     });
   });
 
   describe('PATCH', function () {
-<<<<<<< HEAD
     describe('permissions', function() {
       describe('regular file', function() {
         describe('owner', function () {
@@ -380,42 +359,6 @@
           });
         });
       });
-=======
-    it('should let us update a file\'s content', function (done) {
-      var dockerfile = find(ctx.files.models, hasKeypaths({ 'id()': '/Dockerfile' }));
-      var opts = {
-        json: {
-          body: 'new content'
-        }
-      };
-      var expected = dockerfile.json();
-      expected.ETag = exists;
-      expected.VersionId = exists;
-      expected.body = opts.json.body;
-      require('./fixtures/mocks/s3/put-object')(ctx.context.id(), '/Dockerfile');
-      dockerfile.update(opts, expects.success(200, expected, done));
-    });
-    it('should let us rename a file', function (done) {
-      var dockerfile = find(ctx.files.models, hasKeypaths({ 'id()': '/Dockerfile' }));
-      var opts = {
-        json: {
-          name: 'file.txt'
-        }
-      };
-      var expected = dockerfile.json();
-      expected.ETag = exists;
-      expected.VersionId = exists;
-      expected.name = opts.json.name;
-      expected.Key = new RegExp(opts.json.name+'$');
-      require('./fixtures/mocks/s3/get-object')(ctx.context.id(), '/Dockerfile');
-      require('./fixtures/mocks/s3/delete-object')(ctx.context.id(), '/Dockerfile');
-      require('./fixtures/mocks/s3/put-object')(ctx.context.id(), '/file.txt');
-      dockerfile.update(opts, expects.success(200, expected, function (err) {
-        if (err) { return done(err); }
-        require('./fixtures/mocks/s3/get-object')(ctx.context.id(), '/file.txt');
-        dockerfile.fetch(expects.success(200, expected, done));
-      }));
->>>>>>> b6f2a958
     });
   });
   describe('DELETE', function () {
