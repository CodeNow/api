--- conflicted
+++ resolved
@@ -12,11 +12,7 @@
 var expects = require('../../fixtures/expects');
 var exists = require('101/exists');
 
-<<<<<<< HEAD
-describe('Instance - /instances/:id/actions', { timeout: 500 }, function () {
-=======
 describe('POST /instances/:id/actions/copy', { timeout: 500 }, function () {
->>>>>>> 2cd04027
   var ctx = {};
 
   before(api.start.bind(ctx));
