--- conflicted
+++ resolved
@@ -8,13 +8,9 @@
 var beforeEach = lab.beforeEach;
 var after = lab.after;
 var afterEach = lab.afterEach;
-<<<<<<< HEAD
 var Code = require('code');
 var expect = Code.expect;
 var find = require('101/find');
-=======
-var expect = require('code').expect;
->>>>>>> 2e95e42f
 
 var api = require('../../fixtures/api-control');
 var dock = require('../../fixtures/dock');
@@ -89,7 +85,6 @@
       ctx.appCodeVersion.update(body, expects.success(200, expected, done));
     });
   });
-<<<<<<< HEAD
   describe('with additionalRepo repo', function() {
     beforeEach(function(done) {
       ctx.repoName = 'conire';
@@ -202,16 +197,6 @@
         });
       }));
     });
-=======
-
-  it('should update an appCodeVersion\'s branch', function (done) {
-    var body = {
-      branch: 'feature1'
-    };
-    var expected = ctx.appCodeVersion.json();
-    expected.branch = body.branch;
-    expected.lowerBranch = body.branch.toLowerCase();
-    ctx.appCodeVersion.update(body, expects.success(200, expected, done));
   });
 
   it('should update an appCodeVersion\'s commit', function (done) {
@@ -233,7 +218,6 @@
     expected.branch = body.branch;
     expected.lowerBranch = body.branch.toLowerCase();
     ctx.appCodeVersion.update(body, expects.success(200, expected, done));
->>>>>>> 2e95e42f
   });
 
   it('should update an appCodeVersion\'s transformRules', function(done) {
