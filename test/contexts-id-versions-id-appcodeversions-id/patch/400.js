--- conflicted
+++ resolved
@@ -1,23 +1,17 @@
 'use strict';
 
 var Lab = require('lab');
-<<<<<<< HEAD
-var describe = Lab.experiment;
-var it = Lab.test;
-var before = Lab.before;
-var after = Lab.after;
-var beforeEach = Lab.beforeEach;
-var afterEach = Lab.afterEach;
-var expects = require('../../fixtures/expects');
-=======
 var lab = exports.lab = Lab.script();
 var describe = lab.describe;
+var it = lab.it;
 var before = lab.before;
 var beforeEach = lab.beforeEach;
 var after = lab.after;
+var afterEach = lab.afterEach;
+var expects = require('../../fixtures/expects');
 
->>>>>>> 38a2843c
 var api = require('../../fixtures/api-control');
+var dock = require('../../fixtures/dock');
 var multi = require('../../fixtures/multi-factory');
 var typesTests = require('../../fixtures/types-test-util');
 var uuid = require('uuid');
@@ -68,18 +62,14 @@
         }
       ],
     };
-<<<<<<< HEAD
-    typesTests.makeTestFromDef(def, ctx, function (body, cb) {
-=======
-
     typesTests.makeTestFromDef(def, ctx, lab, function (body, cb) {
->>>>>>> 38a2843c
       ctx.appCodeVersion.update(body, cb);
     });
   });
 
-<<<<<<< HEAD
   describe('built version', function () {
+    before(dock.start.bind(ctx));
+    after(dock.stop.bind(ctx));
     beforeEach(function (done) {
       multi.buildTheBuild(ctx.user, ctx.build, done);
     });
@@ -92,7 +82,4 @@
       ctx.contextVersion.addGithubRepo(data, expects.error(400, /Cannot/, done));
     });
   });
-=======
-
->>>>>>> 38a2843c
 });