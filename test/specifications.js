// var users = require('./lib/userFactory');
// var helpers = require('./lib/helpers');
// var expect = require('./lib/expect');
// var extendContext = helpers.extendContext;
// var extendContextSeries = helpers.extendContextSeries;
// var specData = helpers.specData;

// describe('Specifications', function () {
//   afterEach(helpers.cleanup);

//   describe('POST /specifications', function () {
//     describe('anonymous', function () {
//       beforeEach(extendContext({
//         user : users.createAnonymous
//       }));
//       it('should error access denied', expect.accessDenied);
//     });
//     describe('registered', function () {
//       beforeEach(extendContext({
//         user : users.createRegistered
//       }));
//       it('should error access denied', expect.accessDenied);
//     });
//     describe('publisher', function () {
//       beforeEach(extendContext({
//         user : users.createPublisher
//       }));
//       it('should create a specification', expect.create(specData()));
//       // TODO: this is not working::
//       // it('should error if missing name', function (done) {
//       //   var data = _.clone(specData());
//       //   delete data.name;
//       //   this.user.specRequest()
//       //     .send(data)
//       //     .expect(400)
//       //     .end(done);
//       // });
//       describe('already exists', function () {
//         beforeEach(extendContextSeries({
//           spec: ['user.createSpecification', [specData()]],
//         }));
//         it('should error if duplicate name', function (done) {
//           this.user.specRequest()
//             .send(specData())
//             .expect(403)
//             .expectBody('message', /already exists/)
//             .end(done);
//         });
//       });
//     });
//     describe('admin', function () {
//       beforeEach(extendContext({
//         user : users.createAdmin
//       }));
//       it('should create a specification', expect.create(specData()));
//     });
//     describe('GET /specifications/:id', function () {
//       beforeEach(extendContextSeries({
//         admin: users.createAdmin,
//         spec: ['admin.createSpecification'],
//         user: users.createAnonymous
//       }));
//       it('should get a specification', function (done) {
//         this.user.specRequest(this.spec._id)
//           .expect(200)
//           .end(done);
//       });
//       it('should 404 when not found', function (done) {
//         this.user.specRequest(helpers.fakeId())
//           .expect(404)
//           .end(done);
//       });
//     });

<<<<<<< HEAD
//     describe('PUT /specifications/:id', function () {
//       beforeEach(extendContextSeries({
//         publ: users.createPublisher,
//         spec: ['publ.createSpecification']
//       }));
//       describe('owner', function () {
//         var updateField = function (key, val) {
//           return function (done) {
//             var update = specData();
//             update[key] = val && 'new';
//             this.publ.specRequest(this.spec._id)
//               .send(update)
//               .expect(200)
//               .end(done);
//           };
//         };
//         it('should allow update name', updateField('name'));
//         it('should allow update description', updateField('description'));
//         it('should allow update instructions', updateField('instructions'));
//         it('should allow update requirements', updateField('requirements', ['two', 'three']));
//       });
//       describe('nonowner', function () {
//         beforeEach(extendContext({
//           user: users.createAnonymous
//         }));
//         it('should deny update', function (done) {
//           var update = specData();
//           update.name = 'newname';
//           this.user.specRequest(this.spec._id)
//             .send(update)
//             .expect(403)
//             .end(done);
//         });
//       });
//     });
=======
    describe('PUT /specifications/:id', function () {
      beforeEach(extendContextSeries({
        publ: users.createPublisher,
        spec: ['publ.createSpecification']
      }));
      describe('owner', function () {
        it('should allow update name', updateField('name'));
        it('should allow update description', updateField('description'));
        it('should allow update instructions', updateField('instructions'));
        it('should allow update requirements', updateField('requirements', ['two', 'three']));
        function updateField (key, val) {
          return function (done) {
            var update = specData();
            update[key] = val && 'new';
            this.publ.specRequest(this.spec._id)
              .send(update)
              .expect(200)
              .end(done);
          };
        }
      });
      describe('nonowner', function () {
        beforeEach(extendContext({
          user: users.createAnonymous
        }));
        it('should deny update', function (done) {
          var update = specData();
          update.name = 'newname';
          this.user.specRequest(this.spec._id)
            .send(update)
            .expect(403)
            .end(done);
        });
      });
    });
>>>>>>> 7109d6f3

//     describe('GET /specifications', function () {
//       describe('no specification', function () {
//         beforeEach(extendContext({
//           user: users.createAnonymous
//         }));
//         it('should respond empty array', function (done) {
//           this.user.specRequest()
//             .expect(200)
//             .expectArray(0)
//             .end(done);
//         });
//       });
//       describe('specifications exist', function () {
//         beforeEach(extendContextSeries({
//           publ: users.createPublisher,
//           spec: ['publ.createSpecification'],
//           publ2: users.createPublisher,
//           spec2: ['publ2.createSpecification'],
//           spec3: ['publ2.createSpecification'],
//           user: users.createAnonymous
//         }));
//         it('should return all specifications', function (done) {
//           this.user.specRequest()
//             .expect(200)
//             .expectArray(3)
//             .end(done);
//         });
//       });
//     });
//   });

// });<|MERGE_RESOLUTION|>--- conflicted
+++ resolved
@@ -72,14 +72,17 @@
 //       });
 //     });
 
-<<<<<<< HEAD
 //     describe('PUT /specifications/:id', function () {
 //       beforeEach(extendContextSeries({
 //         publ: users.createPublisher,
 //         spec: ['publ.createSpecification']
 //       }));
 //       describe('owner', function () {
-//         var updateField = function (key, val) {
+//         it('should allow update name', updateField('name'));
+//         it('should allow update description', updateField('description'));
+//         it('should allow update instructions', updateField('instructions'));
+//         it('should allow update requirements', updateField('requirements', ['two', 'three']));
+//         function updateField (key, val) {
 //           return function (done) {
 //             var update = specData();
 //             update[key] = val && 'new';
@@ -88,11 +91,7 @@
 //               .expect(200)
 //               .end(done);
 //           };
-//         };
-//         it('should allow update name', updateField('name'));
-//         it('should allow update description', updateField('description'));
-//         it('should allow update instructions', updateField('instructions'));
-//         it('should allow update requirements', updateField('requirements', ['two', 'three']));
+//         }
 //       });
 //       describe('nonowner', function () {
 //         beforeEach(extendContext({
@@ -108,43 +107,6 @@
 //         });
 //       });
 //     });
-=======
-    describe('PUT /specifications/:id', function () {
-      beforeEach(extendContextSeries({
-        publ: users.createPublisher,
-        spec: ['publ.createSpecification']
-      }));
-      describe('owner', function () {
-        it('should allow update name', updateField('name'));
-        it('should allow update description', updateField('description'));
-        it('should allow update instructions', updateField('instructions'));
-        it('should allow update requirements', updateField('requirements', ['two', 'three']));
-        function updateField (key, val) {
-          return function (done) {
-            var update = specData();
-            update[key] = val && 'new';
-            this.publ.specRequest(this.spec._id)
-              .send(update)
-              .expect(200)
-              .end(done);
-          };
-        }
-      });
-      describe('nonowner', function () {
-        beforeEach(extendContext({
-          user: users.createAnonymous
-        }));
-        it('should deny update', function (done) {
-          var update = specData();
-          update.name = 'newname';
-          this.user.specRequest(this.spec._id)
-            .send(update)
-            .expect(403)
-            .end(done);
-        });
-      });
-    });
->>>>>>> 7109d6f3
 
 //     describe('GET /specifications', function () {
 //       describe('no specification', function () {
