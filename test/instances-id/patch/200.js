/**
 * @module test/instances-id/patch/200
 */
'use strict';

var Lab = require('lab');
var lab = exports.lab = Lab.script();

var Code = require('code');
var Docker = require('dockerode');
var sinon = require('sinon');

var after = lab.after;
var afterEach = lab.afterEach;
var before = lab.before;
var beforeEach = lab.beforeEach;
var describe = lab.describe;
var expect = Code.expect;
var it = lab.it;

var api = require('../../fixtures/api-control');
var dock = require('../../fixtures/dock');
var multi = require('../../fixtures/multi-factory');
var primus = require('../../fixtures/primus');

function expectInstanceUpdated (body, statusCode, user, build, cv, container) {
  user = user.json();
  build = build.json();
  cv = cv.json();
  var owner = {
    github:   user.accounts.github.id,
    username: user.accounts.github.login,
    gravatar: user.gravatar
  };
  expect(body._id).to.exist();
  expect(body.shortHash).to.exist();
  expect(body.network).to.exist();
  expect(body.network.networkIp).to.exist();
  expect(body.network.hostIp).to.exist();
  expect(body.name).to.exist();
  expect(body.lowerName).to.equal(body.name.toLowerCase());
  var deepContain = {
    build: build,
    contextVersion: cv,
    contextVersions: [ cv ], // legacy support for now
    owner: owner,
    containers: [ ],
    autoForked: false,
    masterPod : false
  };
  if (container) {
    delete deepContain.containers;
    expect(body.containers[0].inspect.Id).to.equal(container.Id);
    expect(body.containers[0].dockerHost).to.equal('http://127.0.0.1:4243');
    expect(body.containers[0].dockerContainer).to.equal(container.Id);
  }
  expect(body).deep.contain(deepContain);
}

describe('200 PATCH /instances', function () {
  var ctx = {};
  // before
  before(api.start.bind(ctx));
  before(dock.start.bind(ctx));
  before(require('../../fixtures/mocks/api-client').setup);
  beforeEach(primus.connect);
  before(function (done) {
    // container to update test w/ later
    var docker = ctx.docker = new Docker({
      host: 'localhost',
      port: 4243
    });
    docker.createContainer({
      Image: 'ubuntu',
      Cmd: ['/bin/bash'],
      name: 'fight-frustration'
    }, function (err, container) {
      if (err) { return done(err); }
      container.inspect(function (err, data) {
        if (err) { return done(err); }
        ctx.container = data;
        done();
      });
    });
  });
  // after
  afterEach(primus.disconnect);
  after(api.stop.bind(ctx));
  after(dock.stop.bind(ctx));
  after(require('../../fixtures/mocks/api-client').clean);
  // afterEach(require('../../fixtures/clean-mongo').removeEverything);
  // afterEach(require('../../fixtures/clean-ctx')(ctx));
  // afterEach(require('../../fixtures/clean-nock'));

  describe('For User', function () {
    describe('with in-progress build', function () {
      beforeEach(function (done) {
        ctx.createUserContainerSpy = sinon.spy(require('models/apis/docker').prototype, 'createUserContainer');
        multi.createContextVersion(function (err, cv, context, build, user) {
          if (err) { return done(err); }
          ctx.build = build;
          ctx.cv = cv;
          ctx.user = user;
          done();
        });
      });
      beforeEach(function (done) {
        primus.joinOrgRoom(ctx.user.attrs.accounts.github.id, done);
      });
      beforeEach(function (done) {
        ctx.build.build(function (err) {
          if (err) { return done(err); }
          ctx.cv.fetch(done); // used in assertions
        });
      });
      beforeEach(function (done) {
        // create instance
        ctx.instance = ctx.user.createInstance({
          json: {
            build: ctx.build.id()
          }
        }, function (err) {
          done(err);
        });
      });
      afterEach(function (done) {
        // TODO: wait for event first, make sure everything finishes.. then drop db
        ctx.createUserContainerSpy.restore();
        require('../../fixtures/clean-mongo').removeEverything(done);
        //done();
      });

      it('should update an instance with a build', function (done) {
        ctx.instance.update({
          build: ctx.build.id(),
        }, function (err, body, statusCode) {
          expectInstanceUpdated(body, statusCode, ctx.user, ctx.build, ctx.cv);
          done();
        });
      });
<<<<<<< HEAD
=======
    });
  });
  // describe('for Organization by member', function () {
    // TODO
  // });
  function createInstanceAndRunTests (ctx) {
    describe('and env.', function() {
      beforeEach({ timeout: 5000 }, function (done) {
        var body = {
          env: ['ENV=OLD'],
          build: ctx.build.id(),
          masterPod: true
        };
        ctx.expected.env = body.env;
        ctx.expected['build._id'] = body.build;
        ctx.instance = ctx.user.createInstance(body, expects.success(201, ctx.expected, done));
      });
      stoppedOrRunningContainerThenPatchInstanceTests(ctx);
    });
    describe('and no env.', function() {
      beforeEach(function (done) {
        var body = {
          build: ctx.build.id(),
          masterPod: true
        };
        ctx.instance = ctx.user.createInstance(body, expects.success(201, ctx.expected, done));
      });
      stoppedOrRunningContainerThenPatchInstanceTests(ctx);
    });
  }
>>>>>>> 72c5f871

      it('should update an instance with name, build, env', function (done) {
        var name = 'CustomName';
        var env = ['one=one','two=two','three=three'];
        ctx.instance.update({
          build: ctx.build.id(),
          name: name,
          env: env
        }, function (err, body, statusCode) {
          if (err) { return done(err); }
          expectInstanceUpdated(body, statusCode, ctx.user, ctx.build, ctx.cv);
          done();
        });
      });

      it('should update an instance with a container and context version', function (done) {
        var container = {
          dockerHost: 'http://127.0.0.1:4243',
          dockerContainer: ctx.container.Id
        };
        // required when updating container in PATCH route
        var contextVersion = ctx.cv.id();
        var opts = {
          json: {
            container: container
          },
          qs: {
            'contextVersion._id': contextVersion
          }
        };
        ctx.instance.update(opts, function (err, body, statusCode) {
          expectInstanceUpdated(body, statusCode, ctx.user, ctx.build, ctx.cv, ctx.container);
          done();
        });
      });

    });
  });
});









/*
      it('should create an instance with name, build, env', function (done) {
        var name = 'CustomName';
        var env = ['one=one','two=two','three=three'];
        ctx.user.createInstance({ build: ctx.build.id(), name: name, env: env }, function (err, body, statusCode) {
          if (err) { return done(err); }
          expectInstanceCreated(body, statusCode, ctx.user, ctx.build, ctx.cv);
          done();
        });
      });
    });
    describe('with built build', function () {
      beforeEach(function (done) {
        ctx.createUserContainerSpy = sinon.spy(require('models/apis/docker').prototype, 'createUserContainer');
        multi.createBuiltBuild(function (err, build, user, models) {
          if (err) { return done(err); }
          ctx.user = user;
          ctx.build = build;
          ctx.cv = models[0];
          done();
        });
      });
      afterEach(function (done) {
        // TODO: wait for event first, make sure everything finishes.. then drop db
        // instance "deployed"onceInstanceUpdate
        ctx.createUserContainerSpy.restore();
        done();
      });

      it('should create an instance with a build', function (done) {
        ctx.user.createInstance({ build: ctx.build.id() }, function (err, body, statusCode) {
          if (err) { return done(err); }
          expectInstanceCreated(body, statusCode, ctx.user, ctx.build, ctx.cv);
          expect(ctx.createUserContainerSpy.calledOnce).to.be.true();
          expect(ctx.createUserContainerSpy.args[0][1]).to.deep.equal({
            Env: [],
            Labels: {
              instanceId: body._id,
              instanceName: body.name,
              contextVersionId: ctx.cv.id(),
              ownerUsername: ctx.user.attrs.accounts.github.login
            }
          });
          done();
        });
      });

      it('should create an instance with a name, build, env', function (done) {
        var name = 'CustomName';
        var env = ['one=one','two=two','three=three'];
        ctx.user.createInstance({ build: ctx.build.id(), name: name, env: env }, function (err, body, statusCode) {
          if (err) { return done(err); }
          expect(body.name).to.equal(name);
          expect(body.env).to.deep.equal(env);
          expectInstanceCreated(body, statusCode, ctx.user, ctx.build, ctx.cv);
          done();
        });
      });
    });
  });
});
*/<|MERGE_RESOLUTION|>--- conflicted
+++ resolved
@@ -138,39 +138,6 @@
           done();
         });
       });
-<<<<<<< HEAD
-=======
-    });
-  });
-  // describe('for Organization by member', function () {
-    // TODO
-  // });
-  function createInstanceAndRunTests (ctx) {
-    describe('and env.', function() {
-      beforeEach({ timeout: 5000 }, function (done) {
-        var body = {
-          env: ['ENV=OLD'],
-          build: ctx.build.id(),
-          masterPod: true
-        };
-        ctx.expected.env = body.env;
-        ctx.expected['build._id'] = body.build;
-        ctx.instance = ctx.user.createInstance(body, expects.success(201, ctx.expected, done));
-      });
-      stoppedOrRunningContainerThenPatchInstanceTests(ctx);
-    });
-    describe('and no env.', function() {
-      beforeEach(function (done) {
-        var body = {
-          build: ctx.build.id(),
-          masterPod: true
-        };
-        ctx.instance = ctx.user.createInstance(body, expects.success(201, ctx.expected, done));
-      });
-      stoppedOrRunningContainerThenPatchInstanceTests(ctx);
-    });
-  }
->>>>>>> 72c5f871
 
       it('should update an instance with name, build, env', function (done) {
         var name = 'CustomName';
@@ -209,75 +176,4 @@
 
     });
   });
-});
-
-
-
-
-
-
-
-
-
-/*
-      it('should create an instance with name, build, env', function (done) {
-        var name = 'CustomName';
-        var env = ['one=one','two=two','three=three'];
-        ctx.user.createInstance({ build: ctx.build.id(), name: name, env: env }, function (err, body, statusCode) {
-          if (err) { return done(err); }
-          expectInstanceCreated(body, statusCode, ctx.user, ctx.build, ctx.cv);
-          done();
-        });
-      });
-    });
-    describe('with built build', function () {
-      beforeEach(function (done) {
-        ctx.createUserContainerSpy = sinon.spy(require('models/apis/docker').prototype, 'createUserContainer');
-        multi.createBuiltBuild(function (err, build, user, models) {
-          if (err) { return done(err); }
-          ctx.user = user;
-          ctx.build = build;
-          ctx.cv = models[0];
-          done();
-        });
-      });
-      afterEach(function (done) {
-        // TODO: wait for event first, make sure everything finishes.. then drop db
-        // instance "deployed"onceInstanceUpdate
-        ctx.createUserContainerSpy.restore();
-        done();
-      });
-
-      it('should create an instance with a build', function (done) {
-        ctx.user.createInstance({ build: ctx.build.id() }, function (err, body, statusCode) {
-          if (err) { return done(err); }
-          expectInstanceCreated(body, statusCode, ctx.user, ctx.build, ctx.cv);
-          expect(ctx.createUserContainerSpy.calledOnce).to.be.true();
-          expect(ctx.createUserContainerSpy.args[0][1]).to.deep.equal({
-            Env: [],
-            Labels: {
-              instanceId: body._id,
-              instanceName: body.name,
-              contextVersionId: ctx.cv.id(),
-              ownerUsername: ctx.user.attrs.accounts.github.login
-            }
-          });
-          done();
-        });
-      });
-
-      it('should create an instance with a name, build, env', function (done) {
-        var name = 'CustomName';
-        var env = ['one=one','two=two','three=three'];
-        ctx.user.createInstance({ build: ctx.build.id(), name: name, env: env }, function (err, body, statusCode) {
-          if (err) { return done(err); }
-          expect(body.name).to.equal(name);
-          expect(body.env).to.deep.equal(env);
-          expectInstanceCreated(body, statusCode, ctx.user, ctx.build, ctx.cv);
-          done();
-        });
-      });
-    });
-  });
-});
-*/+});