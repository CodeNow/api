'use strict';

var Lab = require('lab');
var lab = exports.lab = Lab.script();
var describe = lab.describe;
var it = lab.it;
var before = lab.before;
var beforeEach = lab.beforeEach;
var after = lab.after;
var afterEach = lab.afterEach;

var expects = require('../../fixtures/expects');
var api = require('../../fixtures/api-control');
var dock = require('../../fixtures/dock');
var multi = require('../../fixtures/multi-factory');
var exists = require('101/exists');
var last = require('101/last');
var not = require('101/not');
var isFunction = require('101/is-function');
var dockerMockEvents = require('../../fixtures/docker-mock-events');
var primus = require('../../fixtures/primus');

var uuid = require('uuid');
var createCount = require('callback-count');
var Docker = require('models/apis/docker');
var Instance = require('models/mongo/instance');
var Container = require('dockerode/lib/container');
var Dockerode = require('dockerode');
var extend = require('extend');
var redisCleaner = require('../../fixtures/redis-cleaner');
<<<<<<< HEAD
var dockerEvents = require('models/events/docker');

describe('200 PATCH /instances/:id', {timeout:5000}, function () {
=======
var keypather = require('keypather')();

describe('200 PATCH /instances/:id', {timeout:1000}, function () {
>>>>>>> 38a2843c
  var ctx = {};
  var stopContainerRightAfterStart = function () {
    var self = this;
    var args = Array.prototype.slice.call(arguments);
    var container = args[0];
    var cb = args.pop();
    args.push(stopContainer);
    return ctx.originalStart.apply(this, args);
    function stopContainer (err, start) {
      if (err) { return cb(err); }
      self.stopContainer(container, function (err) {
        if (err) { return cb(err); }
        cb(err, start);
      });
    }
  };
  var forceCreateContainerErr = function () {
    var cb = last(arguments);
    var createErr = new Error("server error");
    extend(createErr, {
      statusCode : 500,
      reason     : "server error",
      json       : "No command specified\n"
    });
    if (isFunction(cb)) {
      cb(createErr);
    }
  };
  var dontReportCreateError = function () {
    // for cleaner test logs
    var args = Array.prototype.slice.call(arguments);
    var cb = args.pop();
    args.push(function (err) {
      if (err) { err.data.report = false; }
      cb.apply(this, arguments);
    });
    ctx.originalDockerCreateContainer.apply(this, args);
  };
  var delayContainerLogsBy = function (ms, originalContainerLogs) {
    return function () {
      var container = this;
      var args = arguments;
      setTimeout(function () {
        originalContainerLogs.apply(container, args);
      }, ms);
    };
  };
  beforeEach(function (done) {
    Docker.prototype._origionalPushImageToRegistry = Docker.prototype.pushImageToRegistry;
    Docker.prototype.pushImageToRegistry = function () {
      var cb = Array.prototype.slice(arguments).pop();
      if (typeof cb === 'function') {
         cb();
      }
    };
    done();
  });
  afterEach(function (done) {
    Docker.prototype.pushImageToRegistry = Docker.prototype._origionalPushImageToRegistry;
    done();
  });
  beforeEach(redisCleaner.clean(process.env.WEAVE_NETWORKS+'*'));
  before(api.start.bind(ctx));
  before(dock.start.bind(ctx));
  before(require('../../fixtures/mocks/api-client').setup);
  beforeEach(primus.connect);
  afterEach(primus.disconnect);
  after(api.stop.bind(ctx));
  after(dock.stop.bind(ctx));
  after(require('../../fixtures/mocks/api-client').clean);

  function initExpected (done) {
    ctx.expected = {
      _id: exists,
      shortHash: exists,
      'createdBy.github': ctx.user.attrs.accounts.github.id,
      'createdBy.username': ctx.user.attrs.accounts.github.username,
      'createdBy.gravatar': ctx.user.attrs.gravatar,
      name: exists,
      env: [],
      owner: {
        username: ctx.user.json().accounts.github.login,
        github: ctx.user.json().accounts.github.id,
        gravatar: ctx.user.json().gravatar
      },
      contextVersions: exists,
      'network.networkIp': exists,
      'network.hostIp': exists,
      'build._id': ctx.build.id(),
      'contextVersions[0]._id': ctx.cv.id()
    };
    done();
  }

  describe('for User', function () {
    describe('create instance with in-progress build', function () {
      beforeEach(function (done) {
        multi.createContextVersion(function (err, contextVersion, context, build, user) {
          if (err) { return done(err); }
          ctx.build = build;
          ctx.user = user;
          ctx.cv = contextVersion;
          ctx.build.build({ message: uuid() }, expects.success(201, done));
        });
      });
      beforeEach(function (done) {
        // make sure build finishes before moving on to the next test
        var firstBuildId = ctx.build.id();
        ctx.afterPatchAsserts = ctx.afterPatchAsserts || [];
        ctx.afterPatchAsserts.push(function (done) {
          if (ctx.instance.build.id() === firstBuildId) {
            // instance was NOT patched with a new build, make sure to log until
            // redeploy route completes (after build completes) before moving on to next test.
            multi.tailInstance(ctx.user, ctx.instance, done);
          }
          else { // instance has been patched with a new build
            primus.joinOrgRoom(ctx.user.attrs.accounts.github.id, function () {
              primus.onceVersionComplete(ctx.cv.id(), function (/* data */) {
                done();
              });
            });
          }
          dockerMockEvents.emitBuildComplete(ctx.cv);
        });
        done();
      });
      beforeEach(initExpected);
      createInstanceAndRunTests(ctx);
    });
    describe('create instance with built build', function () {
      beforeEach(function (done) {
        multi.createBuiltBuild(function (err, build, user, modelsArr) {
          if (err) { return done(err); }
          ctx.build = build;
          ctx.user = user;
          ctx.cv = modelsArr[0];
          done();
        });
      });
      beforeEach(initExpected);
      describe('Long running container', function() {
        beforeEach(function (done) {
          extend(ctx.expected, {
            containers: exists,
            'containers[0]': exists,
            'containers[0].ports': exists,
            'containers[0].dockerHost': exists,
            'containers[0].dockerContainer': exists,
            'containers[0].inspect.State.Running': true
          });
          done();
        });

        createInstanceAndRunTests(ctx);
      });
      describe('Immediately exiting container', function() {
        beforeEach(function (done) {
          extend(ctx.expected, {
            containers: exists,
            'containers[0]': exists,
            'containers[0].dockerHost': exists,
            'containers[0].dockerContainer': exists,
            'containers[0].inspect.State.Running': false
          });
          ctx.originalStart = Docker.prototype.startContainer;
          Docker.prototype.startContainer = stopContainerRightAfterStart;
          done();
        });
        afterEach(function (done) {
          // restore docker.startContainer back to normal
          Docker.prototype.startContainer = ctx.originalStart;
          done();
        });

        createInstanceAndRunTests(ctx);
      });
      describe('Container create error (Invalid dockerfile CMD)', function() {
        beforeEach(function (done) {
          ctx.expected['containers[0].error.message'] = exists;
          ctx.expected['containers[0].error.stack'] = exists;
          ctx.originalCreateContainer = Dockerode.prototype.createContainer;
          ctx.originalDockerCreateContainer = Docker.prototype.createContainer;
          Dockerode.prototype.createContainer = forceCreateContainerErr;
          Docker.prototype.createContainer = dontReportCreateError;
          done();
        });
        afterEach(function (done) {
          // restore dockerode.createContainer back to normal
          Dockerode.prototype.createContainer = ctx.originalCreateContainer;
          Docker.prototype.createContainer = ctx.originalDockerCreateContainer;
          done();
        });

        createInstanceAndRunTests(ctx);
      });
    });
  });
  // describe('for Organization by member', function () {
    // TODO
  // });
  function createInstanceAndRunTests (ctx) {
    describe('and env.', function() {
      beforeEach(function (done) {
        var body = {
          env: ['ENV=OLD'],
          build: ctx.build.id()
        };
        ctx.expected.env = body.env;
        ctx.expected['build._id'] = body.build;
        ctx.instance = ctx.user.createInstance(body, expects.success(201, ctx.expected, done));
      });
      stoppedOrRunningContainerThenPatchInstanceTests(ctx);
    });
    describe('and no env.', function() {
      beforeEach(function (done) {
        var body = {
          build: ctx.build.id()
        };
        ctx.instance = ctx.user.createInstance(body, expects.success(201, ctx.expected, done));
      });
      stoppedOrRunningContainerThenPatchInstanceTests(ctx);
    });
  }

  function stoppedOrRunningContainerThenPatchInstanceTests (ctx) {
    describe('and the container naturally stops (if there is a container)', function() {
      beforeEach(function (done) {
        if (keypather.get(ctx.instance, 'attrs.container.dockerContainer')) {
          var docker = new Docker(ctx.instance.attrs.container.dockerHost);
          docker
            .stopContainer(ctx.instance.attrs.container, function () {
              // ignore error we just want it stopped..
              ctx.expected['containers[0].inspect.State.Running'] = false;
              Instance.findById(ctx.instance.attrs._id, function (err, instance) {
                if (err) { return done(err); }
                instance.setContainerFinishedState(new Date().toISOString(), 0, done);
              });
            });
        }
        else {
          // KEEP THIS LOG
          console.warn('(does not have container so does not stop)');
          done();
        }
      });
      patchInstanceTests(ctx);
    });
    describe('with the container running normally', function () {
      patchInstanceTests(ctx);
    });
  }

  function patchInstanceTests (ctx) {
    describe('Patch without build:', function() {
      afterEach(require('../../fixtures/clean-mongo').removeEverything);
      afterEach(require('../../fixtures/clean-ctx')(ctx));
      afterEach(require('../../fixtures/clean-nock'));
      it('should update an instance with new env', function (done) {
        var body = {
          env: [
            'ENV=NEW'
          ]
        };
        extend(ctx.expected, body);
        ctx.instance.update(body, expects.success(200, ctx.expected, afterPatchAssertions(done)));
      });
      describe('update name:', function() {
        beforeEach(afterEachAssertDeletedOldHostsAndNetwork);
        beforeEach(afterEachAssertUpdatedNewHostsAndNetwork);
        it('should update an instance with new name', function (done) {
          var body = {
            name: 'PATCH1-GHIJKLMNOPQRSTUVWYXZ_-'
          };
          extend(ctx.expected, body);
          ctx.instance.update(body, expects.success(200, ctx.expected, afterPatchAssertions(done)));
        });
        it('should update an instance with new name and env', function (done) {
          var body = {
            name: 'PATCH1-GHIJKLMNOPQRSTUVWYXZ_-',
            env: [
              'ENV=NEW'
            ]
          };
          extend(ctx.expected, body);
          ctx.instance.update(body, expects.success(200, ctx.expected, afterPatchAssertions(done)));
        });
      });
      function afterPatchAssertions (done) {
        return function (err) {
          if (err) { return done(err); }
          if (!ctx.afterPatchAsserts || ctx.afterPatchAsserts.length === 0) {
            return done();
          }
          var count = createCount(ctx.afterPatchAsserts.length, done);
          ctx.afterPatchAsserts.forEach(function (assert) {
            assert(function (err) {
              count.next(err);
            });
          });
        };
      }
    });

    describe('Patch with build:', function() {
      function initPatchExpected (done) {
        var patchCv = ctx.patchBuild.contextVersions.models[0];
        initExpected(function () {
          extend(ctx.expected, {
            'env': ctx.instance.attrs.env,
            'build._id': ctx.patchBuild.id(),
            'contextVersions[0]._id': patchCv.id()
          });
        });
        done();
      }
      beforeEach(function (done) {
        if (ctx.originalStart) { Docker.prototype.startContainer = ctx.originalStart; }
        if (ctx.originalCreateContainer) { Dockerode.prototype.createContainer = ctx.originalCreateContainer; }
        if (ctx.originalDockerCreateContainer) { Docker.prototype.createContainer = ctx.originalDockerCreateContainer; }
        if (ctx.originalContainerLogs) { Container.prototype.logs = ctx.originalContainerLogs; }
        done();
      });

      describe('in-progress build,', function () {
        beforeEach(function (done) { // delay container log time to make build time longer
          ctx.originalContainerLogs = Container.prototype.logs;
          Container.prototype.logs = delayContainerLogsBy(300, ctx.originalContainerLogs);
          done();
        });
        afterEach(function (done) { // restore original container log method
          Container.prototype.logs = ctx.originalContainerLogs;
          done();
        });
        beforeEach(function (done) {
          ctx.patchBuild = ctx.build.deepCopy(function (err) {
            if (err) { return done(err); }
            var update = { json: {body:'FROM dockerfile/node.js'}}; // invalidate dedupe
            ctx.patchBuild.contextVersions.models[0].updateFile('/Dockerfile', update, function (err) {
              if (err) { return done(err); }
              ctx.patchBuild.build({ message: uuid() }, expects.success(201, done));
            });
          });
        });
        beforeEach(initPatchExpected);
        beforeEach(function (done) {
          ctx.expected['containers[0]'] = not(exists); // this works bc build takes 100ms
          done();
        });
        beforeEach(function (done) {
          var oldInstanceName = ctx.instance.attrs.name;
          var oldContainer = keypather.get(ctx.instance, 'containers.models[0]');
          ctx.afterPatchAsserts = ctx.afterPatchAsserts || [];
          ctx.afterPatchAsserts.push(function (done) {
            var instance = ctx.instance;
            multi.tailInstance(ctx.user, instance, function (err) {
              if (err) { return done(err); }
              try {
                var count = createCount(done);
                // assert old values are deleted - technically these are delete on PATCH
                if (oldContainer && oldContainer.dockerContainer) {
                  expects.deletedHosts(
                    ctx.user, oldInstanceName, oldContainer, count.inc().next);
                  expects.deletedWeaveHost(
                    oldContainer, count.inc().next);
                }
                // assert new values
                expects.updatedHosts(
                  ctx.user, instance, count.inc().next);
                var container = instance.containers.models[0];
                expects.updatedWeaveHost(
                  container, instance.attrs.network.hostIp, count.inc().next);
              }
              catch (e) {
                done(e);
              }
            });
            var patchCv = ctx.patchBuild.contextVersions.models[0];
            dockerMockEvents.emitBuildComplete(patchCv);
          });
          done();
        });

        patchInstanceWithBuildTests(ctx);
      });

      describe('built-build,', function () {
        beforeEach(function (done) {
          ctx.patchBuild = ctx.build.deepCopy(function (err) {
            if (err) { return done(err); }
            var update = { json: {body:'FROM dockerfile/node.js'}}; // invalidate dedupe
            ctx.patchBuild.contextVersions.models[0].updateFile('/Dockerfile', update, function (err) {
              if (err) { return done(err); }
              multi.buildTheBuild(ctx.user, ctx.patchBuild, done);
            });
          });
        });
        beforeEach(initPatchExpected);

        describe('Long-running container', function() {
          beforeEach(function (done) {
            extend(ctx.expected, {
              containers: exists,
              'containers[0]': exists,
              'containers[0].ports': exists,
              'containers[0].dockerHost': exists,
              'containers[0].dockerContainer': exists,
              'containers[0].inspect.State.Running': true
            });
            done();
          });
          beforeEach(afterEachAssertDeletedOldHostsAndNetwork);
          beforeEach(afterEachAssertUpdatedNewHostsAndNetwork);

          patchInstanceWithBuildTests(ctx);
        });

        describe('Immediately exiting container', function() {
          beforeEach(function (done) {
            extend(ctx.expected, {
              containers: exists,
              'containers[0]': exists,
              'containers[0].ports': not(exists),
              'containers[0].dockerHost': exists,
              'containers[0].dockerContainer': exists,
              'containers[0].inspect.State.Running': false
            });
            done();
          });
          beforeEach(afterEachAssertDeletedOldHostsAndNetwork);
          beforeEach(function afterEachAssertDeletedNewHostsAndNetwork (done) {
            ctx.afterPatchAsserts = ctx.afterPatchAsserts || [];
            ctx.afterPatchAsserts.push(function (done) {
              try {
                var instance = ctx.instance;
                var count = createCount(done);
                expects.deletedHosts(
                  ctx.user, instance, count.inc().next);
                var container = instance.containers.models[0];
                expects.deletedWeaveHost(
                  container, count.inc().next);
              }
              catch (e) {
                done(e);
              }
            });
            done();
          });
          beforeEach(function (done) {
            ctx.originalStart = Docker.prototype.startContainer;
            Docker.prototype.startContainer = stopContainerRightAfterStart;
            done();
          });
          afterEach(function (done) {
            // restore docker.startContainer back to normal
            Docker.prototype.startContainer = ctx.originalStart;
            done();
          });

          patchInstanceWithBuildTests(ctx);
        });

        describe('Container create error (invalid dockerfile)', function() {
          beforeEach(function (done) {
            ctx.expected['containers[0].error.message'] = exists;
            ctx.expected['containers[0].error.stack'] = exists;
            ctx.originalCreateContainer = Dockerode.prototype.createContainer;
            ctx.originalDockerCreateContainer = Docker.prototype.createContainer;
            Dockerode.prototype.createContainer = forceCreateContainerErr;
            Docker.prototype.createContainer = dontReportCreateError;
            done();
          });
          beforeEach(afterEachAssertDeletedOldHostsAndNetwork);
          beforeEach(function afterEachAssertDeletedNewDnsEntry (done) {
            ctx.afterPatchAsserts = ctx.afterPatchAsserts || [];
            ctx.afterPatchAsserts.push(function (done) {
              try {
                var instance = ctx.instance;
                expects.deletedDnsEntry(ctx.user, instance.attrs.name);
                done();
              }
              catch (e) {
                done(e);
              }
            });
            done();
          });
          afterEach(function (done) {
            // restore dockerode.createContainer back to normal
            Dockerode.prototype.createContainer = ctx.originalCreateContainer;
            Docker.prototype.createContainer = ctx.originalDockerCreateContainer;
            done();
          });

          patchInstanceWithBuildTests(ctx);
        });
      });
    });
    // patch helpers
    function afterEachAssertDeletedOldHostsAndNetwork (done) {
      var oldInstanceBuildBuilt = ctx.instance.attrs.build && ctx.instance.attrs.build.completed;
      var oldInstanceBuildId = ctx.instance.attrs.build && ctx.instance.attrs.build._id;
      var oldInstanceName = ctx.instance.attrs.name;
      var oldContainer = keypather.get(ctx.instance, 'containers.models[0]');
      ctx.afterPatchAsserts = ctx.afterPatchAsserts || [];
      ctx.afterPatchAsserts.push(function (done) {
        var oldContainerExists = oldContainer && oldContainer.dockerContainer; // not an error
        if (oldInstanceBuildBuilt && oldContainerExists) {
          dockerEvents.once('destroy', function () {
            checkOldContainerDeleted(done);
          });
        }
        else {
          done();
        }
        function checkOldContainerDeleted (done) {
          try {
            var count = createCount(done);
            // NOTE!: timeout is required for the following tests, bc container deletion occurs in bg
            // User create instance with built build Long running container and env.
            // Patch with build: in-progress build, should update an instance ______.
            if (ctx.instance.attrs.name !== oldInstanceName) {
              // if name changed
              expects.deletedHosts(
                ctx.user, oldInstanceName, oldContainer, count.inc().next);
            } // else assert updated values for same entries next beforeEach
            var newInstanceBuildId = ctx.instance.attrs.build && ctx.instance.attrs.build._id;
            if (newInstanceBuildId !== oldInstanceBuildId) {
              expects.deletedWeaveHost(
                oldContainer, count.inc().next);
              expects.deletedContainer(
                oldContainer.json(), count.inc().next);
            }
          }
          catch (e) {
            done(e);
          }
        }
      });
      done();
    }
    function afterEachAssertUpdatedNewHostsAndNetwork (done) {
      ctx.afterPatchAsserts = ctx.afterPatchAsserts || [];
      ctx.afterPatchAsserts.push(function (done) {
        try {
          var instance = ctx.instance;
          var count = createCount(done);
          ctx.instance.fetch(function (err) {
            if (err) { return done(err); }
            expects.updatedHosts(
              ctx.user, instance, count.inc().next);
            var container = instance.containers.models[0];
            if (container && container.attrs.ports) {
              expects.updatedWeaveHost(
                container, instance.attrs.network.hostIp, count.inc().next);
            }
          });
        }
        catch (e) {
          done(e);
        }
      });
      done();
    }
  }

  function patchInstanceWithBuildTests (ctx) {
    afterEach(require('../../fixtures/clean-ctx')(ctx));
    afterEach(require('../../fixtures/clean-nock'));
    afterEach(require('../../fixtures/clean-mongo').removeEverything);

    it('should update an instance with new env and build', function (done) {
      var body = {
        env: [
          'ENV=NEW'
        ],
        build: ctx.patchBuild.id()
      };
      ctx.expected.env = body.env;
      ctx.expected['build._id'] = body.build;

      assertUpdate(body, done);
    });
    it('should update an instance with new build and name', function (done) {
      var body = {
        name: 'PATCH2-ABCDEFGHIJKLMNOPQRSTUVWYXZ_-',
        build: ctx.patchBuild.id()
      };
      ctx.expected.name = body.name;
      ctx.expected['build._id'] = body.build;
      assertUpdate(body, done);
    });
    it('should update an instance with new name, env and build', function (done) {
      var body = {
        name: 'PATCH2-ABCDEFGHIJKLMNOPQRSTUVWYXZ_-FOO',
        env: [
          'ENV=NEW'
        ],
        build: ctx.patchBuild.id()
      };
      ctx.expected.name = body.name;
      ctx.expected.env  = body.env;
      ctx.expected['build._id'] = body.build;

      assertUpdate(body, done);
    });
  }
  function assertUpdate (body, done) {
    ctx.instance.update(body, expects.success(200, ctx.expected, function (err) {
      if (err) { return done(err); }
      if (!ctx.afterPatchAsserts || ctx.afterPatchAsserts.length === 0) {
        return done();
      }
      var count = createCount(ctx.afterPatchAsserts.length, done);
      ctx.afterPatchAsserts.forEach(function (assert) {
        assert(function () {
          count.next();
        });
      });
    }));
  }
});<|MERGE_RESOLUTION|>--- conflicted
+++ resolved
@@ -28,15 +28,10 @@
 var Dockerode = require('dockerode');
 var extend = require('extend');
 var redisCleaner = require('../../fixtures/redis-cleaner');
-<<<<<<< HEAD
 var dockerEvents = require('models/events/docker');
+var keypather = require('keypather')();
 
 describe('200 PATCH /instances/:id', {timeout:5000}, function () {
-=======
-var keypather = require('keypather')();
-
-describe('200 PATCH /instances/:id', {timeout:1000}, function () {
->>>>>>> 38a2843c
   var ctx = {};
   var stopContainerRightAfterStart = function () {
     var self = this;
