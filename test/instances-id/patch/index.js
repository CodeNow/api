--- conflicted
+++ resolved
@@ -51,12 +51,8 @@
   afterEach(require('../../fixtures/clean-nock'));
 
   before(function (done) {
-<<<<<<< HEAD
+    // prevent worker to be created
     sinon.stub(rabbitMQ, 'deleteInstance', function () {});
-=======
-    // prevent worker to be created
-    sinon.stub(rabbitMQ, 'deleteInstanceContainer', function () {});
->>>>>>> 841e104d
     done();
   });
 
