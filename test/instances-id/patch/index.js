/**
 * @module test/instances-id/patch/index
 */
'use strict';

var Lab = require('lab');
var lab = exports.lab = Lab.script();
var describe = lab.describe;
var it = lab.it;
var before = lab.before;
var beforeEach = lab.beforeEach;
var after = lab.after;
var afterEach = lab.afterEach;
var Code = require('code');
var expect = Code.expect;

var async = require('async');
var createCount = require('callback-count');
var equals = require('101/equals');
var exists = require('101/exists');
var extend = require('extend');
var nock = require('nock');
<<<<<<< HEAD
var noop = require('101/noop');
var not = require('101/not');
var uuid = require('uuid');
=======
var createCount = require('callback-count');
var randStr = require('randomstring').generate;
>>>>>>> f80bdc26

var Build = require('models/mongo/build');
var api = require('../../fixtures/api-control');
var dock = require('../../fixtures/dock');
var dockerMockEvents = require('../../fixtures/docker-mock-events');
var expects = require('../../fixtures/expects');
var multi = require('../../fixtures/multi-factory');
var primus = require('../../fixtures/primus');

describe('Instance - /instances/:id', function () {
  var ctx = {};

  before(api.start.bind(ctx));
  before(dock.start.bind(ctx));
  beforeEach(primus.connect);
  afterEach(primus.disconnect);
  after(api.stop.bind(ctx));
  after(dock.stop.bind(ctx));
  afterEach(require('../../fixtures/clean-mongo').removeEverything);
  afterEach(require('../../fixtures/clean-ctx')(ctx));
  afterEach(require('../../fixtures/clean-nock'));

  /**
   * Patching has a couple of different jobs.  It allows the user to edit the name of the instance,
   * modify it's public/private flag, and now, change it's build.  These tests should not only
   * verify the user can change all of these individually, they should also test everything can
   * be modified all at once
   */
  describe('PATCH', function () {
    describe('Orgs', function () {
      beforeEach(function (done) {
        ctx.orgId = 1001;
        multi.createInstance(ctx.orgId, function (err, instance, build, user, mdlArray, srcArray) {
          //[contextVersion, context, build, user], [srcContextVersion, srcContext, moderator]
          if (err) { return done(err); }
          ctx.instance = instance;
          ctx.build = build;
          ctx.user = user;
          ctx.cv = mdlArray[0];
          ctx.context = mdlArray[1];
          ctx.srcArray = srcArray;
          multi.createBuiltBuild(ctx.user.attrs.accounts.github.id, function (err, build) {
            if (err) {
              done(err);
            }
            ctx.otherBuild = build;
            done();
          });
        });
      });
      it('should not allow a build owned by a user to be patched into an instance ' +
        'owned by its org', function (done) {
        nock.cleanAll();
        require('../../fixtures/mocks/github/user-orgs')(ctx.orgId, 'Runnable');
        require('../../fixtures/mocks/github/user-orgs')(ctx.orgId, 'Runnable');
        require('../../fixtures/mocks/github/user')(ctx.user);
        var update = {
          build: ctx.otherBuild.id().toString()
        };
        require('../../fixtures/mocks/github/user-orgs')(ctx.orgId, 'Runnable');
        ctx.instance.update(update, expects.error(400, done));
      });
    });

    describe('User', function() {
      beforeEach(function (done) {
        multi.createAndTailInstance(primus, function (err, instance, build, user, mdlArray, srcArray) {
          if (err) { return done(err); }
          //[contextVersion, context, build, user], [srcContextVersion, srcContext, moderator]
          ctx.instance = instance;
          ctx.build = build;
          ctx.user = user;
          ctx.cv = mdlArray[0];
          ctx.context = mdlArray[1];
          ctx.srcArray = srcArray;
          require('../../fixtures/mocks/github/user')(ctx.user);
          done();
        });
      });
      describe('Build', function () {
        describe('updating the instance\'s build with a new, copied build', function () {
          beforeEach(function (done) {
            ctx.newBuild = ctx.build.deepCopy(done);
          });
          describe('without changes in appcodeversion and infracodeversion', function () {
            beforeEach(function (done) {
              multi.buildTheBuild(ctx.user, ctx.newBuild, done);
            });
            it('should deploy the copied build', function (done) {
              var update = {
                build: ctx.newBuild.id().toString()
              };
              var oldDockerContainer = ctx.instance.json().containers[0].dockerContainer;
              var oldContainer = ctx.instance.containers.models[0];
              var expected = {
                _id: ctx.instance.json()._id,
                shortHash: ctx.instance.attrs.shortHash,
                'build._id': ctx.newBuild.id(),
                'owner.github': ctx.user.attrs.accounts.github.id,
                'owner.username': ctx.user.attrs.accounts.github.login,
                // this represents a new docker container! :)
                // containers[0].dockerContainer': not(equals(ctx.instance.json().containers[0].dockerContainer)),
                'network.networkIp': exists,
                'network.hostIp': exists
              };
              require('../../fixtures/mocks/github/user')(ctx.user);
              require('../../fixtures/mocks/github/user')(ctx.user);
              require('../../fixtures/mocks/github/user')(ctx.user);

              primus.joinOrgRoom(ctx.user.json().accounts.github.id, function (err) {
                if (err) { return done(err); }
                primus.expectAction('start', {}, function () {
                  expected['containers[0].dockerContainer'] = not(equals(oldDockerContainer));
                  ctx.instance.fetch(expects.success(200, expected, function (err) {
                    if (err) { return done(err); }
                    var container = ctx.instance.containers.models[0];
                    expect(container.attrs.dockerContainer).to.not.equal(oldDockerContainer);
                    expect(container.attrs.inspect.Env).to.deep.equal([]);
                    var count = createCount(2, done);
                    expects.deletedWeaveHost(oldContainer, count.next);
                    expects.updatedWeaveHost(
                      container, ctx.instance.attrs.network.hostIp, count.next);
                  }));
                });
                ctx.instance.update({json: update}, expects.success(200, expected, noop));
              });

            });
            describe('with env', function() {
              beforeEach(function (done) {
                require('../../fixtures/mocks/github/user')(ctx.user);
                require('../../fixtures/mocks/github/user')(ctx.user);
                ctx.instance.update({ env: ['ONE=1'] }, expects.success(200, done));
              });
              it('should have the env that was set on the instance', function (done) {
                var update = {
                  build: ctx.newBuild.id().toString()
                };
                var expected = {
                  _id: ctx.instance.json()._id,
                  shortHash: ctx.instance.attrs.shortHash,
                  'build._id': ctx.newBuild.id(),
                  'owner.github': ctx.user.attrs.accounts.github.id,
                  'owner.username': ctx.user.attrs.accounts.github.login,
                  // this represents a new docker container! :)
                  // 'containers[0].dockerContainer': not(equals(ctx.instance.json().containers[0].dockerContainer))
                };
                var oldDockerContainer = ctx.instance.attrs.containers[0].dockerContainer;
                var oldContainer = ctx.instance.containers.models[0];
                require('../../fixtures/mocks/github/user')(ctx.user);
                require('../../fixtures/mocks/github/user')(ctx.user);
                require('../../fixtures/mocks/github/user')(ctx.user);

                primus.joinOrgRoom(ctx.user.json().accounts.github.id, function (err) {
                  if (err) { return done(err); }
                  primus.expectAction('start', {}, function () {
                    expected['containers[0].dockerContainer'] = not(equals(oldDockerContainer));
                    ctx.instance.fetch(expects.success(200, expected, function (err) {
                      if (err) { return done(err); }
                      var container = ctx.instance.containers.models[0];
                      expect(container.attrs.dockerContainer).to.not.equal(oldDockerContainer);
                      expect(ctx.instance.attrs.containers[0].inspect.Env).to.deep.equal(['ONE=1']);
                      var count = createCount(2, done);
                      expects.deletedWeaveHost(oldContainer, count.next);
                      expects.updatedWeaveHost(
                        container, ctx.instance.attrs.network.hostIp, count.next);
                    }));
                  });
                  ctx.instance.update({json: update}, expects.success(200, expected, noop));
                });
              });
            });
          });
          describe('WITH changes in appcodeversion', function () {
            beforeEach(function (done) {
              ctx.newCV = ctx.user
                .newContext(ctx.newBuild.contexts.models[0].id())
                .newVersion(ctx.newBuild.contextVersions.models[0].id());
              async.series([
                ctx.newCV.fetch.bind(ctx.newCV),
                function (done) {
                  // this has to be it's own function since models[0] doesn't exist when the series is created
                  ctx.newCV.appCodeVersions.models[0].update({
                    branch: randStr(5)
                  }, done);
                },
                ctx.newBuild.build.bind(ctx.newBuild, {json: { message: uuid() }}),
                waitForVersionComplete(ctx.user, ctx.newBuild.contextVersions.models[0])
              ], done);
            });
            it('should deploy the copied (and modified) build', function (done) {
              var update = {
                build: ctx.newBuild.id().toString()
              };
              var oldDockerContainer = ctx.instance.json().containers[0].dockerContainer;
              var oldContainer = ctx.instance.containers.models[0];
              var expected = {
                _id: ctx.instance.json()._id,
                shortHash: ctx.instance.attrs.shortHash,
                'build._id': ctx.newBuild.id(),
                // this represents a new docker container! :)
                //'containers[0].dockerContainer': not(equals(ctx.instance.json().containers[0].dockerContainer))
              };
              require('../../fixtures/mocks/github/user')(ctx.user);
              require('../../fixtures/mocks/github/user')(ctx.user);
              require('../../fixtures/mocks/github/user')(ctx.user);

              primus.joinOrgRoom(ctx.user.json().accounts.github.id, function (err) {
                if (err) { return done(err); }
                primus.expectAction('start', {}, function () {
                  expected['containers[0].dockerContainer'] = not(equals(oldDockerContainer));
                  ctx.instance.fetch(expects.success(200, expected, function (err) {
                    if (err) { return done(err); }
                    var container = ctx.instance.containers.models[0];
                    expect(container.attrs.dockerContainer).to.not.equal(oldDockerContainer);
                    var count = createCount(2, done);
                    expects.deletedWeaveHost(oldContainer, count.next);
                    expects.updatedWeaveHost(
                      container, ctx.instance.attrs.network.hostIp, count.next);
                  }));
                });
                ctx.instance.update({json: update}, expects.success(200, expected, noop));
              });

            });
          });
          describe('WITH changes in infracodeversion', function () {
            beforeEach(function (done) {
              require('../../fixtures/mocks/s3/put-object')(ctx.context.id(), 'file.txt');
              require('../../fixtures/mocks/s3/get-object')(ctx.context.id(), '/');
              ctx.newCV = ctx.user
                .newContext(ctx.newBuild.contexts.models[0].id())
                .newVersion(ctx.newBuild.contextVersions.models[0].id());
              async.series([
                ctx.newCV.fetch.bind(ctx.newCV),
                ctx.newCV.rootDir.contents.createFile.bind(ctx.newCV.rootDir.contents, 'file.txt'),
                ctx.newBuild.build.bind(ctx.newBuild, {json: { message: uuid() }}),
                waitForVersionComplete(ctx.user, ctx.newBuild.contextVersions.models[0])
              ], done);
            });
            it('should deploy the copied (and modified) build', function (done) {
              var update = {
                build: ctx.newBuild.id().toString()
              };
              var oldDockerContainer = ctx.instance.json().containers[0].dockerContainer;
              var oldContainer = ctx.instance.containers.models[0];
              var expected = {
                _id: ctx.instance.json()._id,
                shortHash: ctx.instance.attrs.shortHash,
                'build._id': ctx.newBuild.id(),
                // this represents a new docker container! :)
                // 'containers[0].dockerContainer': not(equals(ctx.instance.json().containers[0].dockerContainer))
              };
              require('../../fixtures/mocks/github/user')(ctx.user);
              require('../../fixtures/mocks/github/user')(ctx.user);
              require('../../fixtures/mocks/github/user')(ctx.user);

              primus.joinOrgRoom(ctx.user.json().accounts.github.id, function (err) {
                if (err) { return done(err); }
                primus.expectAction('start', {}, function () {
                  expected['containers[0].dockerContainer'] = not(equals(oldDockerContainer));
                  ctx.instance.fetch(expects.success(200, expected, function (err) {
                    if (err) { return done(err); }
                    var container = ctx.instance.containers.models[0];
                    expect(container.attrs.dockerContainer).to.not.equal(oldDockerContainer);
                    var count = createCount(2, done);
                    expects.deletedWeaveHost(oldContainer, count.next);
                    expects.updatedWeaveHost(
                      container, ctx.instance.attrs.network.hostIp, count.next);
                  }));
                });
                ctx.instance.update({json: update}, expects.success(200, expected, noop));
              });

            });
          });
          describe('WITH changes in infracodeversion AND appcodeversion', function () {
            beforeEach(function (done) {
              require('../../fixtures/mocks/s3/put-object')(ctx.context.id(), 'file.txt');
              require('../../fixtures/mocks/s3/get-object')(ctx.context.id(), '/');
              ctx.newCV = ctx.user
                .newContext(ctx.newBuild.contexts.models[0].id())
                .newVersion(ctx.newBuild.contextVersions.models[0].id());
              async.series([
                ctx.newCV.fetch.bind(ctx.newCV),
                function (done) {
                  // this has to be it's own function since models[0] doesn't exist when the series is created
                  ctx.newCV.appCodeVersions.models[0].update({
                    branch: randStr(5)
                  }, done);
                },
                ctx.newCV.rootDir.contents.createFile.bind(ctx.newCV.rootDir.contents, 'file.txt'),
                ctx.newBuild.build.bind(ctx.newBuild, {json: { message: uuid() }}),
                waitForVersionComplete(ctx.user, ctx.newBuild.contextVersions.models[0])
              ], done);
            });
            it('should deploy the copied (and modified) build', function (done) {
              var update = {
                build: ctx.newBuild.id().toString()
              };
              var oldDockerContainer = ctx.instance.json().containers[0].dockerContainer;
              var oldContainer = ctx.instance.containers.models[0];
              var expected = {
                _id: ctx.instance.json()._id,
                shortHash: ctx.instance.attrs.shortHash,
                'build._id': ctx.newBuild.id(),
                // this represents a new docker container! :)
                // 'containers[0].dockerContainer': not(equals(ctx.instance.json().containers[0].dockerContainer))
              };
              require('../../fixtures/mocks/github/user')(ctx.user);
              require('../../fixtures/mocks/github/user')(ctx.user);
              require('../../fixtures/mocks/github/user')(ctx.user);

              primus.joinOrgRoom(ctx.user.json().accounts.github.id, function (err) {
                if (err) { return done(err); }
                primus.expectAction('start', {}, function () {
                  expected['containers[0].dockerContainer'] = not(equals(oldDockerContainer));
                  ctx.instance.fetch(expects.success(200, expected, function (err) {
                    if (err) { return done(err); }
                    var container = ctx.instance.containers.models[0];
                    expect(container.attrs.dockerContainer).to.not.equal(oldDockerContainer);
                    var count = createCount(2, done);
                    expects.deletedWeaveHost(oldContainer, count.next);
                    expects.updatedWeaveHost(
                      container, ctx.instance.attrs.network.hostIp, count.next);
                  }));
                });
                ctx.instance.update({json: update}, expects.success(200, expected, noop));
              });

            });
          });
        });
        describe('Patching an unbuilt build', function () {
          beforeEach(function (done) {
            var data = {
              name: randStr(5),
              owner: { github: ctx.user.attrs.accounts.github.id }
            };
            ctx.otherBuild = ctx.user.createBuild(data, done);
          });
          it('shouldn\'t allow a build that hasn\'t started ', function (done) {
            require('../../fixtures/mocks/github/user')(ctx.user);
            require('../../fixtures/mocks/github/user')(ctx.user);
            ctx.instance.update({ build: ctx.otherBuild.id() },
              expects.error(400, /been started/, done));
          });
          describe('starting build', function () {
            beforeEach(function (done) {
              Build.findById(ctx.otherBuild.id(), function (err, build) {
                build.setInProgress(ctx.user, function (err) {
                  if (err) {
                    done(err);
                  }
                  ctx.otherBuild.fetch(done);
                });
              });
            });
            it('should not allow a build that has started, but who\'s CVs have not', function (done) {
              require('../../fixtures/mocks/github/user')(ctx.user);
              require('../../fixtures/mocks/github/user')(ctx.user);
              ctx.instance.update({ build: ctx.otherBuild.id() }, expects.error(400, done));
            });
          });
        });
        describe('Patching an unbuilt build', function () {
          beforeEach(function(done) {
            ctx.otherBuild = ctx.build.deepCopy(done);
          });
          it('should allow a build that has everything started', function (done) {
            var oldDockerContainer = ctx.instance.json().containers[0].dockerContainer;
            var oldContainer = ctx.instance.containers.models[0];
            var expected = {
              // Since the containers are not removed until the otherBuild has finished, we should
              // still see them running
              // 'containers[0].inspect.State.Running': true,
              'build._id': ctx.otherBuild.id()
            };
            multi.buildTheBuild(ctx.user, ctx.otherBuild, function () {
              require('../../fixtures/mocks/github/user')(ctx.user);
              require('../../fixtures/mocks/github/user')(ctx.user);
              require('../../fixtures/mocks/github/user')(ctx.user);
              primus.joinOrgRoom(ctx.user.json().accounts.github.id, function (err) {
                if (err) { return done(err); }
                primus.expectAction('start', {}, function () {
                  expected['containers[0].dockerContainer'] = not(equals(oldDockerContainer));
                  expected['containers[0].inspect.State.Running'] = true;
                  ctx.instance.fetch(expects.success(200, expected, function (err) {
                    if (err) { return done(err); }
                    var container = ctx.instance.containers.models[0];
                    expect(container.attrs.dockerContainer).to.not.equal(oldDockerContainer);
                    var count = createCount(2, done);
                    expects.deletedWeaveHost(oldContainer, count.next);
                    expects.updatedWeaveHost(
                      container, ctx.instance.attrs.network.hostIp, count.next);
                  }));
                });
                ctx.instance.update({ build: ctx.otherBuild.id() }, expects.success(200, expected, noop));
              });
            });
          });
        });
        describe('Testing appcode copying during patch', function () {
          beforeEach(function(done) {
            // We need to deploy the container first before each test.
            multi.createBuiltBuild(ctx.user.attrs.accounts.github.id,
                                   function (err, build, user, mdlArray) {
              if (err) { done(err); }
              ctx.otherCv = mdlArray[0];
              ctx.otherBuild = build;
              done();
            });
          });
          it('should copy the context version app codes during the patch ', function (done) {
            var oldDockerContainer = ctx.instance.json().containers[0].dockerContainer;
            var oldContainer = ctx.instance.containers.models[0];
            var acv = ctx.otherCv.attrs.appCodeVersions[0];
            var expected = {
              // Since the containers are not removed until the otherBuild has finished, we should
              // still see them running
              // 'containers[0].inspect.State.Running': true,
              build: ctx.otherBuild.json(),
              // 'contextVersions[0]._id': ctx.otherCv.id(),
              // 'contextVersions[0].appCodeVersions[0]': acv
            };
            require('../../fixtures/mocks/github/user')(ctx.user);
            require('../../fixtures/mocks/github/user')(ctx.user);
            require('../../fixtures/mocks/github/user')(ctx.user);
            require('../../fixtures/mocks/github/user')(ctx.user);
            primus.joinOrgRoom(ctx.user.json().accounts.github.id, function (err) {
              if (err) { return done(err); }
              primus.expectAction('start', {}, function () {
                expected['containers[0].dockerContainer'] = not(equals(oldDockerContainer));
                expected['containers[0].inspect.State.Running'] = true;
                expected['contextVersions[0].appCodeVersions[0]'] = acv;
                expected['contextVersions[0]._id'] = ctx.otherCv.id();
                ctx.instance.fetch(expects.success(200, expected, function (err) {
                  if (err) { return done(err); }
                  var container = ctx.instance.containers.models[0];
                  expect(container.attrs.dockerContainer).to.not.equal(oldDockerContainer);
                  var count = createCount(2, done);
                  expects.deletedWeaveHost(oldContainer, count.next);
                  expects.updatedWeaveHost(
                    container, ctx.instance.attrs.network.hostIp, count.next);
                }));
              });
              ctx.instance.update({ build: ctx.otherBuild.id() }, expects.success(200, expected, noop));
            });
          });
        });
        describe('Testing all patching possibilities', function () {
          var updates = [{
            name: randStr(5)
          }, {
            public: true
          }, {
            build: 'newBuild'
          }, {
            env: ['ONE=1']
          },
            {
            public: true,
            build: 'newBuild'
          }, {
            name: randStr(5),
            build: 'newBuild'
          }, {
            name: randStr(5),
              env: ['sdfasdfasdfadsf=asdfadsfasdfasdf']
            },
            {
              name: randStr(5),
            public: true
          }, {
            name: randStr(5),
            build: 'newBuild',
              public: true,
              env: ['THREE=1asdfsdf', 'TWO=dsfasdfas']
          }];
          beforeEach(function(done) {
            // We need to deploy the container first before each test.
            multi.createBuiltBuild(ctx.user.attrs.accounts.github.id, function (err, build) {
              if (err) { done(err); }
              ctx.otherBuild = build;
              done();
            });
          });
          updates.forEach(function (json) {
            var keys = Object.keys(json);
            var vals = keys.map(function (key) { return json[key]; });
            it('should update instance\'s '+keys+' to '+vals, function (done) {
              var expected = {
              //  'containers[0].inspect.State.Running': true
              };
              keys.forEach(function (key) {
                if (key === 'build') {
                  json[key] = ctx.otherBuild.id();
                  expected[key] = ctx.otherBuild.json();
                } else {
                  expected[key] = json[key];
                }
              });
              require('../../fixtures/mocks/github/user')(ctx.user);
              require('../../fixtures/mocks/github/user')(ctx.user);
              require('../../fixtures/mocks/github/user')(ctx.user);
              require('../../fixtures/mocks/github/user')(ctx.user);
              require('../../fixtures/mocks/github/user')(ctx.user);

              if (~keys.indexOf('build')) {
                primus.joinOrgRoom(ctx.user.json().accounts.github.id, function (err) {
                  if (err) { return done(err); }
                  primus.expectAction('start', {}, function () {
                    expected['containers[0].inspect.State.Running'] = true;
                    ctx.instance.fetch(expects.success(200, expected, function (err) {
                      if (err) { return done(err); }
                      done();
                    }));
                  });
                  ctx.instance.update({ json: json }, expects.success(200, expected, noop));
                });
              }
              else {
                ctx.instance.update({ json: json }, expects.success(200, expected, done));
              }

            });
          });
        });
        describe('Testing lowername', function () {
          beforeEach(function (done) {
            // We need to deploy the container first before each test.
            require('../../fixtures/mocks/github/user')(ctx.user);
            ctx.otherInstance = ctx.user.createInstance({
              build: ctx.build.attrs._id,
              name: 'hello'}, done);
          });
          beforeEach(function (done) {
            require('models/mongo/instance').find({
              lowerName: 'hello'
            }, done);
          });
          it('should not allow changing the name to one that exists (lowername)', function (done) {
            require('../../fixtures/mocks/github/user')(ctx.user);
            require('../../fixtures/mocks/github/user')(ctx.user);
            require('../../fixtures/mocks/github/user')(ctx.user);
            ctx.instance.update({ name: 'HELLO' }, expects.errorStatus(409, /exists/, done));
          });
        });
        describe('Locking instance', function () {
          beforeEach(function (done) {
            // We need to deploy the container first before each test.
            require('../../fixtures/mocks/github/user')(ctx.user);
            ctx.otherInstance = ctx.user.createInstance({
              build: ctx.build.attrs._id,
              name: 'hello'}, done);
          });
          beforeEach(function (done) {
            require('models/mongo/instance').find({
              lowerName: 'hello'
            }, done);
          });
          it('should be able to set locked to true', function (done) {
            require('../../fixtures/mocks/github/user')(ctx.user);
            require('../../fixtures/mocks/github/user')(ctx.user);
            require('../../fixtures/mocks/github/user')(ctx.user);
            ctx.instance.update({ locked: true }, function (err, instance) {
              if (err) { return done(err); }
              expect(instance.locked).to.equal(true);
              done();
            });
          });
          it('should be able to set locked to false', function (done) {
            require('../../fixtures/mocks/github/user')(ctx.user);
            require('../../fixtures/mocks/github/user')(ctx.user);
            require('../../fixtures/mocks/github/user')(ctx.user);
            ctx.instance.update({ locked: false }, function (err, instance) {
              if (err) { return done(err); }
              expect(instance.locked).to.equal(false);
              done();
            });
          });
        });
      });

      describe('env', function () {
        it('should update the env', function (done) {
          var body = {
            env: [
              'ONE=1',
              'TWO=2',
              'THREE=3'
            ]
          };
          var expected = body;
          require('../../fixtures/mocks/github/user')(ctx.user);
          ctx.instance.update(body, expects.success(200, expected, function (err) {
            if (err) { return done(err); }
            // sanity check
            ctx.instance.fetch(expects.success(200, expected, done));
          }));
        });
        it('should filter empty/whitespace-only strings from env array', function (done) {
          var body = {
            env: ['', '  ', 'ONE=1']
          };
          var expected = {
            env: ['ONE=1']
          };
          require('../../fixtures/mocks/github/user')(ctx.user);
          ctx.instance.update(body, expects.success(200, expected, function (err) {
            if (err) { return done(err); }
            //sanity check
            ctx.instance.fetch(expects.success(200, expected, done));
          }));
        });
      });

      var updates = [{
        name: randStr(5)
      }, {
        public: true
      }, {
        public: false
      }];
      describe('permissions', function () {
        describe('owner', function () {
          updates.forEach(function (json) {
            var keys = Object.keys(json);
            var vals = keys.map(function (key) { return json[key]; });
            it('should update instance\'s '+keys+' to '+vals, function (done) {
              var expected = extend(json, {
                'containers[0].inspect.State.Running': true
              });
              require('../../fixtures/mocks/github/user')(ctx.user);
              require('../../fixtures/mocks/github/user')(ctx.user);
              ctx.instance.update({ json: json }, expects.success(200, expected, done));
            });
          });
        });
        describe('non-owner', function () {
          beforeEach(function (done) {
            // TODO: remove when I merge in the github permissions stuff
            require('../../fixtures/mocks/github/user-orgs')(100, 'otherOrg');
            ctx.nonOwner = multi.createUser(done);
          });
          updates.forEach(function (json) {
            var keys = Object.keys(json);
            var vals = keys.map(function (key) { return json[key]; });
            it('should not update instance\'s '+keys+' to '+vals+' (403 forbidden)', function (done) {
              ctx.instance.client = ctx.nonOwner.client; // swap auth to nonOwner's
              require('../../fixtures/mocks/github/user')(ctx.user);
              require('../../fixtures/mocks/github/user')(ctx.user);
              ctx.instance.update({ json: json }, expects.errorStatus(403, done));
            });
          });
        });
        describe('moderator', function () {
          beforeEach(function (done) {
            ctx.moderator = multi.createModerator(done);
          });
          updates.forEach(function (json) {
            var keys = Object.keys(json);
            var vals = keys.map(function (key) { return json[key]; });
            it('should update instance\'s '+keys+' to '+vals, function (done) {
              ctx.instance.client = ctx.moderator.client; // swap auth to moderator's
              var expected = extend(expected, {
                'containers[0].inspect.State.Running': true
              });
              require('../../fixtures/mocks/github/user')(ctx.user);
              require('../../fixtures/mocks/github/user')(ctx.user);
              ctx.instance.update({ json: json }, expects.success(200, expected, done));
            });
          });
        });
      });

      describe('hipache changes', function () {
        beforeEach(function (done) {
          var newName = ctx.newName = randStr(5);
          require('../../fixtures/mocks/github/user')(ctx.user);
          require('../../fixtures/mocks/github/user')(ctx.user);
          ctx.instance.update({ json: { name: newName, masterPod: true }}, done);
        });
        it('should update hipache entries when the name is updated', function (done) {
          require('../../fixtures/mocks/github/user')(ctx.user);
          ctx.instance.fetch(function (err) {
            if (err) { return done(err); }
            expects.updatedHosts(ctx.user, ctx.instance, done);
          });
        });
      });
<<<<<<< HEAD

      ['instance'].forEach(function (destroyName) {
        describe('not founds', function () {
          beforeEach(function (done) {
            // this removes the opts?
            ctx[destroyName].destroy(done);
          });
          updates.forEach(function (json) {
            var keys = Object.keys(json);
            var vals = keys.map(function (key) { return json[key]; });
            it('should not update instance\'s '+keys+' to '+vals+' (404 not found)', function (done) {
              require('../../fixtures/mocks/github/user')(ctx.user);
              ctx.user.updateInstance(ctx.instance.id(), expects.errorStatus(404, done));
            });
=======
      describe('not founds', function () {
        beforeEach(function (done) {
          ctx.instance.destroy(done);
        });
        updates.forEach(function (json) {
          var keys = Object.keys(json);
          var vals = keys.map(function (key) { return json[key]; });
          it('should not update instance\'s '+keys+' to '+vals+' (404 not found)', function (done) {
            require('../../fixtures/mocks/github/user')(ctx.user);
            // create a new instance bc the model is destroyed...
            ctx.user.newInstance(ctx.instance.id()).update({ json: json }, expects.errorStatus(404, done));
>>>>>>> f80bdc26
          });
        });
      });
    });
  });
});

function waitForVersionComplete (user, cv) {
  return function (cb) {
    primus.joinOrgRoom(user.attrs.accounts.github.id, function () {
      primus.onceVersionComplete(cv.id(), function (/* data */) {
        cb();
      });
      dockerMockEvents.emitBuildComplete(cv);
    });
  };
}<|MERGE_RESOLUTION|>--- conflicted
+++ resolved
@@ -4,14 +4,15 @@
 'use strict';
 
 var Lab = require('lab');
+var Code = require('code');
 var lab = exports.lab = Lab.script();
+
 var describe = lab.describe;
 var it = lab.it;
 var before = lab.before;
 var beforeEach = lab.beforeEach;
 var after = lab.after;
 var afterEach = lab.afterEach;
-var Code = require('code');
 var expect = Code.expect;
 
 var async = require('async');
@@ -20,14 +21,10 @@
 var exists = require('101/exists');
 var extend = require('extend');
 var nock = require('nock');
-<<<<<<< HEAD
 var noop = require('101/noop');
 var not = require('101/not');
+var randStr = require('randomstring').generate;
 var uuid = require('uuid');
-=======
-var createCount = require('callback-count');
-var randStr = require('randomstring').generate;
->>>>>>> f80bdc26
 
 var Build = require('models/mongo/build');
 var api = require('../../fixtures/api-control');
@@ -719,22 +716,6 @@
           });
         });
       });
-<<<<<<< HEAD
-
-      ['instance'].forEach(function (destroyName) {
-        describe('not founds', function () {
-          beforeEach(function (done) {
-            // this removes the opts?
-            ctx[destroyName].destroy(done);
-          });
-          updates.forEach(function (json) {
-            var keys = Object.keys(json);
-            var vals = keys.map(function (key) { return json[key]; });
-            it('should not update instance\'s '+keys+' to '+vals+' (404 not found)', function (done) {
-              require('../../fixtures/mocks/github/user')(ctx.user);
-              ctx.user.updateInstance(ctx.instance.id(), expects.errorStatus(404, done));
-            });
-=======
       describe('not founds', function () {
         beforeEach(function (done) {
           ctx.instance.destroy(done);
@@ -746,7 +727,6 @@
             require('../../fixtures/mocks/github/user')(ctx.user);
             // create a new instance bc the model is destroyed...
             ctx.user.newInstance(ctx.instance.id()).update({ json: json }, expects.errorStatus(404, done));
->>>>>>> f80bdc26
           });
         });
       });
