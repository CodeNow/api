--- conflicted
+++ resolved
@@ -31,12 +31,7 @@
 
   describe('POST', function () {
     beforeEach(function (done) {
-<<<<<<< HEAD
-      nockS3();
-      multi.createContextVersion(function (err, contextVersion, version, build, env, project, user) {
-=======
       multi.createContextVersion(function (err, contextVersion, version, build) {
->>>>>>> b6f2a958
         ctx.contextVersion = contextVersion;
         ctx.build = build;
         ctx.user = user;
@@ -63,7 +58,6 @@
             duration: exists,
             failed: equals(false)
           };
-          require('./fixtures/mocks/github/user')(ctx.user);
           ctx.build.fetch(expects.success(200, buildExpected, count.next));
           var versionExpected = {
             'dockerHost': exists,
@@ -74,7 +68,6 @@
             'build.dockerTag': exists,
             'build.triggeredAction.manual': true
           };
-          require('./fixtures/mocks/github/user')(ctx.user);
           ctx.contextVersion.fetch(expects.success(200, versionExpected, count.next));
         });
       });
