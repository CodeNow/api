<<<<<<< HEAD
// FIXME: tags will not be on containers. they will be on projects
// var users = require('./lib/userFactory');
// var helpers = require('./lib/helpers');
// var extendContext = helpers.extendContext;
// var extendContextSeries = helpers.extendContextSeries;
// require('./lib/fixtures/harbourmaster');
// require('./lib/fixtures/dockworker');
// var createCount = require('callback-count');

// var docker = require('./lib/fixtures/docker');
// var docklet = require('./lib/fixtures/docklet');
=======
var users = require('./lib/userFactory');
var helpers = require('./lib/helpers');
var extendContext = helpers.extendContext;
var extendContextSeries = helpers.extendContextSeries;
require('./lib/fixtures/dockworker');
var createCount = require('callback-count');

var docker = require('./lib/fixtures/docker');
var docklet = require('./lib/fixtures/docklet');

describe('Containers Tags', function () {
  var channelName = 'node.js';

  before(function (done) {
    var count = createCount(done);
    this.docklet = docklet.start(count.inc().next);
    this.docker  = docker.start(count.inc().next);
  });
  after(function (done) {
    var count = createCount(done);
    this.docklet.stop(count.inc().next);
    this.docker.stop(count.inc().next);
  });
  before(extendContextSeries({
    admin: users.createAdmin,
    image: ['admin.createImageFromFixture', ['node.js']],
    channel: ['admin.createChannel', [channelName]]
  }));
  after(helpers.cleanup);
>>>>>>> 0f7fc756

// describe('Containers Tags', function () {
//   var channelName = 'node.js';

//   before(function (done) {
//     var count = createCount(done);
//     this.docklet = docklet.start(count.inc().next);
//     this.docker  = docker.start(count.inc().next);
//   });
//   after(function (done) {
//     var count = createCount(done);
//     this.docklet.stop(count.inc().next);
//     this.docker.stop(count.inc().next);
//   });
//   before(extendContextSeries({
//     admin: users.createAdmin,
//     image: ['admin.createImageFromFixture', ['node.js']],
//     channel: ['admin.createChannel', [channelName]]
//   }));
//   after(helpers.cleanup);

//   describe('POST /users/:userId/runnables/:containerId/tags', function () {
//     var body = { name: channelName };
//     beforeEach(extendContextSeries({
//       owner: users.createAnonymous,
//       container: ['owner.createContainer', ['image._id']]
//     }));
//     describe('owner', function () {
//       it('should create a channel tag', createChannelTag('owner'));
//       it ('should create a channel if it doesnt exist', createNewChannelTag('owner'));
//     });
//     describe('non-owner', function () {
//       describe('anonymous', function () {
//         beforeEach(extendContext('user', users.createAnonymous));
//         it('should error access denied', accessDeniedError);
//       });
//       describe('registered', function () {
//         beforeEach(extendContext('user', users.createRegistered));
//         it('should error access denied', accessDeniedError);
//       });
//       describe('publisher', function () {
//         beforeEach(extendContext('user', users.createPublisher));
//         it('should error access denied', accessDeniedError);
//       });
//       describe('admin', function () {
//         beforeEach(extendContext('user', users.createAdmin));
//         it('should create a channel tag', createChannelTag('owner'));
//         it ('should create a channel if it doesnt exist', createNewChannelTag('owner'));
//       });
//     });
//     function accessDeniedError (done) {
//       this.user.specRequest(this.owner._id, this.container._id)
//         .send(body)
//         .expect(403)
//         .end(done);
//     }
//     function createChannelTag (userKey) {
//       return function (done) {
//         this[userKey].specRequest(this.owner._id, this.container._id)
//           .send(body)
//           .expect(201)
//           .expectBody('_id')
//           .expectBody('channel', this.channel._id)
//           .expectBody('name', body.name)
//           .end(done);
//       };
//     }
//     function createNewChannelTag (userKey) {
//       return function (done) {
//         var newBody =  { name: 'newtag' };
//         this[userKey].specRequest(this.owner._id, this.container._id)
//           .send(newBody)
//           .expect(201)
//           .expectBody('_id')
//           .expectBody('channel')
//           .expectBody('name', newBody.name)
//           .end(done);
//       };
//     }
//   });
// });<|MERGE_RESOLUTION|>--- conflicted
+++ resolved
@@ -1,46 +1,32 @@
-<<<<<<< HEAD
-// FIXME: tags will not be on containers. they will be on projects
 // var users = require('./lib/userFactory');
 // var helpers = require('./lib/helpers');
 // var extendContext = helpers.extendContext;
 // var extendContextSeries = helpers.extendContextSeries;
-// require('./lib/fixtures/harbourmaster');
 // require('./lib/fixtures/dockworker');
 // var createCount = require('callback-count');
 
 // var docker = require('./lib/fixtures/docker');
 // var docklet = require('./lib/fixtures/docklet');
-=======
-var users = require('./lib/userFactory');
-var helpers = require('./lib/helpers');
-var extendContext = helpers.extendContext;
-var extendContextSeries = helpers.extendContextSeries;
-require('./lib/fixtures/dockworker');
-var createCount = require('callback-count');
 
-var docker = require('./lib/fixtures/docker');
-var docklet = require('./lib/fixtures/docklet');
+// describe('Containers Tags', function () {
+//   var channelName = 'node.js';
 
-describe('Containers Tags', function () {
-  var channelName = 'node.js';
-
-  before(function (done) {
-    var count = createCount(done);
-    this.docklet = docklet.start(count.inc().next);
-    this.docker  = docker.start(count.inc().next);
-  });
-  after(function (done) {
-    var count = createCount(done);
-    this.docklet.stop(count.inc().next);
-    this.docker.stop(count.inc().next);
-  });
-  before(extendContextSeries({
-    admin: users.createAdmin,
-    image: ['admin.createImageFromFixture', ['node.js']],
-    channel: ['admin.createChannel', [channelName]]
-  }));
-  after(helpers.cleanup);
->>>>>>> 0f7fc756
+//   before(function (done) {
+//     var count = createCount(done);
+//     this.docklet = docklet.start(count.inc().next);
+//     this.docker  = docker.start(count.inc().next);
+//   });
+//   after(function (done) {
+//     var count = createCount(done);
+//     this.docklet.stop(count.inc().next);
+//     this.docker.stop(count.inc().next);
+//   });
+//   before(extendContextSeries({
+//     admin: users.createAdmin,
+//     image: ['admin.createImageFromFixture', ['node.js']],
+//     channel: ['admin.createChannel', [channelName]]
+//   }));
+//   after(helpers.cleanup);
 
 // describe('Containers Tags', function () {
 //   var channelName = 'node.js';
