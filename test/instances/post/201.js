--- conflicted
+++ resolved
@@ -218,12 +218,8 @@
               instanceId: body._id,
               instanceName: body.name,
               instanceShortHash: body.shortHash,
-<<<<<<< HEAD
               ownerUsername: 'Runnable',
               type: 'user-container',
-=======
-              ownerUsername: ctx.user.attrs.accounts.github.login,
->>>>>>> f66a0703
               creatorGithubId: ctx.user.attrs.accounts.github.id.toString(),
               ownerGithubId: ctx.user.attrs.accounts.github.id.toString(),
               type: 'user-container',
