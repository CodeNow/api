--- conflicted
+++ resolved
@@ -194,7 +194,6 @@
         ctx.user.createInstance({ build: ctx.build.id() }, function (err, body, statusCode) {
           if (err) { return done(err); }
           expectInstanceCreated(body, statusCode, ctx.user, ctx.build, ctx.cv);
-<<<<<<< HEAD
           var jobName = rabbitmqPublishSpy.getCall(0).args[0];
           var jobData = rabbitmqPublishSpy.getCall(0).args[1];
 
@@ -210,26 +209,9 @@
             instanceShortHash: body.shortHash,
             ownerUsername: ctx.user.attrs.accounts.github.login,
             creatorGithubId: ctx.user.attrs.accounts.github.id.toString(),
-            ownerGithubId: ctx.user.attrs.accounts.github.id.toString()
-=======
-          expect(ctx.createUserContainerSpy.calledOnce).to.be.true();
-          expect(ctx.createUserContainerSpy.args[0][1]).to.deep.equal({
-            Env: [
-              'RUNNABLE_CONTAINER_ID=' + ctx.instance.attrs.shortHash
-            ],
-            Labels: {
-              contextVersionId: ctx.cv.id(),
-              instanceId: body._id,
-              instanceName: body.name,
-              instanceShortHash: body.shortHash,
-              ownerUsername: ctx.user.attrs.accounts.github.login,
-              creatorGithubId: ctx.user.attrs.accounts.github.id.toString(),
-              ownerGithubId: ctx.user.attrs.accounts.github.id.toString(),
-              sessionUserGithubId: ctx.user.attrs.accounts.github.id.toString(),
-              type: 'user-container',
-              tid: process.env.TID_POST_INSTANCES
-            }
->>>>>>> ca72ea4b
+            ownerGithubId: ctx.user.attrs.accounts.github.id.toString(),
+            sessionUserGithubId: ctx.user.attrs.accounts.github.id.toString(),
+            type: 'user-container'
           });
           rabbitMQ.publish.restore();
           count.next();
