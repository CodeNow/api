<<<<<<< HEAD
// /**
//  * @module test/instances/post/201
//  */
// 'use strict';
//
// var Code = require('code');
// var Lab = require('lab');
// var createCount = require('callback-count');
// var sinon = require('sinon');
// var uuid = require('uuid');
//
// var api = require('../../fixtures/api-control');
// var dock = require('../../fixtures/dock');
// var expects = require('../../fixtures/expects');
// var multi = require('../../fixtures/multi-factory');
// var primus = require('../../fixtures/primus');
// var dockerMockEvents = require('../../fixtures/docker-mock-events');
// var lab = exports.lab = Lab.script();
//
// var after = lab.after;
// var afterEach = lab.afterEach;
// var before = lab.before;
// var beforeEach = lab.beforeEach;
// var describe = lab.describe;
// var expect = Code.expect;
// var it = lab.it;
//
// var ctx = {
//   expected: {}
// };
//
// function assertCreate (body, done) {
//   ctx.instance = ctx.user.createInstance(body,
//     expects.success(201, ctx.expected, function (err) {
//       if (err) { return done(err); }
//       if (!ctx.afterPostAsserts || ctx.afterPostAsserts.length === 0) {
//         return done();
//       }
//       var count = createCount(ctx.afterPostAsserts.length, done);
//       ctx.afterPostAsserts.forEach(function (assert) {
//         assert(count.next);
//       });
//     }));
// }
//
// function expectInstanceCreated (body, statusCode, user, build, cv) {
//   user = user.json();
//   build = build.json();
//   cv = cv.json();
//   var owner = {
//     github:   user.accounts.github.id,
//     username: user.accounts.github.login,
//     gravatar: user.gravatar
//   };
//   expect(body._id).to.exist();
//   expect(body.shortHash).to.exist();
//   expect(body.network).to.exist();
//   expect(body.network.networkIp).to.exist();
//   expect(body.network.hostIp).to.exist();
//   expect(body.name).to.exist();
//   expect(body.lowerName).to.equal(body.name.toLowerCase());
//   expect(body).deep.contain({
//     build: build,
//     contextVersion: cv,
//     contextVersions: [ cv ], // legacy support for now
//     owner: owner,
//     containers: [ ],
//     autoForked: false,
//     masterPod : false
//   });
// }
//
// describe('201 POST /instances', function () {
//   // before
//   before(api.start.bind(ctx));
//   before(dock.start.bind(ctx));
//   before(require('../../fixtures/mocks/api-client').setup);
//   beforeEach(primus.connect);
//   // after
//
//   after(api.stop.bind(ctx));
//   after(dock.stop.bind(ctx));
//   after(require('../../fixtures/mocks/api-client').clean);
//   afterEach(primus.disconnect);
//   afterEach(require('../../fixtures/clean-mongo').removeEverything);
//   // afterEach(require('../../fixtures/clean-ctx')(ctx));
//   // afterEach(require('../../fixtures/clean-nock'));
//
//   describe('For User', function () {
//     describe('with in-progress build', function () {
//       beforeEach(function (done) {
//         ctx.createUserContainerSpy = sinon.spy(require('models/apis/docker').prototype, 'createUserContainer');
//         multi.createContextVersion(function (err,  cv, context, build, user) {
//           if (err) { return done(err); }
//           ctx.user = user;
//           ctx.build = build;
//           ctx.cv = cv;
//           done();
//         });
//       });
//       beforeEach(function (done) {
//         primus.joinOrgRoom(ctx.user.attrs.accounts.github.id, done);
//       });
//       beforeEach(function (done) {
//         ctx.build.build(function (err) {
//           if (err) { return done(err); }
//           ctx.cv.fetch(done); // used in assertions
//         });
//       });
//       afterEach(function (done) {
//         // TODO: wait for event first, make sure everything finishes.. then drop db
//         ctx.createUserContainerSpy.restore();
//         require('../../fixtures/clean-mongo').removeEverything(done);
//         //done();
//       });
//       it('should create a private instance by default', function (done) {
//         var name = uuid();
//         var env = [
//           'FOO=BAR'
//         ];
//         var body = {
//           name: name,
//           build: ctx.build.id(),
//           env: env
//         };
//         //ctx.expected.name = name;
//         //ctx.expected.env = env;
//         assertCreate(body, function () {
//           expect(ctx.instance.attrs.public).to.equal(false);
//           expect(ctx.instance.attrs.masterPod).to.equal(false);
//           primus.onceVersionComplete(ctx.cv.id(), function () {
//             done();
//           });
//           dockerMockEvents.emitBuildComplete(ctx.cv);
//         });
//       });
//
//       it('should make a master pod instance', function (done) {
//         var name = uuid();
//         var body = {
//           name: name,
//           build: ctx.build.id(),
//           masterPod: true
//         };
//         //ctx.expected.name = name;
//         //ctx.expected.masterPod = true;
//         assertCreate(body, function () {
//           //expect(ctx.instance.attrs.public).to.equal(false);
//           //expect(ctx.instance.attrs.masterPod).to.equal(true);
//           primus.onceVersionComplete(ctx.cv.id(), function () {
//             done();
//           });
//           dockerMockEvents.emitBuildComplete(ctx.cv);
//         });
//       });
//
//       it('should create an instance with a build', function (done) {
//         ctx.user.createInstance({ build: ctx.build.id() }, function (err, body, statusCode) {
//           if (err) { return done(err); }
//           expectInstanceCreated(body, statusCode, ctx.user, ctx.build, ctx.cv);
//           primus.onceVersionComplete(ctx.cv.id(), function () {
//             done();
//           });
//           dockerMockEvents.emitBuildComplete(ctx.cv);
//         });
//       });
//
//       it('should create an instance with name, build, env', function (done) {
//         var name = 'CustomName';
//         var env = ['one=one','two=two','three=three'];
//         ctx.user.createInstance({ build: ctx.build.id(), name: name, env: env }, function (err, body, statusCode) {
//           if (err) { return done(err); }
//           expectInstanceCreated(body, statusCode, ctx.user, ctx.build, ctx.cv);
//           primus.onceVersionComplete(ctx.cv.id(), function () {
//             done();
//           });
//           dockerMockEvents.emitBuildComplete(ctx.cv);
//         });
//       });
//     });
//
//     describe('with built build', function () {
//       beforeEach(function (done) {
//         ctx.createUserContainerSpy = sinon.spy(require('models/apis/docker').prototype, 'createUserContainer');
//         multi.createBuiltBuild(function (err, build, user, models) {
//           if (err) { return done(err); }
//           ctx.user = user;
//           ctx.build = build;
//           ctx.cv = models[0];
//           done();
//         });
//       });
//       afterEach(function (done) {
//         // TODO: wait for event first, make sure everything finishes.. then drop db
//         // instance "deployed"onceInstanceUpdate
//         ctx.createUserContainerSpy.restore();
//         delete process.env.TID_POST_INSTANCES;
//         done();
//       });
//
//       it('should create an instance with a build', function (done) {
//         var count = createCount(2, done);
//         primus.expectActionCount('start', 1, count.next);
//         process.env.TID_POST_INSTANCES = 'a708f8ec-9f19-4202-a64a-f1b33b503080';
//         ctx.user.createInstance({ build: ctx.build.id() }, function (err, body, statusCode) {
//           if (err) { return done(err); }
//           expectInstanceCreated(body, statusCode, ctx.user, ctx.build, ctx.cv);
//           expect(ctx.createUserContainerSpy.calledOnce).to.be.true();
//           expect(ctx.createUserContainerSpy.args[0][1]).to.deep.equal({
//             Env: [
//               'RUNNABLE_BRANCH_ID=' + ctx.instance.attrs.shortHash
//             ],
//             Labels: {
//               contextVersionId: ctx.cv.id(),
//               instanceId: body._id,
//               instanceName: body.name,
//               instanceShortHash: body.shortHash,
//               ownerUsername: ctx.user.attrs.accounts.github.login,
//               creatorGithubId: ctx.user.attrs.accounts.github.id.toString(),
//               ownerGithubId: ctx.user.attrs.accounts.github.id.toString(),
//               type: 'user-container',
//               tid: process.env.TID_POST_INSTANCES
//             }
//           });
//           count.next();
//         });
//       });
//
//       it('should create an instance with a name, build, env', function (done) {
//         var count = createCount(2, done);
//         primus.expectActionCount('start', 1, count.next);
//         var name = 'CustomName';
//         var env = ['one=one','two=two','three=three'];
//         ctx.user.createInstance({ build: ctx.build.id(), name: name, env: env }, function (err, body, statusCode) {
//           if (err) { return done(err); }
//           expect(body.name).to.equal(name);
//           expect(body.env).to.deep.equal(env);
//           expectInstanceCreated(body, statusCode, ctx.user, ctx.build, ctx.cv);
//           count.next();
//         });
//       });
//     });
//   });
// });
=======
/**
 * @module test/instances/post/201
 */
'use strict';

var Code = require('code');
var Lab = require('lab');
var createCount = require('callback-count');
var sinon = require('sinon');
var uuid = require('uuid');

var api = require('../../fixtures/api-control');
var dock = require('../../fixtures/dock');
var expects = require('../../fixtures/expects');
var multi = require('../../fixtures/multi-factory');
var primus = require('../../fixtures/primus');
var dockerMockEvents = require('../../fixtures/docker-mock-events');
var lab = exports.lab = Lab.script();

var after = lab.after;
var afterEach = lab.afterEach;
var before = lab.before;
var beforeEach = lab.beforeEach;
var describe = lab.describe;
var expect = Code.expect;
var it = lab.it;

var ctx = {
  expected: {}
};

function assertCreate (body, done) {
  ctx.instance = ctx.user.createInstance(body,
    expects.success(201, ctx.expected, function (err) {
      if (err) { return done(err); }
      if (!ctx.afterPostAsserts || ctx.afterPostAsserts.length === 0) {
        return done();
      }
      var count = createCount(ctx.afterPostAsserts.length, done);
      ctx.afterPostAsserts.forEach(function (assert) {
        assert(count.next);
      });
    }));
}

function expectInstanceCreated (body, statusCode, user, build, cv) {
  user = user.json();
  build = build.json();
  cv = cv.json();
  var owner = {
    github:   user.accounts.github.id,
    username: user.accounts.github.login,
    gravatar: user.gravatar
  };
  expect(body._id).to.exist();
  expect(body.shortHash).to.exist();
  expect(body.network).to.exist();
  expect(body.network.networkIp).to.exist();
  expect(body.network.hostIp).to.exist();
  expect(body.name).to.exist();
  expect(body.lowerName).to.equal(body.name.toLowerCase());
  expect(body).deep.contain({
    build: build,
    contextVersion: cv,
    contextVersions: [ cv ], // legacy support for now
    owner: owner,
    containers: [ ],
    autoForked: false,
    masterPod : false
  });
}

describe('201 POST /instances', function () {
  // before
  before(api.start.bind(ctx));
  before(dock.start.bind(ctx));
  before(require('../../fixtures/mocks/api-client').setup);
  beforeEach(primus.connect);
  // after

  after(api.stop.bind(ctx));
  after(dock.stop.bind(ctx));
  after(require('../../fixtures/mocks/api-client').clean);
  afterEach(primus.disconnect);
  afterEach(require('../../fixtures/clean-mongo').removeEverything);
  // afterEach(require('../../fixtures/clean-ctx')(ctx));
  // afterEach(require('../../fixtures/clean-nock'));

  describe('For User', function () {
    describe('with in-progress build', function () {
      beforeEach(function (done) {
        ctx.createUserContainerSpy = sinon.spy(require('models/apis/docker').prototype, 'createUserContainer');
        multi.createContextVersion(function (err,  cv, context, build, user) {
          if (err) { return done(err); }
          ctx.user = user;
          ctx.build = build;
          ctx.cv = cv;
          done();
        });
      });
      beforeEach(function (done) {
        primus.joinOrgRoom(ctx.user.attrs.accounts.github.id, done);
      });
      beforeEach(function (done) {
        ctx.build.build(function (err) {
          if (err) { return done(err); }
          ctx.cv.fetch(done); // used in assertions
        });
      });
      afterEach(function (done) {
        // TODO: wait for event first, make sure everything finishes.. then drop db
        ctx.createUserContainerSpy.restore();
        require('../../fixtures/clean-mongo').removeEverything(done);
        //done();
      });
      it('should create a private instance by default', function (done) {
        var name = uuid();
        var env = [
          'FOO=BAR'
        ];
        var body = {
          name: name,
          build: ctx.build.id(),
          env: env
        };
        //ctx.expected.name = name;
        //ctx.expected.env = env;
        assertCreate(body, function () {
          expect(ctx.instance.attrs.public).to.equal(false);
          expect(ctx.instance.attrs.masterPod).to.equal(false);
          primus.onceVersionComplete(ctx.cv.id(), function () {
            done();
          });
          dockerMockEvents.emitBuildComplete(ctx.cv);
        });
      });

      it('should make a master pod instance', function (done) {
        var name = uuid();
        var body = {
          name: name,
          build: ctx.build.id(),
          masterPod: true
        };
        //ctx.expected.name = name;
        //ctx.expected.masterPod = true;
        assertCreate(body, function () {
          //expect(ctx.instance.attrs.public).to.equal(false);
          //expect(ctx.instance.attrs.masterPod).to.equal(true);
          primus.onceVersionComplete(ctx.cv.id(), function () {
            done();
          });
          dockerMockEvents.emitBuildComplete(ctx.cv);
        });
      });

      it('should create an instance with a build', function (done) {
        ctx.user.createInstance({ build: ctx.build.id() }, function (err, body, statusCode) {
          if (err) { return done(err); }
          expectInstanceCreated(body, statusCode, ctx.user, ctx.build, ctx.cv);
          primus.onceVersionComplete(ctx.cv.id(), function () {
            done();
          });
          dockerMockEvents.emitBuildComplete(ctx.cv);
        });
      });

      it('should create an instance with name, build, env', function (done) {
        var name = 'CustomName';
        var env = ['one=one','two=two','three=three'];
        ctx.user.createInstance({ build: ctx.build.id(), name: name, env: env }, function (err, body, statusCode) {
          if (err) { return done(err); }
          expectInstanceCreated(body, statusCode, ctx.user, ctx.build, ctx.cv);
          primus.onceVersionComplete(ctx.cv.id(), function () {
            done();
          });
          dockerMockEvents.emitBuildComplete(ctx.cv);
        });
      });
    });

    describe('with built build', function () {
      beforeEach(function (done) {
        ctx.createUserContainerSpy = sinon.spy(require('models/apis/docker').prototype, 'createUserContainer');
        multi.createBuiltBuild(function (err, build, user, models) {
          if (err) { return done(err); }
          ctx.user = user;
          ctx.build = build;
          ctx.cv = models[0];
          done();
        });
      });
      afterEach(function (done) {
        // TODO: wait for event first, make sure everything finishes.. then drop db
        // instance "deployed"onceInstanceUpdate
        ctx.createUserContainerSpy.restore();
        delete process.env.TID_POST_INSTANCES;
        done();
      });

      it('should create an instance with a build', function (done) {
        var count = createCount(2, done);
        primus.expectActionCount('start', 1, count.next);
        process.env.TID_POST_INSTANCES = 'a708f8ec-9f19-4202-a64a-f1b33b503080';
        ctx.user.createInstance({ build: ctx.build.id() }, function (err, body, statusCode) {
          if (err) { return done(err); }
          expectInstanceCreated(body, statusCode, ctx.user, ctx.build, ctx.cv);
          expect(ctx.createUserContainerSpy.calledOnce).to.be.true();
          expect(ctx.createUserContainerSpy.args[0][1]).to.deep.equal({
            Env: [
              'RUNNABLE_CONTAINER_ID=' + ctx.instance.attrs.shortHash
            ],
            Labels: {
              contextVersionId: ctx.cv.id(),
              instanceId: body._id,
              instanceName: body.name,
              instanceShortHash: body.shortHash,
              ownerUsername: ctx.user.attrs.accounts.github.login,
              creatorGithubId: ctx.user.attrs.accounts.github.id.toString(),
              ownerGithubId: ctx.user.attrs.accounts.github.id.toString(),
              type: 'user-container',
              tid: process.env.TID_POST_INSTANCES
            }
          });
          count.next();
        });
      });

      it('should create an instance with a name, build, env', function (done) {
        var count = createCount(2, done);
        primus.expectActionCount('start', 1, count.next);
        var name = 'CustomName';
        var env = ['one=one','two=two','three=three'];
        ctx.user.createInstance({ build: ctx.build.id(), name: name, env: env }, function (err, body, statusCode) {
          if (err) { return done(err); }
          expect(body.name).to.equal(name);
          expect(body.env).to.deep.equal(env);
          expectInstanceCreated(body, statusCode, ctx.user, ctx.build, ctx.cv);
          count.next();
        });
      });
    });
  });
});
>>>>>>> 38a32bc7
<|MERGE_RESOLUTION|>--- conflicted
+++ resolved
@@ -1,249 +1,3 @@
-<<<<<<< HEAD
-// /**
-//  * @module test/instances/post/201
-//  */
-// 'use strict';
-//
-// var Code = require('code');
-// var Lab = require('lab');
-// var createCount = require('callback-count');
-// var sinon = require('sinon');
-// var uuid = require('uuid');
-//
-// var api = require('../../fixtures/api-control');
-// var dock = require('../../fixtures/dock');
-// var expects = require('../../fixtures/expects');
-// var multi = require('../../fixtures/multi-factory');
-// var primus = require('../../fixtures/primus');
-// var dockerMockEvents = require('../../fixtures/docker-mock-events');
-// var lab = exports.lab = Lab.script();
-//
-// var after = lab.after;
-// var afterEach = lab.afterEach;
-// var before = lab.before;
-// var beforeEach = lab.beforeEach;
-// var describe = lab.describe;
-// var expect = Code.expect;
-// var it = lab.it;
-//
-// var ctx = {
-//   expected: {}
-// };
-//
-// function assertCreate (body, done) {
-//   ctx.instance = ctx.user.createInstance(body,
-//     expects.success(201, ctx.expected, function (err) {
-//       if (err) { return done(err); }
-//       if (!ctx.afterPostAsserts || ctx.afterPostAsserts.length === 0) {
-//         return done();
-//       }
-//       var count = createCount(ctx.afterPostAsserts.length, done);
-//       ctx.afterPostAsserts.forEach(function (assert) {
-//         assert(count.next);
-//       });
-//     }));
-// }
-//
-// function expectInstanceCreated (body, statusCode, user, build, cv) {
-//   user = user.json();
-//   build = build.json();
-//   cv = cv.json();
-//   var owner = {
-//     github:   user.accounts.github.id,
-//     username: user.accounts.github.login,
-//     gravatar: user.gravatar
-//   };
-//   expect(body._id).to.exist();
-//   expect(body.shortHash).to.exist();
-//   expect(body.network).to.exist();
-//   expect(body.network.networkIp).to.exist();
-//   expect(body.network.hostIp).to.exist();
-//   expect(body.name).to.exist();
-//   expect(body.lowerName).to.equal(body.name.toLowerCase());
-//   expect(body).deep.contain({
-//     build: build,
-//     contextVersion: cv,
-//     contextVersions: [ cv ], // legacy support for now
-//     owner: owner,
-//     containers: [ ],
-//     autoForked: false,
-//     masterPod : false
-//   });
-// }
-//
-// describe('201 POST /instances', function () {
-//   // before
-//   before(api.start.bind(ctx));
-//   before(dock.start.bind(ctx));
-//   before(require('../../fixtures/mocks/api-client').setup);
-//   beforeEach(primus.connect);
-//   // after
-//
-//   after(api.stop.bind(ctx));
-//   after(dock.stop.bind(ctx));
-//   after(require('../../fixtures/mocks/api-client').clean);
-//   afterEach(primus.disconnect);
-//   afterEach(require('../../fixtures/clean-mongo').removeEverything);
-//   // afterEach(require('../../fixtures/clean-ctx')(ctx));
-//   // afterEach(require('../../fixtures/clean-nock'));
-//
-//   describe('For User', function () {
-//     describe('with in-progress build', function () {
-//       beforeEach(function (done) {
-//         ctx.createUserContainerSpy = sinon.spy(require('models/apis/docker').prototype, 'createUserContainer');
-//         multi.createContextVersion(function (err,  cv, context, build, user) {
-//           if (err) { return done(err); }
-//           ctx.user = user;
-//           ctx.build = build;
-//           ctx.cv = cv;
-//           done();
-//         });
-//       });
-//       beforeEach(function (done) {
-//         primus.joinOrgRoom(ctx.user.attrs.accounts.github.id, done);
-//       });
-//       beforeEach(function (done) {
-//         ctx.build.build(function (err) {
-//           if (err) { return done(err); }
-//           ctx.cv.fetch(done); // used in assertions
-//         });
-//       });
-//       afterEach(function (done) {
-//         // TODO: wait for event first, make sure everything finishes.. then drop db
-//         ctx.createUserContainerSpy.restore();
-//         require('../../fixtures/clean-mongo').removeEverything(done);
-//         //done();
-//       });
-//       it('should create a private instance by default', function (done) {
-//         var name = uuid();
-//         var env = [
-//           'FOO=BAR'
-//         ];
-//         var body = {
-//           name: name,
-//           build: ctx.build.id(),
-//           env: env
-//         };
-//         //ctx.expected.name = name;
-//         //ctx.expected.env = env;
-//         assertCreate(body, function () {
-//           expect(ctx.instance.attrs.public).to.equal(false);
-//           expect(ctx.instance.attrs.masterPod).to.equal(false);
-//           primus.onceVersionComplete(ctx.cv.id(), function () {
-//             done();
-//           });
-//           dockerMockEvents.emitBuildComplete(ctx.cv);
-//         });
-//       });
-//
-//       it('should make a master pod instance', function (done) {
-//         var name = uuid();
-//         var body = {
-//           name: name,
-//           build: ctx.build.id(),
-//           masterPod: true
-//         };
-//         //ctx.expected.name = name;
-//         //ctx.expected.masterPod = true;
-//         assertCreate(body, function () {
-//           //expect(ctx.instance.attrs.public).to.equal(false);
-//           //expect(ctx.instance.attrs.masterPod).to.equal(true);
-//           primus.onceVersionComplete(ctx.cv.id(), function () {
-//             done();
-//           });
-//           dockerMockEvents.emitBuildComplete(ctx.cv);
-//         });
-//       });
-//
-//       it('should create an instance with a build', function (done) {
-//         ctx.user.createInstance({ build: ctx.build.id() }, function (err, body, statusCode) {
-//           if (err) { return done(err); }
-//           expectInstanceCreated(body, statusCode, ctx.user, ctx.build, ctx.cv);
-//           primus.onceVersionComplete(ctx.cv.id(), function () {
-//             done();
-//           });
-//           dockerMockEvents.emitBuildComplete(ctx.cv);
-//         });
-//       });
-//
-//       it('should create an instance with name, build, env', function (done) {
-//         var name = 'CustomName';
-//         var env = ['one=one','two=two','three=three'];
-//         ctx.user.createInstance({ build: ctx.build.id(), name: name, env: env }, function (err, body, statusCode) {
-//           if (err) { return done(err); }
-//           expectInstanceCreated(body, statusCode, ctx.user, ctx.build, ctx.cv);
-//           primus.onceVersionComplete(ctx.cv.id(), function () {
-//             done();
-//           });
-//           dockerMockEvents.emitBuildComplete(ctx.cv);
-//         });
-//       });
-//     });
-//
-//     describe('with built build', function () {
-//       beforeEach(function (done) {
-//         ctx.createUserContainerSpy = sinon.spy(require('models/apis/docker').prototype, 'createUserContainer');
-//         multi.createBuiltBuild(function (err, build, user, models) {
-//           if (err) { return done(err); }
-//           ctx.user = user;
-//           ctx.build = build;
-//           ctx.cv = models[0];
-//           done();
-//         });
-//       });
-//       afterEach(function (done) {
-//         // TODO: wait for event first, make sure everything finishes.. then drop db
-//         // instance "deployed"onceInstanceUpdate
-//         ctx.createUserContainerSpy.restore();
-//         delete process.env.TID_POST_INSTANCES;
-//         done();
-//       });
-//
-//       it('should create an instance with a build', function (done) {
-//         var count = createCount(2, done);
-//         primus.expectActionCount('start', 1, count.next);
-//         process.env.TID_POST_INSTANCES = 'a708f8ec-9f19-4202-a64a-f1b33b503080';
-//         ctx.user.createInstance({ build: ctx.build.id() }, function (err, body, statusCode) {
-//           if (err) { return done(err); }
-//           expectInstanceCreated(body, statusCode, ctx.user, ctx.build, ctx.cv);
-//           expect(ctx.createUserContainerSpy.calledOnce).to.be.true();
-//           expect(ctx.createUserContainerSpy.args[0][1]).to.deep.equal({
-//             Env: [
-//               'RUNNABLE_BRANCH_ID=' + ctx.instance.attrs.shortHash
-//             ],
-//             Labels: {
-//               contextVersionId: ctx.cv.id(),
-//               instanceId: body._id,
-//               instanceName: body.name,
-//               instanceShortHash: body.shortHash,
-//               ownerUsername: ctx.user.attrs.accounts.github.login,
-//               creatorGithubId: ctx.user.attrs.accounts.github.id.toString(),
-//               ownerGithubId: ctx.user.attrs.accounts.github.id.toString(),
-//               type: 'user-container',
-//               tid: process.env.TID_POST_INSTANCES
-//             }
-//           });
-//           count.next();
-//         });
-//       });
-//
-//       it('should create an instance with a name, build, env', function (done) {
-//         var count = createCount(2, done);
-//         primus.expectActionCount('start', 1, count.next);
-//         var name = 'CustomName';
-//         var env = ['one=one','two=two','three=three'];
-//         ctx.user.createInstance({ build: ctx.build.id(), name: name, env: env }, function (err, body, statusCode) {
-//           if (err) { return done(err); }
-//           expect(body.name).to.equal(name);
-//           expect(body.env).to.deep.equal(env);
-//           expectInstanceCreated(body, statusCode, ctx.user, ctx.build, ctx.cv);
-//           count.next();
-//         });
-//       });
-//     });
-//   });
-// });
-=======
 /**
  * @module test/instances/post/201
  */
@@ -487,5 +241,4 @@
       });
     });
   });
-});
->>>>>>> 38a32bc7
+});