/**
 * @module test/instances/post/201
 */
'use strict';

var Lab = require('lab');
var lab = exports.lab = Lab.script();
var describe = lab.describe;
var it = lab.it;
var before = lab.before;
var beforeEach = lab.beforeEach;
var after = lab.after;
var afterEach = lab.afterEach;
var Code = require('code');
var expect = Code.expect;
var sinon = require('sinon');

var api = require('../../fixtures/api-control');
var dock = require('../../fixtures/dock');
var multi = require('../../fixtures/multi-factory');
var primus = require('../../fixtures/primus');

describe('201 POST /instances', function () {
  var ctx = {};
  // before
  before(api.start.bind(ctx));
  before(dock.start.bind(ctx));
  before(require('../../fixtures/mocks/api-client').setup);
  beforeEach(primus.connect);
  // after
  afterEach(primus.disconnect);
  after(api.stop.bind(ctx));
  after(dock.stop.bind(ctx));
  after(require('../../fixtures/mocks/api-client').clean);
  // afterEach(require('../../fixtures/clean-mongo').removeEverything);
  // afterEach(require('../../fixtures/clean-ctx')(ctx));
  // afterEach(require('../../fixtures/clean-nock'));

  describe('For User', function () {
    describe('with in-progress build', function () {
      beforeEach(function (done) {
        ctx.createUserContainerSpy = sinon.spy(require('models/apis/docker').prototype, 'createUserContainer');
        multi.createContextVersion(function (err,  cv, context, build, user) {
          if (err) { return done(err); }
          ctx.user = user;
          ctx.build = build;
          ctx.cv = cv;
          done();
        });
      });
      beforeEach(function (done) {
        primus.joinOrgRoom(ctx.user.attrs.accounts.github.id, done);
      });
      beforeEach(function (done) {
        ctx.build.build(function (err) {
          if (err) { return done(err); }
          ctx.cv.fetch(done); // used in assertions
        });
      });
      afterEach(function (done) {
        // TODO: wait for event first, make sure everything finishes.. then drop db
        ctx.createUserContainerSpy.restore();
        require('../../fixtures/clean-mongo').removeEverything(done);
        //done();
      });

      it('should create an instance with a build', function (done) {
        ctx.user.createInstance({ build: ctx.build.id() }, function (err, body, statusCode) {
          if (err) { return done(err); }
          expectInstanceCreated(body, statusCode, ctx.user, ctx.build, ctx.cv);
          done();
        });
      });

      it('should create an instance with name, build, env', function (done) {
        var name = 'CustomName';
        var env = ['one=one','two=two','three=three'];
        ctx.user.createInstance({ build: ctx.build.id(), name: name, env: env }, function (err, body, statusCode) {
          if (err) { return done(err); }
          expectInstanceCreated(body, statusCode, ctx.user, ctx.build, ctx.cv);
          done();
        });
      });
    });

    describe('with built build', function () {
      beforeEach(function (done) {
        ctx.createUserContainerSpy = sinon.spy(require('models/apis/docker').prototype, 'createUserContainer');
        multi.createBuiltBuild(function (err, build, user, models) {
          if (err) { return done(err); }
          ctx.user = user;
          ctx.build = build;
          ctx.cv = models[0];
          done();
        });
      });
      afterEach(function (done) {
        // TODO: wait for event first, make sure everything finishes.. then drop db
        // instance "deployed"onceInstanceUpdate
        ctx.createUserContainerSpy.restore();
        done();
      });

      it('should create an instance with a build', function (done) {
        ctx.user.createInstance({ build: ctx.build.id() }, function (err, body, statusCode) {
          if (err) { return done(err); }
          expectInstanceCreated(body, statusCode, ctx.user, ctx.build, ctx.cv);
          expect(ctx.createUserContainerSpy.calledOnce).to.be.true();
          expect(ctx.createUserContainerSpy.args[0][1]).to.deep.equal({
            Env: [],
            Labels: {
              instanceId: body._id,
              instanceName: body.name,
              contextVersionId: ctx.cv.id(),
              ownerUsername: ctx.user.attrs.accounts.github.login
            }
          });
          done();
        });
      });

      it('should create an instance with a name, build, env', function (done) {
        var name = 'CustomName';
        var env = ['one=one','two=two','three=three'];
        ctx.user.createInstance({ build: ctx.build.id(), name: name, env: env }, function (err, body, statusCode) {
          if (err) { return done(err); }
          expect(body.name).to.equal(name);
          expect(body.env).to.deep.equal(env);
          expectInstanceCreated(body, statusCode, ctx.user, ctx.build, ctx.cv);
          done();
        });
      });
    });
  });
});

<<<<<<< HEAD
function expectInstanceCreated (body, statusCode, user, build, cv) {
  user = user.json();
  build = build.json();
  cv = cv.json();
  var owner = {
    github:   user.accounts.github.id,
    username: user.accounts.github.login,
    gravatar: user.gravatar
  };

  expect(body._id).to.exist();
  expect(body.shortHash).to.exist();
  expect(body.network).to.exist();
  expect(body.network.networkIp).to.exist();
  expect(body.network.hostIp).to.exist();
  expect(body.name).to.exist();
  expect(body.lowerName).to.equal(body.name.toLowerCase());

  expect(body).deep.contain({
    build: build,
    contextVersion: cv,
    contextVersions: [ cv ], // legacy support for now
    owner: owner,
    containers: [ ],
    autoForked: false,
    masterPod : false
=======
function createInstanceTests (ctx) {
  afterEach(require('../../fixtures/clean-mongo').removeEverything);
  afterEach(require('../../fixtures/clean-ctx')(ctx));
  afterEach(require('../../fixtures/clean-nock'));
  it('should create an instance with build', {timeout:1000}, function (done) {
    var body = {
      build: ctx.build.id()
    };
    assertCreate(body, done);
  });
  it('should create an instance with build and name', {timeout:1000}, function (done) {
    var name = 'ABCDEFGHIJKLMNOPQRSTUVWYXZ_-';
    var body = {
      name: name,
      build: ctx.build.id()
    };
    ctx.expected.name = name;
    assertCreate(body, done);
  });
  it('should create an instance with env and build', {timeout:1000}, function (done) {
    var env = [
      'FOO=BAR'
    ];
    var body = {
      env: env,
      build: ctx.build.id()
    };
    ctx.expected.env = env;
    assertCreate(body, done);
  });
  it('should create an instance with name, env and build', {timeout:1000}, function (done) {
    var name = uuid();
    var env = [
      'FOO=BAR'
    ];
    var body = {
      name: name,
      build: ctx.build.id(),
      env: env
    };
    ctx.expected.name = name;
    ctx.expected.env = env;
    assertCreate(body, done);
  });
  it('should create a private instance by default', {timeout:1000}, function (done) {
    var name = uuid();
    var env = [
      'FOO=BAR'
    ];
    var body = {
      name: name,
      build: ctx.build.id(),
      env: env
    };
    ctx.expected.name = name;
    ctx.expected.env = env;
    assertCreate(body, function () {
      expect(ctx.instance.attrs.public).to.equal(false);
      expect(ctx.instance.attrs.masterPod).to.equal(false);
      done();
    });
  });
  it('should make a master pod instance', { timeout: 1000 }, function (done) {
    var name = uuid();
    var body = {
      name: name,
      build: ctx.build.id(),
      masterPod: true
    };
    ctx.expected.name = name;
    ctx.expected.masterPod = true;
    assertCreate(body, function () {
      expect(ctx.instance.attrs.public).to.equal(false);
      expect(ctx.instance.attrs.masterPod).to.equal(true);
      done();
    });
  });
  describe('name generation', function () {
    // TODO
  });
  describe('ip generation', function () {
    // TODO
>>>>>>> 7b9fe537
  });
}<|MERGE_RESOLUTION|>--- conflicted
+++ resolved
@@ -4,7 +4,11 @@
 'use strict';
 
 var Lab = require('lab');
+var createCount = require('callback-count');
+var uuid = require('uuid');
+
 var lab = exports.lab = Lab.script();
+
 var describe = lab.describe;
 var it = lab.it;
 var before = lab.before;
@@ -17,11 +21,56 @@
 
 var api = require('../../fixtures/api-control');
 var dock = require('../../fixtures/dock');
+var expects = require('../../fixtures/expects');
 var multi = require('../../fixtures/multi-factory');
 var primus = require('../../fixtures/primus');
 
+var ctx = {};
+
+function assertCreate (body, done) {
+  ctx.instance = ctx.user.createInstance(body,
+    expects.success(201, ctx.expected, function (err) {
+      if (err) { return done(err); }
+      if (!ctx.afterPostAsserts || ctx.afterPostAsserts.length === 0) {
+        return done();
+      }
+      var count = createCount(ctx.afterPostAsserts.length, done);
+      ctx.afterPostAsserts.forEach(function (assert) {
+        assert(count.next);
+      });
+    }));
+}
+
+function expectInstanceCreated (body, statusCode, user, build, cv) {
+  user = user.json();
+  build = build.json();
+  cv = cv.json();
+  var owner = {
+    github:   user.accounts.github.id,
+    username: user.accounts.github.login,
+    gravatar: user.gravatar
+  };
+
+  expect(body._id).to.exist();
+  expect(body.shortHash).to.exist();
+  expect(body.network).to.exist();
+  expect(body.network.networkIp).to.exist();
+  expect(body.network.hostIp).to.exist();
+  expect(body.name).to.exist();
+  expect(body.lowerName).to.equal(body.name.toLowerCase());
+
+  expect(body).deep.contain({
+    build: build,
+    contextVersion: cv,
+    contextVersions: [ cv ], // legacy support for now
+    owner: owner,
+    containers: [ ],
+    autoForked: false,
+    masterPod : false
+  });
+}
+
 describe('201 POST /instances', function () {
-  var ctx = {};
   // before
   before(api.start.bind(ctx));
   before(dock.start.bind(ctx));
@@ -37,6 +86,43 @@
   // afterEach(require('../../fixtures/clean-nock'));
 
   describe('For User', function () {
+    describe('master pod', function () {
+      it('should create a private instance by default', function (done) {
+        var name = uuid();
+        var env = [
+          'FOO=BAR'
+        ];
+        var body = {
+          name: name,
+          build: ctx.build.id(),
+          env: env
+        };
+        ctx.expected.name = name;
+        ctx.expected.env = env;
+        assertCreate(body, function () {
+          expect(ctx.instance.attrs.public).to.equal(false);
+          expect(ctx.instance.attrs.masterPod).to.equal(false);
+          done();
+        });
+      });
+
+      it('should make a master pod instance', function (done) {
+        var name = uuid();
+        var body = {
+          name: name,
+          build: ctx.build.id(),
+          masterPod: true
+        };
+        ctx.expected.name = name;
+        ctx.expected.masterPod = true;
+        assertCreate(body, function () {
+          expect(ctx.instance.attrs.public).to.equal(false);
+          expect(ctx.instance.attrs.masterPod).to.equal(true);
+          done();
+        });
+      });
+    });
+
     describe('with in-progress build', function () {
       beforeEach(function (done) {
         ctx.createUserContainerSpy = sinon.spy(require('models/apis/docker').prototype, 'createUserContainer');
@@ -132,118 +218,4 @@
       });
     });
   });
-});
-
-<<<<<<< HEAD
-function expectInstanceCreated (body, statusCode, user, build, cv) {
-  user = user.json();
-  build = build.json();
-  cv = cv.json();
-  var owner = {
-    github:   user.accounts.github.id,
-    username: user.accounts.github.login,
-    gravatar: user.gravatar
-  };
-
-  expect(body._id).to.exist();
-  expect(body.shortHash).to.exist();
-  expect(body.network).to.exist();
-  expect(body.network.networkIp).to.exist();
-  expect(body.network.hostIp).to.exist();
-  expect(body.name).to.exist();
-  expect(body.lowerName).to.equal(body.name.toLowerCase());
-
-  expect(body).deep.contain({
-    build: build,
-    contextVersion: cv,
-    contextVersions: [ cv ], // legacy support for now
-    owner: owner,
-    containers: [ ],
-    autoForked: false,
-    masterPod : false
-=======
-function createInstanceTests (ctx) {
-  afterEach(require('../../fixtures/clean-mongo').removeEverything);
-  afterEach(require('../../fixtures/clean-ctx')(ctx));
-  afterEach(require('../../fixtures/clean-nock'));
-  it('should create an instance with build', {timeout:1000}, function (done) {
-    var body = {
-      build: ctx.build.id()
-    };
-    assertCreate(body, done);
-  });
-  it('should create an instance with build and name', {timeout:1000}, function (done) {
-    var name = 'ABCDEFGHIJKLMNOPQRSTUVWYXZ_-';
-    var body = {
-      name: name,
-      build: ctx.build.id()
-    };
-    ctx.expected.name = name;
-    assertCreate(body, done);
-  });
-  it('should create an instance with env and build', {timeout:1000}, function (done) {
-    var env = [
-      'FOO=BAR'
-    ];
-    var body = {
-      env: env,
-      build: ctx.build.id()
-    };
-    ctx.expected.env = env;
-    assertCreate(body, done);
-  });
-  it('should create an instance with name, env and build', {timeout:1000}, function (done) {
-    var name = uuid();
-    var env = [
-      'FOO=BAR'
-    ];
-    var body = {
-      name: name,
-      build: ctx.build.id(),
-      env: env
-    };
-    ctx.expected.name = name;
-    ctx.expected.env = env;
-    assertCreate(body, done);
-  });
-  it('should create a private instance by default', {timeout:1000}, function (done) {
-    var name = uuid();
-    var env = [
-      'FOO=BAR'
-    ];
-    var body = {
-      name: name,
-      build: ctx.build.id(),
-      env: env
-    };
-    ctx.expected.name = name;
-    ctx.expected.env = env;
-    assertCreate(body, function () {
-      expect(ctx.instance.attrs.public).to.equal(false);
-      expect(ctx.instance.attrs.masterPod).to.equal(false);
-      done();
-    });
-  });
-  it('should make a master pod instance', { timeout: 1000 }, function (done) {
-    var name = uuid();
-    var body = {
-      name: name,
-      build: ctx.build.id(),
-      masterPod: true
-    };
-    ctx.expected.name = name;
-    ctx.expected.masterPod = true;
-    assertCreate(body, function () {
-      expect(ctx.instance.attrs.public).to.equal(false);
-      expect(ctx.instance.attrs.masterPod).to.equal(true);
-      done();
-    });
-  });
-  describe('name generation', function () {
-    // TODO
-  });
-  describe('ip generation', function () {
-    // TODO
->>>>>>> 7b9fe537
-  });
-}+});