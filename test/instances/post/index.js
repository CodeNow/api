'use strict';

var Lab = require('lab');
var lab = exports.lab = Lab.script();
var describe = lab.describe;
var it = lab.it;
var before = lab.before;
var beforeEach = lab.beforeEach;
var after = lab.after;
var afterEach = lab.afterEach;
var Code = require('code');
var expect = Code.expect;

var clone = require('101/clone');
var createCount = require('callback-count');
var equals = require('101/equals');
var exists = require('101/exists');
var noop = require('101/noop');
var not = require('101/not');
var uuid = require('uuid');

var Build = require('models/mongo/build');
<<<<<<< HEAD
var api = require('../../fixtures/api-control');
var dock = require('../../fixtures/dock');
var dockerMockEvents = require('../../fixtures/docker-mock-events');
var expects = require('../../fixtures/expects');
var multi = require('../../fixtures/multi-factory');
var primus = require('../../fixtures/primus');
=======
var randStr = require('randomstring').generate;
>>>>>>> f80bdc26

describe('POST /instances', function () {
  var ctx = {};

  before(dock.start.bind(ctx));
  before(api.start.bind(ctx));
  beforeEach(primus.connect);
  afterEach(primus.disconnect);
  after(api.stop.bind(ctx));
  after(dock.stop.bind(ctx));
  afterEach(require('../../fixtures/clean-mongo').removeEverything);
  afterEach(require('../../fixtures/clean-ctx')(ctx));
  afterEach(require('../../fixtures/clean-nock'));

  describe('POST', function () {
    describe('with unbuilt build', function () {
      beforeEach(function (done) {
        multi.createContextVersion(function (err, contextVersion, context, build, user) {
          ctx.build = build;
          ctx.user = user;
          done(err);
        });
      });
      it('should error if the build has unbuilt versions', function(done) {
        var json = { build: ctx.build.id(), name: randStr(5) };
        require('../../fixtures/mocks/github/user')(ctx.user);
        require('../../fixtures/mocks/github/user')(ctx.user);
        ctx.user.createInstance({ json: json }, expects.error(400, /been started/, done));
      });
    });

    describe('with started build', function () {
      beforeEach(function (done) {
        multi.createContextVersion(function (err, contextVersion, context, build, user) {
          ctx.build = build;
          ctx.user = user;
          ctx.cv = contextVersion;
          done(err);
        });
      });
      beforeEach(function(done){
        primus.joinOrgRoom(ctx.user.json().accounts.github.id, done);
      });
      describe('user owned', function () {
        describe('check messenger', function() {
          beforeEach(function(done) {
            require('../../fixtures/mocks/github/repos-username-repo-branches-branch')(ctx.cv);
            ctx.build.build({ message: uuid() }, done);
          });

          it('should emit post and deploy events', function(done) {
            var countDown = createCount(3, done);
            var expected = {
              shortHash: exists,
              'createdBy.github': ctx.user.attrs.accounts.github.id,
              build: exists,
              name: exists,
              'owner.github': ctx.user.attrs.accounts.github.id,
              contextVersions: exists,
              'network.networkIp': exists,
              'network.hostIp': exists
            };

            var json = { build: ctx.build.id(), name: randStr(5) };
            require('../../fixtures/mocks/github/user')(ctx.user);
            require('../../fixtures/mocks/github/user')(ctx.user);
            require('../../fixtures/mocks/github/user')(ctx.user);

            primus.expectAction('post', expected, countDown.next);
            primus.expectAction('deploy', expected, countDown.next);
            ctx.user.createInstance({ json: json }, function(err) {
              if (err) { return countDown.next(err); }
              primus.onceVersionComplete(ctx.cv.id(), function (/*data*/) {
                countDown.next();
              });
              dockerMockEvents.emitBuildComplete(ctx.cv);
            });
          });
        });
        it('should create a new instance', function(done) {
          var json = { build: ctx.build.id(), name: randStr(5) };
          var expected = {
            shortHash: exists,
            'createdBy.github': ctx.user.attrs.accounts.github.id,
            'build._id': ctx.build.id(),
            name: exists,
            'owner.github': ctx.user.attrs.accounts.github.id,
            contextVersions: exists,
            'contextVersions[0]._id': ctx.cv.id(),
            'contextVersions[0].appCodeVersions[0]._id': ctx.cv.json().appCodeVersions[0]._id,
            'network.networkIp': exists,
            'network.hostIp': exists
          };
          require('../../fixtures/mocks/github/repos-username-repo-branches-branch')(ctx.cv);
          ctx.build.build({ message: uuid() }, function (err) {
            if (err) { return done(err); }
            require('../../fixtures/mocks/github/user')(ctx.user);
            require('../../fixtures/mocks/github/user')(ctx.user);
            require('../../fixtures/mocks/github/user')(ctx.user);
            ctx.user.createInstance({ json: json }, function(err) {
              if (err) { return done(err); }
              primus.expectAction('deploy', expected, done);
              dockerMockEvents.emitBuildComplete(ctx.cv);
            });
          });
        });

        it('should deploy the instance after the build finishes', function(done) {
          var json = { build: ctx.build.id(), name: randStr(5), masterPod: true };
          require('../../fixtures/mocks/github/repos-username-repo-branches-branch')(ctx.cv);
          require('../../fixtures/mocks/github/user')(ctx.user);
          require('../../fixtures/mocks/github/user')(ctx.user);
          ctx.build.build({ message: uuid() }, function (err) {
            if (err) { return done(err); }
            require('../../fixtures/mocks/github/user')(ctx.user);
            var instance = ctx.user.createInstance({ json: json }, function (err) {
              if (err) { return done(err); }
              dockerMockEvents.emitBuildComplete(ctx.cv);
              multi.tailInstance(ctx.user, instance, function (err) {
                if (err) { return done(err); }
                expect(instance.attrs.containers[0]).to.exist();
                var count = createCount(2, done);
                expects.updatedHosts(
                  ctx.user, instance, count.next);
                var container = instance.containers.models[0];
                expects.updatedWeaveHost(
                  container, instance.attrs.network.hostIp, count.next);
              });
            });
          });
        });
        describe('without a started context version', function () {
          beforeEach(function (done) {
            var count = createCount(2, done);
            Build.findById(ctx.build.id(), function(err, build) {
              build.setInProgress(ctx.user, count.next);
              build.update({contextVersion: ctx.cv.id()}, count.next);
            });
          });
          it('should not create a new instance', function(done) {
            var json = { build: ctx.build.id(), name: randStr(5) };
            require('../../fixtures/mocks/github/user')(ctx.user);
            require('../../fixtures/mocks/github/user')(ctx.user);
            ctx.user.createInstance({ json: json }, expects.error(400, done));
          });
        });
      });

      describe('org owned', function () {
        beforeEach(function (done) {
          ctx.orgId = 1001;
          require('../../fixtures/mocks/github/user-orgs')(ctx.orgId, 'Runnable');
          multi.createContextVersion(ctx.orgId,
            function (err, contextVersion, context, build, user) {
              ctx.build = build;
              ctx.user = user;
              ctx.cv = contextVersion;
              done(err);
            });
        });
        it('should create a new instance', function(done) {
          var json = { build: ctx.build.id(), name: randStr(5) };
          var expected = {
            shortHash: exists,
            'createdBy.github': ctx.user.attrs.accounts.github.id,
            'build._id': ctx.build.id(),
            name: exists,
            'owner.github': ctx.orgId
          };
          require('../../fixtures/mocks/github/user-orgs')(ctx.orgId, 'Runnable');
          require('../../fixtures/mocks/github/user-orgs')(ctx.orgId, 'Runnable');
          require('../../fixtures/mocks/github/user-orgs')(ctx.orgId, 'Runnable');
          require('../../fixtures/mocks/github/user')(ctx.user);
          require('../../fixtures/mocks/github/repos-username-repo-branches-branch')(ctx.cv);
          ctx.build.build({ message: uuid() }, function (err) {
            if (err) {
              done(err);
            }
            require('../../fixtures/mocks/github/user-orgs')(ctx.orgId, 'Runnable');
            require('../../fixtures/mocks/github/user-orgs')(ctx.orgId, 'Runnable');
            require('../../fixtures/mocks/github/user-orgs')(ctx.orgId, 'Runnable');
            require('../../fixtures/mocks/github/user-orgs')(ctx.orgId, 'Runnable');
            require('../../fixtures/mocks/github/user')(ctx.user);
            ctx.user.createInstance({ json: json }, function (err, body, code, res) {
              if (err) { return done(err); }
              dockerMockEvents.emitBuildComplete(ctx.cv);
              expects.success(201, expected, function(err) {
                if (err) { done(err); }
                done();
              })(err, body, code, res);
            });
          });
        });
      });
    });

    describe('from built build',  function () {
      beforeEach(function (done) {
        multi.createBuiltBuild(function (err, build, user) {
          ctx.build = build;
          ctx.user = user;
          done(err);
        });
      });

      beforeEach(function(done){
        primus.joinOrgRoom(ctx.user.json().accounts.github.id, done);
      });
      var requiredProjectKeys = ['build'];
      beforeEach(function (done) {
        ctx.json = {
          build: ctx.build.id()
        };
        done();
      });

      requiredProjectKeys.forEach(function (missingBodyKey) {
        it('should error if missing ' + missingBodyKey, function (done) {
          var json = {
            name: randStr(5),
            build: ctx.build.id()
          };
          var incompleteBody = clone(json);
          delete incompleteBody[missingBodyKey];
          var errorMsg = new RegExp(missingBodyKey+'.*'+'is required');

          ctx.user.createInstance(incompleteBody, expects.error(400, errorMsg, done));
        });
      });
      describe('with built versions', function () {
        beforeEach(function (done) {
          primus.joinOrgRoom(ctx.user.attrs.accounts.github.id, done);
        });
        it('should default the name to a short hash', function (done) {
          var json = {
            build: ctx.build.id()
          };
          var expected = {
            shortHash: exists,
            name: exists,
            _id: exists
          };
          require('../../fixtures/mocks/github/user')(ctx.user);
          require('../../fixtures/mocks/github/user')(ctx.user);
          var instance = ctx.user.createInstance(json,
            expects.success(201, expected, function (err, instanceData) {
              if (err) { return done(err); }
              expect(instanceData.name).to.equal('Instance1');
              expect(instanceData.shortHash).to.equal(instance.attrs.shortHash);
              expect(/[a-z0-9]+/.test(instanceData.shortHash)).to.equal(true);
              done();
            }));
        });
        it('should create an instance, and start it', function (done) {
          var json = {
            name: randStr(5),
            build: ctx.build.id(),
            masterPod: true
          };
          var expected = {
            _id: exists,
            name: json.name,
            'owner.github': ctx.user.json().accounts.github.id,
            'owner.username': ctx.user.json().accounts.github.login,
            public: false,
            'build._id': ctx.build.id(),
            containers: exists,
            'containers[0]': exists,
            'network.networkIp': exists,
            'network.hostIp': exists
          };
          require('../../fixtures/mocks/github/user')(ctx.user);
          require('../../fixtures/mocks/github/user')(ctx.user);
          var instance = ctx.user.createInstance(json,
            expects.success(201, {}, function (err) {
              if (err) { return done(err); }
<<<<<<< HEAD
              return done();
=======
              multi.tailInstance(ctx.user, instance, function (err) {
                if (err) { return done(err); }
                var container = instance.containers.models[0];
                var count = createCount(2, done);
                expects.updatedHosts(
                  ctx.user, instance, count.next);
                expects.updatedWeaveHost(
                  container, instance.attrs.network.hostIp, count.next);
              });
>>>>>>> f80bdc26
            }));
          primus.expectAction('start', expected, function () {
            var container = instance.containers.models[0];
            var count = createCount(done);
            expects.updatedHosts(
              ctx.user, instance, count.inc().next);
            expects.updatedWeaveHost(
              container, instance.attrs.network.hostIp, count.inc().next);
          });
        });
        describe('body.env', function() {
          it('should create an instance, with ENV', function (done) {
            var json = {
              name: randStr(5),
              build: ctx.build.id(),
              env: [
                'ONE=1',
                'TWO=2'
              ]
            };
            var expected = {
              _id: exists,
              name: json.name,
              env: json.env,
              owner: {
                github: ctx.user.json().accounts.github.id,
                gravatar: ctx.user.json().accounts.github.avatar_url,
                username: ctx.user.json().accounts.github.login
              },
              public: false,
              'build._id': ctx.build.id(),
              containers: exists,
              'containers[0]': exists
            };
            require('../../fixtures/mocks/github/user')(ctx.user);
            ctx.user.createInstance(json,
              expects.success(201, {}, noop));
            primus.expectAction('start', expected, done);
          });
          it('should error if body.env is not an array of strings', function(done) {
            var json = {
              name: randStr(5),
              build: ctx.build.id(),
              env: [{
                iCauseError: true
              }]
            };
            ctx.user.createInstance(json,
              expects.errorStatus(400, /"env" should match/, done));
          });
          it('should filter empty/whitespace-only strings from env array', function (done) {
            var json = {
              name: randStr(5),
              build: ctx.build.id(),
              env: [
                '', ' ', 'ONE=1'
              ]
            };
            var expected = {
              _id: exists,
              name: json.name,
              env: ['ONE=1'],
              owner: {
                github: ctx.user.json().accounts.github.id,
                gravatar: ctx.user.json().accounts.github.avatar_url,
                username: ctx.user.json().accounts.github.login
              },
              public: false,
              'build._id': ctx.build.id(),
              containers: exists,
              'containers[0]': exists
            };
            require('../../fixtures/mocks/github/user')(ctx.user);
            ctx.user.createInstance(json,
              expects.success(201, {}, noop));
            primus.expectAction('start', expected, done);
          });
          it('should error if body.env contains an invalid variable', function (done) {
            var json = {
              name: randStr(5),
              build: ctx.build.id(),
              env: [
                'ONE=1',
                '$@#4123TWO=2'
              ]
            };
            require('../../fixtures/mocks/github/user')(ctx.user);
            require('../../fixtures/mocks/github/user')(ctx.user);
            ctx.user.createInstance(json,
              expects.errorStatus(400, /should match/, done));
          });
        });
        describe('unique names (by owner) and hashes', function() {
          beforeEach(function (done) {
            multi.createBuiltBuild(ctx.orgId, function (err, build, user) {
              ctx.build2 = build;
              ctx.user2 = user;
              done(err);
            });
          });
          it('should generate unique names (by owner) and hashes an instance', function (done) {
            var json = {
              build: ctx.build.id()
            };
            var expected = {
              _id: exists,
              name: 'Instance1',
              owner: {
                github: ctx.user.json().accounts.github.id,
                gravatar: ctx.user.json().accounts.github.avatar_url,
                username: ctx.user.json().accounts.github.login
              },
              public: false,
              'build._id': ctx.build.id(),
              containers: exists,
              shortHash: exists
            };
            require('../../fixtures/mocks/github/user')(ctx.user);
            require('../../fixtures/mocks/github/user')(ctx.user);
            ctx.user.createInstance(json, expects.success(201, expected, function (err, body1) {
              if (err) { return done(err); }
              expected.name = 'Instance2';
              expected.shortHash = function (shortHash) {
                expect(shortHash).to.not.equal(body1.shortHash);
                return true;
              };
              require('../../fixtures/mocks/github/user')(ctx.user);
              require('../../fixtures/mocks/github/user')(ctx.user);
              ctx.user.createInstance(json, expects.success(201, expected, function (err, body2) {
                if (err) { return done(err); }
                var expected2 = {
                  _id: exists,
                  name: 'Instance1',
                  owner: {
                    github: ctx.user2.json().accounts.github.id,
                    gravatar: ctx.user2.json().accounts.github.avatar_url,
                    username: ctx.user2.json().accounts.github.login
                  },
                  public: false,
                  'build._id': ctx.build2.id(),
                  containers: exists,
                  shortHash: function (shortHash) {
                    expect(shortHash)
                      .to.not.equal(body1.shortHash)
                      .to.not.equal(body2.shortHash);
                    return true;
                  }
                };
                var json2 = {
                  build: ctx.build2.id()
                };
                require('../../fixtures/mocks/github/user')(ctx.user2);
                require('../../fixtures/mocks/github/user')(ctx.user2);
                ctx.user2.createInstance(json2, expects.success(201, expected2, done));
              }));
            }));
          });
        });
      });
      describe('from different owner', function () {
        beforeEach(function (done) {
          var orgInfo = require('../../fixtures/mocks/github/user-orgs')();
          ctx.orgId = orgInfo.orgId;
          ctx.orgName = orgInfo.orgName;
          multi.createBuiltBuild(ctx.orgId, function (err, build, user) {
            ctx.build2 = build;
            ctx.user2 = user;
            done(err);
          });
        });
        it('should default the name to a short hash', function (done) {
          var json = {
            build: ctx.build2.id(),
            owner: {
              github: ctx.user.attrs.accounts.github.id,
              gravatar: ctx.user.json().accounts.github.avatar_url,
              username: ctx.user.attrs.accounts.github.login
            }
          };
          require('../../fixtures/mocks/github/user')(ctx.user);
          require('../../fixtures/mocks/github/user-orgs')(ctx.orgId, ctx.orgName);
          ctx.user.createInstance(json,
            expects.errorStatus(400, /owner must match/, done));
        });
      });
    });
  /// // TODO: in next block beforeEach(function(done){
        //primus.joinOrgRoom(ctx.user.json().accounts.github.id, done);
      //});
    describe('Create instance from parent instance', function() {
      beforeEach(function (done) {
        multi.createInstance(function (err, instance, build, user) {
          ctx.instance = instance;
          ctx.build = build;
          ctx.user = user;
          done(err);
        });
      });
      it('should have the parent instance set in the new one', function (done) {
        var json = {
          build: ctx.build.id(),
          parent: ctx.instance.attrs.shortHash
        };
        var expected = {
          _id: exists,
          name: 'Instance1', // uuid is used in multi.createInstance
          owner: {
            github: ctx.user.json().accounts.github.id,
            gravatar: ctx.user.json().accounts.github.avatar_url,
            username: ctx.user.json().accounts.github.login
          },
          public: false,
          'build._id': ctx.build.id(),
          containers: exists,
          parent: ctx.instance.attrs.shortHash,
          shortHash: exists,
          'network.networkIp': ctx.instance.attrs.network.networkIp, // same owner, same network
          'network.hostIp': not(equals(ctx.instance.attrs.network.hostIp))
        };
        require('../../fixtures/mocks/github/user')(ctx.user);
        ctx.user.createInstance(json, expects.success(201, expected, done));
      });
    });
  });
});<|MERGE_RESOLUTION|>--- conflicted
+++ resolved
@@ -1,35 +1,33 @@
 'use strict';
 
+var Code = require('code');
 var Lab = require('lab');
-var lab = exports.lab = Lab.script();
-var describe = lab.describe;
-var it = lab.it;
-var before = lab.before;
-var beforeEach = lab.beforeEach;
-var after = lab.after;
-var afterEach = lab.afterEach;
-var Code = require('code');
-var expect = Code.expect;
-
 var clone = require('101/clone');
 var createCount = require('callback-count');
 var equals = require('101/equals');
 var exists = require('101/exists');
 var noop = require('101/noop');
 var not = require('101/not');
+var randStr = require('randomstring').generate;
 var uuid = require('uuid');
 
 var Build = require('models/mongo/build');
-<<<<<<< HEAD
 var api = require('../../fixtures/api-control');
 var dock = require('../../fixtures/dock');
 var dockerMockEvents = require('../../fixtures/docker-mock-events');
 var expects = require('../../fixtures/expects');
 var multi = require('../../fixtures/multi-factory');
 var primus = require('../../fixtures/primus');
-=======
-var randStr = require('randomstring').generate;
->>>>>>> f80bdc26
+
+var lab = exports.lab = Lab.script();
+
+var after = lab.after;
+var afterEach = lab.afterEach;
+var before = lab.before;
+var beforeEach = lab.beforeEach;
+var describe = lab.describe;
+var expect = Code.expect;
+var it = lab.it;
 
 describe('POST /instances', function () {
   var ctx = {};
@@ -306,19 +304,6 @@
           var instance = ctx.user.createInstance(json,
             expects.success(201, {}, function (err) {
               if (err) { return done(err); }
-<<<<<<< HEAD
-              return done();
-=======
-              multi.tailInstance(ctx.user, instance, function (err) {
-                if (err) { return done(err); }
-                var container = instance.containers.models[0];
-                var count = createCount(2, done);
-                expects.updatedHosts(
-                  ctx.user, instance, count.next);
-                expects.updatedWeaveHost(
-                  container, instance.attrs.network.hostIp, count.next);
-              });
->>>>>>> f80bdc26
             }));
           primus.expectAction('start', expected, function () {
             var container = instance.containers.models[0];
