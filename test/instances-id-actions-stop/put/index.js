'use strict';

var Lab = require('lab');
var lab = exports.lab = Lab.script();
var describe = lab.describe;
var it = lab.it;
var before = lab.before;
var beforeEach = lab.beforeEach;
var after = lab.after;
var afterEach = lab.afterEach;

var api = require('../../fixtures/api-control');
var dock = require('../../fixtures/dock');
var expects = require('../../fixtures/expects');
var multi = require('../../fixtures/multi-factory');
var primus = require('../../fixtures/primus');
var tailBuildStream = require('../../fixtures/tail-build-stream');

var exists = require('101/exists');
var last = require('101/last');
var isFunction = require('101/is-function');
var uuid = require('uuid');
var createCount = require('callback-count');
var uuid = require('uuid');
var Docker = require('models/apis/docker');
var Container = require('dockerode/lib/container');
var Dockerode = require('dockerode');
var extend = require('extend');
var redisCleaner = require('../../fixtures/redis-cleaner');


describe('PUT /instances/:id/actions/stop', function () {
  var ctx = {};
  var stopContainerRightAfterStart = function () {
    var self = this;
    var args = Array.prototype.slice.call(arguments);
    var container = args[0];
    var cb = args.pop();
    args.push(stopContainer);
    return ctx.originalStart.apply(this, args);
    function stopContainer (err, start) {
      if (err) { return cb(err); }
      self.stopContainer(container, function (err) {
        cb(err, start);
      });
    }
  };
  var forceCreateContainerErr = function () {
    var cb = last(arguments);
    var createErr = new Error("server error");
    extend(createErr, {
      statusCode : 500,
      reason     : "server error",
      json       : "No command specified\n"
    });
    if (isFunction(cb)) {
      cb(createErr);
    }
  };
  var dontReportCreateError = function () {
    // for cleaner test logs
    var args = Array.prototype.slice.call(arguments);
    var cb = args.pop();
    args.push(function (err) {
      if (err) { err.data.report = false; }
      cb.apply(this, arguments);
    });
    ctx.originalDockerCreateContainer.apply(this, args);
  };
  var delayContainerLogsBy = function (ms, originalContainerLogs) {
    return function () {
      var container = this;
      var args = arguments;
      setTimeout(function () {
        originalContainerLogs.apply(container, args);
      }, ms);
    };
  };
  beforeEach(redisCleaner.clean(process.env.WEAVE_NETWORKS+'*'));
  before(api.start.bind(ctx));
  before(dock.start.bind(ctx));
  before(require('../../fixtures/mocks/api-client').setup);
  beforeEach(primus.connect);
  afterEach(primus.disconnect);
  after(api.stop.bind(ctx));
  after(dock.stop.bind(ctx));
  after(require('../../fixtures/mocks/api-client').clean);

  function initExpected (done) {
    ctx.expected = {
      _id: exists,
      shortHash: exists,
      'createdBy.github': ctx.user.attrs.accounts.github.id,
      name: exists,
      env: [],
      owner: {
        username: ctx.user.json().accounts.github.login,
        gravatar: ctx.user.json().gravatar,
        github: ctx.user.json().accounts.github.id
      },
      contextVersions: exists,
      'network.networkIp': exists,
      'network.hostIp': exists,
      'build._id': ctx.build.id(),
      'contextVersions[0]._id': ctx.cv.id()
    };
    done();
  }

  describe('for User', function () {
    describe('create instance with in-progress build', function () {
      beforeEach(function (done) { // delay container log time to make build time longer
        ctx.originalContainerLogs = Container.prototype.logs;
        Container.prototype.logs = delayContainerLogsBy(500, ctx.originalContainerLogs);
        done();
      });
      afterEach(function (done) { // restore original container log method
        Container.prototype.logs = ctx.originalContainerLogs;
        done();
      });
      beforeEach(function (done) {
        multi.createContextVersion(function (err, contextVersion, context, build, user) {
          if (err) { return done(err); }
          ctx.build = build;
          ctx.user = user;
          ctx.cv = contextVersion;
          ctx.build.build({ message: uuid() }, expects.success(201, done));
        });
      });
      beforeEach(function (done) {
        // make sure build finishes before moving on to the next test
        ctx.afterAssert = function (done) {
          tailBuildStream(ctx.cv.id(), done);
        };
        done();
      });
      beforeEach(function (done) {
        initExpected(function () {
          ctx.expectNoContainerErr = true;
          done();
        });
      });
      createInstanceAndRunTests(ctx);
    });

    //--------------------------------------------------------------------------
    //--------------------------------------------------------------------------
    //--------------------------------------------------------------------------
    //--------------------------------------------------------------------------
    //--------------------------------------------------------------------------
    //--------------------------------------------------------------------------

    describe('create instance with built build', function () {
      beforeEach(function (done) {
        multi.createBuiltBuild(function (err, build, user, modelsArr) {
          if (err) { return done(err); }
          ctx.build = build;
          ctx.user = user;
          ctx.cv = modelsArr[0];
          done();
        });
      });
      beforeEach(initExpected);
      describe('Long running container', function() {
        beforeEach(function (done) {
          extend(ctx.expected, {
            containers: exists,
            /*
            'containers[0]': exists,
            'containers[0].ports': exists,
            'containers[0].dockerHost': exists,
            'containers[0].dockerContainer': exists,
            'containers[0].inspect.State.Running': true
            */
          });
          ctx.expectAlreadyStopped = false;
          done();
        });
        createInstanceAndRunTests(ctx);
      });
      describe('Immediately exiting container (first time only)', function() {
        beforeEach(function (done) {
          extend(ctx.expected, {
            containers: exists,
            /*
            'containers[0]': exists,
            'containers[0].dockerHost': exists,
            'containers[0].dockerContainer': exists,
            'containers[0].inspect.State.Running': false
            */
          });
          ctx.expectAlreadyStopped = true;
          ctx.originalStart = Docker.prototype.startContainer;
          Docker.prototype.startContainer = stopContainerRightAfterStart;
          done();
        });
        afterEach(function (done) {
          // restore docker.startContainer back to normal
          Docker.prototype.startContainer = ctx.originalStart;
          done();
        });
        createInstanceAndRunTests(ctx);
      });
      describe('Container create error (Invalid dockerfile CMD)', function() {
        beforeEach(function (done) {
          /*
          ctx.expected['containers[0].error.message'] = exists;
          ctx.expected['containers[0].error.stack'] = exists;
          */
          ctx.expectNoContainerErr = true;
          ctx.originalCreateContainer = Dockerode.prototype.createContainer;
          ctx.originalDockerCreateContainer = Docker.prototype.createContainer;
          Dockerode.prototype.createContainer = forceCreateContainerErr;
          Docker.prototype.createContainer = dontReportCreateError;
          done();
        });
        afterEach(function (done) {
          // restore dockerODE.createContainer` back to normal
          Dockerode.prototype.createContainer = ctx.originalCreateContainer;
          Docker.prototype.createContainer = ctx.originalDockerCreateContainer;
          done();
        });
        createInstanceAndRunTests(ctx);
      });
    });
  });


  function createInstanceAndRunTests (ctx) {
    describe('and env.', function() {
      beforeEach(function (done) {
        var body = {
          env: ['ENV=OLD'],
          build: ctx.build.id()
        };
        ctx.expected.env = body.env;
        ctx.expected['build._id'] = body.build;
        if (ctx.expectNoContainerErr) {
          ctx.instance = ctx.user.createInstance(body, expects.success(201, ctx.expected, done));
        }
        else {
          primus.joinOrgRoom(ctx.user.json().accounts.github.id, function (err) {
            if (err) { return done(err); }
            var count = createCount(2, function () {
              ctx.instance.fetch(done);
            });
            primus.expectAction('start', {}, count.next);
            ctx.instance = ctx.user.createInstance(body, expects.success(201, ctx.expected, count.next));
          });
        }
      });
      stopInstanceTests(ctx);
    });
    describe('and no env.', function() {
      beforeEach(function (done) {
        var body = {
          build: ctx.build.id()
        };
        if (ctx.expectNoContainerErr) {
          ctx.instance = ctx.user.createInstance(body, expects.success(201, ctx.expected, done));
        }
        else {
          primus.joinOrgRoom(ctx.user.json().accounts.github.id, function (err) {
            if (err) { return done(err); }
            var count = createCount(2, function () {
              ctx.instance.fetch(done);
            });
            primus.expectAction('start', {}, count.next);
            ctx.instance = ctx.user.createInstance(body, expects.success(201, ctx.expected, count.next));
          });
        }
      });
      stopInstanceTests(ctx);
    });
  }

  function stopInstanceTests (ctx) {
    afterEach(require('../../fixtures/clean-ctx')(ctx));
    afterEach(require('../../fixtures/clean-nock'));
    afterEach(require('../../fixtures/clean-mongo').removeEverything);

    it('should stop an instance', function (done) {
      if (ctx.originalStart) { // restore docker back to normal - immediately exiting container will now start
        Docker.prototype.startContainer = ctx.originalStart;
      }
      if (ctx.expectNoContainerErr) {
        ctx.instance.stop(expects.error(400, /not have a container/, done));
      }
      else { // success
        ctx.expected['containers[0].inspect.State.Running'] = false;
        var assertions = ctx.expectAlreadyStopped ?
          expects.error(304, startStopAssert) :
          expects.success(200, ctx.expected, startStopAssert);
        ctx.instance.stop(assertions);
      }
      function startStopAssert (err) {
        if (err) { return done(err); }
        var count = createCount(4, done);
        // expects.updatedWeaveHost(container, ctx.instance.attrs.network.hostIp, count.inc().next);
        expects.deletedHosts(ctx.user, ctx.instance, count.next);
        // try stop and start
        var instance = ctx.instance;
        var container = instance.containers.models[0];
        if (!container) {
          multi.tailInstance(ctx.user, ctx.instance, function (err, instance) {
            if (err) { return done(err); }
            container = instance.containers.models[0];
            startStop();
          });
        }
        else {
          startStop();
        }
        function startStop () {
          instance.start(function (err) {
            if (err) { return count.next(err); }
<<<<<<< HEAD
            instance.stop(expects.success(200, ctx.expected, function (err) {
              if (err) { return count.next(err); }
              expects.deletedWeaveHost(container, count.inc().next);
              expects.deletedHosts(ctx.user, instance, count.next);
              if (ctx.afterAssert) { ctx.afterAssert(count.inc().next); }
            }));
          });
        }
=======
            expects.deletedWeaveHost(container, count.next);
            expects.deletedHosts(ctx.user, instance, count.next);
            if (ctx.afterAssert) { ctx.afterAssert(count.inc().next); }
            count.next();
          }));
        });
>>>>>>> f80bdc26
      }
    });
  }
});<|MERGE_RESOLUTION|>--- conflicted
+++ resolved
@@ -1,3 +1,6 @@
+/**
+ * @module test/instances-id-actions-stop/put/index
+ */
 'use strict';
 
 var Lab = require('lab');
@@ -302,6 +305,7 @@
         var instance = ctx.instance;
         var container = instance.containers.models[0];
         if (!container) {
+          // note to self/casey: switch to primus
           multi.tailInstance(ctx.user, ctx.instance, function (err, instance) {
             if (err) { return done(err); }
             container = instance.containers.models[0];
@@ -314,7 +318,6 @@
         function startStop () {
           instance.start(function (err) {
             if (err) { return count.next(err); }
-<<<<<<< HEAD
             instance.stop(expects.success(200, ctx.expected, function (err) {
               if (err) { return count.next(err); }
               expects.deletedWeaveHost(container, count.inc().next);
@@ -323,14 +326,6 @@
             }));
           });
         }
-=======
-            expects.deletedWeaveHost(container, count.next);
-            expects.deletedHosts(ctx.user, instance, count.next);
-            if (ctx.afterAssert) { ctx.afterAssert(count.inc().next); }
-            count.next();
-          }));
-        });
->>>>>>> f80bdc26
       }
     });
   }
