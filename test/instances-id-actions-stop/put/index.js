--- conflicted
+++ resolved
@@ -1,333 +1,3 @@
-<<<<<<< HEAD
-// /**
-//  * @module test/instances-id-actions-stop/put/index
-//  */
-// 'use strict';
-//
-// var Lab = require('lab');
-// var Code = require('code');
-//
-// var lab = exports.lab = Lab.script();
-//
-// var after = lab.after;
-// var afterEach = lab.afterEach;
-// var before = lab.before;
-// var beforeEach = lab.beforeEach;
-// var describe = lab.describe;
-// var expect = Code.expect;
-// var it = lab.it;
-//
-// var api = require('../../fixtures/api-control');
-// var dock = require('../../fixtures/dock');
-// var expects = require('../../fixtures/expects');
-// var multi = require('../../fixtures/multi-factory');
-// var primus = require('../../fixtures/primus');
-// var tailBuildStream = require('../../fixtures/tail-build-stream');
-//
-// var exists = require('101/exists');
-// var last = require('101/last');
-// var isFunction = require('101/is-function');
-// var uuid = require('uuid');
-// var createCount = require('callback-count');
-// var uuid = require('uuid');
-// var Docker = require('models/apis/docker');
-// var Container = require('dockerode/lib/container');
-// var Dockerode = require('dockerode');
-// var extend = require('extend');
-// var redisCleaner = require('../../fixtures/redis-cleaner');
-//
-//
-// describe('PUT /instances/:id/actions/stop', function () {
-//   var ctx = {};
-//   var stopContainerRightAfterStart = function () {
-//     var self = this;
-//     var args = Array.prototype.slice.call(arguments);
-//     var container = args[0];
-//     var cb = args.pop();
-//     args.push(stopContainer);
-//     return ctx.originalStart.apply(this, args);
-//     function stopContainer (err, start) {
-//       if (err) { return cb(err); }
-//       self.stopContainer(container, function (err) {
-//         cb(err, start);
-//       });
-//     }
-//   };
-//   var forceCreateContainerErr = function () {
-//     var cb = last(arguments);
-//     var createErr = new Error("server error");
-//     extend(createErr, {
-//       statusCode : 500,
-//       reason     : "server error",
-//       json       : "No command specified\n"
-//     });
-//     if (isFunction(cb)) {
-//       cb(createErr);
-//     }
-//   };
-//   var dontReportCreateError = function () {
-//     // for cleaner test logs
-//     var args = Array.prototype.slice.call(arguments);
-//     var cb = args.pop();
-//     args.push(function (err) {
-//       if (err) { err.data.report = false; }
-//       cb.apply(this, arguments);
-//     });
-//     ctx.originalDockerCreateContainer.apply(this, args);
-//   };
-//   var delayContainerLogsBy = function (ms, originalContainerLogs) {
-//     return function () {
-//       var container = this;
-//       var args = arguments;
-//       setTimeout(function () {
-//         originalContainerLogs.apply(container, args);
-//       }, ms);
-//     };
-//   };
-//   beforeEach(redisCleaner.clean(process.env.WEAVE_NETWORKS+'*'));
-//   before(api.start.bind(ctx));
-//   before(dock.start.bind(ctx));
-//   before(require('../../fixtures/mocks/api-client').setup);
-//   beforeEach(primus.connect);
-//   afterEach(primus.disconnect);
-//   after(api.stop.bind(ctx));
-//   after(dock.stop.bind(ctx));
-//   after(require('../../fixtures/mocks/api-client').clean);
-//
-//   function initExpected (done) {
-//     ctx.expected = {
-//       _id: exists,
-//       shortHash: exists,
-//       'createdBy.github': ctx.user.attrs.accounts.github.id,
-//       name: exists,
-//       env: [],
-//       owner: {
-//         username: ctx.user.json().accounts.github.login,
-//         gravatar: ctx.user.json().gravatar,
-//         github: ctx.user.json().accounts.github.id
-//       },
-//       contextVersions: exists,
-//       'network.networkIp': exists,
-//       'network.hostIp': exists,
-//       'build._id': ctx.build.id(),
-//       'contextVersions[0]._id': ctx.cv.id()
-//     };
-//     done();
-//   }
-//
-//   describe('for User', function () {
-//     describe('create instance with in-progress build', function () {
-//       beforeEach(function (done) { // delay container log time to make build time longer
-//         ctx.originalContainerLogs = Container.prototype.logs;
-//         Container.prototype.logs = delayContainerLogsBy(500, ctx.originalContainerLogs);
-//         done();
-//       });
-//       afterEach(function (done) { // restore original container log method
-//         Container.prototype.logs = ctx.originalContainerLogs;
-//         done();
-//       });
-//       beforeEach(function (done) {
-//         multi.createContextVersion(function (err, contextVersion, context, build, user) {
-//           if (err) { return done(err); }
-//           ctx.build = build;
-//           ctx.user = user;
-//           ctx.cv = contextVersion;
-//           ctx.build.build({ message: uuid() }, expects.success(201, done));
-//         });
-//       });
-//       beforeEach(function (done) {
-//         // make sure build finishes before moving on to the next test
-//         ctx.afterAssert = function (done) {
-//           tailBuildStream(ctx.cv.id(), done);
-//         };
-//         done();
-//       });
-//       beforeEach(function (done) {
-//         initExpected(function () {
-//           ctx.expectNoContainerErr = true;
-//           done();
-//         });
-//       });
-//       createInstanceAndRunTests(ctx);
-//     });
-//
-//     describe('create instance with built build', function () {
-//       beforeEach(function (done) {
-//         multi.createBuiltBuild(function (err, build, user, modelsArr) {
-//           if (err) { return done(err); }
-//           ctx.build = build;
-//           ctx.user = user;
-//           ctx.cv = modelsArr[0];
-//           done();
-//         });
-//       });
-//       beforeEach(initExpected);
-//       describe('Long running container', function() {
-//         beforeEach(function (done) {
-//           extend(ctx.expected, {
-//             containers: exists,
-//             /*
-//             'containers[0]': exists,
-//             'containers[0].ports': exists,
-//             'containers[0].dockerHost': exists,
-//             'containers[0].dockerContainer': exists,
-//             'containers[0].inspect.State.Running': true
-//             */
-//           });
-//           ctx.expectAlreadyStopped = false;
-//           done();
-//         });
-//         createInstanceAndRunTests(ctx);
-//       });
-//       describe('Immediately exiting container (first time only)', function() {
-//         beforeEach(function (done) {
-//           extend(ctx.expected, {
-//             containers: exists,
-//             /*
-//             'containers[0]': exists,
-//             'containers[0].dockerHost': exists,
-//             'containers[0].dockerContainer': exists,
-//             'containers[0].inspect.State.Running': false
-//             */
-//           });
-//           ctx.expectAlreadyStopped = true;
-//           ctx.originalStart = Docker.prototype.startContainer;
-//           Docker.prototype.startContainer = stopContainerRightAfterStart;
-//           done();
-//         });
-//         afterEach(function (done) {
-//           // restore docker.startContainer back to normal
-//           Docker.prototype.startContainer = ctx.originalStart;
-//           done();
-//         });
-//         createInstanceAndRunTests(ctx);
-//       });
-//       describe('Container create error (Invalid dockerfile CMD)', function() {
-//         beforeEach(function (done) {
-//           /*
-//           ctx.expected['containers[0].error.message'] = exists;
-//           ctx.expected['containers[0].error.stack'] = exists;
-//           */
-//           ctx.expectNoContainerErr = true;
-//           ctx.originalCreateContainer = Dockerode.prototype.createContainer;
-//           ctx.originalDockerCreateContainer = Docker.prototype.createContainer;
-//           Dockerode.prototype.createContainer = forceCreateContainerErr;
-//           Docker.prototype.createContainer = dontReportCreateError;
-//           done();
-//         });
-//         afterEach(function (done) {
-//           // restore dockerODE.createContainer` back to normal
-//           Dockerode.prototype.createContainer = ctx.originalCreateContainer;
-//           Docker.prototype.createContainer = ctx.originalDockerCreateContainer;
-//           done();
-//         });
-//         createInstanceAndRunTests(ctx);
-//       });
-//     });
-//   });
-//
-//
-//   function createInstanceAndRunTests (ctx) {
-//     describe('and env.', function() {
-//       beforeEach(function (done) {
-//         var body = {
-//           env: ['ENV=OLD'],
-//           build: ctx.build.id()
-//         };
-//         ctx.expected.env = body.env;
-//         ctx.expected['build._id'] = body.build;
-//         if (ctx.expectNoContainerErr) {
-//           ctx.instance = ctx.user.createInstance(body, expects.success(201, ctx.expected, done));
-//         }
-//         else {
-//           primus.joinOrgRoom(ctx.user.json().accounts.github.id, function (err) {
-//             if (err) { return done(err); }
-//             var count = createCount(2, function () {
-//               ctx.instance.fetch(done);
-//             });
-//             primus.expectAction('start', {}, count.next);
-//             ctx.instance = ctx.user.createInstance(body, expects.success(201, ctx.expected, count.next));
-//           });
-//         }
-//       });
-//       stopInstanceTests(ctx);
-//     });
-//     describe('and no env.', function() {
-//       beforeEach(function (done) {
-//         var body = {
-//           build: ctx.build.id()
-//         };
-//         if (ctx.expectNoContainerErr) {
-//           ctx.instance = ctx.user.createInstance(body, expects.success(201, ctx.expected, done));
-//         }
-//         else {
-//           primus.joinOrgRoom(ctx.user.json().accounts.github.id, function (err) {
-//             if (err) { return done(err); }
-//             var count = createCount(2, function () {
-//               ctx.instance.fetch(done);
-//             });
-//             primus.expectAction('start', {}, count.next);
-//             ctx.instance = ctx.user.createInstance(body, expects.success(201, ctx.expected, count.next));
-//           });
-//         }
-//       });
-//       stopInstanceTests(ctx);
-//     });
-//   }
-//
-//   function stopInstanceTests (ctx) {
-//     afterEach(require('../../fixtures/clean-ctx')(ctx));
-//     afterEach(require('../../fixtures/clean-nock'));
-//     afterEach(require('../../fixtures/clean-mongo').removeEverything);
-//
-//     it('should stop an instance', function (done) {
-//       if (ctx.originalStart) { // restore docker back to normal - immediately exiting container will now start
-//         Docker.prototype.startContainer = ctx.originalStart;
-//       }
-//       if (ctx.expectNoContainerErr) {
-//         ctx.instance.stop(expects.error(400, /not have a container/, done));
-//       }
-//       else { // success
-//         ctx.expected['containers[0].inspect.State.Running'] = false;
-//         var assertions = ctx.expectAlreadyStopped ?
-//           expects.error(304, startStopAssert) :
-//           expects.success(200, ctx.expected, startStopAssert);
-//         ctx.instance.stop(assertions);
-//       }
-//       function startStopAssert (err) {
-//         if (err) { return done(err); }
-//         var count = createCount(4, done);
-//         // expects.updatedWeaveHost(container, ctx.instance.attrs.network.hostIp, count.inc().next);
-//         expects.deletedHosts(ctx.user, ctx.instance, count.next);
-//         // try stop and start
-//         var instance = ctx.instance;
-//         var container = instance.containers.models[0];
-//         startStop();
-//         function startStop () {
-//           instance.start(function (err) {
-//             if (err) { return count.next(err); }
-//             // expect temporary property to not be in final response
-//             expect(instance.json().container.inspect.stopping).to.be.undefined();
-//             expect(instance.json().container.inspect.starting).to.be.undefined();
-//             primus.expectAction('stopping', {
-//               container: {inspect: {stopping: true}}
-//             }, count.next);
-//             instance.stop(expects.success(200, ctx.expected, function (err) {
-//               if (err) { return count.next(err); }
-//               // expect temporary property to not be in final response
-//               expect(instance.json().container.inspect.stopping).to.be.undefined();
-//               expect(instance.json().container.inspect.starting).to.be.undefined();
-//               expects.deletedWeaveHost(container, count.next);
-//               expects.deletedHosts(ctx.user, instance, count.next);
-//               if (ctx.afterAssert) { ctx.afterAssert(count.inc().next); }
-//             }));
-//           });
-//         }
-//       }
-//     });
-//   }
-// });
-=======
 /**
  * @module test/instances-id-actions-stop/put/index
  */
@@ -655,5 +325,4 @@
       }
     });
   }
-});
->>>>>>> 59f0372c
+});