--- conflicted
+++ resolved
@@ -50,13 +50,5 @@
   if (!started) { return done(); }
   started = false;
   route53.stop();
-<<<<<<< HEAD
-  api.stop(function (err) {
-    if (err) { return done(err); }
-    done();
-    // cleanMongo.dropDatabase(done);
-  });
-=======
   api.stop(done);
->>>>>>> f912e5d1
 }