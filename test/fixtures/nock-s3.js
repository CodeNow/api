'use strict';

var nock = require('nock');
var uuid = require('uuid');

module.exports = function () {
  nock.cleanAll();

  /* POSTS */

  nock('http://localhost:4243', { allowUnmocked: true })
    .filteringPath(/\/containers\/[0-9a-f]+\/attach\?.+/,
      '/containers/284912fa2cf26d40cc262798ecbb483b58f222d42ab1551e818afe35744688f7/attach')
    .post('/containers/284912fa2cf26d40cc262798ecbb483b58f222d42ab1551e818afe35744688f7/attach')
    .reply(200, 'Successfully built 15e17eedec196751ad15cdb1cef61f6022c19bee01b8079');

  /* PUTS */

  nock('https://s3.amazonaws.com:443')
    .filteringPath(/\/runnable\.context\.resources\.test\/[0-9a-f]+\/source\//g,
      '/runnable.context.resources.test/5358004b171f1c06f8e03197/source/')
    .put('/runnable.context.resources.test/5358004b171f1c06f8e03197/source/')
    .twice()
    .reply(200, '', {
      'x-amz-id-2': uuid(),
      'x-amz-version-id': uuid(),
      'etag': uuid()
    });

  nock('https://s3.amazonaws.com:443')
    .filteringPath(/\/runnable\.context\.resources\.test\/[0-9a-f]+\/source\/Dockerfile/g,
      '/runnable.context.resources.test/5358004b171f1c06f8e03197/source/Dockerfile')
    .filteringRequestBody(function () { return '*'; })
    .put('/runnable.context.resources.test/5358004b171f1c06f8e03197/source/Dockerfile', '*')
    .twice()
    .reply(200, '', {
      'x-amz-id-2': uuid(),
      'x-amz-version-id': uuid(),
      'etag': uuid()
    });

  nock('https://s3.amazonaws.com:443')
    .filteringPath(/\/runnable.context.resources.test\/[0-9a-f]+\/source\/newfile\.txt/,
      '/runnable.context.resources.test/5358004b171f1c06f8e03197/source/newfile.txt')
    .filteringRequestBody(function () { return '*'; })
    .put('/runnable.context.resources.test/5358004b171f1c06f8e03197/source/newfile.txt', '*')
    .reply(200, '', {
      'x-amz-id-2': uuid(),
      'x-amz-version-id': uuid(),
      'etag': uuid()
    });

  nock('https://s3.amazonaws.com:443')
    .filteringPath(/\/runnable.context.resources.test\/[0-9a-f]+\/source\/file\.txt/,
      '/runnable.context.resources.test/5358004b171f1c06f8e03197/source/file.txt')
    .filteringRequestBody(function () { return '*'; })
    .put('/runnable.context.resources.test/5358004b171f1c06f8e03197/source/file.txt', '*')
    .reply(200, '', {
      'x-amz-id-2': uuid(),
      'x-amz-version-id': uuid(),
      'etag': uuid()
    });

  /* GETS */
  nock('https://s3.amazonaws.com:443')
    .filteringPath(/\/runnable.context.resources.test\/[0-9a-f]+\/source\/Dockerfile\?versionId=.*/,
      '/runnable.context.resources.test/5358004b171f1c06f8e03197/source/Dockerfile')
    .get('/runnable.context.resources.test/5358004b171f1c06f8e03197/source/Dockerfile')
<<<<<<< HEAD
    .reply(200, 'FROM ubuntu');
=======
    .twice()
    .reply(200, "FROM ubuntu");
>>>>>>> b41448b0

  nock('https://s3.amazonaws.com:443')
    .filteringPath(/\/runnable.context.resources.test\/[0-9a-f]+\/source\/\?versionId=.+/,
      '/runnable.context.resources.test/5358004b171f1c06f8e03197/source/')
    .get('/runnable.context.resources.test/5358004b171f1c06f8e03197/source/')
<<<<<<< HEAD
    .reply(200, '');
=======
    .twice()
    .reply(200, "");
>>>>>>> b41448b0

  nock('https://s3.amazonaws.com:443')
    .filteringPath(/\/runnable\.context\.resources\.test\/[0-9a-f]+\/source\/file\.txt\?versionId=.+/,
      '/runnable.context.resources.test/5358004b171f1c06f8e03197/source/file.txt')
    .get('/runnable.context.resources.test/5358004b171f1c06f8e03197/source/file.txt')
    .reply(200, 'here is some content for the file file.txt');

  /* DELETES */

  nock('https://s3.amazonaws.com:443')
    .filteringPath(/\/runnable\.context\.resources\.test\/[0-9a-f]+\/source\/file\.txt/,
      '/runnable.context.resources.test/5358004b171f1c06f8e03197/source/file.txt')
    .delete('/runnable.context.resources.test/5358004b171f1c06f8e03197/source/file.txt')
    .reply(200, '', {
      'x-amz-id-2': uuid(),
      'x-amz-version-id': uuid(),
      'etag': uuid()
    });

};<|MERGE_RESOLUTION|>--- conflicted
+++ resolved
@@ -66,23 +66,15 @@
     .filteringPath(/\/runnable.context.resources.test\/[0-9a-f]+\/source\/Dockerfile\?versionId=.*/,
       '/runnable.context.resources.test/5358004b171f1c06f8e03197/source/Dockerfile')
     .get('/runnable.context.resources.test/5358004b171f1c06f8e03197/source/Dockerfile')
-<<<<<<< HEAD
+    .twice()
     .reply(200, 'FROM ubuntu');
-=======
-    .twice()
-    .reply(200, "FROM ubuntu");
->>>>>>> b41448b0
 
   nock('https://s3.amazonaws.com:443')
     .filteringPath(/\/runnable.context.resources.test\/[0-9a-f]+\/source\/\?versionId=.+/,
       '/runnable.context.resources.test/5358004b171f1c06f8e03197/source/')
     .get('/runnable.context.resources.test/5358004b171f1c06f8e03197/source/')
-<<<<<<< HEAD
+    .twice()
     .reply(200, '');
-=======
-    .twice()
-    .reply(200, "");
->>>>>>> b41448b0
 
   nock('https://s3.amazonaws.com:443')
     .filteringPath(/\/runnable\.context\.resources\.test\/[0-9a-f]+\/source\/file\.txt\?versionId=.+/,
