var Runnable = require('runnable');
var host = require('./host');
<<<<<<< HEAD
var uuid = require('uuid');
var Faker = require('faker');
=======
>>>>>>> a97a56d4
var User = require('models/mongo/user');

module.exports = {
  createTokenless: function () {
    if (arguments.length) {
      throw new TypeError('createTokenless is sync (no cb)');
    }
    return new Runnable(host);
  },
  // createAnonymous: function (cb) {
  //   var user = this.createTokenless();
  //   user.anonymous(cb);
  //   return user;
  // },
  createGithub: function (cb) {
    var user = this.createTokenless();
    return user.githubLogin(cb);
  },
<<<<<<< HEAD
  createRegistered: function (email, username, password, cb) {
    if (isFunction(email)) {
      cb = email;
      email = null;
      username = null;
      password = null;
    }
    else if (isFunction(username)) {
      cb = username;
      username = null;
      password = null;
    }
    else if (isFunction(password)) {
      cb = password;
      password = null;
    }
    email = email || Faker.Internet.email();
    username = username || Faker.Internet.userName();
    password = password || Faker.Company.catchPhrase();
    var user =  this.createTokenless();
    user.register(email, username, password, cb);
    return user;
  },
  createModerator: function (email, username, password, cb) {
    if (isFunction(email)) {
      cb = email;
      email = null;
      username = null;
      password = null;
    }
    else if (isFunction(username)) {
      cb = username;
      username = null;
      password = null;
    }
    else if (isFunction(password)) {
      cb = password;
      password = null;
    }
    var user = this.createRegistered(email, username, password, function (err, body) {
=======
  createModerator: function (cb) {
    var user = this.createGithub(function (err, body) {
>>>>>>> a97a56d4
      if (err) {
        cb(err);
      }
      else {
        var $set = {
          permission_level: 5
        };
        User.updateById(body._id, { $set: $set }, callbackData(body, cb));
      }
    });
    return user;
  }
};

function callbackData (data, cb) {
  return function (err) {
    if (err) {
      cb(err);
    }
    else {
      cb(null, data);
    }
  };
}<|MERGE_RESOLUTION|>--- conflicted
+++ resolved
@@ -1,10 +1,5 @@
 var Runnable = require('runnable');
 var host = require('./host');
-<<<<<<< HEAD
-var uuid = require('uuid');
-var Faker = require('faker');
-=======
->>>>>>> a97a56d4
 var User = require('models/mongo/user');
 
 module.exports = {
@@ -23,51 +18,8 @@
     var user = this.createTokenless();
     return user.githubLogin(cb);
   },
-<<<<<<< HEAD
-  createRegistered: function (email, username, password, cb) {
-    if (isFunction(email)) {
-      cb = email;
-      email = null;
-      username = null;
-      password = null;
-    }
-    else if (isFunction(username)) {
-      cb = username;
-      username = null;
-      password = null;
-    }
-    else if (isFunction(password)) {
-      cb = password;
-      password = null;
-    }
-    email = email || Faker.Internet.email();
-    username = username || Faker.Internet.userName();
-    password = password || Faker.Company.catchPhrase();
-    var user =  this.createTokenless();
-    user.register(email, username, password, cb);
-    return user;
-  },
-  createModerator: function (email, username, password, cb) {
-    if (isFunction(email)) {
-      cb = email;
-      email = null;
-      username = null;
-      password = null;
-    }
-    else if (isFunction(username)) {
-      cb = username;
-      username = null;
-      password = null;
-    }
-    else if (isFunction(password)) {
-      cb = password;
-      password = null;
-    }
-    var user = this.createRegistered(email, username, password, function (err, body) {
-=======
   createModerator: function (cb) {
     var user = this.createGithub(function (err, body) {
->>>>>>> a97a56d4
       if (err) {
         cb(err);
       }
