'use strict';

var MongoUser = require('models/mongo/user');
var host = require('./host');
var uuid = require('uuid');
var tailBuildStream = require('./tail-build-stream');
var noop = function () {};

module.exports = {
  createUser: function (cb) {
    var token = uuid();
    require('./mocks/github/action-auth')(token);
    var User = require('runnable');
    var user = new User(host);
    user.githubLogin(token, function (err) {
      if (err) {
        return cb(err);
      }
      else {
        user.attrs.accounts.github.accessToken = token;
        cb(null, user);
      }
    });
    return user;
  },
  createModerator: function (cb) {
    return this.createUser(function (err, user) {
      if (err) { return cb(err); }
      var $set = {
        permissionLevel: 5
      };
      MongoUser.updateById(user.id(), { $set: $set }, function (err) {
        cb(err, user);
      });
    });
  },
  createProject: function (cb) {
    var user = this.createUser(function (err) {
      if (err) { return cb(err); }
      var project = user.createProject({ name: uuid() }, function (err) {
        cb(err, project, user);
      });
    });
  },
  createEnv: function (cb) {
    this.createProject(function (err, project, user) {
      if (err) { return cb(err); }
      var environments = project.fetchEnvironments(function (err) {
        cb(err, environments.models[0], project, user);
      });
    });
  },
  createBuild: function (cb) {
    this.createEnv(function (err, env, project, user) {
      if (err) { return cb(err); }
      var build = env.createBuild({ environment: env.id() }, function (err) {
        cb(err, build, env, project, user);
      });
    });
  },
  createContext: function (cb) {
    this.createUser(function (err, user) {
      if (err) { return (err); }
      var context = user.createContext({ name: uuid() }, function (err) {
        cb(err, context, user);
      });
    });
  },
  createSourceContext: function (cb) {
    this.createModerator(function (err, moderator) {
      if (err) { return (err); }
      var body = {
        name: uuid(),
        isSource: true
      };
      var context = moderator.createContext(body, function (err) {
        if (err) { return cb(err); }
        cb(err, context, moderator);
      });
    });
  },
  createSourceContextVersion: function (cb) {
    this.createSourceContext(function (err, context, moderator) {
      if (err) { return (err); }
      require('./mocks/s3/put-object')(context.id(), '/');
      var version = context.createVersion(function (err) {
        if (err) { return (err); }
        require('./mocks/s3/put-object')(context.id(), '/Dockerfile');
        require('async').series([
          version.createFile.bind(version, { json: {
            name: 'Dockerfile',
            path: '/',
            body: 'FROM dockerfile/nodejs\n'
          }})
        ], function (err) {
          cb(err, version, context, moderator);
        });
      });
    });
  },
  createContextVersion: function (cb) {
    var self = this;
    this.createSourceContextVersion(function (err, srcContextVersion, srcContext, moderator) {
      if (err) { return cb(err); }
      self.createContext(function (err, context, user) {
        if (err) { return cb(err); }
        var project = user.createProject({ name: uuid() }, function (err) {
          if (err) { return cb(err); }
          var env = project.defaultEnvironment;
          var build = env.createBuild({ message: uuid() }, function (err) {
            if (err) { return cb(err); }
            var opts = {};
            opts.qs = {
              // fromSource: srcContextVersion.json().infraCodeVersion,
              toBuild: build.id()
            };
            opts.json = {
              project: project.id(),
              environment: env.id()
            };
            require('./mocks/s3/put-object')(context.id(), '/');
            var contextVersion = context.createVersion(opts, function (err) {
              if (err) { return cb(err); }
              require('./mocks/s3/get-object')(srcContext.id(), '/');
              require('./mocks/s3/get-object')(srcContext.id(), '/Dockerfile');
              require('./mocks/s3/put-object')(context.id(), '/');
              require('./mocks/s3/put-object')(context.id(), '/Dockerfile');
              contextVersion.copyFilesFromSource(srcContextVersion.json().infraCodeVersion, function (err) {
                cb(err, contextVersion, context, build, env, project, user,
                  [srcContextVersion, srcContext, moderator]);
              });
            });
          });
        });
      });
    });
  },
  createBuiltBuild: function (cb) {
    var self = this;
    require('nock').cleanAll(),
    this.createContextVersion(function (err, contextVersion, context, build, env, project, user, srcArray) {
      if (err) { return cb(err); }
      require('./mocks/docker/container-id-attach')();
      self.buildTheBuild(user, build, function (err) {
        if (err) { return cb(err); }
        require('./mocks/github/user')(user);
        contextVersion.fetch(function (err) {
          cb(err, build, env, project, user,
              [contextVersion, context, build, env, project, user],
              srcArray);
        });
      });
    });
  },
  createInstance: function (cb) {
    this.createBuiltBuild(function (err, build, env, project, user, modelsArr, srcArr) {
      if (err) { return cb(err); }
      var body = {
        name: uuid(),
        build: build.id()
      };
      var instance = user.createInstance(body, function (err) {
        cb(err, instance, build, env, project, user, modelsArr, srcArr);
      });
    });
  },
  createContainer: function (cb) {
    this.createInstance(function (err, instance, build, env, project, user, modelsArray, srcArr) {
      if (err) { return cb(err); }
      var container = instance.newContainer(instance.json().containers[0]);
      cb(err, container, instance, build, env, project, user, modelsArray, srcArr);
    });
  },

  buildTheBuild: function (user, build, cb) {
    require('nock').cleanAll(),
    require('./mocks/docker/container-id-attach')();
    build.fetch(function (err) {
      if (err) { return cb(err); }
      tailBuildStream(build.contextVersions.models[0].id(), function (err) { // FIXME: maybe
        if (err) { return cb(err); }
        require('./mocks/github/user')(user);
        build.fetch(function (err) {
          cb(err);
        }); // get completed build
      });
      build.build({ message: uuid() }, function (err) {
        if (err) {
          cb = noop;
          cb(err);
        }
      });
    });
<<<<<<< HEAD
  },

  createContextPath: function (user, contextId) {
      return user
        .newContext(contextId);
  },

  createContextVersionPath: function (user, contextId, contextVersionId) {
    return user
      .newContext(contextId)
      .newVersion(contextVersionId);
  },

  createContainerPath: function (user, instanceId, containerId) {
  return user
    .newInstance(instanceId)
    .newContainer(containerId);
  },

  createBuildPath: function (user, projectId, envId, buildId) {
    return user
      .newProject(projectId)
      .newEnvironment(envId)
      .newBuild(buildId);
=======
>>>>>>> 50dc7ffc
  }


};<|MERGE_RESOLUTION|>--- conflicted
+++ resolved
@@ -8,18 +8,11 @@
 
 module.exports = {
   createUser: function (cb) {
-    var token = uuid();
-    require('./mocks/github/action-auth')(token);
+    require('./mocks/github/action-auth')();
     var User = require('runnable');
     var user = new User(host);
-    user.githubLogin(token, function (err) {
-      if (err) {
-        return cb(err);
-      }
-      else {
-        user.attrs.accounts.github.accessToken = token;
-        cb(null, user);
-      }
+    user.githubLogin('mysupersecrettoken', function (err) {
+      cb(err, user);
     });
     return user;
   },
@@ -191,7 +184,6 @@
         }
       });
     });
-<<<<<<< HEAD
   },
 
   createContextPath: function (user, contextId) {
@@ -216,9 +208,5 @@
       .newProject(projectId)
       .newEnvironment(envId)
       .newBuild(buildId);
-=======
->>>>>>> 50dc7ffc
   }
-
-
 };