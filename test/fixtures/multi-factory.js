--- conflicted
+++ resolved
@@ -35,13 +35,6 @@
       });
     });
   },
-<<<<<<< HEAD
-=======
-  createBuild: function (ownerId, cb) {
-    var self = this;
-    self.createContextVersion(ownerId, cb);
-  },
->>>>>>> cc4c24ed
   createContext: function (cb) {
     this.createUser(function (err, user) {
       if (err) { return cb(err); }
@@ -92,7 +85,6 @@
       self.createContext(function (err, context, user) {
         if (err) { return cb(err); }
         var data = { name: uuid() };
-<<<<<<< HEAD
         if (ownerId) { data.owner = { github: ownerId }; }
         var build = user.createBuild(function (err) {
           cb(err, build, context, user, [srcContextVersion, srcContext, moderator]);
@@ -121,15 +113,6 @@
         require('./mocks/s3/put-object')(context.id(), '/');
         require('./mocks/s3/put-object')(context.id(), '/Dockerfile');
         contextVersion.copyFilesFromSource(srcContextVersion.json().infraCodeVersion, function (err) {
-=======
-        if (ownerId) {
-          data.owner = {
-            github: ownerId
-          };
-          require('./mocks/github/user-orgs')(data.owner.github, 'orgname');
-        }
-        var build = user.createBuild(data, function (err) {
->>>>>>> cc4c24ed
           if (err) { return cb(err); }
           generateKey(function (err) {
             if (err) { return cb(err); }
