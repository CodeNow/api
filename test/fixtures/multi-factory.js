'use strict';

var MongoUser = require('models/mongo/user');
var uuid = require('uuid');
var tailBuildStream = require('./tail-build-stream');
var generateKey = require('./key-factory');
var noop = function () {};

module.exports = {
  createUser: function (cb) {
    var host = require('./host');
    var token = uuid();
    require('./mocks/github/action-auth')(token);
    var User = require('runnable');
    var user = new User(host);
    user.githubLogin(token, function (err) {
      if (err) {
        return cb(err);
      }
      else {
        user.attrs.accounts.github.accessToken = token;
        cb(null, user);
      }
    });
    return user;
  },
  createModerator: function (cb) {
    return this.createUser(function (err, user) {
      if (err) { return cb(err); }
      var $set = {
        permissionLevel: 5
      };
      MongoUser.updateById(user.id(), { $set: $set }, function (err) {
        cb(err, user);
      });
    });
  },
  createContext: function (cb) {
    this.createUser(function (err, user) {
      if (err) { return cb(err); }
      var context = user.createContext({ name: uuid() }, function (err) {
        cb(err, context, user);
      });
    });
  },
  createSourceContext: function (cb) {
    this.createModerator(function (err, moderator) {
      if (err) { return cb(err); }
      var body = {
        name: uuid(),
        isSource: true
      };
      var context = moderator.createContext(body, function (err) {
        if (err) { return cb(err); }
        cb(err, context, moderator);
      });
    });
  },
  createSourceContextVersion: function (cb) {
    this.createSourceContext(function (err, context, moderator) {
      if (err) { return cb(err); }
      require('./mocks/s3/put-object')(context.id(), '/');
      var version = context.createVersion(function (err) {
        if (err) { return cb(err); }
        require('./mocks/s3/get-object')(context.id(), '/');
        require('./mocks/s3/get-object')(context.id(), '/Dockerfile');
        require('./mocks/s3/put-object')(context.id(), '/Dockerfile');
        version.rootDir.contents.create({
          name: 'Dockerfile',
          body: 'FROM dockerfile/nodejs\n'
        }, function (err) {
          cb(err, version, context, moderator);
        });
      });
    });
  },
  createBuild: function (ownerId, cb) {
    if (typeof ownerId === 'function') {
      cb = ownerId;
      ownerId = null;
    }
    var self = this;
    this.createSourceContextVersion(function (err, srcContextVersion, srcContext, moderator) {
      if (err) { return cb(err); }
      self.createContext(function (err, context, user) {
        if (err) { return cb(err); }
        var data = { name: uuid() };
        if (ownerId) { data.owner = { github: ownerId }; }
<<<<<<< HEAD
        var build = user.createBuild(function (err) {
          cb(err, build, context, user, [srcContextVersion, srcContext, moderator]);
        });
      });
    });
  },
  createContextVersion: function (ownerId, cb) {
    if (typeof ownerId === 'function') {
      cb = ownerId;
      ownerId = null;
    }
    this.createBuild(ownerId, function (err, build, context, user, others) {
      var srcContextVersion = others[0];
      var srcContext = others[1];
      require('./mocks/s3/put-object')(context.id(), '/');
      var opts = {};
      opts.qs = {
        toBuild: build.id()
      };
      var contextVersion = context.createVersion(opts, function (err) {
        if (err) { return cb(err); }
        require('./mocks/s3/get-object')(srcContext.id(), '/');
        require('./mocks/s3/get-object')(srcContext.id(), '/Dockerfile');
        require('./mocks/s3/put-object')(context.id(), '/');
        require('./mocks/s3/put-object')(context.id(), '/Dockerfile');
        contextVersion.copyFilesFromSource(srcContextVersion.json().infraCodeVersion, function (err) {
          cb(err, contextVersion, context, build, user,
            others);
=======
        var project = user.createProject(data, function (err) {
          if (err) { return cb(err); }
          var env = project.defaultEnvironment;
          var build = env.createBuild({ message: uuid() }, function (err) {
            if (err) { return cb(err); }
            var opts = {};
            opts.qs = {
              // fromSource: srcContextVersion.json().infraCodeVersion,
              toBuild: build.id()
            };
            opts.json = {
              project: project.id(),
              environment: env.id()
            };

            require('./mocks/s3/put-object')(context.id(), '/');
            var contextVersion = context.createVersion(opts, function (err) {
              if (err) { return cb(err); }
              require('./mocks/s3/get-object')(srcContext.id(), '/');
              require('./mocks/s3/get-object')(srcContext.id(), '/Dockerfile');
              require('./mocks/s3/put-object')(context.id(), '/');
              require('./mocks/s3/put-object')(context.id(), '/Dockerfile');
              contextVersion.copyFilesFromSource(srcContextVersion.json().infraCodeVersion, function (err) {
                if (err) { return cb(err); }
                generateKey(function (err) {
                  if (err) { return cb(err); }
                  var ghUser = user.json().accounts.github.username;
                  var ghRepo = 'flaming-octo-nemesis';
                  var repo = ghUser + '/' + ghRepo;
                  require('./mocks/github/repos-username-repo')(user, ghRepo);
                  require('./mocks/github/repos-hooks-get')(ghUser, ghRepo);
                  require('./mocks/github/repos-hooks-post')(ghUser, ghRepo);
                  require('./mocks/github/repos-keys-get')(ghUser, ghRepo);
                  require('./mocks/github/repos-keys-post')(ghUser, ghRepo);
                  require('./mocks/s3/put-object')('/runnable.deploykeys.test/'+ghUser+'/'+ghRepo+'.key.pub');
                  require('./mocks/s3/put-object')('/runnable.deploykeys.test/'+ghUser+'/'+ghRepo+'.key');
                  contextVersion.addGithubRepo(repo, function (err) {
                    if (err) { return cb(err); }
                    contextVersion.fetch(function (err) {
                      cb(err, contextVersion, context, build, env, project, user,
                        [srcContextVersion, srcContext, moderator]);
                    });
                  });
                });
              });
            });
          });
>>>>>>> d245ff86
        });
      });
    });
  },
  createBuiltBuild: function (ownerId, cb) {
    require('nock').cleanAll();
    if (typeof ownerId === 'function') {
      cb = ownerId;
      ownerId = null;
    } else {
      require('./mocks/github/user-orgs')(ownerId, 'Runnable');
    }
    var self = this;
    this.createContextVersion(ownerId, function (err, contextVersion, context, build, user, srcArray) {
      if (err) { return cb(err); }
      require('./mocks/docker/container-id-attach')();
      self.buildTheBuild(user, build, ownerId, function (err) {
        if (err) { return cb(err); }
        require('./mocks/github/user')(user);
        contextVersion.fetch(function (err) {
          cb(err, build, user,
              [contextVersion, context, build, user],
              srcArray);
        });
      });
    });
  },
  createInstance: function (buildOwnerId, cb) {
    if (typeof buildOwnerId === 'function') {
      cb = buildOwnerId;
      buildOwnerId = null;
    } else {
      require('./mocks/github/user-orgs')(buildOwnerId, 'Runnable');
      require('./mocks/github/user-orgs')(buildOwnerId, 'Runnable');
    }
    this.createBuiltBuild(buildOwnerId, function (err, build, env, project, user, modelsArr, srcArr) {
      if (err) { return cb(err); }
      var body = {
        name: uuid(),
        build: build.id()
      };
      var instance = user.createInstance(body, function (err) {
        cb(err, instance, build, env, project, user, modelsArr, srcArr);
      });
    });
  },
  createContainer: function (cb) {
    this.createInstance(function (err, instance, build, env, project, user, modelsArray, srcArr) {
      if (err) { return cb(err); }
      var container = instance.newContainer(instance.json().containers[0]);
      cb(err, container, instance, build, env, project, user, modelsArray, srcArr);
    });
  },

  buildTheBuild: function (user, build, ownerId, cb) {
    require('nock').cleanAll();
    if (typeof ownerId === 'function') {
      cb = ownerId;
      ownerId = null;
    } else {
      require('./mocks/github/user-orgs')(ownerId, 'Runnable');
      require('./mocks/github/user-orgs')(ownerId, 'Runnable');
      require('./mocks/github/user-orgs')(ownerId, 'Runnable');
      require('./mocks/github/user-orgs')(ownerId, 'Runnable');
    }
    require('./mocks/docker/container-id-attach')();
    build.fetch(function (err) {
      if (err) { return cb(err); }
      build.contextVersions.models[0].fetch(function (err, cv) {
        if (err) { return cb(err); }
        require('./mocks/github/repos-username-repo-branches-branch')(cv);
        build.build({ message: uuid() }, function (err) {
          if (err) {
            cb = noop;
            cb(err);
          }
          tailBuildStream(build.contextVersions.models[0].id(), function (err) { // FIXME: maybe
            if (err) { return cb(err); }
            require('./mocks/github/user')(user);
            build.fetch(function (err) {
              cb(err);
            }); // get completed build
          });
        });
      });
    });
  },

  createContextPath: function (user, contextId) {
    return user
      .newContext(contextId);
  },

  createContextVersionPath: function (user, contextId, contextVersionId) {
    return user
      .newContext(contextId)
      .newVersion(contextVersionId);
  },

  createContainerPath: function (user, instanceId, containerId) {
    return user
      .newInstance(instanceId)
      .newContainer(containerId);
  }
};<|MERGE_RESOLUTION|>--- conflicted
+++ resolved
@@ -86,7 +86,6 @@
         if (err) { return cb(err); }
         var data = { name: uuid() };
         if (ownerId) { data.owner = { github: ownerId }; }
-<<<<<<< HEAD
         var build = user.createBuild(function (err) {
           cb(err, build, context, user, [srcContextVersion, srcContext, moderator]);
         });
@@ -101,6 +100,7 @@
     this.createBuild(ownerId, function (err, build, context, user, others) {
       var srcContextVersion = others[0];
       var srcContext = others[1];
+      var moderator = others[2];
       require('./mocks/s3/put-object')(context.id(), '/');
       var opts = {};
       opts.qs = {
@@ -113,57 +113,27 @@
         require('./mocks/s3/put-object')(context.id(), '/');
         require('./mocks/s3/put-object')(context.id(), '/Dockerfile');
         contextVersion.copyFilesFromSource(srcContextVersion.json().infraCodeVersion, function (err) {
-          cb(err, contextVersion, context, build, user,
-            others);
-=======
-        var project = user.createProject(data, function (err) {
           if (err) { return cb(err); }
-          var env = project.defaultEnvironment;
-          var build = env.createBuild({ message: uuid() }, function (err) {
+          generateKey(function (err) {
             if (err) { return cb(err); }
-            var opts = {};
-            opts.qs = {
-              // fromSource: srcContextVersion.json().infraCodeVersion,
-              toBuild: build.id()
-            };
-            opts.json = {
-              project: project.id(),
-              environment: env.id()
-            };
-
-            require('./mocks/s3/put-object')(context.id(), '/');
-            var contextVersion = context.createVersion(opts, function (err) {
+            var ghUser = user.json().accounts.github.username;
+            var ghRepo = 'flaming-octo-nemesis';
+            var repo = ghUser + '/' + ghRepo;
+            require('./mocks/github/repos-username-repo')(user, ghRepo);
+            require('./mocks/github/repos-hooks-get')(ghUser, ghRepo);
+            require('./mocks/github/repos-hooks-post')(ghUser, ghRepo);
+            require('./mocks/github/repos-keys-get')(ghUser, ghRepo);
+            require('./mocks/github/repos-keys-post')(ghUser, ghRepo);
+            require('./mocks/s3/put-object')('/runnable.deploykeys.test/'+ghUser+'/'+ghRepo+'.key.pub');
+            require('./mocks/s3/put-object')('/runnable.deploykeys.test/'+ghUser+'/'+ghRepo+'.key');
+            contextVersion.addGithubRepo(repo, function (err) {
               if (err) { return cb(err); }
-              require('./mocks/s3/get-object')(srcContext.id(), '/');
-              require('./mocks/s3/get-object')(srcContext.id(), '/Dockerfile');
-              require('./mocks/s3/put-object')(context.id(), '/');
-              require('./mocks/s3/put-object')(context.id(), '/Dockerfile');
-              contextVersion.copyFilesFromSource(srcContextVersion.json().infraCodeVersion, function (err) {
-                if (err) { return cb(err); }
-                generateKey(function (err) {
-                  if (err) { return cb(err); }
-                  var ghUser = user.json().accounts.github.username;
-                  var ghRepo = 'flaming-octo-nemesis';
-                  var repo = ghUser + '/' + ghRepo;
-                  require('./mocks/github/repos-username-repo')(user, ghRepo);
-                  require('./mocks/github/repos-hooks-get')(ghUser, ghRepo);
-                  require('./mocks/github/repos-hooks-post')(ghUser, ghRepo);
-                  require('./mocks/github/repos-keys-get')(ghUser, ghRepo);
-                  require('./mocks/github/repos-keys-post')(ghUser, ghRepo);
-                  require('./mocks/s3/put-object')('/runnable.deploykeys.test/'+ghUser+'/'+ghRepo+'.key.pub');
-                  require('./mocks/s3/put-object')('/runnable.deploykeys.test/'+ghUser+'/'+ghRepo+'.key');
-                  contextVersion.addGithubRepo(repo, function (err) {
-                    if (err) { return cb(err); }
-                    contextVersion.fetch(function (err) {
-                      cb(err, contextVersion, context, build, env, project, user,
-                        [srcContextVersion, srcContext, moderator]);
-                    });
-                  });
-                });
+              contextVersion.fetch(function (err) {
+                cb(err, contextVersion, context, build, user,
+                  [srcContextVersion, srcContext, moderator]);
               });
             });
           });
->>>>>>> d245ff86
         });
       });
     });
