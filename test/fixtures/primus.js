'use strict';

var Code = require('code');
var expect = Code.expect;

var uuid = require('uuid');
var expects = require('./expects');
var Primus = require('primus');
var Socket = Primus.createSocket({
  transformer: process.env.PRIMUS_TRANSFORMER,
  plugin: {
    'substream': require('substream')
  },
  parser: 'JSON'
});
var debug = require('debug')('runnable_api:fixtures:primus');

var ctx = {};

var ctx;

module.exports = {
  joinOrgRoom: function (orgId, cb) {
    debug('joinOrgRoom');
    if (!ctx.primus) { return cb(new Error('can not disconnect primus if not connected')); }
    ctx.primus.write({
      id: uuid(), // needed for uniqueness
      event: 'subscribe',
      data: {
        action: 'join',
        type: 'org',
        name: orgId, // org you wish to join
      }
    });
    ctx.primus.on('data', function onData (data) {
      if (data.event === 'ROOM_ACTION_COMPLETE') {
        ctx.primus.removeListener('data', onData);
        cb();
      }
    });
  },
  connect: function (cb) {
    debug('connect');
    ctx.primus = new Socket('http://'+process.env.ROOT_DOMAIN);
    ctx.primus.on('error', function (err) {
      console.error(
        'PRIMUS CONNECTION ERROR', process.env.ROOT_DOMAIN, err);
    });
    ctx.primus.on('reconnect', function () {
      console.error(
        'PRIMUS RECONNECT ATTEMPT', process.env.ROOT_DOMAIN, arguments);
    });
    ctx.primus.once('open', cb);
  },
  disconnect: function (cb) {
    debug('disconnect');
    if (!ctx.primus) { return cb(new Error('can not disconnect primus if not connected')); }
    ctx.primus.once('end', cb);
    ctx.primus.end();
  },
<<<<<<< HEAD
  onceRoomMessage: function (event, action, cb) {
    debug('onceRoomMessage');
    if (!ctx.primus) { return cb(new Error('can not primus.onceRoomMessage if not connected')); }
    ctx.primus.on('data', function handler (data) {
      debug(data.event === 'ROOM_MESSAGE',
        data.data.event, data.data.action,
        event, action);
      if (data.event === 'ROOM_MESSAGE' &&
          data.data.event === event &&
          data.data.action === action) {
        ctx.primus.removeListener('data', handler);
        cb(data);
      }
    });
  },
  expectAction: function(action, expected, cb) {
    debug('expectAction');
    if (!ctx.primus) { return cb(new Error('can not primus.expectAction if not connected')); }
=======
  expectAction: function(action, expected, done) {
    ctx = this;
>>>>>>> 38a2843c
    ctx.primus.on('data', function check (data) {
      if (data.event === 'ROOM_MESSAGE' && data.data.action === action) {
        expect(data.type).to.equal('org');
        expect(data.event).to.equal('ROOM_MESSAGE');
        expect(data.data.event).to.equal('INSTANCE_UPDATE');
        if (expected) {
          expects.expectKeypaths(data.data.data, expected);
        }
        ctx.primus.removeListener('data', check);
        cb(null, data);
      }
    });
  },
  onceInstanceUpdate: function (instanceId, action, cb) {
    debug('onceInstanceUpdate');
    var self = this;
    if (typeof instanceId === 'function') {
      cb = instanceId;
      instanceId = null;
    }
    else {
      instanceId = instanceId.toString();
    }
    this.onceRoomMessage('INSTANCE_UPDATE', action, handler);
    function handler (data) {
      if (!instanceId) {
        cb(data);
      }
      else if (data.data.data._id.toString() === instanceId) {
        cb(data);
      }
      else { // keep listening
        self.onceRoomMessage('INSTANCE_UPDATE', action, handler);
      }
    }
  },
  onceVersionComplete: function (versionId, cb) {
    debug('onceVersionComplete');
    var self = this;
    if (typeof versionId === 'function') {
      cb = versionId;
      versionId = null;
    }
    else {
      versionId = versionId.toString();
    }
    this.onceRoomMessage('CONTEXTVERSION_UPDATE', 'build_completed', handler);
    function handler (data) {
      if (data instanceof Error) {
        throw data;
      }
      if (!versionId) {
        cb(data);
      }
      else if (data.data.data._id.toString() === versionId) {
        cb(data);
      }
      else { // keep listening
        self.onceRoomMessage('CONTEXTVERSION_UPDATE', 'build_completed', handler);
      }
    }
  }
};<|MERGE_RESOLUTION|>--- conflicted
+++ resolved
@@ -58,7 +58,6 @@
     ctx.primus.once('end', cb);
     ctx.primus.end();
   },
-<<<<<<< HEAD
   onceRoomMessage: function (event, action, cb) {
     debug('onceRoomMessage');
     if (!ctx.primus) { return cb(new Error('can not primus.onceRoomMessage if not connected')); }
@@ -77,10 +76,6 @@
   expectAction: function(action, expected, cb) {
     debug('expectAction');
     if (!ctx.primus) { return cb(new Error('can not primus.expectAction if not connected')); }
-=======
-  expectAction: function(action, expected, done) {
-    ctx = this;
->>>>>>> 38a2843c
     ctx.primus.on('data', function check (data) {
       if (data.event === 'ROOM_MESSAGE' && data.data.action === action) {
         expect(data.type).to.equal('org');
