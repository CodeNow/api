--- conflicted
+++ resolved
@@ -2,12 +2,8 @@
 var docker = require('./docker');
 var redis = require('models/redis');
 var mavisApp = require('mavis');
-<<<<<<< HEAD
 var sauron = require('sauron');
-=======
-var sauron = require('./sauron');
 var dockerModuleMock = require('./mocks/docker-model.js');
->>>>>>> 3b345091
 
 // fixme: rename this dependencies .. it isnt just a dock now
 
