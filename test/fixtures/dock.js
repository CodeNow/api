var createCount = require('callback-count');
var docker = require('./docker');
var redis = require('models/redis');
var mavisApp = require('mavis');
var sauron = require('sauron');
var dockerModuleMock = require('./mocks/docker-model');
process.env.AUTO_RECONNECT = false; // needed for test
var dockerListener = require('docker-listener');

var url = require('url');
module.exports = {
  start: startDock,
  stop: stopDock
};
var ctx = {};
var started = false;

function startDock (done) {
  if(started) { return done(); }
  started = true;
  var count = createCount(done);
<<<<<<< HEAD
  ctx.mavis = mavisApp.listen(url.parse(process.env.MAVIS_HOST).port);
  ctx.mavis.on('listening', count.inc().next);
=======
>>>>>>> e6b739c7
  ctx.sauron = sauron.listen(process.env.SAURON_PORT);
  ctx.sauron.on('listening', count.inc().next);
  dockerModuleMock.setup(count.inc().next);
  count.inc();
  ctx.docker = docker.start(function (err) {
    if (err) { return count.next(err); }
    ctx.mavis = mavisApp.listen(url.parse(process.env.MAVIS_HOST).port);
    ctx.mavis.on('listening', function (err) {
      if (err) { return count.next(err); }
      dockerListener.start(process.env.DOCKER_LISTENER_PORT, function(err) {
        if (err) { return count.next(err); }
        count.next();
      });
    });
  });
}
function stopDock (done) {
  if(!started) { return done(); }
  started = false;
  var count = createCount(done);
  ctx.mavis.close(count.inc().next);
  ctx.sauron.close(count.inc().next);
  redis.del(process.env.REDIS_HOST_KEYS, count.inc().next);
  dockerModuleMock.clean(count.inc().next);
  count.inc();
  dockerListener.stop(function(err) {
    if (err) { return count.next(err); }
    docker.stop(count.next);
  });
}<|MERGE_RESOLUTION|>--- conflicted
+++ resolved
@@ -19,11 +19,6 @@
   if(started) { return done(); }
   started = true;
   var count = createCount(done);
-<<<<<<< HEAD
-  ctx.mavis = mavisApp.listen(url.parse(process.env.MAVIS_HOST).port);
-  ctx.mavis.on('listening', count.inc().next);
-=======
->>>>>>> e6b739c7
   ctx.sauron = sauron.listen(process.env.SAURON_PORT);
   ctx.sauron.on('listening', count.inc().next);
   dockerModuleMock.setup(count.inc().next);
