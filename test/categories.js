--- conflicted
+++ resolved
@@ -6,8 +6,7 @@
 
 describe('Categories', function () {
 
-<<<<<<< HEAD
-  afterEach(db.dropCollections);
+  afterEach(helpers.cleanup);
   
   describe('GET /categories', function () {
     beforeEach(extendContext({
@@ -45,12 +44,7 @@
     });
   });
 
-  describe('POST /categories', function () {
-=======
-  afterEach(helpers.cleanup);
-
   describe('POST /categories', function (done) {
->>>>>>> ff69cbfe
     describe('admin', function () {
       beforeEach(extendContext({
         user : users.createAdmin
