--- conflicted
+++ resolved
@@ -45,16 +45,6 @@
           done();
         });
       });
-<<<<<<< HEAD
-      it('should return an empty list with an invalid username', function (done) {
-        ctx.user.fetchUsers({ username: 'idonotexist' }, function (err, users) {
-          if (err) { return done(err); }
-          expect(users).to.be.an('array');
-          expect(users).to.have.a.lengthOf(0);
-          done();
-        });
-      });
-=======
       // github's nocks are actually breaking this test. I hate to say this, but I tried
       // it locally and it worked, but won't force this to be run ATM. to be fixed.
       // FIXME: why are the github nocks breaking this?
@@ -68,7 +58,6 @@
       //     done();
       //   });
       // });
->>>>>>> dc8a0579
     });
     describe('list', function() {
       beforeEach(require('./fixtures/nock-github'));
@@ -107,21 +96,13 @@
         var count = createCount(ctx.users.length, done);
         ctx.users.forEach(function (user) {
           var qs = {
-<<<<<<< HEAD
-            'username': user.toJSON().accounts.github.username
-=======
             'githubUsername': user.toJSON().accounts.github.username
->>>>>>> dc8a0579
           };
           ctx.user.fetchUsers({ qs: qs }, function (err, users, code) {
             if (err) { return count.next(err); }
 
             expect(code).to.equal(200);
             expect(users).to.be.an('array');
-<<<<<<< HEAD
-            expect(users).to.have.a.lengthOf(1);
-=======
->>>>>>> dc8a0579
             expectPublicFields(users[0]);
             count.next();
           });
