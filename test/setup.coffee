--- conflicted
+++ resolved
@@ -27,15 +27,6 @@
           test_db.close done
 
 afterEach (done) ->
-<<<<<<< HEAD
-  done = wrapDone done
-  redis_client.flushall () ->
-    db.connect configs.mongo, (err, test_db) ->
-      if err then done err else
-        test_db.dropDatabase (err) ->
-          if err then done err else
-            test_db.close done
-=======
   if nocleanup then done(); else
     done = wrapDone done
     redis_client.flushall () ->
@@ -55,7 +46,6 @@
                             async.forEach containers, (container, cb) ->
                               docker.removeContainer container.Id, cb
                             , done
->>>>>>> ced928a1
 
 before (done) ->
   done()
