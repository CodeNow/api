'use strict';
var Lab = require('lab');
var describe = Lab.experiment;
var it = Lab.test;
var before = Lab.before;
var after = Lab.after;
var afterEach = Lab.afterEach;
var beforeEach = Lab.beforeEach;
var expect = Lab.expect;
var request = require('request');
var api = require('./fixtures/api-control');
var normalJsonPaylod = require('./fixtures/json-515kb');
var bigJsonPaylod = require('./fixtures/json-645kb');
var dock = require('./fixtures/dock');
var url = require('url');
var nock = require('nock');
var generateKey = require('./fixtures/key-factory');

before(function (done) {
  nock('http://runnable.com:80')
    .persist()
    .get('/')
    .reply(200);
  done();
});

describe('JSON body parser', function () {
  var ctx = {};

  before(api.start.bind(ctx));
  after(api.stop.bind(ctx));
  before(dock.start.bind(ctx));
  after(dock.stop.bind(ctx));
  before(require('./fixtures/mocks/api-client').setup);
  after(require('./fixtures/mocks/api-client').clean);
  beforeEach(generateKey);
  afterEach(require('./fixtures/clean-mongo').removeEverything);
  afterEach(require('./fixtures/clean-ctx')(ctx));

  it('should be able to parse json less than '+process.env.BODY_PARSER_SIZE_LIMIT, function (done) {
    var uri = url.format({
      protocol: 'http:',
      slashes: true,
      host: process.env.ROOT_DOMAIN,
      pathname: 'actions/github'
    });
    var headers = {
      host: process.env.ROOT_DOMAIN,
      accept: '*/*',
      'user-agent': 'GitHub Hookshot 3e70583',
      'x-github-event': 'ping',
      'x-github-delivery': 'e05eb1f2-fbc7-11e3-8e1d-423f213c5718',
      'content-type': 'application/json'
    };
    request.post({url: uri, headers: headers, json: normalJsonPaylod}, function (err, res) {
      if (err) { return done(err); }
      expect(res.statusCode).to.equal(202);
      done();
    });
  });

<<<<<<< HEAD
  it('should fail to parse json more than 600kb', function (done) {
=======
  it('should fail to parse json more than '+process.env.BODY_PARSER_SIZE_LIMIT, function (done) {
>>>>>>> 51789093
    var uri = url.format({
      protocol: 'http:',
      slashes: true,
      host: process.env.ROOT_DOMAIN,
      pathname: 'actions/github'
    });
    var headers = {
      host: process.env.ROOT_DOMAIN,
      accept: '*/*',
      'user-agent': 'GitHub Hookshot 3e70583',
      'x-github-event': 'ping',
      'x-github-delivery': 'e05eb1f2-fbc7-11e3-8e1d-423f213c5718',
      'content-type': 'application/json'
    };
    request.post({url: uri, headers: headers, json: bigJsonPaylod}, function (err, res, body) {
      if (err) { return done(err); }
      expect(res.statusCode).to.equal(500);
      expect(body.message).to.equal('An internal server error occurred');
      done();
    });
  });


});<|MERGE_RESOLUTION|>--- conflicted
+++ resolved
@@ -59,11 +59,7 @@
     });
   });
 
-<<<<<<< HEAD
-  it('should fail to parse json more than 600kb', function (done) {
-=======
   it('should fail to parse json more than '+process.env.BODY_PARSER_SIZE_LIMIT, function (done) {
->>>>>>> 51789093
     var uri = url.format({
       protocol: 'http:',
       slashes: true,
