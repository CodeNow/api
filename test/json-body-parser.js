--- conflicted
+++ resolved
@@ -16,11 +16,7 @@
 var normalJsonPaylod = require('./fixtures/json-515kb');
 var bigJsonPaylod = require('./fixtures/json-645kb');
 var url = require('url');
-<<<<<<< HEAD
 var noop = require('101/noop');
-var nock = require('nock');
-=======
->>>>>>> 38a2843c
 var generateKey = require('./fixtures/key-factory');
 var error = require('error');
 
