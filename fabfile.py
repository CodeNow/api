--- conflicted
+++ resolved
@@ -143,21 +143,6 @@
   """
   Update deployments for tracking
   """
-<<<<<<< HEAD
-  with cd('api-server'):
-    branch = run('git rev-parse --abbrev-ref HEAD')
-    commit = run('git rev-parse HEAD');
-    author = env.author
-    note = env.note
-    cmd = 'curl -H "x-api-key:b04ef0fa7d124e606c0c480ac9207a85b78787bda4bfead" \
-      -d "deployment[application_id]=' + env.newrelic_application_id+'\" \
-      -d "deployment[description]=branch:'+branch+'" \
-      -d "deployment[revision]=' + commit + '" \
-      -d "deployment[changelog]=' + note + '" \
-      -d "deployment[user]=' + author + '" \
-      https://api.newrelic.com/deployments.xml'
-    run(cmd)
-=======
   if env.newrelic_application_id:
     with cd('api-server'):
       branch = run('git rev-parse --abbrev-ref HEAD')
@@ -172,7 +157,6 @@
         -d "deployment[user]=' + author + '" \
         https://api.newrelic.com/deployments.xml'
       run(cmd) 
->>>>>>> 576f4d31
 
 """
 Commands - deployment
