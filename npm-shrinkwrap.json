--- conflicted
+++ resolved
@@ -1,10 +1,6 @@
 {
   "name": "api",
-<<<<<<< HEAD
-  "version": "11.31.0",
-=======
   "version": "11.31.1",
->>>>>>> a93bbec7
   "dependencies": {
     "101": {
       "version": "1.6.2",
