--- conflicted
+++ resolved
@@ -1,10 +1,6 @@
 {
   "name": "api",
-<<<<<<< HEAD
-  "version": "6.15.0",
-=======
   "version": "6.15.3",
->>>>>>> 648057f8
   "npm-shrinkwrap-version": "5.4.1",
   "node-version": "v0.10.28",
   "dependencies": {
