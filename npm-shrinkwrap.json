{
  "name": "api",
<<<<<<< HEAD
  "version": "6.32.3",
=======
  "version": "6.34.0",
>>>>>>> 5dec62dd
  "npm-shrinkwrap-version": "5.4.1",
  "node-version": "v0.10.29",
  "dependencies": {
    "101": {
      "version": "1.2.0",
      "resolved": "https://registry.npmjs.org/101/-/101-1.2.0.tgz",
      "dependencies": {
        "clone": {
          "version": "0.1.19",
          "resolved": "https://registry.npmjs.org/clone/-/clone-0.1.19.tgz"
        },
        "deep-eql": {
          "version": "0.1.3",
          "resolved": "https://registry.npmjs.org/deep-eql/-/deep-eql-0.1.3.tgz",
          "dependencies": {
            "type-detect": {
              "version": "0.1.1",
              "resolved": "https://registry.npmjs.org/type-detect/-/type-detect-0.1.1.tgz"
            }
          }
        }
      }
    },
    "JSONStream": {
      "version": "0.10.0",
      "resolved": "https://registry.npmjs.org/JSONStream/-/JSONStream-0.10.0.tgz",
      "dependencies": {
        "jsonparse": {
          "version": "0.0.5",
          "resolved": "https://registry.npmjs.org/jsonparse/-/jsonparse-0.0.5.tgz"
        }
      }
    },
    "array-find": {
      "version": "1.0.0",
      "resolved": "https://registry.npmjs.org/array-find/-/array-find-1.0.0.tgz"
    },
    "array-subtract": {
      "version": "2.0.0",
      "resolved": "https://registry.npmjs.org/array-subtract/-/array-subtract-2.0.0.tgz"
    },
    "async": {
      "version": "0.9.2",
      "resolved": "https://registry.npmjs.org/async/-/async-0.9.2.tgz"
    },
    "aws-sdk": {
      "version": "2.1.49",
      "resolved": "https://registry.npmjs.org/aws-sdk/-/aws-sdk-2.1.49.tgz",
      "dependencies": {
        "sax": {
          "version": "0.5.3",
          "resolved": "https://registry.npmjs.org/sax/-/sax-0.5.3.tgz"
        },
        "xml2js": {
          "version": "0.2.8",
          "resolved": "https://registry.npmjs.org/xml2js/-/xml2js-0.2.8.tgz"
        },
        "xmlbuilder": {
          "version": "0.4.2",
          "resolved": "https://registry.npmjs.org/xmlbuilder/-/xmlbuilder-0.4.2.tgz"
        }
      }
    },
    "batch": {
      "version": "0.5.2",
      "resolved": "https://registry.npmjs.org/batch/-/batch-0.5.2.tgz"
    },
    "blacklight": {
      "version": "1.1.1",
      "resolved": "https://registry.npmjs.org/blacklight/-/blacklight-1.1.1.tgz",
      "dependencies": {
        "101": {
          "version": "0.9.0",
          "resolved": "https://registry.npmjs.org/101/-/101-0.9.0.tgz",
          "dependencies": {
            "clone": {
              "version": "0.1.19",
              "resolved": "https://registry.npmjs.org/clone/-/clone-0.1.19.tgz"
            },
            "deep-eql": {
              "version": "0.1.3",
              "resolved": "https://registry.npmjs.org/deep-eql/-/deep-eql-0.1.3.tgz",
              "dependencies": {
                "type-detect": {
                  "version": "0.1.1",
                  "resolved": "https://registry.npmjs.org/type-detect/-/type-detect-0.1.1.tgz"
                }
              }
            }
          }
        }
      }
    },
    "bluebird": {
      "version": "3.1.1",
      "resolved": "https://registry.npmjs.org/bluebird/-/bluebird-3.1.1.tgz"
    },
    "body-parser": {
      "version": "1.13.3",
      "resolved": "https://registry.npmjs.org/body-parser/-/body-parser-1.13.3.tgz",
      "dependencies": {
        "bytes": {
          "version": "2.1.0",
          "resolved": "https://registry.npmjs.org/bytes/-/bytes-2.1.0.tgz"
        },
        "content-type": {
          "version": "1.0.1",
          "resolved": "https://registry.npmjs.org/content-type/-/content-type-1.0.1.tgz"
        },
        "debug": {
          "version": "2.2.0",
          "resolved": "https://registry.npmjs.org/debug/-/debug-2.2.0.tgz",
          "dependencies": {
            "ms": {
              "version": "0.7.1",
              "resolved": "https://registry.npmjs.org/ms/-/ms-0.7.1.tgz"
            }
          }
        },
        "depd": {
          "version": "1.0.1",
          "resolved": "https://registry.npmjs.org/depd/-/depd-1.0.1.tgz"
        },
        "http-errors": {
          "version": "1.3.1",
          "resolved": "https://registry.npmjs.org/http-errors/-/http-errors-1.3.1.tgz",
          "dependencies": {
            "inherits": {
              "version": "2.0.1",
              "resolved": "https://registry.npmjs.org/inherits/-/inherits-2.0.1.tgz"
            },
            "statuses": {
              "version": "1.2.1",
              "resolved": "https://registry.npmjs.org/statuses/-/statuses-1.2.1.tgz"
            }
          }
        },
        "iconv-lite": {
          "version": "0.4.11",
          "resolved": "https://registry.npmjs.org/iconv-lite/-/iconv-lite-0.4.11.tgz"
        },
        "on-finished": {
          "version": "2.3.0",
          "resolved": "https://registry.npmjs.org/on-finished/-/on-finished-2.3.0.tgz",
          "dependencies": {
            "ee-first": {
              "version": "1.1.1",
              "resolved": "https://registry.npmjs.org/ee-first/-/ee-first-1.1.1.tgz"
            }
          }
        },
        "qs": {
          "version": "4.0.0",
          "resolved": "https://registry.npmjs.org/qs/-/qs-4.0.0.tgz"
        },
        "raw-body": {
          "version": "2.1.2",
          "resolved": "https://registry.npmjs.org/raw-body/-/raw-body-2.1.2.tgz",
          "dependencies": {
            "unpipe": {
              "version": "1.0.0",
              "resolved": "https://registry.npmjs.org/unpipe/-/unpipe-1.0.0.tgz"
            }
          }
        },
        "type-is": {
          "version": "1.6.7",
          "resolved": "https://registry.npmjs.org/type-is/-/type-is-1.6.7.tgz",
          "dependencies": {
            "media-typer": {
              "version": "0.3.0",
              "resolved": "https://registry.npmjs.org/media-typer/-/media-typer-0.3.0.tgz"
            },
            "mime-types": {
              "version": "2.1.5",
              "resolved": "https://registry.npmjs.org/mime-types/-/mime-types-2.1.5.tgz",
              "dependencies": {
                "mime-db": {
                  "version": "1.17.0",
                  "resolved": "https://registry.npmjs.org/mime-db/-/mime-db-1.17.0.tgz"
                }
              }
            }
          }
        }
      }
    },
    "boom": {
      "version": "2.10.1",
      "resolved": "https://registry.npmjs.org/boom/-/boom-2.10.1.tgz"
    },
    "bunyan": {
      "version": "1.4.0",
      "resolved": "https://registry.npmjs.org/bunyan/-/bunyan-1.4.0.tgz",
      "dependencies": {
        "dtrace-provider": {
          "version": "0.5.0",
          "resolved": "https://registry.npmjs.org/dtrace-provider/-/dtrace-provider-0.5.0.tgz",
          "dependencies": {
            "nan": {
              "version": "1.8.4",
              "resolved": "https://registry.npmjs.org/nan/-/nan-1.8.4.tgz"
            }
          }
        },
        "mv": {
          "version": "2.1.1",
          "resolved": "https://registry.npmjs.org/mv/-/mv-2.1.1.tgz",
          "dependencies": {
            "mkdirp": {
              "version": "0.5.1",
              "resolved": "https://registry.npmjs.org/mkdirp/-/mkdirp-0.5.1.tgz",
              "dependencies": {
                "minimist": {
                  "version": "0.0.8",
                  "resolved": "https://registry.npmjs.org/minimist/-/minimist-0.0.8.tgz"
                }
              }
            },
            "ncp": {
              "version": "2.0.0",
              "resolved": "https://registry.npmjs.org/ncp/-/ncp-2.0.0.tgz"
            }
          }
        },
        "safe-json-stringify": {
          "version": "1.0.3",
          "resolved": "https://registry.npmjs.org/safe-json-stringify/-/safe-json-stringify-1.0.3.tgz"
        }
      }
    },
    "bunyan-loggly": {
      "version": "0.0.5",
      "resolved": "https://registry.npmjs.org/bunyan-loggly/-/bunyan-loggly-0.0.5.tgz",
      "dependencies": {
        "loggly": {
          "version": "1.0.8",
          "resolved": "https://registry.npmjs.org/loggly/-/loggly-1.0.8.tgz",
          "dependencies": {
            "json-stringify-safe": {
              "version": "5.0.1",
              "resolved": "https://registry.npmjs.org/json-stringify-safe/-/json-stringify-safe-5.0.1.tgz"
            },
            "request": {
              "version": "2.49.0",
              "resolved": "https://registry.npmjs.org/request/-/request-2.49.0.tgz",
              "dependencies": {
                "aws-sign2": {
                  "version": "0.5.0",
                  "resolved": "https://registry.npmjs.org/aws-sign2/-/aws-sign2-0.5.0.tgz"
                },
                "bl": {
                  "version": "0.9.4",
                  "resolved": "https://registry.npmjs.org/bl/-/bl-0.9.4.tgz",
                  "dependencies": {
                    "readable-stream": {
                      "version": "1.0.33",
                      "resolved": "https://registry.npmjs.org/readable-stream/-/readable-stream-1.0.33.tgz",
                      "dependencies": {
                        "core-util-is": {
                          "version": "1.0.1",
                          "resolved": "https://registry.npmjs.org/core-util-is/-/core-util-is-1.0.1.tgz"
                        },
                        "inherits": {
                          "version": "2.0.1",
                          "resolved": "https://registry.npmjs.org/inherits/-/inherits-2.0.1.tgz"
                        },
                        "isarray": {
                          "version": "0.0.1",
                          "resolved": "https://registry.npmjs.org/isarray/-/isarray-0.0.1.tgz"
                        },
                        "string_decoder": {
                          "version": "0.10.31",
                          "resolved": "https://registry.npmjs.org/string_decoder/-/string_decoder-0.10.31.tgz"
                        }
                      }
                    }
                  }
                },
                "caseless": {
                  "version": "0.8.0",
                  "resolved": "https://registry.npmjs.org/caseless/-/caseless-0.8.0.tgz"
                },
                "combined-stream": {
                  "version": "0.0.7",
                  "resolved": "https://registry.npmjs.org/combined-stream/-/combined-stream-0.0.7.tgz",
                  "dependencies": {
                    "delayed-stream": {
                      "version": "0.0.5",
                      "resolved": "https://registry.npmjs.org/delayed-stream/-/delayed-stream-0.0.5.tgz"
                    }
                  }
                },
                "forever-agent": {
                  "version": "0.5.2",
                  "resolved": "https://registry.npmjs.org/forever-agent/-/forever-agent-0.5.2.tgz"
                },
                "hawk": {
                  "version": "1.1.1",
                  "resolved": "https://registry.npmjs.org/hawk/-/hawk-1.1.1.tgz",
                  "dependencies": {
                    "boom": {
                      "version": "0.4.2",
                      "resolved": "https://registry.npmjs.org/boom/-/boom-0.4.2.tgz"
                    },
                    "cryptiles": {
                      "version": "0.2.2",
                      "resolved": "https://registry.npmjs.org/cryptiles/-/cryptiles-0.2.2.tgz"
                    },
                    "hoek": {
                      "version": "0.9.1",
                      "resolved": "https://registry.npmjs.org/hoek/-/hoek-0.9.1.tgz"
                    },
                    "sntp": {
                      "version": "0.2.4",
                      "resolved": "https://registry.npmjs.org/sntp/-/sntp-0.2.4.tgz"
                    }
                  }
                },
                "http-signature": {
                  "version": "0.10.1",
                  "resolved": "https://registry.npmjs.org/http-signature/-/http-signature-0.10.1.tgz",
                  "dependencies": {
                    "asn1": {
                      "version": "0.1.11",
                      "resolved": "https://registry.npmjs.org/asn1/-/asn1-0.1.11.tgz"
                    },
                    "assert-plus": {
                      "version": "0.1.5",
                      "resolved": "https://registry.npmjs.org/assert-plus/-/assert-plus-0.1.5.tgz"
                    },
                    "ctype": {
                      "version": "0.5.3",
                      "resolved": "https://registry.npmjs.org/ctype/-/ctype-0.5.3.tgz"
                    }
                  }
                },
                "mime-types": {
                  "version": "1.0.2",
                  "resolved": "https://registry.npmjs.org/mime-types/-/mime-types-1.0.2.tgz"
                },
                "oauth-sign": {
                  "version": "0.5.0",
                  "resolved": "https://registry.npmjs.org/oauth-sign/-/oauth-sign-0.5.0.tgz"
                },
                "qs": {
                  "version": "2.3.3",
                  "resolved": "https://registry.npmjs.org/qs/-/qs-2.3.3.tgz"
                },
                "stringstream": {
                  "version": "0.0.4",
                  "resolved": "https://registry.npmjs.org/stringstream/-/stringstream-0.0.4.tgz"
                },
                "tough-cookie": {
                  "version": "2.0.0",
                  "resolved": "https://registry.npmjs.org/tough-cookie/-/tough-cookie-2.0.0.tgz"
                },
                "tunnel-agent": {
                  "version": "0.4.1",
                  "resolved": "https://registry.npmjs.org/tunnel-agent/-/tunnel-agent-0.4.1.tgz"
                }
              }
            },
            "timespan": {
              "version": "2.3.0",
              "resolved": "https://registry.npmjs.org/timespan/-/timespan-2.3.0.tgz"
            }
          }
        }
      }
    },
    "busboy": {
      "version": "0.2.9",
      "resolved": "https://registry.npmjs.org/busboy/-/busboy-0.2.9.tgz",
      "dependencies": {
        "dicer": {
          "version": "0.2.3",
          "resolved": "https://registry.npmjs.org/dicer/-/dicer-0.2.3.tgz",
          "dependencies": {
            "streamsearch": {
              "version": "0.1.2",
              "resolved": "https://registry.npmjs.org/streamsearch/-/streamsearch-0.1.2.tgz"
            }
          }
        },
        "readable-stream": {
          "version": "1.1.13",
          "resolved": "https://registry.npmjs.org/readable-stream/-/readable-stream-1.1.13.tgz",
          "dependencies": {
            "core-util-is": {
              "version": "1.0.1",
              "resolved": "https://registry.npmjs.org/core-util-is/-/core-util-is-1.0.1.tgz"
            },
            "inherits": {
              "version": "2.0.1",
              "resolved": "https://registry.npmjs.org/inherits/-/inherits-2.0.1.tgz"
            },
            "isarray": {
              "version": "0.0.1",
              "resolved": "https://registry.npmjs.org/isarray/-/isarray-0.0.1.tgz"
            },
            "string_decoder": {
              "version": "0.10.31",
              "resolved": "https://registry.npmjs.org/string_decoder/-/string_decoder-0.10.31.tgz"
            }
          }
        }
      }
    },
    "callback-count": {
      "version": "0.1.0",
      "resolved": "https://registry.npmjs.org/callback-count/-/callback-count-0.1.0.tgz"
    },
    "clone": {
      "version": "0.1.19",
      "resolved": "https://registry.npmjs.org/clone/-/clone-0.1.19.tgz"
    },
    "cluster-man": {
      "version": "1.1.1",
      "resolved": "https://registry.npmjs.org/cluster-man/-/cluster-man-1.1.1.tgz",
      "dependencies": {
        "101": {
          "version": "0.16.1",
          "resolved": "https://registry.npmjs.org/101/-/101-0.16.1.tgz",
          "dependencies": {
            "clone": {
              "version": "0.1.19",
              "resolved": "https://registry.npmjs.org/clone/-/clone-0.1.19.tgz"
            },
            "deep-eql": {
              "version": "0.1.3",
              "resolved": "https://registry.npmjs.org/deep-eql/-/deep-eql-0.1.3.tgz",
              "dependencies": {
                "type-detect": {
                  "version": "0.1.1",
                  "resolved": "https://registry.npmjs.org/type-detect/-/type-detect-0.1.1.tgz"
                }
              }
            }
          }
        },
        "debug": {
          "version": "2.2.0",
          "resolved": "https://registry.npmjs.org/debug/-/debug-2.2.0.tgz",
          "dependencies": {
            "ms": {
              "version": "0.7.1",
              "resolved": "https://registry.npmjs.org/ms/-/ms-0.7.1.tgz"
            }
          }
        },
        "loadenv": {
          "version": "1.1.0",
          "resolved": "https://registry.npmjs.org/loadenv/-/loadenv-1.1.0.tgz",
          "dependencies": {
            "101": {
              "version": "0.14.1",
              "resolved": "https://registry.npmjs.org/101/-/101-0.14.1.tgz",
              "dependencies": {
                "clone": {
                  "version": "0.1.19",
                  "resolved": "https://registry.npmjs.org/clone/-/clone-0.1.19.tgz"
                },
                "deep-eql": {
                  "version": "0.1.3",
                  "resolved": "https://registry.npmjs.org/deep-eql/-/deep-eql-0.1.3.tgz",
                  "dependencies": {
                    "type-detect": {
                      "version": "0.1.1",
                      "resolved": "https://registry.npmjs.org/type-detect/-/type-detect-0.1.1.tgz"
                    }
                  }
                }
              }
            },
            "clone": {
              "version": "1.0.2",
              "resolved": "https://registry.npmjs.org/clone/-/clone-1.0.2.tgz"
            },
            "dotenv": {
              "version": "1.2.0",
              "resolved": "https://registry.npmjs.org/dotenv/-/dotenv-1.2.0.tgz"
            }
          }
        },
        "map-utils": {
          "version": "0.4.0",
          "resolved": "https://registry.npmjs.org/map-utils/-/map-utils-0.4.0.tgz"
        }
      }
    },
    "code": {
      "version": "1.5.0",
      "resolved": "https://registry.npmjs.org/code/-/code-1.5.0.tgz",
      "dependencies": {
        "hoek": {
          "version": "2.14.0",
          "resolved": "https://registry.npmjs.org/hoek/-/hoek-2.14.0.tgz"
        }
      }
    },
    "compression": {
      "version": "1.5.2",
      "resolved": "https://registry.npmjs.org/compression/-/compression-1.5.2.tgz",
      "dependencies": {
        "accepts": {
          "version": "1.2.12",
          "resolved": "https://registry.npmjs.org/accepts/-/accepts-1.2.12.tgz",
          "dependencies": {
            "mime-types": {
              "version": "2.1.5",
              "resolved": "https://registry.npmjs.org/mime-types/-/mime-types-2.1.5.tgz",
              "dependencies": {
                "mime-db": {
                  "version": "1.17.0",
                  "resolved": "https://registry.npmjs.org/mime-db/-/mime-db-1.17.0.tgz"
                }
              }
            },
            "negotiator": {
              "version": "0.5.3",
              "resolved": "https://registry.npmjs.org/negotiator/-/negotiator-0.5.3.tgz"
            }
          }
        },
        "bytes": {
          "version": "2.1.0",
          "resolved": "https://registry.npmjs.org/bytes/-/bytes-2.1.0.tgz"
        },
        "compressible": {
          "version": "2.0.5",
          "resolved": "https://registry.npmjs.org/compressible/-/compressible-2.0.5.tgz",
          "dependencies": {
            "mime-db": {
              "version": "1.17.0",
              "resolved": "https://registry.npmjs.org/mime-db/-/mime-db-1.17.0.tgz"
            }
          }
        },
        "debug": {
          "version": "2.2.0",
          "resolved": "https://registry.npmjs.org/debug/-/debug-2.2.0.tgz",
          "dependencies": {
            "ms": {
              "version": "0.7.1",
              "resolved": "https://registry.npmjs.org/ms/-/ms-0.7.1.tgz"
            }
          }
        },
        "on-headers": {
          "version": "1.0.0",
          "resolved": "https://registry.npmjs.org/on-headers/-/on-headers-1.0.0.tgz"
        },
        "vary": {
          "version": "1.0.1",
          "resolved": "https://registry.npmjs.org/vary/-/vary-1.0.1.tgz"
        }
      }
    },
    "concat-stream": {
      "version": "1.5.0",
      "resolved": "https://registry.npmjs.org/concat-stream/-/concat-stream-1.5.0.tgz",
      "dependencies": {
        "inherits": {
          "version": "2.0.1",
          "resolved": "https://registry.npmjs.org/inherits/-/inherits-2.0.1.tgz"
        },
        "readable-stream": {
          "version": "2.0.2",
          "resolved": "https://registry.npmjs.org/readable-stream/-/readable-stream-2.0.2.tgz",
          "dependencies": {
            "core-util-is": {
              "version": "1.0.1",
              "resolved": "https://registry.npmjs.org/core-util-is/-/core-util-is-1.0.1.tgz"
            },
            "isarray": {
              "version": "0.0.1",
              "resolved": "https://registry.npmjs.org/isarray/-/isarray-0.0.1.tgz"
            },
            "process-nextick-args": {
              "version": "1.0.2",
              "resolved": "https://registry.npmjs.org/process-nextick-args/-/process-nextick-args-1.0.2.tgz"
            },
            "string_decoder": {
              "version": "0.10.31",
              "resolved": "https://registry.npmjs.org/string_decoder/-/string_decoder-0.10.31.tgz"
            },
            "util-deprecate": {
              "version": "1.0.1",
              "resolved": "https://registry.npmjs.org/util-deprecate/-/util-deprecate-1.0.1.tgz"
            }
          }
        },
        "typedarray": {
          "version": "0.0.6",
          "resolved": "https://registry.npmjs.org/typedarray/-/typedarray-0.0.6.tgz"
        }
      }
    },
    "connect-datadog": {
      "version": "0.0.5",
      "resolved": "https://registry.npmjs.org/connect-datadog/-/connect-datadog-0.0.5.tgz"
    },
    "connect-redis": {
      "version": "3.0.2",
      "resolved": "https://registry.npmjs.org/connect-redis/-/connect-redis-3.0.2.tgz",
      "dependencies": {
        "debug": {
          "version": "2.2.0",
          "resolved": "https://registry.npmjs.org/debug/-/debug-2.2.0.tgz",
          "dependencies": {
            "ms": {
              "version": "0.7.1",
              "resolved": "https://registry.npmjs.org/ms/-/ms-0.7.1.tgz"
            }
          }
        },
        "redis": {
          "version": "2.4.2",
          "resolved": "https://registry.npmjs.org/redis/-/redis-2.4.2.tgz",
          "dependencies": {
            "double-ended-queue": {
              "version": "2.1.0-0",
              "resolved": "https://registry.npmjs.org/double-ended-queue/-/double-ended-queue-2.1.0-0.tgz"
            },
            "redis-commands": {
              "version": "1.0.2",
              "resolved": "https://registry.npmjs.org/redis-commands/-/redis-commands-1.0.2.tgz"
            }
          }
        }
      }
    },
    "cors": {
      "version": "2.7.1",
      "resolved": "https://registry.npmjs.org/cors/-/cors-2.7.1.tgz",
      "dependencies": {
        "vary": {
          "version": "1.0.1",
          "resolved": "https://registry.npmjs.org/vary/-/vary-1.0.1.tgz"
        }
      }
    },
    "csurf": {
      "version": "1.8.3",
      "resolved": "https://registry.npmjs.org/csurf/-/csurf-1.8.3.tgz",
      "dependencies": {
        "cookie": {
          "version": "0.1.3",
          "resolved": "https://registry.npmjs.org/cookie/-/cookie-0.1.3.tgz"
        },
        "cookie-signature": {
          "version": "1.0.6",
          "resolved": "https://registry.npmjs.org/cookie-signature/-/cookie-signature-1.0.6.tgz"
        },
        "csrf": {
          "version": "3.0.0",
          "resolved": "https://registry.npmjs.org/csrf/-/csrf-3.0.0.tgz",
          "dependencies": {
            "base64-url": {
              "version": "1.2.1",
              "resolved": "https://registry.npmjs.org/base64-url/-/base64-url-1.2.1.tgz"
            },
            "rndm": {
              "version": "1.1.1",
              "resolved": "https://registry.npmjs.org/rndm/-/rndm-1.1.1.tgz"
            },
            "scmp": {
              "version": "1.0.0",
              "resolved": "https://registry.npmjs.org/scmp/-/scmp-1.0.0.tgz"
            },
            "uid-safe": {
              "version": "2.0.0",
              "resolved": "https://registry.npmjs.org/uid-safe/-/uid-safe-2.0.0.tgz"
            }
          }
        },
        "http-errors": {
          "version": "1.3.1",
          "resolved": "https://registry.npmjs.org/http-errors/-/http-errors-1.3.1.tgz",
          "dependencies": {
            "inherits": {
              "version": "2.0.1",
              "resolved": "https://registry.npmjs.org/inherits/-/inherits-2.0.1.tgz"
            },
            "statuses": {
              "version": "1.2.1",
              "resolved": "https://registry.npmjs.org/statuses/-/statuses-1.2.1.tgz"
            }
          }
        }
      }
    },
    "dat-middleware": {
      "version": "1.10.3",
      "resolved": "https://registry.npmjs.org/dat-middleware/-/dat-middleware-1.10.3.tgz",
      "dependencies": {
        "101": {
          "version": "0.8.2",
          "resolved": "https://registry.npmjs.org/101/-/101-0.8.2.tgz",
          "dependencies": {
            "clone": {
              "version": "0.1.19",
              "resolved": "https://registry.npmjs.org/clone/-/clone-0.1.19.tgz"
            },
            "deep-eql": {
              "version": "0.1.3",
              "resolved": "https://registry.npmjs.org/deep-eql/-/deep-eql-0.1.3.tgz",
              "dependencies": {
                "type-detect": {
                  "version": "0.1.1",
                  "resolved": "https://registry.npmjs.org/type-detect/-/type-detect-0.1.1.tgz"
                }
              }
            }
          }
        },
        "boom": {
          "version": "2.4.2",
          "resolved": "https://registry.npmjs.org/boom/-/boom-2.4.2.tgz",
          "dependencies": {
            "hoek": {
              "version": "2.16.3",
              "resolved": "https://registry.npmjs.org/hoek/-/hoek-2.16.3.tgz"
            }
          }
        },
        "callback-count": {
          "version": "0.0.3",
          "resolved": "https://registry.npmjs.org/callback-count/-/callback-count-0.0.3.tgz"
        },
        "map-utils": {
          "version": "0.4.0",
          "resolved": "https://registry.npmjs.org/map-utils/-/map-utils-0.4.0.tgz"
        },
        "middleware-flow": {
          "version": "0.6.1",
          "resolved": "https://registry.npmjs.org/middleware-flow/-/middleware-flow-0.6.1.tgz",
          "dependencies": {
            "101": {
              "version": "0.6.0",
              "resolved": "https://registry.npmjs.org/101/-/101-0.6.0.tgz",
              "dependencies": {
                "clone": {
                  "version": "0.1.19",
                  "resolved": "https://registry.npmjs.org/clone/-/clone-0.1.19.tgz"
                },
                "deep-eql": {
                  "version": "0.1.3",
                  "resolved": "https://registry.npmjs.org/deep-eql/-/deep-eql-0.1.3.tgz",
                  "dependencies": {
                    "type-detect": {
                      "version": "0.1.1",
                      "resolved": "https://registry.npmjs.org/type-detect/-/type-detect-0.1.1.tgz"
                    }
                  }
                }
              }
            }
          }
        }
      }
    },
    "deep-eql": {
      "version": "0.1.3",
      "resolved": "https://registry.npmjs.org/deep-eql/-/deep-eql-0.1.3.tgz"
    },
    "deep-equal": {
      "version": "1.0.1",
      "resolved": "https://registry.npmjs.org/deep-equal/-/deep-equal-1.0.1.tgz"
    },
    "defaults": {
      "version": "1.0.2",
      "resolved": "https://registry.npmjs.org/defaults/-/defaults-1.0.2.tgz",
      "dependencies": {
        "clone": {
          "version": "0.1.19",
          "resolved": "https://registry.npmjs.org/clone/-/clone-0.1.19.tgz"
        }
      }
    },
    "docker-frame": {
      "version": "1.0.0",
      "resolved": "https://registry.npmjs.org/docker-frame/-/docker-frame-1.0.0.tgz",
      "dependencies": {
        "101": {
          "version": "0.13.0",
          "resolved": "https://registry.npmjs.org/101/-/101-0.13.0.tgz",
          "dependencies": {
            "clone": {
              "version": "0.1.19",
              "resolved": "https://registry.npmjs.org/clone/-/clone-0.1.19.tgz"
            },
            "deep-eql": {
              "version": "0.1.3",
              "resolved": "https://registry.npmjs.org/deep-eql/-/deep-eql-0.1.3.tgz",
              "dependencies": {
                "type-detect": {
                  "version": "0.1.1",
                  "resolved": "https://registry.npmjs.org/type-detect/-/type-detect-0.1.1.tgz"
                }
              }
            }
          }
        }
      }
    },
    "docker-listener": {
      "version": "1.0.0",
      "from": "docker-listener@git+ssh://git@github.com/codenow/docker-listener.git#f5bc482eddff45f3511bc22a2ca61f5d7e6ae032",
      "resolved": "git+ssh://git@github.com/codenow/docker-listener.git#f5bc482eddff45f3511bc22a2ca61f5d7e6ae032",
      "dependencies": {
        "boom": {
          "version": "2.10.1",
          "resolved": "https://registry.npmjs.org/boom/-/boom-2.10.1.tgz",
          "dependencies": {
            "hoek": {
              "version": "2.16.3",
              "resolved": "https://registry.npmjs.org/hoek/-/hoek-2.16.3.tgz"
            }
          }
        },
        "bunyan-redis": {
          "version": "0.1.4",
          "resolved": "https://registry.npmjs.org/bunyan-redis/-/bunyan-redis-0.1.4.tgz",
          "dependencies": {
            "json-stringify-safe": {
              "version": "5.0.1",
              "resolved": "https://registry.npmjs.org/json-stringify-safe/-/json-stringify-safe-5.0.1.tgz"
            },
            "redis": {
              "version": "0.10.3",
              "resolved": "https://registry.npmjs.org/redis/-/redis-0.10.3.tgz"
            },
            "vasync": {
              "version": "1.6.3",
              "resolved": "https://registry.npmjs.org/vasync/-/vasync-1.6.3.tgz",
              "dependencies": {
                "verror": {
                  "version": "1.6.0",
                  "resolved": "https://registry.npmjs.org/verror/-/verror-1.6.0.tgz",
                  "dependencies": {
                    "extsprintf": {
                      "version": "1.2.0",
                      "resolved": "https://registry.npmjs.org/extsprintf/-/extsprintf-1.2.0.tgz"
                    }
                  }
                }
              }
            }
          }
        },
        "exec-sync": {
          "version": "0.1.6",
          "resolved": "https://registry.npmjs.org/exec-sync/-/exec-sync-0.1.6.tgz",
          "dependencies": {
            "ffi": {
              "version": "1.2.5",
              "resolved": "https://registry.npmjs.org/ffi/-/ffi-1.2.5.tgz",
              "dependencies": {
                "bindings": {
                  "version": "1.2.1",
                  "resolved": "https://registry.npmjs.org/bindings/-/bindings-1.2.1.tgz"
                },
                "debug": {
                  "version": "2.2.0",
                  "resolved": "https://registry.npmjs.org/debug/-/debug-2.2.0.tgz",
                  "dependencies": {
                    "ms": {
                      "version": "0.7.1",
                      "resolved": "https://registry.npmjs.org/ms/-/ms-0.7.1.tgz"
                    }
                  }
                },
                "ref": {
                  "version": "1.3.2",
                  "resolved": "https://registry.npmjs.org/ref/-/ref-1.3.2.tgz",
                  "dependencies": {
                    "nan": {
                      "version": "2.2.0",
                      "resolved": "https://registry.npmjs.org/nan/-/nan-2.2.0.tgz"
                    }
                  }
                },
                "ref-struct": {
                  "version": "1.0.2",
                  "resolved": "https://registry.npmjs.org/ref-struct/-/ref-struct-1.0.2.tgz"
                }
              }
            }
          }
        },
        "loadenv": {
          "version": "1.1.0",
          "resolved": "https://registry.npmjs.org/loadenv/-/loadenv-1.1.0.tgz",
          "dependencies": {
            "101": {
              "version": "0.14.1",
              "resolved": "https://registry.npmjs.org/101/-/101-0.14.1.tgz",
              "dependencies": {
                "clone": {
                  "version": "0.1.19",
                  "resolved": "https://registry.npmjs.org/clone/-/clone-0.1.19.tgz"
                },
                "deep-eql": {
                  "version": "0.1.3",
                  "resolved": "https://registry.npmjs.org/deep-eql/-/deep-eql-0.1.3.tgz",
                  "dependencies": {
                    "type-detect": {
                      "version": "0.1.1",
                      "resolved": "https://registry.npmjs.org/type-detect/-/type-detect-0.1.1.tgz"
                    }
                  }
                }
              }
            },
            "clone": {
              "version": "1.0.2",
              "resolved": "https://registry.npmjs.org/clone/-/clone-1.0.2.tgz"
            },
            "debug": {
              "version": "2.2.0",
              "resolved": "https://registry.npmjs.org/debug/-/debug-2.2.0.tgz",
              "dependencies": {
                "ms": {
                  "version": "0.7.1",
                  "resolved": "https://registry.npmjs.org/ms/-/ms-0.7.1.tgz"
                }
              }
            },
            "dotenv": {
              "version": "1.2.0",
              "resolved": "https://registry.npmjs.org/dotenv/-/dotenv-1.2.0.tgz"
            }
          }
        },
        "redis": {
          "version": "0.12.1",
          "resolved": "https://registry.npmjs.org/redis/-/redis-0.12.1.tgz"
        },
        "rollbar": {
          "version": "0.3.13",
          "resolved": "https://registry.npmjs.org/rollbar/-/rollbar-0.3.13.tgz",
          "dependencies": {
            "json-stringify-safe": {
              "version": "5.0.1",
              "resolved": "https://registry.npmjs.org/json-stringify-safe/-/json-stringify-safe-5.0.1.tgz"
            },
            "lru-cache": {
              "version": "2.2.4",
              "resolved": "https://registry.npmjs.org/lru-cache/-/lru-cache-2.2.4.tgz"
            }
          }
        },
        "runnable-hermes": {
          "version": "6.4.0",
          "from": "runnable-hermes@git://github.com/Runnable/hermes.git#9c838be6e6b8bd94c8f9c50403913e7a44c43844",
          "resolved": "git://github.com/Runnable/hermes.git#9c838be6e6b8bd94c8f9c50403913e7a44c43844",
          "dependencies": {
            "101": {
              "version": "0.14.1",
              "resolved": "https://registry.npmjs.org/101/-/101-0.14.1.tgz",
              "dependencies": {
                "clone": {
                  "version": "0.1.19",
                  "resolved": "https://registry.npmjs.org/clone/-/clone-0.1.19.tgz"
                },
                "deep-eql": {
                  "version": "0.1.3",
                  "resolved": "https://registry.npmjs.org/deep-eql/-/deep-eql-0.1.3.tgz",
                  "dependencies": {
                    "type-detect": {
                      "version": "0.1.1",
                      "resolved": "https://registry.npmjs.org/type-detect/-/type-detect-0.1.1.tgz"
                    }
                  }
                }
              }
            },
            "amqplib": {
              "version": "0.4.1",
              "resolved": "https://registry.npmjs.org/amqplib/-/amqplib-0.4.1.tgz",
              "dependencies": {
                "bitsyntax": {
                  "version": "0.0.4",
                  "resolved": "https://registry.npmjs.org/bitsyntax/-/bitsyntax-0.0.4.tgz"
                },
                "buffer-more-ints": {
                  "version": "0.0.2",
                  "resolved": "https://registry.npmjs.org/buffer-more-ints/-/buffer-more-ints-0.0.2.tgz"
                },
                "readable-stream": {
                  "version": "1.1.13",
                  "resolved": "https://registry.npmjs.org/readable-stream/-/readable-stream-1.1.13.tgz",
                  "dependencies": {
                    "core-util-is": {
                      "version": "1.0.2",
                      "resolved": "https://registry.npmjs.org/core-util-is/-/core-util-is-1.0.2.tgz"
                    },
                    "inherits": {
                      "version": "2.0.1",
                      "resolved": "https://registry.npmjs.org/inherits/-/inherits-2.0.1.tgz"
                    },
                    "isarray": {
                      "version": "0.0.1",
                      "resolved": "https://registry.npmjs.org/isarray/-/isarray-0.0.1.tgz"
                    },
                    "string_decoder": {
                      "version": "0.10.31",
                      "resolved": "https://registry.npmjs.org/string_decoder/-/string_decoder-0.10.31.tgz"
                    }
                  }
                },
                "when": {
                  "version": "3.6.4",
                  "resolved": "https://registry.npmjs.org/when/-/when-3.6.4.tgz"
                }
              }
            },
            "debug": {
              "version": "2.2.0",
              "resolved": "https://registry.npmjs.org/debug/-/debug-2.2.0.tgz",
              "dependencies": {
                "ms": {
                  "version": "0.7.1",
                  "resolved": "https://registry.npmjs.org/ms/-/ms-0.7.1.tgz"
                }
              }
            }
          }
        }
      }
    },
    "docker-mock": {
      "version": "5.1.1",
      "resolved": "https://registry.npmjs.org/docker-mock/-/docker-mock-5.1.1.tgz",
      "dependencies": {
        "callback-count": {
          "version": "0.2.0",
          "resolved": "https://registry.npmjs.org/callback-count/-/callback-count-0.2.0.tgz",
          "dependencies": {
            "exists": {
              "version": "1.0.0",
              "resolved": "https://registry.npmjs.org/exists/-/exists-1.0.0.tgz"
            }
          }
        },
        "duplex-emitter": {
          "version": "2.1.2",
          "resolved": "https://registry.npmjs.org/duplex-emitter/-/duplex-emitter-2.1.2.tgz",
          "dependencies": {
            "split": {
              "version": "0.2.10",
              "resolved": "https://registry.npmjs.org/split/-/split-0.2.10.tgz"
            },
            "stream-combiner": {
              "version": "0.0.2",
              "resolved": "https://registry.npmjs.org/stream-combiner/-/stream-combiner-0.0.2.tgz",
              "dependencies": {
                "duplexer": {
                  "version": "0.0.4",
                  "resolved": "https://registry.npmjs.org/duplexer/-/duplexer-0.0.4.tgz"
                }
              }
            }
          }
        },
        "middleware-flow": {
          "version": "0.8.0",
          "resolved": "https://registry.npmjs.org/middleware-flow/-/middleware-flow-0.8.0.tgz",
          "dependencies": {
            "101": {
              "version": "0.16.1",
              "resolved": "https://registry.npmjs.org/101/-/101-0.16.1.tgz",
              "dependencies": {
                "clone": {
                  "version": "0.1.19",
                  "resolved": "https://registry.npmjs.org/clone/-/clone-0.1.19.tgz"
                },
                "deep-eql": {
                  "version": "0.1.3",
                  "resolved": "https://registry.npmjs.org/deep-eql/-/deep-eql-0.1.3.tgz",
                  "dependencies": {
                    "type-detect": {
                      "version": "0.1.1",
                      "resolved": "https://registry.npmjs.org/type-detect/-/type-detect-0.1.1.tgz"
                    }
                  }
                }
              }
            },
            "callback-count": {
              "version": "0.0.3",
              "resolved": "https://registry.npmjs.org/callback-count/-/callback-count-0.0.3.tgz"
            }
          }
        },
        "minimist": {
          "version": "1.2.0",
          "resolved": "https://registry.npmjs.org/minimist/-/minimist-1.2.0.tgz"
        },
        "object-loops": {
          "version": "0.3.1",
          "resolved": "https://registry.npmjs.org/object-loops/-/object-loops-0.3.1.tgz",
          "dependencies": {
            "101": {
              "version": "0.8.2",
              "resolved": "https://registry.npmjs.org/101/-/101-0.8.2.tgz",
              "dependencies": {
                "clone": {
                  "version": "0.1.19",
                  "resolved": "https://registry.npmjs.org/clone/-/clone-0.1.19.tgz"
                },
                "deep-eql": {
                  "version": "0.1.3",
                  "resolved": "https://registry.npmjs.org/deep-eql/-/deep-eql-0.1.3.tgz",
                  "dependencies": {
                    "type-detect": {
                      "version": "0.1.1",
                      "resolved": "https://registry.npmjs.org/type-detect/-/type-detect-0.1.1.tgz"
                    }
                  }
                }
              }
            },
            "dasherize": {
              "version": "1.0.0",
              "resolved": "https://registry.npmjs.org/dasherize/-/dasherize-1.0.0.tgz"
            }
          }
        },
        "tar": {
          "version": "2.2.1",
          "resolved": "https://registry.npmjs.org/tar/-/tar-2.2.1.tgz",
          "dependencies": {
            "block-stream": {
              "version": "0.0.8",
              "resolved": "https://registry.npmjs.org/block-stream/-/block-stream-0.0.8.tgz"
            },
            "fstream": {
              "version": "1.0.8",
              "resolved": "https://registry.npmjs.org/fstream/-/fstream-1.0.8.tgz",
              "dependencies": {
                "graceful-fs": {
                  "version": "4.1.2",
                  "resolved": "https://registry.npmjs.org/graceful-fs/-/graceful-fs-4.1.2.tgz"
                },
                "mkdirp": {
                  "version": "0.5.1",
                  "resolved": "https://registry.npmjs.org/mkdirp/-/mkdirp-0.5.1.tgz",
                  "dependencies": {
                    "minimist": {
                      "version": "0.0.8",
                      "resolved": "https://registry.npmjs.org/minimist/-/minimist-0.0.8.tgz"
                    }
                  }
                }
              }
            },
            "inherits": {
              "version": "2.0.1",
              "resolved": "https://registry.npmjs.org/inherits/-/inherits-2.0.1.tgz"
            }
          }
        },
        "tar-stream": {
          "version": "1.3.1",
          "resolved": "https://registry.npmjs.org/tar-stream/-/tar-stream-1.3.1.tgz",
          "dependencies": {
            "bl": {
              "version": "1.0.0",
              "resolved": "https://registry.npmjs.org/bl/-/bl-1.0.0.tgz"
            },
            "end-of-stream": {
              "version": "1.1.0",
              "resolved": "https://registry.npmjs.org/end-of-stream/-/end-of-stream-1.1.0.tgz"
            },
            "readable-stream": {
              "version": "2.0.5",
              "resolved": "https://registry.npmjs.org/readable-stream/-/readable-stream-2.0.5.tgz",
              "dependencies": {
                "core-util-is": {
                  "version": "1.0.2",
                  "resolved": "https://registry.npmjs.org/core-util-is/-/core-util-is-1.0.2.tgz"
                },
                "inherits": {
                  "version": "2.0.1",
                  "resolved": "https://registry.npmjs.org/inherits/-/inherits-2.0.1.tgz"
                },
                "isarray": {
                  "version": "0.0.1",
                  "resolved": "https://registry.npmjs.org/isarray/-/isarray-0.0.1.tgz"
                },
                "process-nextick-args": {
                  "version": "1.0.6",
                  "resolved": "https://registry.npmjs.org/process-nextick-args/-/process-nextick-args-1.0.6.tgz"
                },
                "string_decoder": {
                  "version": "0.10.31",
                  "resolved": "https://registry.npmjs.org/string_decoder/-/string_decoder-0.10.31.tgz"
                },
                "util-deprecate": {
                  "version": "1.0.2",
                  "resolved": "https://registry.npmjs.org/util-deprecate/-/util-deprecate-1.0.2.tgz"
                }
              }
            },
            "xtend": {
              "version": "4.0.1",
              "resolved": "https://registry.npmjs.org/xtend/-/xtend-4.0.1.tgz"
            }
          }
        }
      }
    },
    "docker-modem": {
      "version": "0.3.0",
      "from": "docker-modem@git+ssh://git@github.com/Myztiq/docker-modem.git#0353288f810e64dd88a6a7fc1ce4c07c865f655b",
      "resolved": "git+ssh://git@github.com/Myztiq/docker-modem.git#0353288f810e64dd88a6a7fc1ce4c07c865f655b",
      "dependencies": {
        "debug": {
          "version": "0.7.4",
          "from": "debug@https://registry.npmjs.org/debug/-/debug-0.7.4.tgz",
          "resolved": "https://registry.npmjs.org/debug/-/debug-0.7.4.tgz"
        },
        "follow-redirects": {
          "version": "0.0.3",
          "from": "follow-redirects@https://registry.npmjs.org/follow-redirects/-/follow-redirects-0.0.3.tgz",
          "resolved": "https://registry.npmjs.org/follow-redirects/-/follow-redirects-0.0.3.tgz",
          "dependencies": {
            "underscore": {
              "version": "1.8.3",
              "from": "underscore@https://registry.npmjs.org/underscore/-/underscore-1.8.3.tgz",
              "resolved": "https://registry.npmjs.org/underscore/-/underscore-1.8.3.tgz"
            }
          }
        },
        "readable-stream": {
          "version": "1.0.33",
          "from": "readable-stream@https://registry.npmjs.org/readable-stream/-/readable-stream-1.0.33.tgz",
          "resolved": "https://registry.npmjs.org/readable-stream/-/readable-stream-1.0.33.tgz",
          "dependencies": {
            "core-util-is": {
              "version": "1.0.2",
              "from": "core-util-is@https://registry.npmjs.org/core-util-is/-/core-util-is-1.0.2.tgz",
              "resolved": "https://registry.npmjs.org/core-util-is/-/core-util-is-1.0.2.tgz"
            },
            "inherits": {
              "version": "2.0.1",
              "from": "inherits@https://registry.npmjs.org/inherits/-/inherits-2.0.1.tgz",
              "resolved": "https://registry.npmjs.org/inherits/-/inherits-2.0.1.tgz"
            },
            "isarray": {
              "version": "0.0.1",
              "from": "isarray@https://registry.npmjs.org/isarray/-/isarray-0.0.1.tgz",
              "resolved": "https://registry.npmjs.org/isarray/-/isarray-0.0.1.tgz"
            },
            "string_decoder": {
              "version": "0.10.31",
              "from": "string_decoder@https://registry.npmjs.org/string_decoder/-/string_decoder-0.10.31.tgz",
              "resolved": "https://registry.npmjs.org/string_decoder/-/string_decoder-0.10.31.tgz"
            }
          }
        },
        "split-ca": {
          "version": "1.0.0",
          "from": "split-ca@https://registry.npmjs.org/split-ca/-/split-ca-1.0.0.tgz",
          "resolved": "https://registry.npmjs.org/split-ca/-/split-ca-1.0.0.tgz"
        }
      }
    },
    "docker-stream-cleanser": {
      "version": "0.2.0",
      "resolved": "https://registry.npmjs.org/docker-stream-cleanser/-/docker-stream-cleanser-0.2.0.tgz"
    },
    "dockerode": {
      "version": "2.2.8",
      "resolved": "https://registry.npmjs.org/dockerode/-/dockerode-2.2.8.tgz"
    },
    "doctoc": {
      "version": "0.15.0",
      "resolved": "https://registry.npmjs.org/doctoc/-/doctoc-0.15.0.tgz",
      "dependencies": {
        "anchor-markdown-header": {
          "version": "0.5.4",
          "resolved": "https://registry.npmjs.org/anchor-markdown-header/-/anchor-markdown-header-0.5.4.tgz"
        },
        "htmlparser2": {
          "version": "3.7.3",
          "resolved": "https://registry.npmjs.org/htmlparser2/-/htmlparser2-3.7.3.tgz",
          "dependencies": {
            "domelementtype": {
              "version": "1.3.0",
              "resolved": "https://registry.npmjs.org/domelementtype/-/domelementtype-1.3.0.tgz"
            },
            "domhandler": {
              "version": "2.2.1",
              "resolved": "https://registry.npmjs.org/domhandler/-/domhandler-2.2.1.tgz"
            },
            "domutils": {
              "version": "1.5.1",
              "resolved": "https://registry.npmjs.org/domutils/-/domutils-1.5.1.tgz",
              "dependencies": {
                "dom-serializer": {
                  "version": "0.1.0",
                  "resolved": "https://registry.npmjs.org/dom-serializer/-/dom-serializer-0.1.0.tgz",
                  "dependencies": {
                    "domelementtype": {
                      "version": "1.1.3",
                      "resolved": "https://registry.npmjs.org/domelementtype/-/domelementtype-1.1.3.tgz"
                    },
                    "entities": {
                      "version": "1.1.1",
                      "resolved": "https://registry.npmjs.org/entities/-/entities-1.1.1.tgz"
                    }
                  }
                }
              }
            },
            "entities": {
              "version": "1.0.0",
              "resolved": "https://registry.npmjs.org/entities/-/entities-1.0.0.tgz"
            },
            "readable-stream": {
              "version": "1.1.13",
              "resolved": "https://registry.npmjs.org/readable-stream/-/readable-stream-1.1.13.tgz",
              "dependencies": {
                "core-util-is": {
                  "version": "1.0.1",
                  "resolved": "https://registry.npmjs.org/core-util-is/-/core-util-is-1.0.1.tgz"
                },
                "inherits": {
                  "version": "2.0.1",
                  "resolved": "https://registry.npmjs.org/inherits/-/inherits-2.0.1.tgz"
                },
                "isarray": {
                  "version": "0.0.1",
                  "resolved": "https://registry.npmjs.org/isarray/-/isarray-0.0.1.tgz"
                },
                "string_decoder": {
                  "version": "0.10.31",
                  "resolved": "https://registry.npmjs.org/string_decoder/-/string_decoder-0.10.31.tgz"
                }
              }
            }
          }
        },
        "minimist": {
          "version": "1.1.3",
          "resolved": "https://registry.npmjs.org/minimist/-/minimist-1.1.3.tgz"
        },
        "underscore": {
          "version": "1.8.3",
          "resolved": "https://registry.npmjs.org/underscore/-/underscore-1.8.3.tgz"
        },
        "update-section": {
          "version": "0.3.3",
          "resolved": "https://registry.npmjs.org/update-section/-/update-section-0.3.3.tgz"
        }
      }
    },
    "dogerode": {
      "version": "0.1.1",
      "from": "dogerode@git://github.com/Runnable/dogerode.git#9625c8398ebc9578dd1452c2eeee7f25bb0bd50a",
      "resolved": "git://github.com/Runnable/dogerode.git#9625c8398ebc9578dd1452c2eeee7f25bb0bd50a",
      "dependencies": {
        "dogstatsy": {
          "version": "0.0.1",
          "resolved": "https://registry.npmjs.org/dogstatsy/-/dogstatsy-0.0.1.tgz",
          "dependencies": {
            "debug": {
              "version": "0.8.1",
              "resolved": "https://registry.npmjs.org/debug/-/debug-0.8.1.tgz"
            },
            "forward-events": {
              "version": "0.0.1",
              "resolved": "https://registry.npmjs.org/forward-events/-/forward-events-0.0.1.tgz"
            },
            "mersenne-twister": {
              "version": "1.0.1",
              "resolved": "https://registry.npmjs.org/mersenne-twister/-/mersenne-twister-1.0.1.tgz"
            }
          }
        }
      }
    },
    "dotenv": {
      "version": "0.4.0",
      "resolved": "https://registry.npmjs.org/dotenv/-/dotenv-0.4.0.tgz"
    },
    "error-cat": {
<<<<<<< HEAD
      "version": "2.0.1",
      "resolved": "https://registry.npmjs.org/error-cat/-/error-cat-2.0.1.tgz",
      "dependencies": {
        "101": {
          "version": "0.18.0",
          "resolved": "https://registry.npmjs.org/101/-/101-0.18.0.tgz"
        }
      }
    },
    "es6-error": {
      "version": "2.1.0",
      "resolved": "https://registry.npmjs.org/es6-error/-/es6-error-2.1.0.tgz"
    },
=======
      "version": "1.4.2",
      "resolved": "https://registry.npmjs.org/error-cat/-/error-cat-1.4.2.tgz",
      "dependencies": {
        "101": {
          "version": "0.18.0",
          "resolved": "https://registry.npmjs.org/101/-/101-0.18.0.tgz",
          "dependencies": {
            "clone": {
              "version": "0.1.19",
              "resolved": "https://registry.npmjs.org/clone/-/clone-0.1.19.tgz"
            },
            "deep-eql": {
              "version": "0.1.3",
              "resolved": "https://registry.npmjs.org/deep-eql/-/deep-eql-0.1.3.tgz",
              "dependencies": {
                "type-detect": {
                  "version": "0.1.1",
                  "resolved": "https://registry.npmjs.org/type-detect/-/type-detect-0.1.1.tgz"
                }
              }
            }
          }
        },
        "auto-debug": {
          "version": "1.0.2",
          "resolved": "https://registry.npmjs.org/auto-debug/-/auto-debug-1.0.2.tgz",
          "dependencies": {
            "101": {
              "version": "0.14.1",
              "resolved": "https://registry.npmjs.org/101/-/101-0.14.1.tgz",
              "dependencies": {
                "clone": {
                  "version": "0.1.19",
                  "resolved": "https://registry.npmjs.org/clone/-/clone-0.1.19.tgz"
                },
                "deep-eql": {
                  "version": "0.1.3",
                  "resolved": "https://registry.npmjs.org/deep-eql/-/deep-eql-0.1.3.tgz",
                  "dependencies": {
                    "type-detect": {
                      "version": "0.1.1",
                      "resolved": "https://registry.npmjs.org/type-detect/-/type-detect-0.1.1.tgz"
                    }
                  }
                }
              }
            },
            "callsite": {
              "version": "1.0.0",
              "resolved": "https://registry.npmjs.org/callsite/-/callsite-1.0.0.tgz"
            },
            "debug": {
              "version": "2.2.0",
              "resolved": "https://registry.npmjs.org/debug/-/debug-2.2.0.tgz",
              "dependencies": {
                "ms": {
                  "version": "0.7.1",
                  "resolved": "https://registry.npmjs.org/ms/-/ms-0.7.1.tgz"
                }
              }
            }
          }
        },
        "boom": {
          "version": "2.10.1",
          "resolved": "https://registry.npmjs.org/boom/-/boom-2.10.1.tgz",
          "dependencies": {
            "hoek": {
              "version": "2.16.3",
              "resolved": "https://registry.npmjs.org/hoek/-/hoek-2.16.3.tgz"
            }
          }
        }
      }
    },
>>>>>>> 5dec62dd
    "eson": {
      "version": "0.5.0",
      "resolved": "https://registry.npmjs.org/eson/-/eson-0.5.0.tgz",
      "dependencies": {
        "glob": {
          "version": "5.0.14",
          "resolved": "https://registry.npmjs.org/glob/-/glob-5.0.14.tgz",
          "dependencies": {
            "inflight": {
              "version": "1.0.4",
              "resolved": "https://registry.npmjs.org/inflight/-/inflight-1.0.4.tgz",
              "dependencies": {
                "wrappy": {
                  "version": "1.0.1",
                  "resolved": "https://registry.npmjs.org/wrappy/-/wrappy-1.0.1.tgz"
                }
              }
            },
            "inherits": {
              "version": "2.0.1",
              "resolved": "https://registry.npmjs.org/inherits/-/inherits-2.0.1.tgz"
            },
            "minimatch": {
              "version": "2.0.10",
              "resolved": "https://registry.npmjs.org/minimatch/-/minimatch-2.0.10.tgz",
              "dependencies": {
                "brace-expansion": {
                  "version": "1.1.0",
                  "resolved": "https://registry.npmjs.org/brace-expansion/-/brace-expansion-1.1.0.tgz",
                  "dependencies": {
                    "balanced-match": {
                      "version": "0.2.0",
                      "resolved": "https://registry.npmjs.org/balanced-match/-/balanced-match-0.2.0.tgz"
                    },
                    "concat-map": {
                      "version": "0.0.1",
                      "resolved": "https://registry.npmjs.org/concat-map/-/concat-map-0.0.1.tgz"
                    }
                  }
                }
              }
            },
            "path-is-absolute": {
              "version": "1.0.0",
              "resolved": "https://registry.npmjs.org/path-is-absolute/-/path-is-absolute-1.0.0.tgz"
            }
          }
        }
      }
    },
    "express": {
      "version": "4.13.3",
      "resolved": "https://registry.npmjs.org/express/-/express-4.13.3.tgz",
      "dependencies": {
        "accepts": {
          "version": "1.2.12",
          "resolved": "https://registry.npmjs.org/accepts/-/accepts-1.2.12.tgz",
          "dependencies": {
            "mime-types": {
              "version": "2.1.5",
              "resolved": "https://registry.npmjs.org/mime-types/-/mime-types-2.1.5.tgz",
              "dependencies": {
                "mime-db": {
                  "version": "1.17.0",
                  "resolved": "https://registry.npmjs.org/mime-db/-/mime-db-1.17.0.tgz"
                }
              }
            },
            "negotiator": {
              "version": "0.5.3",
              "resolved": "https://registry.npmjs.org/negotiator/-/negotiator-0.5.3.tgz"
            }
          }
        },
        "array-flatten": {
          "version": "1.1.1",
          "resolved": "https://registry.npmjs.org/array-flatten/-/array-flatten-1.1.1.tgz"
        },
        "content-disposition": {
          "version": "0.5.0",
          "resolved": "https://registry.npmjs.org/content-disposition/-/content-disposition-0.5.0.tgz"
        },
        "content-type": {
          "version": "1.0.1",
          "resolved": "https://registry.npmjs.org/content-type/-/content-type-1.0.1.tgz"
        },
        "cookie": {
          "version": "0.1.3",
          "resolved": "https://registry.npmjs.org/cookie/-/cookie-0.1.3.tgz"
        },
        "cookie-signature": {
          "version": "1.0.6",
          "resolved": "https://registry.npmjs.org/cookie-signature/-/cookie-signature-1.0.6.tgz"
        },
        "debug": {
          "version": "2.2.0",
          "resolved": "https://registry.npmjs.org/debug/-/debug-2.2.0.tgz",
          "dependencies": {
            "ms": {
              "version": "0.7.1",
              "resolved": "https://registry.npmjs.org/ms/-/ms-0.7.1.tgz"
            }
          }
        },
        "depd": {
          "version": "1.0.1",
          "resolved": "https://registry.npmjs.org/depd/-/depd-1.0.1.tgz"
        },
        "escape-html": {
          "version": "1.0.2",
          "resolved": "https://registry.npmjs.org/escape-html/-/escape-html-1.0.2.tgz"
        },
        "etag": {
          "version": "1.7.0",
          "resolved": "https://registry.npmjs.org/etag/-/etag-1.7.0.tgz"
        },
        "finalhandler": {
          "version": "0.4.0",
          "resolved": "https://registry.npmjs.org/finalhandler/-/finalhandler-0.4.0.tgz",
          "dependencies": {
            "unpipe": {
              "version": "1.0.0",
              "resolved": "https://registry.npmjs.org/unpipe/-/unpipe-1.0.0.tgz"
            }
          }
        },
        "fresh": {
          "version": "0.3.0",
          "resolved": "https://registry.npmjs.org/fresh/-/fresh-0.3.0.tgz"
        },
        "merge-descriptors": {
          "version": "1.0.0",
          "resolved": "https://registry.npmjs.org/merge-descriptors/-/merge-descriptors-1.0.0.tgz"
        },
        "methods": {
          "version": "1.1.1",
          "resolved": "https://registry.npmjs.org/methods/-/methods-1.1.1.tgz"
        },
        "on-finished": {
          "version": "2.3.0",
          "resolved": "https://registry.npmjs.org/on-finished/-/on-finished-2.3.0.tgz",
          "dependencies": {
            "ee-first": {
              "version": "1.1.1",
              "resolved": "https://registry.npmjs.org/ee-first/-/ee-first-1.1.1.tgz"
            }
          }
        },
        "parseurl": {
          "version": "1.3.0",
          "resolved": "https://registry.npmjs.org/parseurl/-/parseurl-1.3.0.tgz"
        },
        "path-to-regexp": {
          "version": "0.1.7",
          "resolved": "https://registry.npmjs.org/path-to-regexp/-/path-to-regexp-0.1.7.tgz"
        },
        "proxy-addr": {
          "version": "1.0.8",
          "resolved": "https://registry.npmjs.org/proxy-addr/-/proxy-addr-1.0.8.tgz",
          "dependencies": {
            "forwarded": {
              "version": "0.1.0",
              "resolved": "https://registry.npmjs.org/forwarded/-/forwarded-0.1.0.tgz"
            },
            "ipaddr.js": {
              "version": "1.0.1",
              "resolved": "https://registry.npmjs.org/ipaddr.js/-/ipaddr.js-1.0.1.tgz"
            }
          }
        },
        "qs": {
          "version": "4.0.0",
          "resolved": "https://registry.npmjs.org/qs/-/qs-4.0.0.tgz"
        },
        "range-parser": {
          "version": "1.0.2",
          "resolved": "https://registry.npmjs.org/range-parser/-/range-parser-1.0.2.tgz"
        },
        "send": {
          "version": "0.13.0",
          "resolved": "https://registry.npmjs.org/send/-/send-0.13.0.tgz",
          "dependencies": {
            "destroy": {
              "version": "1.0.3",
              "resolved": "https://registry.npmjs.org/destroy/-/destroy-1.0.3.tgz"
            },
            "http-errors": {
              "version": "1.3.1",
              "resolved": "https://registry.npmjs.org/http-errors/-/http-errors-1.3.1.tgz",
              "dependencies": {
                "inherits": {
                  "version": "2.0.1",
                  "resolved": "https://registry.npmjs.org/inherits/-/inherits-2.0.1.tgz"
                }
              }
            },
            "mime": {
              "version": "1.3.4",
              "resolved": "https://registry.npmjs.org/mime/-/mime-1.3.4.tgz"
            },
            "ms": {
              "version": "0.7.1",
              "resolved": "https://registry.npmjs.org/ms/-/ms-0.7.1.tgz"
            },
            "statuses": {
              "version": "1.2.1",
              "resolved": "https://registry.npmjs.org/statuses/-/statuses-1.2.1.tgz"
            }
          }
        },
        "serve-static": {
          "version": "1.10.0",
          "resolved": "https://registry.npmjs.org/serve-static/-/serve-static-1.10.0.tgz"
        },
        "type-is": {
          "version": "1.6.7",
          "resolved": "https://registry.npmjs.org/type-is/-/type-is-1.6.7.tgz",
          "dependencies": {
            "media-typer": {
              "version": "0.3.0",
              "resolved": "https://registry.npmjs.org/media-typer/-/media-typer-0.3.0.tgz"
            },
            "mime-types": {
              "version": "2.1.5",
              "resolved": "https://registry.npmjs.org/mime-types/-/mime-types-2.1.5.tgz",
              "dependencies": {
                "mime-db": {
                  "version": "1.17.0",
                  "resolved": "https://registry.npmjs.org/mime-db/-/mime-db-1.17.0.tgz"
                }
              }
            }
          }
        },
        "utils-merge": {
          "version": "1.0.0",
          "resolved": "https://registry.npmjs.org/utils-merge/-/utils-merge-1.0.0.tgz"
        },
        "vary": {
          "version": "1.0.1",
          "resolved": "https://registry.npmjs.org/vary/-/vary-1.0.1.tgz"
        }
      }
    },
    "express-request": {
      "version": "0.3.0",
      "resolved": "https://registry.npmjs.org/express-request/-/express-request-0.3.0.tgz",
      "dependencies": {
        "101": {
          "version": "0.6.0",
          "resolved": "https://registry.npmjs.org/101/-/101-0.6.0.tgz",
          "dependencies": {
            "deep-eql": {
              "version": "0.1.3",
              "resolved": "https://registry.npmjs.org/deep-eql/-/deep-eql-0.1.3.tgz",
              "dependencies": {
                "type-detect": {
                  "version": "0.1.1",
                  "resolved": "https://registry.npmjs.org/type-detect/-/type-detect-0.1.1.tgz"
                }
              }
            }
          }
        },
        "clone": {
          "version": "0.1.19",
          "resolved": "https://registry.npmjs.org/clone/-/clone-0.1.19.tgz"
        },
        "methods": {
          "version": "1.1.1",
          "resolved": "https://registry.npmjs.org/methods/-/methods-1.1.1.tgz"
        }
      }
    },
    "express-session": {
      "version": "1.12.1",
      "resolved": "https://registry.npmjs.org/express-session/-/express-session-1.12.1.tgz",
      "dependencies": {
        "cookie": {
          "version": "0.2.3",
          "resolved": "https://registry.npmjs.org/cookie/-/cookie-0.2.3.tgz"
        },
        "cookie-signature": {
          "version": "1.0.6",
          "resolved": "https://registry.npmjs.org/cookie-signature/-/cookie-signature-1.0.6.tgz"
        },
        "crc": {
          "version": "3.3.0",
          "resolved": "https://registry.npmjs.org/crc/-/crc-3.3.0.tgz"
        },
        "debug": {
          "version": "2.2.0",
          "resolved": "https://registry.npmjs.org/debug/-/debug-2.2.0.tgz",
          "dependencies": {
            "ms": {
              "version": "0.7.1",
              "resolved": "https://registry.npmjs.org/ms/-/ms-0.7.1.tgz"
            }
          }
        },
        "depd": {
          "version": "1.1.0",
          "resolved": "https://registry.npmjs.org/depd/-/depd-1.1.0.tgz"
        },
        "on-headers": {
          "version": "1.0.1",
          "resolved": "https://registry.npmjs.org/on-headers/-/on-headers-1.0.1.tgz"
        },
        "parseurl": {
          "version": "1.3.0",
          "resolved": "https://registry.npmjs.org/parseurl/-/parseurl-1.3.0.tgz"
        },
        "uid-safe": {
          "version": "2.0.0",
          "resolved": "https://registry.npmjs.org/uid-safe/-/uid-safe-2.0.0.tgz",
          "dependencies": {
            "base64-url": {
              "version": "1.2.1",
              "resolved": "https://registry.npmjs.org/base64-url/-/base64-url-1.2.1.tgz"
            }
          }
        },
        "utils-merge": {
          "version": "1.0.0",
          "resolved": "https://registry.npmjs.org/utils-merge/-/utils-merge-1.0.0.tgz"
        }
      }
    },
    "extend": {
      "version": "1.3.0",
      "resolved": "https://registry.npmjs.org/extend/-/extend-1.3.0.tgz"
    },
    "faker": {
      "version": "1.1.0",
      "resolved": "https://registry.npmjs.org/faker/-/faker-1.1.0.tgz"
    },
    "fn-object": {
      "version": "0.2.4",
      "resolved": "https://registry.npmjs.org/fn-object/-/fn-object-0.2.4.tgz",
      "dependencies": {
        "clone": {
          "version": "0.1.19",
          "resolved": "https://registry.npmjs.org/clone/-/clone-0.1.19.tgz"
        }
      }
    },
    "form-data": {
      "version": "0.1.4",
      "resolved": "https://registry.npmjs.org/form-data/-/form-data-0.1.4.tgz",
      "dependencies": {
        "combined-stream": {
          "version": "0.0.7",
          "resolved": "https://registry.npmjs.org/combined-stream/-/combined-stream-0.0.7.tgz",
          "dependencies": {
            "delayed-stream": {
              "version": "0.0.5",
              "resolved": "https://registry.npmjs.org/delayed-stream/-/delayed-stream-0.0.5.tgz"
            }
          }
        },
        "mime": {
          "version": "1.2.11",
          "resolved": "https://registry.npmjs.org/mime/-/mime-1.2.11.tgz"
        }
      }
    },
    "function-proxy": {
      "version": "0.5.2",
      "resolved": "https://registry.npmjs.org/function-proxy/-/function-proxy-0.5.2.tgz",
      "dependencies": {
        "map-utils": {
          "version": "0.3.0",
          "resolved": "https://registry.npmjs.org/map-utils/-/map-utils-0.3.0.tgz"
        }
      }
    },
    "github": {
      "version": "0.2.4",
      "from": "github@git+ssh://git@github.com/podviaznikov/node-github.git#66dc2d069c59585cc166d87472fb22f7573f9ff5",
      "resolved": "git+ssh://git@github.com/podviaznikov/node-github.git#66dc2d069c59585cc166d87472fb22f7573f9ff5",
      "dependencies": {
        "mime": {
          "version": "1.3.4",
          "resolved": "https://registry.npmjs.org/mime/-/mime-1.3.4.tgz"
        }
      }
    },
    "hashids": {
      "version": "0.3.3",
      "resolved": "https://registry.npmjs.org/hashids/-/hashids-0.3.3.tgz"
    },
    "hoek": {
      "version": "2.16.3",
      "resolved": "https://registry.npmjs.org/hoek/-/hoek-2.16.3.tgz"
    },
    "http-proxy": {
      "version": "1.11.1",
      "resolved": "https://registry.npmjs.org/http-proxy/-/http-proxy-1.11.1.tgz",
      "dependencies": {
        "eventemitter3": {
          "version": "1.1.1",
          "resolved": "https://registry.npmjs.org/eventemitter3/-/eventemitter3-1.1.1.tgz"
        },
        "requires-port": {
          "version": "0.0.1",
          "resolved": "https://registry.npmjs.org/requires-port/-/requires-port-0.0.1.tgz"
        }
      }
    },
    "i": {
      "version": "0.3.3",
      "resolved": "https://registry.npmjs.org/i/-/i-0.3.3.tgz"
    },
    "in-publish": {
      "version": "2.0.0",
      "resolved": "https://registry.npmjs.org/in-publish/-/in-publish-2.0.0.tgz"
    },
    "ip": {
      "version": "0.3.3",
      "resolved": "https://registry.npmjs.org/ip/-/ip-0.3.3.tgz"
    },
    "joi": {
      "version": "6.10.1",
      "resolved": "https://registry.npmjs.org/joi/-/joi-6.10.1.tgz",
      "dependencies": {
        "hoek": {
          "version": "2.16.3",
          "resolved": "https://registry.npmjs.org/hoek/-/hoek-2.16.3.tgz"
        },
        "isemail": {
          "version": "1.2.0",
          "resolved": "https://registry.npmjs.org/isemail/-/isemail-1.2.0.tgz"
        },
        "topo": {
          "version": "1.1.0",
          "resolved": "https://registry.npmjs.org/topo/-/topo-1.1.0.tgz"
        }
      }
    },
    "jsdoc": {
      "version": "3.3.2",
      "resolved": "https://registry.npmjs.org/jsdoc/-/jsdoc-3.3.2.tgz",
      "dependencies": {
        "catharsis": {
          "version": "0.8.7",
          "resolved": "https://registry.npmjs.org/catharsis/-/catharsis-0.8.7.tgz",
          "dependencies": {
            "underscore-contrib": {
              "version": "0.3.0",
              "resolved": "https://registry.npmjs.org/underscore-contrib/-/underscore-contrib-0.3.0.tgz",
              "dependencies": {
                "underscore": {
                  "version": "1.6.0",
                  "resolved": "https://registry.npmjs.org/underscore/-/underscore-1.6.0.tgz"
                }
              }
            }
          }
        },
        "escape-string-regexp": {
          "version": "1.0.3",
          "resolved": "https://registry.npmjs.org/escape-string-regexp/-/escape-string-regexp-1.0.3.tgz"
        },
        "esprima": {
          "version": "1.1.0-dev-harmony",
          "from": "esprima@https://github.com/ariya/esprima/tarball/49a2eccb243f29bd653b11e9419241a9d726af7c",
          "resolved": "https://github.com/ariya/esprima/tarball/49a2eccb243f29bd653b11e9419241a9d726af7c"
        },
        "js2xmlparser": {
          "version": "0.1.9",
          "resolved": "https://registry.npmjs.org/js2xmlparser/-/js2xmlparser-0.1.9.tgz"
        },
        "marked": {
          "version": "0.3.5",
          "resolved": "https://registry.npmjs.org/marked/-/marked-0.3.5.tgz"
        },
        "requizzle": {
          "version": "0.2.1",
          "resolved": "https://registry.npmjs.org/requizzle/-/requizzle-0.2.1.tgz",
          "dependencies": {
            "underscore": {
              "version": "1.6.0",
              "resolved": "https://registry.npmjs.org/underscore/-/underscore-1.6.0.tgz"
            }
          }
        },
        "strip-json-comments": {
          "version": "1.0.4",
          "resolved": "https://registry.npmjs.org/strip-json-comments/-/strip-json-comments-1.0.4.tgz"
        },
        "taffydb": {
          "version": "2.6.2",
          "from": "taffydb@https://github.com/hegemonic/taffydb/tarball/7d100bcee0e997ee4977e273cdce60bd8933050e",
          "resolved": "https://github.com/hegemonic/taffydb/tarball/7d100bcee0e997ee4977e273cdce60bd8933050e"
        },
        "underscore": {
          "version": "1.7.0",
          "resolved": "https://registry.npmjs.org/underscore/-/underscore-1.7.0.tgz"
        },
        "wrench": {
          "version": "1.5.8",
          "resolved": "https://registry.npmjs.org/wrench/-/wrench-1.5.8.tgz"
        }
      }
    },
    "json-hash": {
      "version": "0.0.4",
      "resolved": "https://registry.npmjs.org/json-hash/-/json-hash-0.0.4.tgz"
    },
    "json-stable-stringify": {
      "version": "1.0.0",
      "resolved": "https://registry.npmjs.org/json-stable-stringify/-/json-stable-stringify-1.0.0.tgz",
      "dependencies": {
        "jsonify": {
          "version": "0.0.0",
          "resolved": "https://registry.npmjs.org/jsonify/-/jsonify-0.0.0.tgz"
        }
      }
    },
    "keypather": {
      "version": "1.10.1",
      "resolved": "https://registry.npmjs.org/keypather/-/keypather-1.10.1.tgz"
    },
    "krain": {
      "version": "0.0.9",
      "from": "krain@git+ssh://git@github.com/CodeNow/krain.git#8bd1cfb942a600a86087c4b70297c2ef721fa390",
      "resolved": "git+ssh://git@github.com/CodeNow/krain.git#8bd1cfb942a600a86087c4b70297c2ef721fa390",
      "dependencies": {
        "body-parser": {
          "version": "1.5.2",
          "resolved": "https://registry.npmjs.org/body-parser/-/body-parser-1.5.2.tgz",
          "dependencies": {
            "bytes": {
              "version": "1.0.0",
              "resolved": "https://registry.npmjs.org/bytes/-/bytes-1.0.0.tgz"
            },
            "depd": {
              "version": "0.4.4",
              "resolved": "https://registry.npmjs.org/depd/-/depd-0.4.4.tgz"
            },
            "iconv-lite": {
              "version": "0.4.4",
              "resolved": "https://registry.npmjs.org/iconv-lite/-/iconv-lite-0.4.4.tgz"
            },
            "media-typer": {
              "version": "0.2.0",
              "resolved": "https://registry.npmjs.org/media-typer/-/media-typer-0.2.0.tgz"
            },
            "qs": {
              "version": "0.6.6",
              "resolved": "https://registry.npmjs.org/qs/-/qs-0.6.6.tgz"
            },
            "raw-body": {
              "version": "1.3.0",
              "resolved": "https://registry.npmjs.org/raw-body/-/raw-body-1.3.0.tgz"
            },
            "type-is": {
              "version": "1.3.2",
              "resolved": "https://registry.npmjs.org/type-is/-/type-is-1.3.2.tgz",
              "dependencies": {
                "mime-types": {
                  "version": "1.0.2",
                  "resolved": "https://registry.npmjs.org/mime-types/-/mime-types-1.0.2.tgz"
                }
              }
            }
          }
        },
        "express": {
          "version": "4.7.3",
          "resolved": "https://registry.npmjs.org/express/-/express-4.7.3.tgz",
          "dependencies": {
            "accepts": {
              "version": "1.0.7",
              "resolved": "https://registry.npmjs.org/accepts/-/accepts-1.0.7.tgz",
              "dependencies": {
                "mime-types": {
                  "version": "1.0.2",
                  "resolved": "https://registry.npmjs.org/mime-types/-/mime-types-1.0.2.tgz"
                },
                "negotiator": {
                  "version": "0.4.7",
                  "resolved": "https://registry.npmjs.org/negotiator/-/negotiator-0.4.7.tgz"
                }
              }
            },
            "buffer-crc32": {
              "version": "0.2.3",
              "resolved": "https://registry.npmjs.org/buffer-crc32/-/buffer-crc32-0.2.3.tgz"
            },
            "cookie": {
              "version": "0.1.2",
              "resolved": "https://registry.npmjs.org/cookie/-/cookie-0.1.2.tgz"
            },
            "cookie-signature": {
              "version": "1.0.4",
              "resolved": "https://registry.npmjs.org/cookie-signature/-/cookie-signature-1.0.4.tgz"
            },
            "debug": {
              "version": "1.0.4",
              "resolved": "https://registry.npmjs.org/debug/-/debug-1.0.4.tgz",
              "dependencies": {
                "ms": {
                  "version": "0.6.2",
                  "resolved": "https://registry.npmjs.org/ms/-/ms-0.6.2.tgz"
                }
              }
            },
            "depd": {
              "version": "0.4.4",
              "resolved": "https://registry.npmjs.org/depd/-/depd-0.4.4.tgz"
            },
            "escape-html": {
              "version": "1.0.1",
              "resolved": "https://registry.npmjs.org/escape-html/-/escape-html-1.0.1.tgz"
            },
            "finalhandler": {
              "version": "0.1.0",
              "resolved": "https://registry.npmjs.org/finalhandler/-/finalhandler-0.1.0.tgz"
            },
            "fresh": {
              "version": "0.2.2",
              "resolved": "https://registry.npmjs.org/fresh/-/fresh-0.2.2.tgz"
            },
            "media-typer": {
              "version": "0.2.0",
              "resolved": "https://registry.npmjs.org/media-typer/-/media-typer-0.2.0.tgz"
            },
            "merge-descriptors": {
              "version": "0.0.2",
              "resolved": "https://registry.npmjs.org/merge-descriptors/-/merge-descriptors-0.0.2.tgz"
            },
            "methods": {
              "version": "1.1.0",
              "resolved": "https://registry.npmjs.org/methods/-/methods-1.1.0.tgz"
            },
            "parseurl": {
              "version": "1.2.0",
              "resolved": "https://registry.npmjs.org/parseurl/-/parseurl-1.2.0.tgz"
            },
            "path-to-regexp": {
              "version": "0.1.3",
              "resolved": "https://registry.npmjs.org/path-to-regexp/-/path-to-regexp-0.1.3.tgz"
            },
            "proxy-addr": {
              "version": "1.0.1",
              "resolved": "https://registry.npmjs.org/proxy-addr/-/proxy-addr-1.0.1.tgz",
              "dependencies": {
                "ipaddr.js": {
                  "version": "0.1.2",
                  "resolved": "https://registry.npmjs.org/ipaddr.js/-/ipaddr.js-0.1.2.tgz"
                }
              }
            },
            "qs": {
              "version": "0.6.6",
              "resolved": "https://registry.npmjs.org/qs/-/qs-0.6.6.tgz"
            },
            "range-parser": {
              "version": "1.0.0",
              "resolved": "https://registry.npmjs.org/range-parser/-/range-parser-1.0.0.tgz"
            },
            "send": {
              "version": "0.7.3",
              "resolved": "https://registry.npmjs.org/send/-/send-0.7.3.tgz",
              "dependencies": {
                "finished": {
                  "version": "1.2.2",
                  "resolved": "https://registry.npmjs.org/finished/-/finished-1.2.2.tgz",
                  "dependencies": {
                    "ee-first": {
                      "version": "1.0.3",
                      "resolved": "https://registry.npmjs.org/ee-first/-/ee-first-1.0.3.tgz"
                    }
                  }
                },
                "mime": {
                  "version": "1.2.11",
                  "resolved": "https://registry.npmjs.org/mime/-/mime-1.2.11.tgz"
                },
                "ms": {
                  "version": "0.6.2",
                  "resolved": "https://registry.npmjs.org/ms/-/ms-0.6.2.tgz"
                }
              }
            },
            "serve-static": {
              "version": "1.4.4",
              "resolved": "https://registry.npmjs.org/serve-static/-/serve-static-1.4.4.tgz",
              "dependencies": {
                "send": {
                  "version": "0.7.4",
                  "resolved": "https://registry.npmjs.org/send/-/send-0.7.4.tgz",
                  "dependencies": {
                    "finished": {
                      "version": "1.2.2",
                      "resolved": "https://registry.npmjs.org/finished/-/finished-1.2.2.tgz",
                      "dependencies": {
                        "ee-first": {
                          "version": "1.0.3",
                          "resolved": "https://registry.npmjs.org/ee-first/-/ee-first-1.0.3.tgz"
                        }
                      }
                    },
                    "mime": {
                      "version": "1.2.11",
                      "resolved": "https://registry.npmjs.org/mime/-/mime-1.2.11.tgz"
                    },
                    "ms": {
                      "version": "0.6.2",
                      "resolved": "https://registry.npmjs.org/ms/-/ms-0.6.2.tgz"
                    }
                  }
                }
              }
            },
            "type-is": {
              "version": "1.3.2",
              "resolved": "https://registry.npmjs.org/type-is/-/type-is-1.3.2.tgz",
              "dependencies": {
                "mime-types": {
                  "version": "1.0.2",
                  "resolved": "https://registry.npmjs.org/mime-types/-/mime-types-1.0.2.tgz"
                }
              }
            },
            "utils-merge": {
              "version": "1.0.0",
              "resolved": "https://registry.npmjs.org/utils-merge/-/utils-merge-1.0.0.tgz"
            },
            "vary": {
              "version": "0.1.0",
              "resolved": "https://registry.npmjs.org/vary/-/vary-0.1.0.tgz"
            }
          }
        },
        "rest-fs": {
          "version": "0.1.9",
          "resolved": "https://registry.npmjs.org/rest-fs/-/rest-fs-0.1.9.tgz",
          "dependencies": {
            "debug": {
              "version": "1.0.4",
              "resolved": "https://registry.npmjs.org/debug/-/debug-1.0.4.tgz",
              "dependencies": {
                "ms": {
                  "version": "0.6.2",
                  "resolved": "https://registry.npmjs.org/ms/-/ms-0.6.2.tgz"
                }
              }
            },
            "express-domain-middleware": {
              "version": "0.1.0",
              "resolved": "https://registry.npmjs.org/express-domain-middleware/-/express-domain-middleware-0.1.0.tgz"
            },
            "findit": {
              "version": "1.2.0",
              "resolved": "https://registry.npmjs.org/findit/-/findit-1.2.0.tgz"
            },
            "middleware-flow": {
              "version": "0.5.1",
              "resolved": "https://registry.npmjs.org/middleware-flow/-/middleware-flow-0.5.1.tgz",
              "dependencies": {
                "101": {
                  "version": "0.6.0",
                  "resolved": "https://registry.npmjs.org/101/-/101-0.6.0.tgz",
                  "dependencies": {
                    "clone": {
                      "version": "0.1.19",
                      "resolved": "https://registry.npmjs.org/clone/-/clone-0.1.19.tgz"
                    },
                    "deep-eql": {
                      "version": "0.1.3",
                      "resolved": "https://registry.npmjs.org/deep-eql/-/deep-eql-0.1.3.tgz",
                      "dependencies": {
                        "type-detect": {
                          "version": "0.1.1",
                          "resolved": "https://registry.npmjs.org/type-detect/-/type-detect-0.1.1.tgz"
                        }
                      }
                    }
                  }
                },
                "callback-count": {
                  "version": "0.0.3",
                  "resolved": "https://registry.npmjs.org/callback-count/-/callback-count-0.0.3.tgz"
                }
              }
            },
            "mime": {
              "version": "1.3.4",
              "resolved": "https://registry.npmjs.org/mime/-/mime-1.3.4.tgz"
            },
            "mv": {
              "version": "2.1.1",
              "resolved": "https://registry.npmjs.org/mv/-/mv-2.1.1.tgz",
              "dependencies": {
                "mkdirp": {
                  "version": "0.5.1",
                  "resolved": "https://registry.npmjs.org/mkdirp/-/mkdirp-0.5.1.tgz",
                  "dependencies": {
                    "minimist": {
                      "version": "0.0.8",
                      "resolved": "https://registry.npmjs.org/minimist/-/minimist-0.0.8.tgz"
                    }
                  }
                },
                "ncp": {
                  "version": "2.0.0",
                  "resolved": "https://registry.npmjs.org/ncp/-/ncp-2.0.0.tgz"
                }
              }
            }
          }
        }
      }
    },
    "lab": {
      "version": "5.8.0",
      "resolved": "https://registry.npmjs.org/lab/-/lab-5.8.0.tgz",
      "dependencies": {
        "bossy": {
          "version": "1.0.3",
          "resolved": "https://registry.npmjs.org/bossy/-/bossy-1.0.3.tgz"
        },
        "diff": {
          "version": "1.4.0",
          "resolved": "https://registry.npmjs.org/diff/-/diff-1.4.0.tgz"
        },
        "eslint": {
          "version": "0.19.0",
          "resolved": "https://registry.npmjs.org/eslint/-/eslint-0.19.0.tgz",
          "dependencies": {
            "chalk": {
              "version": "1.1.1",
              "resolved": "https://registry.npmjs.org/chalk/-/chalk-1.1.1.tgz",
              "dependencies": {
                "ansi-styles": {
                  "version": "2.1.0",
                  "resolved": "https://registry.npmjs.org/ansi-styles/-/ansi-styles-2.1.0.tgz"
                },
                "has-ansi": {
                  "version": "2.0.0",
                  "resolved": "https://registry.npmjs.org/has-ansi/-/has-ansi-2.0.0.tgz",
                  "dependencies": {
                    "ansi-regex": {
                      "version": "2.0.0",
                      "resolved": "https://registry.npmjs.org/ansi-regex/-/ansi-regex-2.0.0.tgz"
                    }
                  }
                },
                "strip-ansi": {
                  "version": "3.0.0",
                  "resolved": "https://registry.npmjs.org/strip-ansi/-/strip-ansi-3.0.0.tgz",
                  "dependencies": {
                    "ansi-regex": {
                      "version": "2.0.0",
                      "resolved": "https://registry.npmjs.org/ansi-regex/-/ansi-regex-2.0.0.tgz"
                    }
                  }
                },
                "supports-color": {
                  "version": "2.0.0",
                  "resolved": "https://registry.npmjs.org/supports-color/-/supports-color-2.0.0.tgz"
                }
              }
            },
            "debug": {
              "version": "2.2.0",
              "resolved": "https://registry.npmjs.org/debug/-/debug-2.2.0.tgz",
              "dependencies": {
                "ms": {
                  "version": "0.7.1",
                  "resolved": "https://registry.npmjs.org/ms/-/ms-0.7.1.tgz"
                }
              }
            },
            "doctrine": {
              "version": "0.6.4",
              "resolved": "https://registry.npmjs.org/doctrine/-/doctrine-0.6.4.tgz",
              "dependencies": {
                "esutils": {
                  "version": "1.1.6",
                  "resolved": "https://registry.npmjs.org/esutils/-/esutils-1.1.6.tgz"
                },
                "isarray": {
                  "version": "0.0.1",
                  "resolved": "https://registry.npmjs.org/isarray/-/isarray-0.0.1.tgz"
                }
              }
            },
            "escape-string-regexp": {
              "version": "1.0.3",
              "resolved": "https://registry.npmjs.org/escape-string-regexp/-/escape-string-regexp-1.0.3.tgz"
            },
            "escope": {
              "version": "3.2.0",
              "resolved": "https://registry.npmjs.org/escope/-/escope-3.2.0.tgz",
              "dependencies": {
                "es6-map": {
                  "version": "0.1.1",
                  "resolved": "https://registry.npmjs.org/es6-map/-/es6-map-0.1.1.tgz",
                  "dependencies": {
                    "d": {
                      "version": "0.1.1",
                      "resolved": "https://registry.npmjs.org/d/-/d-0.1.1.tgz"
                    },
                    "es5-ext": {
                      "version": "0.10.7",
                      "resolved": "https://registry.npmjs.org/es5-ext/-/es5-ext-0.10.7.tgz",
                      "dependencies": {
                        "es6-symbol": {
                          "version": "2.0.1",
                          "resolved": "https://registry.npmjs.org/es6-symbol/-/es6-symbol-2.0.1.tgz"
                        }
                      }
                    },
                    "es6-iterator": {
                      "version": "0.1.3",
                      "resolved": "https://registry.npmjs.org/es6-iterator/-/es6-iterator-0.1.3.tgz",
                      "dependencies": {
                        "es6-symbol": {
                          "version": "2.0.1",
                          "resolved": "https://registry.npmjs.org/es6-symbol/-/es6-symbol-2.0.1.tgz"
                        }
                      }
                    },
                    "es6-set": {
                      "version": "0.1.1",
                      "resolved": "https://registry.npmjs.org/es6-set/-/es6-set-0.1.1.tgz"
                    },
                    "es6-symbol": {
                      "version": "0.1.1",
                      "resolved": "https://registry.npmjs.org/es6-symbol/-/es6-symbol-0.1.1.tgz"
                    },
                    "event-emitter": {
                      "version": "0.3.3",
                      "resolved": "https://registry.npmjs.org/event-emitter/-/event-emitter-0.3.3.tgz"
                    }
                  }
                },
                "es6-weak-map": {
                  "version": "0.1.4",
                  "resolved": "https://registry.npmjs.org/es6-weak-map/-/es6-weak-map-0.1.4.tgz",
                  "dependencies": {
                    "d": {
                      "version": "0.1.1",
                      "resolved": "https://registry.npmjs.org/d/-/d-0.1.1.tgz"
                    },
                    "es5-ext": {
                      "version": "0.10.7",
                      "resolved": "https://registry.npmjs.org/es5-ext/-/es5-ext-0.10.7.tgz"
                    },
                    "es6-iterator": {
                      "version": "0.1.3",
                      "resolved": "https://registry.npmjs.org/es6-iterator/-/es6-iterator-0.1.3.tgz"
                    },
                    "es6-symbol": {
                      "version": "2.0.1",
                      "resolved": "https://registry.npmjs.org/es6-symbol/-/es6-symbol-2.0.1.tgz"
                    }
                  }
                },
                "esrecurse": {
                  "version": "3.1.1",
                  "resolved": "https://registry.npmjs.org/esrecurse/-/esrecurse-3.1.1.tgz"
                },
                "estraverse": {
                  "version": "3.1.0",
                  "resolved": "https://registry.npmjs.org/estraverse/-/estraverse-3.1.0.tgz"
                }
              }
            },
            "estraverse": {
              "version": "2.0.0",
              "resolved": "https://registry.npmjs.org/estraverse/-/estraverse-2.0.0.tgz"
            },
            "estraverse-fb": {
              "version": "1.3.1",
              "resolved": "https://registry.npmjs.org/estraverse-fb/-/estraverse-fb-1.3.1.tgz"
            },
            "globals": {
              "version": "6.4.1",
              "resolved": "https://registry.npmjs.org/globals/-/globals-6.4.1.tgz"
            },
            "js-yaml": {
              "version": "3.3.1",
              "resolved": "https://registry.npmjs.org/js-yaml/-/js-yaml-3.3.1.tgz",
              "dependencies": {
                "argparse": {
                  "version": "1.0.2",
                  "resolved": "https://registry.npmjs.org/argparse/-/argparse-1.0.2.tgz",
                  "dependencies": {
                    "lodash": {
                      "version": "3.10.1",
                      "resolved": "https://registry.npmjs.org/lodash/-/lodash-3.10.1.tgz"
                    },
                    "sprintf-js": {
                      "version": "1.0.3",
                      "resolved": "https://registry.npmjs.org/sprintf-js/-/sprintf-js-1.0.3.tgz"
                    }
                  }
                },
                "esprima": {
                  "version": "2.2.0",
                  "resolved": "https://registry.npmjs.org/esprima/-/esprima-2.2.0.tgz"
                }
              }
            },
            "minimatch": {
              "version": "2.0.10",
              "resolved": "https://registry.npmjs.org/minimatch/-/minimatch-2.0.10.tgz",
              "dependencies": {
                "brace-expansion": {
                  "version": "1.1.0",
                  "resolved": "https://registry.npmjs.org/brace-expansion/-/brace-expansion-1.1.0.tgz",
                  "dependencies": {
                    "balanced-match": {
                      "version": "0.2.0",
                      "resolved": "https://registry.npmjs.org/balanced-match/-/balanced-match-0.2.0.tgz"
                    },
                    "concat-map": {
                      "version": "0.0.1",
                      "resolved": "https://registry.npmjs.org/concat-map/-/concat-map-0.0.1.tgz"
                    }
                  }
                }
              }
            },
            "object-assign": {
              "version": "2.1.1",
              "resolved": "https://registry.npmjs.org/object-assign/-/object-assign-2.1.1.tgz"
            },
            "optionator": {
              "version": "0.5.0",
              "resolved": "https://registry.npmjs.org/optionator/-/optionator-0.5.0.tgz",
              "dependencies": {
                "deep-is": {
                  "version": "0.1.3",
                  "resolved": "https://registry.npmjs.org/deep-is/-/deep-is-0.1.3.tgz"
                },
                "fast-levenshtein": {
                  "version": "1.0.7",
                  "resolved": "https://registry.npmjs.org/fast-levenshtein/-/fast-levenshtein-1.0.7.tgz"
                },
                "levn": {
                  "version": "0.2.5",
                  "resolved": "https://registry.npmjs.org/levn/-/levn-0.2.5.tgz"
                },
                "prelude-ls": {
                  "version": "1.1.2",
                  "resolved": "https://registry.npmjs.org/prelude-ls/-/prelude-ls-1.1.2.tgz"
                },
                "type-check": {
                  "version": "0.3.1",
                  "resolved": "https://registry.npmjs.org/type-check/-/type-check-0.3.1.tgz"
                },
                "wordwrap": {
                  "version": "0.0.3",
                  "resolved": "https://registry.npmjs.org/wordwrap/-/wordwrap-0.0.3.tgz"
                }
              }
            },
            "strip-json-comments": {
              "version": "1.0.4",
              "resolved": "https://registry.npmjs.org/strip-json-comments/-/strip-json-comments-1.0.4.tgz"
            },
            "text-table": {
              "version": "0.2.0",
              "resolved": "https://registry.npmjs.org/text-table/-/text-table-0.2.0.tgz"
            },
            "user-home": {
              "version": "1.1.1",
              "resolved": "https://registry.npmjs.org/user-home/-/user-home-1.1.1.tgz"
            },
            "xml-escape": {
              "version": "1.0.0",
              "resolved": "https://registry.npmjs.org/xml-escape/-/xml-escape-1.0.0.tgz"
            }
          }
        },
        "eslint-plugin-hapi": {
          "version": "1.2.0",
          "resolved": "https://registry.npmjs.org/eslint-plugin-hapi/-/eslint-plugin-hapi-1.2.0.tgz",
          "dependencies": {
            "hapi-capitalize-modules": {
              "version": "1.1.1",
              "resolved": "https://registry.npmjs.org/hapi-capitalize-modules/-/hapi-capitalize-modules-1.1.1.tgz"
            },
            "hapi-scope-start": {
              "version": "1.1.2",
              "resolved": "https://registry.npmjs.org/hapi-scope-start/-/hapi-scope-start-1.1.2.tgz"
            },
            "no-shadow-relaxed": {
              "version": "1.0.1",
              "resolved": "https://registry.npmjs.org/no-shadow-relaxed/-/no-shadow-relaxed-1.0.1.tgz"
            }
          }
        },
        "espree": {
          "version": "2.2.4",
          "resolved": "https://registry.npmjs.org/espree/-/espree-2.2.4.tgz"
        },
        "handlebars": {
          "version": "3.0.3",
          "resolved": "https://registry.npmjs.org/handlebars/-/handlebars-3.0.3.tgz",
          "dependencies": {
            "optimist": {
              "version": "0.6.1",
              "resolved": "https://registry.npmjs.org/optimist/-/optimist-0.6.1.tgz",
              "dependencies": {
                "minimist": {
                  "version": "0.0.10",
                  "resolved": "https://registry.npmjs.org/minimist/-/minimist-0.0.10.tgz"
                },
                "wordwrap": {
                  "version": "0.0.3",
                  "resolved": "https://registry.npmjs.org/wordwrap/-/wordwrap-0.0.3.tgz"
                }
              }
            },
            "source-map": {
              "version": "0.1.43",
              "resolved": "https://registry.npmjs.org/source-map/-/source-map-0.1.43.tgz",
              "dependencies": {
                "amdefine": {
                  "version": "1.0.0",
                  "resolved": "https://registry.npmjs.org/amdefine/-/amdefine-1.0.0.tgz"
                }
              }
            },
            "uglify-js": {
              "version": "2.3.6",
              "resolved": "https://registry.npmjs.org/uglify-js/-/uglify-js-2.3.6.tgz",
              "dependencies": {
                "async": {
                  "version": "0.2.10",
                  "resolved": "https://registry.npmjs.org/async/-/async-0.2.10.tgz"
                },
                "optimist": {
                  "version": "0.3.7",
                  "resolved": "https://registry.npmjs.org/optimist/-/optimist-0.3.7.tgz",
                  "dependencies": {
                    "wordwrap": {
                      "version": "0.0.3",
                      "resolved": "https://registry.npmjs.org/wordwrap/-/wordwrap-0.0.3.tgz"
                    }
                  }
                }
              }
            }
          }
        },
        "hoek": {
          "version": "2.14.0",
          "resolved": "https://registry.npmjs.org/hoek/-/hoek-2.14.0.tgz"
        },
        "items": {
          "version": "1.1.0",
          "resolved": "https://registry.npmjs.org/items/-/items-1.1.0.tgz"
        },
        "jslint": {
          "version": "0.8.1",
          "resolved": "https://registry.npmjs.org/jslint/-/jslint-0.8.1.tgz",
          "dependencies": {
            "exit": {
              "version": "0.1.2",
              "resolved": "https://registry.npmjs.org/exit/-/exit-0.1.2.tgz"
            },
            "glob": {
              "version": "4.5.3",
              "resolved": "https://registry.npmjs.org/glob/-/glob-4.5.3.tgz",
              "dependencies": {
                "inflight": {
                  "version": "1.0.4",
                  "resolved": "https://registry.npmjs.org/inflight/-/inflight-1.0.4.tgz",
                  "dependencies": {
                    "wrappy": {
                      "version": "1.0.1",
                      "resolved": "https://registry.npmjs.org/wrappy/-/wrappy-1.0.1.tgz"
                    }
                  }
                },
                "inherits": {
                  "version": "2.0.1",
                  "resolved": "https://registry.npmjs.org/inherits/-/inherits-2.0.1.tgz"
                },
                "minimatch": {
                  "version": "2.0.10",
                  "resolved": "https://registry.npmjs.org/minimatch/-/minimatch-2.0.10.tgz",
                  "dependencies": {
                    "brace-expansion": {
                      "version": "1.1.0",
                      "resolved": "https://registry.npmjs.org/brace-expansion/-/brace-expansion-1.1.0.tgz",
                      "dependencies": {
                        "balanced-match": {
                          "version": "0.2.0",
                          "resolved": "https://registry.npmjs.org/balanced-match/-/balanced-match-0.2.0.tgz"
                        },
                        "concat-map": {
                          "version": "0.0.1",
                          "resolved": "https://registry.npmjs.org/concat-map/-/concat-map-0.0.1.tgz"
                        }
                      }
                    }
                  }
                }
              }
            },
            "nopt": {
              "version": "3.0.3",
              "resolved": "https://registry.npmjs.org/nopt/-/nopt-3.0.3.tgz",
              "dependencies": {
                "abbrev": {
                  "version": "1.0.7",
                  "resolved": "https://registry.npmjs.org/abbrev/-/abbrev-1.0.7.tgz"
                }
              }
            },
            "readable-stream": {
              "version": "1.0.33",
              "resolved": "https://registry.npmjs.org/readable-stream/-/readable-stream-1.0.33.tgz",
              "dependencies": {
                "core-util-is": {
                  "version": "1.0.1",
                  "resolved": "https://registry.npmjs.org/core-util-is/-/core-util-is-1.0.1.tgz"
                },
                "inherits": {
                  "version": "2.0.1",
                  "resolved": "https://registry.npmjs.org/inherits/-/inherits-2.0.1.tgz"
                },
                "isarray": {
                  "version": "0.0.1",
                  "resolved": "https://registry.npmjs.org/isarray/-/isarray-0.0.1.tgz"
                },
                "string_decoder": {
                  "version": "0.10.31",
                  "resolved": "https://registry.npmjs.org/string_decoder/-/string_decoder-0.10.31.tgz"
                }
              }
            }
          }
        },
        "mkdirp": {
          "version": "0.5.1",
          "resolved": "https://registry.npmjs.org/mkdirp/-/mkdirp-0.5.1.tgz",
          "dependencies": {
            "minimist": {
              "version": "0.0.8",
              "resolved": "https://registry.npmjs.org/minimist/-/minimist-0.0.8.tgz"
            }
          }
        },
        "source-map-support": {
          "version": "0.2.10",
          "resolved": "https://registry.npmjs.org/source-map-support/-/source-map-support-0.2.10.tgz",
          "dependencies": {
            "source-map": {
              "version": "0.1.32",
              "resolved": "https://registry.npmjs.org/source-map/-/source-map-0.1.32.tgz",
              "dependencies": {
                "amdefine": {
                  "version": "1.0.0",
                  "resolved": "https://registry.npmjs.org/amdefine/-/amdefine-1.0.0.tgz"
                }
              }
            }
          }
        }
      }
    },
    "middleware-flow": {
      "version": "0.7.0",
      "resolved": "https://registry.npmjs.org/middleware-flow/-/middleware-flow-0.7.0.tgz",
      "dependencies": {
        "101": {
          "version": "0.16.1",
          "resolved": "https://registry.npmjs.org/101/-/101-0.16.1.tgz",
          "dependencies": {
            "clone": {
              "version": "0.1.19",
              "resolved": "https://registry.npmjs.org/clone/-/clone-0.1.19.tgz"
            },
            "deep-eql": {
              "version": "0.1.3",
              "resolved": "https://registry.npmjs.org/deep-eql/-/deep-eql-0.1.3.tgz",
              "dependencies": {
                "type-detect": {
                  "version": "0.1.1",
                  "resolved": "https://registry.npmjs.org/type-detect/-/type-detect-0.1.1.tgz"
                }
              }
            }
          }
        },
        "callback-count": {
          "version": "0.0.3",
          "resolved": "https://registry.npmjs.org/callback-count/-/callback-count-0.0.3.tgz"
        }
      }
    },
    "middlewarize": {
      "version": "0.0.1",
      "resolved": "https://registry.npmjs.org/middlewarize/-/middlewarize-0.0.1.tgz",
      "dependencies": {
        "101": {
          "version": "0.7.3",
          "resolved": "https://registry.npmjs.org/101/-/101-0.7.3.tgz",
          "dependencies": {
            "clone": {
              "version": "0.1.19",
              "resolved": "https://registry.npmjs.org/clone/-/clone-0.1.19.tgz"
            },
            "deep-eql": {
              "version": "0.1.3",
              "resolved": "https://registry.npmjs.org/deep-eql/-/deep-eql-0.1.3.tgz",
              "dependencies": {
                "type-detect": {
                  "version": "0.1.1",
                  "resolved": "https://registry.npmjs.org/type-detect/-/type-detect-0.1.1.tgz"
                }
              }
            }
          }
        }
      }
    },
    "mixpanel": {
      "version": "0.1.1",
      "resolved": "https://registry.npmjs.org/mixpanel/-/mixpanel-0.1.1.tgz"
    },
    "moment": {
      "version": "2.11.0",
      "resolved": "https://registry.npmjs.org/moment/-/moment-2.11.0.tgz"
    },
    "mongoose": {
      "version": "3.8.38",
      "resolved": "https://registry.npmjs.org/mongoose/-/mongoose-3.8.38.tgz",
      "dependencies": {
        "hooks": {
          "version": "0.2.1",
          "resolved": "https://registry.npmjs.org/hooks/-/hooks-0.2.1.tgz"
        },
        "mongodb": {
          "version": "1.4.38",
          "resolved": "https://registry.npmjs.org/mongodb/-/mongodb-1.4.38.tgz",
          "dependencies": {
            "bson": {
              "version": "0.2.22",
              "resolved": "https://registry.npmjs.org/bson/-/bson-0.2.22.tgz",
              "dependencies": {
                "nan": {
                  "version": "1.8.4",
                  "resolved": "https://registry.npmjs.org/nan/-/nan-1.8.4.tgz"
                }
              }
            },
            "kerberos": {
              "version": "0.0.11",
              "resolved": "https://registry.npmjs.org/kerberos/-/kerberos-0.0.11.tgz",
              "dependencies": {
                "nan": {
                  "version": "1.8.4",
                  "resolved": "https://registry.npmjs.org/nan/-/nan-1.8.4.tgz"
                }
              }
            },
            "readable-stream": {
              "version": "2.0.5",
              "resolved": "https://registry.npmjs.org/readable-stream/-/readable-stream-2.0.5.tgz",
              "dependencies": {
                "core-util-is": {
                  "version": "1.0.2",
                  "resolved": "https://registry.npmjs.org/core-util-is/-/core-util-is-1.0.2.tgz"
                },
                "inherits": {
                  "version": "2.0.1",
                  "resolved": "https://registry.npmjs.org/inherits/-/inherits-2.0.1.tgz"
                },
                "isarray": {
                  "version": "0.0.1",
                  "resolved": "https://registry.npmjs.org/isarray/-/isarray-0.0.1.tgz"
                },
                "process-nextick-args": {
                  "version": "1.0.6",
                  "resolved": "https://registry.npmjs.org/process-nextick-args/-/process-nextick-args-1.0.6.tgz"
                },
                "string_decoder": {
                  "version": "0.10.31",
                  "resolved": "https://registry.npmjs.org/string_decoder/-/string_decoder-0.10.31.tgz"
                },
                "util-deprecate": {
                  "version": "1.0.2",
                  "resolved": "https://registry.npmjs.org/util-deprecate/-/util-deprecate-1.0.2.tgz"
                }
              }
            }
          }
        },
        "mpath": {
          "version": "0.1.1",
          "resolved": "https://registry.npmjs.org/mpath/-/mpath-0.1.1.tgz"
        },
        "mpromise": {
          "version": "0.4.3",
          "resolved": "https://registry.npmjs.org/mpromise/-/mpromise-0.4.3.tgz"
        },
        "mquery": {
          "version": "1.6.1",
          "resolved": "https://registry.npmjs.org/mquery/-/mquery-1.6.1.tgz",
          "dependencies": {
            "bluebird": {
              "version": "2.9.26",
              "resolved": "https://registry.npmjs.org/bluebird/-/bluebird-2.9.26.tgz"
            },
            "debug": {
              "version": "2.2.0",
              "resolved": "https://registry.npmjs.org/debug/-/debug-2.2.0.tgz",
              "dependencies": {
                "ms": {
                  "version": "0.7.1",
                  "resolved": "https://registry.npmjs.org/ms/-/ms-0.7.1.tgz"
                }
              }
            }
          }
        },
        "ms": {
          "version": "0.1.0",
          "resolved": "https://registry.npmjs.org/ms/-/ms-0.1.0.tgz"
        },
        "muri": {
          "version": "1.1.0",
          "resolved": "https://registry.npmjs.org/muri/-/muri-1.1.0.tgz"
        },
        "regexp-clone": {
          "version": "0.0.1",
          "resolved": "https://registry.npmjs.org/regexp-clone/-/regexp-clone-0.0.1.tgz"
        },
        "sliced": {
          "version": "0.0.5",
          "resolved": "https://registry.npmjs.org/sliced/-/sliced-0.0.5.tgz"
        }
      }
    },
    "mongoose-validator": {
      "version": "1.0.3",
      "resolved": "https://registry.npmjs.org/mongoose-validator/-/mongoose-validator-1.0.3.tgz",
      "dependencies": {
        "validator": {
          "version": "3.43.0",
          "resolved": "https://registry.npmjs.org/validator/-/validator-3.43.0.tgz"
        }
      }
    },
    "mongooseware": {
      "version": "0.4.2",
      "resolved": "https://registry.npmjs.org/mongooseware/-/mongooseware-0.4.2.tgz",
      "dependencies": {
        "101": {
          "version": "0.5.0",
          "resolved": "https://registry.npmjs.org/101/-/101-0.5.0.tgz",
          "dependencies": {
            "deep-eql": {
              "version": "0.1.3",
              "resolved": "https://registry.npmjs.org/deep-eql/-/deep-eql-0.1.3.tgz",
              "dependencies": {
                "type-detect": {
                  "version": "0.1.1",
                  "resolved": "https://registry.npmjs.org/type-detect/-/type-detect-0.1.1.tgz"
                }
              }
            },
            "lab": {
              "version": "3.1.4",
              "resolved": "https://registry.npmjs.org/lab/-/lab-3.1.4.tgz",
              "dependencies": {
                "async": {
                  "version": "0.8.0",
                  "resolved": "https://registry.npmjs.org/async/-/async-0.8.0.tgz"
                },
                "chai": {
                  "version": "1.10.0",
                  "resolved": "https://registry.npmjs.org/chai/-/chai-1.10.0.tgz",
                  "dependencies": {
                    "assertion-error": {
                      "version": "1.0.0",
                      "resolved": "https://registry.npmjs.org/assertion-error/-/assertion-error-1.0.0.tgz"
                    }
                  }
                },
                "diff": {
                  "version": "1.4.0",
                  "resolved": "https://registry.npmjs.org/diff/-/diff-1.4.0.tgz"
                },
                "esprima": {
                  "version": "1.2.5",
                  "resolved": "https://registry.npmjs.org/esprima/-/esprima-1.2.5.tgz"
                },
                "handlebars": {
                  "version": "1.3.0",
                  "resolved": "https://registry.npmjs.org/handlebars/-/handlebars-1.3.0.tgz",
                  "dependencies": {
                    "optimist": {
                      "version": "0.3.7",
                      "resolved": "https://registry.npmjs.org/optimist/-/optimist-0.3.7.tgz",
                      "dependencies": {
                        "wordwrap": {
                          "version": "0.0.3",
                          "resolved": "https://registry.npmjs.org/wordwrap/-/wordwrap-0.0.3.tgz"
                        }
                      }
                    },
                    "uglify-js": {
                      "version": "2.3.6",
                      "resolved": "https://registry.npmjs.org/uglify-js/-/uglify-js-2.3.6.tgz",
                      "dependencies": {
                        "async": {
                          "version": "0.2.10",
                          "resolved": "https://registry.npmjs.org/async/-/async-0.2.10.tgz"
                        },
                        "source-map": {
                          "version": "0.1.43",
                          "resolved": "https://registry.npmjs.org/source-map/-/source-map-0.1.43.tgz",
                          "dependencies": {
                            "amdefine": {
                              "version": "1.0.0",
                              "resolved": "https://registry.npmjs.org/amdefine/-/amdefine-1.0.0.tgz"
                            }
                          }
                        }
                      }
                    }
                  }
                },
                "optimist": {
                  "version": "0.6.1",
                  "resolved": "https://registry.npmjs.org/optimist/-/optimist-0.6.1.tgz",
                  "dependencies": {
                    "minimist": {
                      "version": "0.0.10",
                      "resolved": "https://registry.npmjs.org/minimist/-/minimist-0.0.10.tgz"
                    },
                    "wordwrap": {
                      "version": "0.0.3",
                      "resolved": "https://registry.npmjs.org/wordwrap/-/wordwrap-0.0.3.tgz"
                    }
                  }
                }
              }
            }
          }
        }
      }
    },
    "monitor-dog": {
      "version": "1.4.1",
      "resolved": "https://registry.npmjs.org/monitor-dog/-/monitor-dog-1.4.1.tgz",
      "dependencies": {
        "loadenv": {
          "version": "1.1.0",
          "resolved": "https://registry.npmjs.org/loadenv/-/loadenv-1.1.0.tgz",
          "dependencies": {
            "101": {
              "version": "0.14.1",
              "resolved": "https://registry.npmjs.org/101/-/101-0.14.1.tgz",
              "dependencies": {
                "clone": {
                  "version": "0.1.19",
                  "resolved": "https://registry.npmjs.org/clone/-/clone-0.1.19.tgz"
                },
                "deep-eql": {
                  "version": "0.1.3",
                  "resolved": "https://registry.npmjs.org/deep-eql/-/deep-eql-0.1.3.tgz",
                  "dependencies": {
                    "type-detect": {
                      "version": "0.1.1",
                      "resolved": "https://registry.npmjs.org/type-detect/-/type-detect-0.1.1.tgz"
                    }
                  }
                }
              }
            },
            "clone": {
              "version": "1.0.2",
              "resolved": "https://registry.npmjs.org/clone/-/clone-1.0.2.tgz"
            },
            "debug": {
              "version": "2.2.0",
              "resolved": "https://registry.npmjs.org/debug/-/debug-2.2.0.tgz",
              "dependencies": {
                "ms": {
                  "version": "0.7.1",
                  "resolved": "https://registry.npmjs.org/ms/-/ms-0.7.1.tgz"
                }
              }
            },
            "dotenv": {
              "version": "1.2.0",
              "resolved": "https://registry.npmjs.org/dotenv/-/dotenv-1.2.0.tgz"
            }
          }
        },
        "node-dogstatsd": {
          "version": "0.0.6",
          "resolved": "https://registry.npmjs.org/node-dogstatsd/-/node-dogstatsd-0.0.6.tgz"
        }
      }
    },
    "morgan": {
      "version": "1.6.1",
      "resolved": "https://registry.npmjs.org/morgan/-/morgan-1.6.1.tgz",
      "dependencies": {
        "basic-auth": {
          "version": "1.0.3",
          "resolved": "https://registry.npmjs.org/basic-auth/-/basic-auth-1.0.3.tgz"
        },
        "debug": {
          "version": "2.2.0",
          "resolved": "https://registry.npmjs.org/debug/-/debug-2.2.0.tgz",
          "dependencies": {
            "ms": {
              "version": "0.7.1",
              "resolved": "https://registry.npmjs.org/ms/-/ms-0.7.1.tgz"
            }
          }
        },
        "depd": {
          "version": "1.0.1",
          "resolved": "https://registry.npmjs.org/depd/-/depd-1.0.1.tgz"
        },
        "on-finished": {
          "version": "2.3.0",
          "resolved": "https://registry.npmjs.org/on-finished/-/on-finished-2.3.0.tgz",
          "dependencies": {
            "ee-first": {
              "version": "1.1.1",
              "resolved": "https://registry.npmjs.org/ee-first/-/ee-first-1.1.1.tgz"
            }
          }
        },
        "on-headers": {
          "version": "1.0.0",
          "resolved": "https://registry.npmjs.org/on-headers/-/on-headers-1.0.0.tgz"
        }
      }
    },
    "multiline": {
      "version": "1.0.2",
      "resolved": "https://registry.npmjs.org/multiline/-/multiline-1.0.2.tgz",
      "dependencies": {
        "strip-indent": {
          "version": "1.0.1",
          "resolved": "https://registry.npmjs.org/strip-indent/-/strip-indent-1.0.1.tgz",
          "dependencies": {
            "get-stdin": {
              "version": "4.0.1",
              "resolved": "https://registry.npmjs.org/get-stdin/-/get-stdin-4.0.1.tgz"
            }
          }
        }
      }
    },
    "multiparty": {
      "version": "4.1.2",
      "resolved": "https://registry.npmjs.org/multiparty/-/multiparty-4.1.2.tgz",
      "dependencies": {
        "fd-slicer": {
          "version": "1.0.1",
          "resolved": "https://registry.npmjs.org/fd-slicer/-/fd-slicer-1.0.1.tgz",
          "dependencies": {
            "pend": {
              "version": "1.2.0",
              "resolved": "https://registry.npmjs.org/pend/-/pend-1.2.0.tgz"
            }
          }
        }
      }
    },
    "navi-entry": {
      "version": "3.0.2",
      "from": "navi-entry@git+ssh://git@github.com/CodeNow/navi-entry.git#1b7c920e271c96b3c66fb7ae677ac31b2a7d0274",
      "resolved": "git+ssh://git@github.com/CodeNow/navi-entry.git#1b7c920e271c96b3c66fb7ae677ac31b2a7d0274",
      "dependencies": {
        "101": {
          "version": "0.16.1",
          "resolved": "https://registry.npmjs.org/101/-/101-0.16.1.tgz",
          "dependencies": {
            "clone": {
              "version": "0.1.19",
              "resolved": "https://registry.npmjs.org/clone/-/clone-0.1.19.tgz"
            },
            "deep-eql": {
              "version": "0.1.3",
              "resolved": "https://registry.npmjs.org/deep-eql/-/deep-eql-0.1.3.tgz",
              "dependencies": {
                "type-detect": {
                  "version": "0.1.1",
                  "resolved": "https://registry.npmjs.org/type-detect/-/type-detect-0.1.1.tgz"
                }
              }
            }
          }
        },
        "error-cat": {
          "version": "1.4.1",
          "resolved": "https://registry.npmjs.org/error-cat/-/error-cat-1.4.1.tgz",
          "dependencies": {
            "101": {
              "version": "0.18.0",
              "resolved": "https://registry.npmjs.org/101/-/101-0.18.0.tgz",
              "dependencies": {
                "clone": {
                  "version": "0.1.19",
                  "resolved": "https://registry.npmjs.org/clone/-/clone-0.1.19.tgz"
                },
                "deep-eql": {
                  "version": "0.1.3",
                  "resolved": "https://registry.npmjs.org/deep-eql/-/deep-eql-0.1.3.tgz",
                  "dependencies": {
                    "type-detect": {
                      "version": "0.1.1",
                      "resolved": "https://registry.npmjs.org/type-detect/-/type-detect-0.1.1.tgz"
                    }
                  }
                }
              }
            },
            "auto-debug": {
              "version": "1.0.2",
              "resolved": "https://registry.npmjs.org/auto-debug/-/auto-debug-1.0.2.tgz",
              "dependencies": {
                "101": {
                  "version": "0.14.1",
                  "resolved": "https://registry.npmjs.org/101/-/101-0.14.1.tgz",
                  "dependencies": {
                    "clone": {
                      "version": "0.1.19",
                      "resolved": "https://registry.npmjs.org/clone/-/clone-0.1.19.tgz"
                    },
                    "deep-eql": {
                      "version": "0.1.3",
                      "resolved": "https://registry.npmjs.org/deep-eql/-/deep-eql-0.1.3.tgz",
                      "dependencies": {
                        "type-detect": {
                          "version": "0.1.1",
                          "resolved": "https://registry.npmjs.org/type-detect/-/type-detect-0.1.1.tgz"
                        }
                      }
                    }
                  }
                },
                "callsite": {
                  "version": "1.0.0",
                  "resolved": "https://registry.npmjs.org/callsite/-/callsite-1.0.0.tgz"
                },
                "debug": {
                  "version": "2.2.0",
                  "resolved": "https://registry.npmjs.org/debug/-/debug-2.2.0.tgz",
                  "dependencies": {
                    "ms": {
                      "version": "0.7.1",
                      "resolved": "https://registry.npmjs.org/ms/-/ms-0.7.1.tgz"
                    }
                  }
                }
              }
            },
            "boom": {
              "version": "2.10.1",
              "resolved": "https://registry.npmjs.org/boom/-/boom-2.10.1.tgz",
              "dependencies": {
                "hoek": {
                  "version": "2.16.3",
                  "resolved": "https://registry.npmjs.org/hoek/-/hoek-2.16.3.tgz"
                }
              }
            }
          }
        },
        "runnable-hostname": {
          "version": "1.0.3",
          "from": "runnable-hostname@git+ssh://git@github.com/CodeNow/runnable-hostname.git#0a398da475d83b5960d6e3567f6cf2cf5bafe5bc",
          "resolved": "git+ssh://git@github.com/CodeNow/runnable-hostname.git#0a398da475d83b5960d6e3567f6cf2cf5bafe5bc",
          "dependencies": {
            "101": {
              "version": "0.18.0",
              "resolved": "https://registry.npmjs.org/101/-/101-0.18.0.tgz",
              "dependencies": {
                "clone": {
                  "version": "0.1.19",
                  "resolved": "https://registry.npmjs.org/clone/-/clone-0.1.19.tgz"
                },
                "deep-eql": {
                  "version": "0.1.3",
                  "resolved": "https://registry.npmjs.org/deep-eql/-/deep-eql-0.1.3.tgz",
                  "dependencies": {
                    "type-detect": {
                      "version": "0.1.1",
                      "resolved": "https://registry.npmjs.org/type-detect/-/type-detect-0.1.1.tgz"
                    }
                  }
                }
              }
            },
            "bind-right": {
              "version": "0.6.0",
              "resolved": "https://registry.npmjs.org/bind-right/-/bind-right-0.6.0.tgz"
            }
          }
        }
      }
    },
    "newrelic": {
      "version": "1.24.0",
      "from": "newrelic@git+ssh://git@github.com/runnable/node-newrelic.git#6e53a76abd3827667ad1ad9076e57b8399257d1c",
      "resolved": "git+ssh://git@github.com/runnable/node-newrelic.git#6e53a76abd3827667ad1ad9076e57b8399257d1c",
      "dependencies": {
        "https-proxy-agent": {
          "version": "0.3.6",
          "resolved": "https://registry.npmjs.org/https-proxy-agent/-/https-proxy-agent-0.3.6.tgz",
          "dependencies": {
            "agent-base": {
              "version": "1.0.2",
              "resolved": "https://registry.npmjs.org/agent-base/-/agent-base-1.0.2.tgz"
            },
            "debug": {
              "version": "2.2.0",
              "resolved": "https://registry.npmjs.org/debug/-/debug-2.2.0.tgz",
              "dependencies": {
                "ms": {
                  "version": "0.7.1",
                  "resolved": "https://registry.npmjs.org/ms/-/ms-0.7.1.tgz"
                }
              }
            },
            "extend": {
              "version": "3.0.0",
              "resolved": "https://registry.npmjs.org/extend/-/extend-3.0.0.tgz"
            }
          }
        },
        "json-stringify-safe": {
          "version": "5.0.1",
          "resolved": "https://registry.npmjs.org/json-stringify-safe/-/json-stringify-safe-5.0.1.tgz"
        },
        "readable-stream": {
          "version": "1.1.13",
          "resolved": "https://registry.npmjs.org/readable-stream/-/readable-stream-1.1.13.tgz",
          "dependencies": {
            "core-util-is": {
              "version": "1.0.2",
              "resolved": "https://registry.npmjs.org/core-util-is/-/core-util-is-1.0.2.tgz"
            },
            "inherits": {
              "version": "2.0.1",
              "resolved": "https://registry.npmjs.org/inherits/-/inherits-2.0.1.tgz"
            },
            "isarray": {
              "version": "0.0.1",
              "resolved": "https://registry.npmjs.org/isarray/-/isarray-0.0.1.tgz"
            },
            "string_decoder": {
              "version": "0.10.31",
              "resolved": "https://registry.npmjs.org/string_decoder/-/string_decoder-0.10.31.tgz"
            }
          }
        },
        "semver": {
          "version": "4.3.6",
          "resolved": "https://registry.npmjs.org/semver/-/semver-4.3.6.tgz"
        },
        "yakaa": {
          "version": "1.0.1",
          "resolved": "https://registry.npmjs.org/yakaa/-/yakaa-1.0.1.tgz"
        }
      }
    },
    "nock": {
      "version": "5.2.1",
      "resolved": "https://registry.npmjs.org/nock/-/nock-5.2.1.tgz",
      "dependencies": {
        "chai": {
          "version": "3.4.1",
          "resolved": "https://registry.npmjs.org/chai/-/chai-3.4.1.tgz",
          "dependencies": {
            "assertion-error": {
              "version": "1.0.1",
              "resolved": "https://registry.npmjs.org/assertion-error/-/assertion-error-1.0.1.tgz"
            },
            "deep-eql": {
              "version": "0.1.3",
              "resolved": "https://registry.npmjs.org/deep-eql/-/deep-eql-0.1.3.tgz",
              "dependencies": {
                "type-detect": {
                  "version": "0.1.1",
                  "resolved": "https://registry.npmjs.org/type-detect/-/type-detect-0.1.1.tgz"
                }
              }
            },
            "type-detect": {
              "version": "1.0.0",
              "resolved": "https://registry.npmjs.org/type-detect/-/type-detect-1.0.0.tgz"
            }
          }
        },
        "debug": {
          "version": "2.2.0",
          "resolved": "https://registry.npmjs.org/debug/-/debug-2.2.0.tgz",
          "dependencies": {
            "ms": {
              "version": "0.7.1",
              "resolved": "https://registry.npmjs.org/ms/-/ms-0.7.1.tgz"
            }
          }
        },
        "deep-equal": {
          "version": "1.0.1",
          "resolved": "https://registry.npmjs.org/deep-equal/-/deep-equal-1.0.1.tgz"
        },
        "json-stringify-safe": {
          "version": "5.0.1",
          "resolved": "https://registry.npmjs.org/json-stringify-safe/-/json-stringify-safe-5.0.1.tgz"
        },
        "lodash": {
          "version": "3.10.1",
          "resolved": "https://registry.npmjs.org/lodash/-/lodash-3.10.1.tgz"
        },
        "mkdirp": {
          "version": "0.5.1",
          "resolved": "https://registry.npmjs.org/mkdirp/-/mkdirp-0.5.1.tgz",
          "dependencies": {
            "minimist": {
              "version": "0.0.8",
              "resolved": "https://registry.npmjs.org/minimist/-/minimist-0.0.8.tgz"
            }
          }
        },
        "propagate": {
          "version": "0.3.1",
          "resolved": "https://registry.npmjs.org/propagate/-/propagate-0.3.1.tgz"
        }
      }
    },
    "node-dogstatsd": {
      "version": "0.0.5",
      "resolved": "https://registry.npmjs.org/node-dogstatsd/-/node-dogstatsd-0.0.5.tgz"
    },
    "node-forge": {
      "version": "0.6.38",
      "resolved": "https://registry.npmjs.org/node-forge/-/node-forge-0.6.38.tgz"
    },
    "node-scientist": {
      "version": "1.0.1",
      "resolved": "https://registry.npmjs.org/node-scientist/-/node-scientist-1.0.1.tgz",
      "dependencies": {
        "debug": {
          "version": "2.2.0",
          "resolved": "https://registry.npmjs.org/debug/-/debug-2.2.0.tgz",
          "dependencies": {
            "ms": {
              "version": "0.7.1",
              "resolved": "https://registry.npmjs.org/ms/-/ms-0.7.1.tgz"
            }
          }
        },
        "immutable": {
          "version": "3.7.6",
          "resolved": "https://registry.npmjs.org/immutable/-/immutable-3.7.6.tgz"
        },
        "knuth-shuffle": {
          "version": "1.0.1",
          "resolved": "https://registry.npmjs.org/knuth-shuffle/-/knuth-shuffle-1.0.1.tgz"
        }
      }
    },
    "node-uuid": {
      "version": "1.4.3",
      "resolved": "https://registry.npmjs.org/node-uuid/-/node-uuid-1.4.3.tgz"
    },
    "nodemon": {
      "version": "1.4.1",
      "resolved": "https://registry.npmjs.org/nodemon/-/nodemon-1.4.1.tgz",
      "dependencies": {
        "minimatch": {
          "version": "0.3.0",
          "resolved": "https://registry.npmjs.org/minimatch/-/minimatch-0.3.0.tgz",
          "dependencies": {
            "lru-cache": {
              "version": "2.6.5",
              "resolved": "https://registry.npmjs.org/lru-cache/-/lru-cache-2.6.5.tgz"
            },
            "sigmund": {
              "version": "1.0.1",
              "resolved": "https://registry.npmjs.org/sigmund/-/sigmund-1.0.1.tgz"
            }
          }
        },
        "ps-tree": {
          "version": "0.0.3",
          "resolved": "https://registry.npmjs.org/ps-tree/-/ps-tree-0.0.3.tgz",
          "dependencies": {
            "event-stream": {
              "version": "0.5.3",
              "resolved": "https://registry.npmjs.org/event-stream/-/event-stream-0.5.3.tgz",
              "dependencies": {
                "optimist": {
                  "version": "0.2.8",
                  "resolved": "https://registry.npmjs.org/optimist/-/optimist-0.2.8.tgz",
                  "dependencies": {
                    "wordwrap": {
                      "version": "0.0.3",
                      "resolved": "https://registry.npmjs.org/wordwrap/-/wordwrap-0.0.3.tgz"
                    }
                  }
                }
              }
            }
          }
        },
        "touch": {
          "version": "1.0.0",
          "resolved": "https://registry.npmjs.org/touch/-/touch-1.0.0.tgz",
          "dependencies": {
            "nopt": {
              "version": "1.0.10",
              "resolved": "https://registry.npmjs.org/nopt/-/nopt-1.0.10.tgz",
              "dependencies": {
                "abbrev": {
                  "version": "1.0.7",
                  "resolved": "https://registry.npmjs.org/abbrev/-/abbrev-1.0.7.tgz"
                }
              }
            }
          }
        },
        "update-notifier": {
          "version": "0.3.2",
          "resolved": "https://registry.npmjs.org/update-notifier/-/update-notifier-0.3.2.tgz",
          "dependencies": {
            "chalk": {
              "version": "1.1.1",
              "resolved": "https://registry.npmjs.org/chalk/-/chalk-1.1.1.tgz",
              "dependencies": {
                "ansi-styles": {
                  "version": "2.1.0",
                  "resolved": "https://registry.npmjs.org/ansi-styles/-/ansi-styles-2.1.0.tgz"
                },
                "escape-string-regexp": {
                  "version": "1.0.3",
                  "resolved": "https://registry.npmjs.org/escape-string-regexp/-/escape-string-regexp-1.0.3.tgz"
                },
                "has-ansi": {
                  "version": "2.0.0",
                  "resolved": "https://registry.npmjs.org/has-ansi/-/has-ansi-2.0.0.tgz",
                  "dependencies": {
                    "ansi-regex": {
                      "version": "2.0.0",
                      "resolved": "https://registry.npmjs.org/ansi-regex/-/ansi-regex-2.0.0.tgz"
                    }
                  }
                },
                "strip-ansi": {
                  "version": "3.0.0",
                  "resolved": "https://registry.npmjs.org/strip-ansi/-/strip-ansi-3.0.0.tgz",
                  "dependencies": {
                    "ansi-regex": {
                      "version": "2.0.0",
                      "resolved": "https://registry.npmjs.org/ansi-regex/-/ansi-regex-2.0.0.tgz"
                    }
                  }
                },
                "supports-color": {
                  "version": "2.0.0",
                  "resolved": "https://registry.npmjs.org/supports-color/-/supports-color-2.0.0.tgz"
                }
              }
            },
            "configstore": {
              "version": "0.3.2",
              "resolved": "https://registry.npmjs.org/configstore/-/configstore-0.3.2.tgz",
              "dependencies": {
                "graceful-fs": {
                  "version": "3.0.8",
                  "resolved": "https://registry.npmjs.org/graceful-fs/-/graceful-fs-3.0.8.tgz"
                },
                "js-yaml": {
                  "version": "3.3.1",
                  "resolved": "https://registry.npmjs.org/js-yaml/-/js-yaml-3.3.1.tgz",
                  "dependencies": {
                    "argparse": {
                      "version": "1.0.2",
                      "resolved": "https://registry.npmjs.org/argparse/-/argparse-1.0.2.tgz",
                      "dependencies": {
                        "lodash": {
                          "version": "3.10.1",
                          "resolved": "https://registry.npmjs.org/lodash/-/lodash-3.10.1.tgz"
                        },
                        "sprintf-js": {
                          "version": "1.0.3",
                          "resolved": "https://registry.npmjs.org/sprintf-js/-/sprintf-js-1.0.3.tgz"
                        }
                      }
                    },
                    "esprima": {
                      "version": "2.2.0",
                      "resolved": "https://registry.npmjs.org/esprima/-/esprima-2.2.0.tgz"
                    }
                  }
                },
                "mkdirp": {
                  "version": "0.5.1",
                  "resolved": "https://registry.npmjs.org/mkdirp/-/mkdirp-0.5.1.tgz",
                  "dependencies": {
                    "minimist": {
                      "version": "0.0.8",
                      "resolved": "https://registry.npmjs.org/minimist/-/minimist-0.0.8.tgz"
                    }
                  }
                },
                "object-assign": {
                  "version": "2.1.1",
                  "resolved": "https://registry.npmjs.org/object-assign/-/object-assign-2.1.1.tgz"
                },
                "osenv": {
                  "version": "0.1.3",
                  "resolved": "https://registry.npmjs.org/osenv/-/osenv-0.1.3.tgz",
                  "dependencies": {
                    "os-homedir": {
                      "version": "1.0.1",
                      "resolved": "https://registry.npmjs.org/os-homedir/-/os-homedir-1.0.1.tgz"
                    },
                    "os-tmpdir": {
                      "version": "1.0.1",
                      "resolved": "https://registry.npmjs.org/os-tmpdir/-/os-tmpdir-1.0.1.tgz"
                    }
                  }
                },
                "user-home": {
                  "version": "1.1.1",
                  "resolved": "https://registry.npmjs.org/user-home/-/user-home-1.1.1.tgz"
                },
                "uuid": {
                  "version": "2.0.1",
                  "resolved": "https://registry.npmjs.org/uuid/-/uuid-2.0.1.tgz"
                },
                "xdg-basedir": {
                  "version": "1.0.1",
                  "resolved": "https://registry.npmjs.org/xdg-basedir/-/xdg-basedir-1.0.1.tgz"
                }
              }
            },
            "is-npm": {
              "version": "1.0.0",
              "resolved": "https://registry.npmjs.org/is-npm/-/is-npm-1.0.0.tgz"
            },
            "latest-version": {
              "version": "1.0.1",
              "resolved": "https://registry.npmjs.org/latest-version/-/latest-version-1.0.1.tgz",
              "dependencies": {
                "package-json": {
                  "version": "1.2.0",
                  "resolved": "https://registry.npmjs.org/package-json/-/package-json-1.2.0.tgz",
                  "dependencies": {
                    "got": {
                      "version": "3.3.1",
                      "resolved": "https://registry.npmjs.org/got/-/got-3.3.1.tgz",
                      "dependencies": {
                        "duplexify": {
                          "version": "3.4.2",
                          "resolved": "https://registry.npmjs.org/duplexify/-/duplexify-3.4.2.tgz",
                          "dependencies": {
                            "end-of-stream": {
                              "version": "1.0.0",
                              "resolved": "https://registry.npmjs.org/end-of-stream/-/end-of-stream-1.0.0.tgz"
                            },
                            "readable-stream": {
                              "version": "2.0.2",
                              "resolved": "https://registry.npmjs.org/readable-stream/-/readable-stream-2.0.2.tgz",
                              "dependencies": {
                                "core-util-is": {
                                  "version": "1.0.1",
                                  "resolved": "https://registry.npmjs.org/core-util-is/-/core-util-is-1.0.1.tgz"
                                },
                                "inherits": {
                                  "version": "2.0.1",
                                  "resolved": "https://registry.npmjs.org/inherits/-/inherits-2.0.1.tgz"
                                },
                                "isarray": {
                                  "version": "0.0.1",
                                  "resolved": "https://registry.npmjs.org/isarray/-/isarray-0.0.1.tgz"
                                },
                                "process-nextick-args": {
                                  "version": "1.0.2",
                                  "resolved": "https://registry.npmjs.org/process-nextick-args/-/process-nextick-args-1.0.2.tgz"
                                },
                                "string_decoder": {
                                  "version": "0.10.31",
                                  "resolved": "https://registry.npmjs.org/string_decoder/-/string_decoder-0.10.31.tgz"
                                },
                                "util-deprecate": {
                                  "version": "1.0.1",
                                  "resolved": "https://registry.npmjs.org/util-deprecate/-/util-deprecate-1.0.1.tgz"
                                }
                              }
                            }
                          }
                        },
                        "infinity-agent": {
                          "version": "2.0.3",
                          "resolved": "https://registry.npmjs.org/infinity-agent/-/infinity-agent-2.0.3.tgz"
                        },
                        "is-redirect": {
                          "version": "1.0.0",
                          "resolved": "https://registry.npmjs.org/is-redirect/-/is-redirect-1.0.0.tgz"
                        },
                        "is-stream": {
                          "version": "1.0.1",
                          "resolved": "https://registry.npmjs.org/is-stream/-/is-stream-1.0.1.tgz"
                        },
                        "lowercase-keys": {
                          "version": "1.0.0",
                          "resolved": "https://registry.npmjs.org/lowercase-keys/-/lowercase-keys-1.0.0.tgz"
                        },
                        "nested-error-stacks": {
                          "version": "1.0.1",
                          "resolved": "https://registry.npmjs.org/nested-error-stacks/-/nested-error-stacks-1.0.1.tgz",
                          "dependencies": {
                            "inherits": {
                              "version": "2.0.1",
                              "resolved": "https://registry.npmjs.org/inherits/-/inherits-2.0.1.tgz"
                            }
                          }
                        },
                        "object-assign": {
                          "version": "3.0.0",
                          "resolved": "https://registry.npmjs.org/object-assign/-/object-assign-3.0.0.tgz"
                        },
                        "prepend-http": {
                          "version": "1.0.2",
                          "resolved": "https://registry.npmjs.org/prepend-http/-/prepend-http-1.0.2.tgz"
                        },
                        "read-all-stream": {
                          "version": "3.0.1",
                          "resolved": "https://registry.npmjs.org/read-all-stream/-/read-all-stream-3.0.1.tgz",
                          "dependencies": {
                            "pinkie-promise": {
                              "version": "1.0.0",
                              "resolved": "https://registry.npmjs.org/pinkie-promise/-/pinkie-promise-1.0.0.tgz",
                              "dependencies": {
                                "pinkie": {
                                  "version": "1.0.0",
                                  "resolved": "https://registry.npmjs.org/pinkie/-/pinkie-1.0.0.tgz"
                                }
                              }
                            },
                            "readable-stream": {
                              "version": "2.0.2",
                              "resolved": "https://registry.npmjs.org/readable-stream/-/readable-stream-2.0.2.tgz",
                              "dependencies": {
                                "core-util-is": {
                                  "version": "1.0.1",
                                  "resolved": "https://registry.npmjs.org/core-util-is/-/core-util-is-1.0.1.tgz"
                                },
                                "inherits": {
                                  "version": "2.0.1",
                                  "resolved": "https://registry.npmjs.org/inherits/-/inherits-2.0.1.tgz"
                                },
                                "isarray": {
                                  "version": "0.0.1",
                                  "resolved": "https://registry.npmjs.org/isarray/-/isarray-0.0.1.tgz"
                                },
                                "process-nextick-args": {
                                  "version": "1.0.2",
                                  "resolved": "https://registry.npmjs.org/process-nextick-args/-/process-nextick-args-1.0.2.tgz"
                                },
                                "string_decoder": {
                                  "version": "0.10.31",
                                  "resolved": "https://registry.npmjs.org/string_decoder/-/string_decoder-0.10.31.tgz"
                                },
                                "util-deprecate": {
                                  "version": "1.0.1",
                                  "resolved": "https://registry.npmjs.org/util-deprecate/-/util-deprecate-1.0.1.tgz"
                                }
                              }
                            }
                          }
                        },
                        "timed-out": {
                          "version": "2.0.0",
                          "resolved": "https://registry.npmjs.org/timed-out/-/timed-out-2.0.0.tgz"
                        }
                      }
                    },
                    "registry-url": {
                      "version": "3.0.3",
                      "resolved": "https://registry.npmjs.org/registry-url/-/registry-url-3.0.3.tgz",
                      "dependencies": {
                        "rc": {
                          "version": "1.1.0",
                          "resolved": "https://registry.npmjs.org/rc/-/rc-1.1.0.tgz",
                          "dependencies": {
                            "deep-extend": {
                              "version": "0.2.11",
                              "resolved": "https://registry.npmjs.org/deep-extend/-/deep-extend-0.2.11.tgz"
                            },
                            "ini": {
                              "version": "1.3.4",
                              "resolved": "https://registry.npmjs.org/ini/-/ini-1.3.4.tgz"
                            },
                            "minimist": {
                              "version": "1.1.3",
                              "resolved": "https://registry.npmjs.org/minimist/-/minimist-1.1.3.tgz"
                            },
                            "strip-json-comments": {
                              "version": "0.1.3",
                              "resolved": "https://registry.npmjs.org/strip-json-comments/-/strip-json-comments-0.1.3.tgz"
                            }
                          }
                        }
                      }
                    }
                  }
                }
              }
            },
            "semver-diff": {
              "version": "2.0.0",
              "resolved": "https://registry.npmjs.org/semver-diff/-/semver-diff-2.0.0.tgz",
              "dependencies": {
                "semver": {
                  "version": "4.3.6",
                  "resolved": "https://registry.npmjs.org/semver/-/semver-4.3.6.tgz"
                }
              }
            },
            "string-length": {
              "version": "1.0.1",
              "resolved": "https://registry.npmjs.org/string-length/-/string-length-1.0.1.tgz",
              "dependencies": {
                "strip-ansi": {
                  "version": "3.0.0",
                  "resolved": "https://registry.npmjs.org/strip-ansi/-/strip-ansi-3.0.0.tgz",
                  "dependencies": {
                    "ansi-regex": {
                      "version": "2.0.0",
                      "resolved": "https://registry.npmjs.org/ansi-regex/-/ansi-regex-2.0.0.tgz"
                    }
                  }
                }
              }
            }
          }
        }
      }
    },
    "object-loops": {
      "version": "0.2.0",
      "resolved": "https://registry.npmjs.org/object-loops/-/object-loops-0.2.0.tgz",
      "dependencies": {
        "101": {
          "version": "0.8.2",
          "resolved": "https://registry.npmjs.org/101/-/101-0.8.2.tgz",
          "dependencies": {
            "clone": {
              "version": "0.1.19",
              "resolved": "https://registry.npmjs.org/clone/-/clone-0.1.19.tgz"
            },
            "deep-eql": {
              "version": "0.1.3",
              "resolved": "https://registry.npmjs.org/deep-eql/-/deep-eql-0.1.3.tgz",
              "dependencies": {
                "type-detect": {
                  "version": "0.1.1",
                  "resolved": "https://registry.npmjs.org/type-detect/-/type-detect-0.1.1.tgz"
                }
              }
            }
          }
        },
        "dasherize": {
          "version": "1.0.0",
          "resolved": "https://registry.npmjs.org/dasherize/-/dasherize-1.0.0.tgz"
        }
      }
    },
    "objectid": {
      "version": "3.2.1",
      "from": "objectid@https://registry.npmjs.org/objectid/-/objectid-3.2.1.tgz",
      "resolved": "https://registry.npmjs.org/objectid/-/objectid-3.2.1.tgz",
      "dependencies": {
        "bson": {
          "version": "0.1.9",
          "from": "bson@https://registry.npmjs.org/bson/-/bson-0.1.9.tgz",
          "resolved": "https://registry.npmjs.org/bson/-/bson-0.1.9.tgz"
        }
      }
    },
    "once": {
      "version": "1.3.2",
      "resolved": "https://registry.npmjs.org/once/-/once-1.3.2.tgz",
      "dependencies": {
        "wrappy": {
          "version": "1.0.1",
          "resolved": "https://registry.npmjs.org/wrappy/-/wrappy-1.0.1.tgz"
        }
      }
    },
    "optimus": {
      "version": "1.0.0",
      "from": "optimus@git+ssh://git@github.com/CodeNow/optimus.git#1151ec009c2c24df4865678126618c2732182403",
      "resolved": "git+ssh://git@github.com/CodeNow/optimus.git#1151ec009c2c24df4865678126618c2732182403",
      "dependencies": {
        "101": {
          "version": "0.16.1",
          "resolved": "https://registry.npmjs.org/101/-/101-0.16.1.tgz",
          "dependencies": {
            "clone": {
              "version": "0.1.19",
              "resolved": "https://registry.npmjs.org/clone/-/clone-0.1.19.tgz"
            },
            "deep-eql": {
              "version": "0.1.3",
              "resolved": "https://registry.npmjs.org/deep-eql/-/deep-eql-0.1.3.tgz",
              "dependencies": {
                "type-detect": {
                  "version": "0.1.1",
                  "resolved": "https://registry.npmjs.org/type-detect/-/type-detect-0.1.1.tgz"
                }
              }
            }
          }
        },
        "debug": {
          "version": "2.2.0",
          "resolved": "https://registry.npmjs.org/debug/-/debug-2.2.0.tgz",
          "dependencies": {
            "ms": {
              "version": "0.7.1",
              "resolved": "https://registry.npmjs.org/ms/-/ms-0.7.1.tgz"
            }
          }
        },
        "express-boom": {
          "version": "0.3.0",
          "resolved": "https://registry.npmjs.org/express-boom/-/express-boom-0.3.0.tgz",
          "dependencies": {
            "boom": {
              "version": "2.10.1",
              "resolved": "https://registry.npmjs.org/boom/-/boom-2.10.1.tgz",
              "dependencies": {
                "hoek": {
                  "version": "2.16.3",
                  "resolved": "https://registry.npmjs.org/hoek/-/hoek-2.16.3.tgz"
                }
              }
            }
          }
        },
        "fs-transform": {
          "version": "3.2.4",
          "resolved": "https://registry.npmjs.org/fs-transform/-/fs-transform-3.2.4.tgz",
          "dependencies": {
            "101": {
              "version": "0.18.0",
              "resolved": "https://registry.npmjs.org/101/-/101-0.18.0.tgz",
              "dependencies": {
                "clone": {
                  "version": "0.1.19",
                  "resolved": "https://registry.npmjs.org/clone/-/clone-0.1.19.tgz"
                },
                "deep-eql": {
                  "version": "0.1.3",
                  "resolved": "https://registry.npmjs.org/deep-eql/-/deep-eql-0.1.3.tgz",
                  "dependencies": {
                    "type-detect": {
                      "version": "0.1.1",
                      "resolved": "https://registry.npmjs.org/type-detect/-/type-detect-0.1.1.tgz"
                    }
                  }
                }
              }
            },
            "diff": {
              "version": "1.4.0",
              "resolved": "https://registry.npmjs.org/diff/-/diff-1.4.0.tgz"
            }
          }
        },
        "loadenv": {
          "version": "1.1.0",
          "resolved": "https://registry.npmjs.org/loadenv/-/loadenv-1.1.0.tgz",
          "dependencies": {
            "101": {
              "version": "0.14.1",
              "resolved": "https://registry.npmjs.org/101/-/101-0.14.1.tgz",
              "dependencies": {
                "clone": {
                  "version": "0.1.19",
                  "resolved": "https://registry.npmjs.org/clone/-/clone-0.1.19.tgz"
                },
                "deep-eql": {
                  "version": "0.1.3",
                  "resolved": "https://registry.npmjs.org/deep-eql/-/deep-eql-0.1.3.tgz",
                  "dependencies": {
                    "type-detect": {
                      "version": "0.1.1",
                      "resolved": "https://registry.npmjs.org/type-detect/-/type-detect-0.1.1.tgz"
                    }
                  }
                }
              }
            },
            "clone": {
              "version": "1.0.2",
              "resolved": "https://registry.npmjs.org/clone/-/clone-1.0.2.tgz"
            },
            "dotenv": {
              "version": "1.2.0",
              "resolved": "https://registry.npmjs.org/dotenv/-/dotenv-1.2.0.tgz"
            }
          }
        },
        "simple-api-client": {
          "version": "0.6.1",
          "resolved": "https://registry.npmjs.org/simple-api-client/-/simple-api-client-0.6.1.tgz",
          "dependencies": {
            "101": {
              "version": "0.3.4",
              "resolved": "https://registry.npmjs.org/101/-/101-0.3.4.tgz",
              "dependencies": {
                "deep-eql": {
                  "version": "0.1.3",
                  "resolved": "https://registry.npmjs.org/deep-eql/-/deep-eql-0.1.3.tgz",
                  "dependencies": {
                    "type-detect": {
                      "version": "0.1.1",
                      "resolved": "https://registry.npmjs.org/type-detect/-/type-detect-0.1.1.tgz"
                    }
                  }
                },
                "lab": {
                  "version": "3.1.4",
                  "resolved": "https://registry.npmjs.org/lab/-/lab-3.1.4.tgz",
                  "dependencies": {
                    "async": {
                      "version": "0.8.0",
                      "resolved": "https://registry.npmjs.org/async/-/async-0.8.0.tgz"
                    },
                    "chai": {
                      "version": "1.10.0",
                      "resolved": "https://registry.npmjs.org/chai/-/chai-1.10.0.tgz",
                      "dependencies": {
                        "assertion-error": {
                          "version": "1.0.0",
                          "resolved": "https://registry.npmjs.org/assertion-error/-/assertion-error-1.0.0.tgz"
                        }
                      }
                    },
                    "diff": {
                      "version": "1.4.0",
                      "resolved": "https://registry.npmjs.org/diff/-/diff-1.4.0.tgz"
                    },
                    "esprima": {
                      "version": "1.2.5",
                      "resolved": "https://registry.npmjs.org/esprima/-/esprima-1.2.5.tgz"
                    },
                    "handlebars": {
                      "version": "1.3.0",
                      "resolved": "https://registry.npmjs.org/handlebars/-/handlebars-1.3.0.tgz",
                      "dependencies": {
                        "optimist": {
                          "version": "0.3.7",
                          "resolved": "https://registry.npmjs.org/optimist/-/optimist-0.3.7.tgz",
                          "dependencies": {
                            "wordwrap": {
                              "version": "0.0.3",
                              "resolved": "https://registry.npmjs.org/wordwrap/-/wordwrap-0.0.3.tgz"
                            }
                          }
                        },
                        "uglify-js": {
                          "version": "2.3.6",
                          "resolved": "https://registry.npmjs.org/uglify-js/-/uglify-js-2.3.6.tgz",
                          "dependencies": {
                            "async": {
                              "version": "0.2.10",
                              "resolved": "https://registry.npmjs.org/async/-/async-0.2.10.tgz"
                            },
                            "source-map": {
                              "version": "0.1.43",
                              "resolved": "https://registry.npmjs.org/source-map/-/source-map-0.1.43.tgz",
                              "dependencies": {
                                "amdefine": {
                                  "version": "1.0.0",
                                  "resolved": "https://registry.npmjs.org/amdefine/-/amdefine-1.0.0.tgz"
                                }
                              }
                            }
                          }
                        }
                      }
                    },
                    "optimist": {
                      "version": "0.6.1",
                      "resolved": "https://registry.npmjs.org/optimist/-/optimist-0.6.1.tgz",
                      "dependencies": {
                        "minimist": {
                          "version": "0.0.10",
                          "resolved": "https://registry.npmjs.org/minimist/-/minimist-0.0.10.tgz"
                        },
                        "wordwrap": {
                          "version": "0.0.3",
                          "resolved": "https://registry.npmjs.org/wordwrap/-/wordwrap-0.0.3.tgz"
                        }
                      }
                    }
                  }
                }
              }
            },
            "browser-request": {
              "version": "0.3.5",
              "resolved": "git://github.com/runnable/browser-request.git#80bcaba1413cd246f8221394a84f243fe58bbc70",
              "dependencies": {
                "qs": {
                  "version": "0.6.6",
                  "resolved": "https://registry.npmjs.org/qs/-/qs-0.6.6.tgz"
                }
              }
            },
            "methods": {
              "version": "1.1.1",
              "resolved": "https://registry.npmjs.org/methods/-/methods-1.1.1.tgz"
            },
            "request": {
              "version": "2.34.0",
              "resolved": "https://registry.npmjs.org/request/-/request-2.34.0.tgz",
              "dependencies": {
                "aws-sign2": {
                  "version": "0.5.0",
                  "resolved": "https://registry.npmjs.org/aws-sign2/-/aws-sign2-0.5.0.tgz"
                },
                "forever-agent": {
                  "version": "0.5.2",
                  "resolved": "https://registry.npmjs.org/forever-agent/-/forever-agent-0.5.2.tgz"
                },
                "hawk": {
                  "version": "1.0.0",
                  "resolved": "https://registry.npmjs.org/hawk/-/hawk-1.0.0.tgz",
                  "dependencies": {
                    "boom": {
                      "version": "0.4.2",
                      "resolved": "https://registry.npmjs.org/boom/-/boom-0.4.2.tgz"
                    },
                    "cryptiles": {
                      "version": "0.2.2",
                      "resolved": "https://registry.npmjs.org/cryptiles/-/cryptiles-0.2.2.tgz"
                    },
                    "hoek": {
                      "version": "0.9.1",
                      "resolved": "https://registry.npmjs.org/hoek/-/hoek-0.9.1.tgz"
                    },
                    "sntp": {
                      "version": "0.2.4",
                      "resolved": "https://registry.npmjs.org/sntp/-/sntp-0.2.4.tgz"
                    }
                  }
                },
                "http-signature": {
                  "version": "0.10.1",
                  "resolved": "https://registry.npmjs.org/http-signature/-/http-signature-0.10.1.tgz",
                  "dependencies": {
                    "asn1": {
                      "version": "0.1.11",
                      "resolved": "https://registry.npmjs.org/asn1/-/asn1-0.1.11.tgz"
                    },
                    "assert-plus": {
                      "version": "0.1.5",
                      "resolved": "https://registry.npmjs.org/assert-plus/-/assert-plus-0.1.5.tgz"
                    },
                    "ctype": {
                      "version": "0.5.3",
                      "resolved": "https://registry.npmjs.org/ctype/-/ctype-0.5.3.tgz"
                    }
                  }
                },
                "json-stringify-safe": {
                  "version": "5.0.1",
                  "resolved": "https://registry.npmjs.org/json-stringify-safe/-/json-stringify-safe-5.0.1.tgz"
                },
                "mime": {
                  "version": "1.2.11",
                  "resolved": "https://registry.npmjs.org/mime/-/mime-1.2.11.tgz"
                },
                "oauth-sign": {
                  "version": "0.3.0",
                  "resolved": "https://registry.npmjs.org/oauth-sign/-/oauth-sign-0.3.0.tgz"
                },
                "qs": {
                  "version": "0.6.6",
                  "resolved": "https://registry.npmjs.org/qs/-/qs-0.6.6.tgz"
                },
                "tough-cookie": {
                  "version": "2.2.1",
                  "resolved": "https://registry.npmjs.org/tough-cookie/-/tough-cookie-2.2.1.tgz"
                },
                "tunnel-agent": {
                  "version": "0.3.0",
                  "resolved": "https://registry.npmjs.org/tunnel-agent/-/tunnel-agent-0.3.0.tgz"
                }
              }
            }
          }
        }
      }
    },
    "parse-domain": {
      "version": "0.2.0",
      "resolved": "https://registry.npmjs.org/parse-domain/-/parse-domain-0.2.0.tgz"
    },
    "passport": {
      "version": "0.2.2",
      "resolved": "https://registry.npmjs.org/passport/-/passport-0.2.2.tgz",
      "dependencies": {
        "pause": {
          "version": "0.0.1",
          "resolved": "https://registry.npmjs.org/pause/-/pause-0.0.1.tgz"
        }
      }
    },
    "passport-github": {
      "version": "0.1.5",
      "resolved": "https://registry.npmjs.org/passport-github/-/passport-github-0.1.5.tgz",
      "dependencies": {
        "passport-oauth": {
          "version": "0.1.15",
          "resolved": "https://registry.npmjs.org/passport-oauth/-/passport-oauth-0.1.15.tgz",
          "dependencies": {
            "oauth": {
              "version": "0.9.13",
              "resolved": "https://registry.npmjs.org/oauth/-/oauth-0.9.13.tgz"
            },
            "passport": {
              "version": "0.1.18",
              "resolved": "https://registry.npmjs.org/passport/-/passport-0.1.18.tgz",
              "dependencies": {
                "pause": {
                  "version": "0.0.1",
                  "resolved": "https://registry.npmjs.org/pause/-/pause-0.0.1.tgz"
                }
              }
            }
          }
        },
        "pkginfo": {
          "version": "0.2.3",
          "resolved": "https://registry.npmjs.org/pkginfo/-/pkginfo-0.2.3.tgz"
        }
      }
    },
    "passport-strategy": {
      "version": "1.0.0",
      "resolved": "https://registry.npmjs.org/passport-strategy/-/passport-strategy-1.0.0.tgz"
    },
    "ponos": {
      "version": "1.3.1",
      "resolved": "https://registry.npmjs.org/ponos/-/ponos-1.3.1.tgz",
      "dependencies": {
        "bunyan": {
          "version": "1.5.1",
          "resolved": "https://registry.npmjs.org/bunyan/-/bunyan-1.5.1.tgz",
          "dependencies": {
            "dtrace-provider": {
              "version": "0.6.0",
              "resolved": "https://registry.npmjs.org/dtrace-provider/-/dtrace-provider-0.6.0.tgz",
              "dependencies": {
                "nan": {
                  "version": "2.2.0",
                  "resolved": "https://registry.npmjs.org/nan/-/nan-2.2.0.tgz"
                }
              }
            },
            "mv": {
              "version": "2.1.1",
              "resolved": "https://registry.npmjs.org/mv/-/mv-2.1.1.tgz",
              "dependencies": {
                "mkdirp": {
                  "version": "0.5.1",
                  "resolved": "https://registry.npmjs.org/mkdirp/-/mkdirp-0.5.1.tgz",
                  "dependencies": {
                    "minimist": {
                      "version": "0.0.8",
                      "resolved": "https://registry.npmjs.org/minimist/-/minimist-0.0.8.tgz"
                    }
                  }
                },
                "ncp": {
                  "version": "2.0.0",
                  "resolved": "https://registry.npmjs.org/ncp/-/ncp-2.0.0.tgz"
                }
              }
            },
            "safe-json-stringify": {
              "version": "1.0.3",
              "resolved": "https://registry.npmjs.org/safe-json-stringify/-/safe-json-stringify-1.0.3.tgz"
            }
          }
        },
        "debug": {
          "version": "2.2.0",
          "resolved": "https://registry.npmjs.org/debug/-/debug-2.2.0.tgz",
          "dependencies": {
            "ms": {
              "version": "0.7.1",
              "resolved": "https://registry.npmjs.org/ms/-/ms-0.7.1.tgz"
            }
          }
        },
        "monitor-dog": {
          "version": "1.5.0",
          "resolved": "https://registry.npmjs.org/monitor-dog/-/monitor-dog-1.5.0.tgz",
          "dependencies": {
            "loadenv": {
              "version": "1.1.0",
              "resolved": "https://registry.npmjs.org/loadenv/-/loadenv-1.1.0.tgz",
              "dependencies": {
                "101": {
                  "version": "0.14.1",
                  "resolved": "https://registry.npmjs.org/101/-/101-0.14.1.tgz",
                  "dependencies": {
                    "clone": {
                      "version": "0.1.19",
                      "resolved": "https://registry.npmjs.org/clone/-/clone-0.1.19.tgz"
                    },
                    "deep-eql": {
                      "version": "0.1.3",
                      "resolved": "https://registry.npmjs.org/deep-eql/-/deep-eql-0.1.3.tgz",
                      "dependencies": {
                        "type-detect": {
                          "version": "0.1.1",
                          "resolved": "https://registry.npmjs.org/type-detect/-/type-detect-0.1.1.tgz"
                        }
                      }
                    }
                  }
                },
                "clone": {
                  "version": "1.0.2",
                  "resolved": "https://registry.npmjs.org/clone/-/clone-1.0.2.tgz"
                },
                "dotenv": {
                  "version": "1.2.0",
                  "resolved": "https://registry.npmjs.org/dotenv/-/dotenv-1.2.0.tgz"
                }
              }
            },
            "node-dogstatsd": {
              "version": "0.0.6",
              "resolved": "https://registry.npmjs.org/node-dogstatsd/-/node-dogstatsd-0.0.6.tgz"
            }
          }
        }
      }
    },
    "primus": {
      "version": "3.2.1",
      "resolved": "https://registry.npmjs.org/primus/-/primus-3.2.1.tgz",
      "dependencies": {
        "access-control": {
          "version": "0.0.8",
          "resolved": "https://registry.npmjs.org/access-control/-/access-control-0.0.8.tgz",
          "dependencies": {
            "millisecond": {
              "version": "0.1.1",
              "resolved": "https://registry.npmjs.org/millisecond/-/millisecond-0.1.1.tgz"
            },
            "vary": {
              "version": "1.0.1",
              "resolved": "https://registry.npmjs.org/vary/-/vary-1.0.1.tgz"
            }
          }
        },
        "asyncemit": {
          "version": "3.0.1",
          "resolved": "https://registry.npmjs.org/asyncemit/-/asyncemit-3.0.1.tgz"
        },
        "create-server": {
          "version": "0.0.7",
          "resolved": "https://registry.npmjs.org/create-server/-/create-server-0.0.7.tgz",
          "dependencies": {
            "connected": {
              "version": "0.0.2",
              "resolved": "https://registry.npmjs.org/connected/-/connected-0.0.2.tgz"
            }
          }
        },
        "demolish": {
          "version": "1.0.2",
          "resolved": "https://registry.npmjs.org/demolish/-/demolish-1.0.2.tgz"
        },
        "diagnostics": {
          "version": "1.0.1",
          "resolved": "https://registry.npmjs.org/diagnostics/-/diagnostics-1.0.1.tgz",
          "dependencies": {
            "colorspace": {
              "version": "1.0.1",
              "resolved": "https://registry.npmjs.org/colorspace/-/colorspace-1.0.1.tgz",
              "dependencies": {
                "color": {
                  "version": "0.8.0",
                  "resolved": "https://registry.npmjs.org/color/-/color-0.8.0.tgz",
                  "dependencies": {
                    "color-convert": {
                      "version": "0.5.3",
                      "resolved": "https://registry.npmjs.org/color-convert/-/color-convert-0.5.3.tgz"
                    },
                    "color-string": {
                      "version": "0.3.0",
                      "resolved": "https://registry.npmjs.org/color-string/-/color-string-0.3.0.tgz",
                      "dependencies": {
                        "color-name": {
                          "version": "1.0.0",
                          "resolved": "https://registry.npmjs.org/color-name/-/color-name-1.0.0.tgz"
                        }
                      }
                    }
                  }
                },
                "text-hex": {
                  "version": "0.0.0",
                  "resolved": "https://registry.npmjs.org/text-hex/-/text-hex-0.0.0.tgz"
                }
              }
            },
            "enabled": {
              "version": "1.0.1",
              "resolved": "https://registry.npmjs.org/enabled/-/enabled-1.0.1.tgz",
              "dependencies": {
                "env-variable": {
                  "version": "0.0.3",
                  "resolved": "https://registry.npmjs.org/env-variable/-/env-variable-0.0.3.tgz"
                }
              }
            },
            "kuler": {
              "version": "0.0.0",
              "resolved": "https://registry.npmjs.org/kuler/-/kuler-0.0.0.tgz",
              "dependencies": {
                "colornames": {
                  "version": "0.0.2",
                  "resolved": "https://registry.npmjs.org/colornames/-/colornames-0.0.2.tgz"
                }
              }
            }
          }
        },
        "emits": {
          "version": "3.0.0",
          "resolved": "https://registry.npmjs.org/emits/-/emits-3.0.0.tgz"
        },
        "eventemitter3": {
          "version": "1.1.1",
          "resolved": "https://registry.npmjs.org/eventemitter3/-/eventemitter3-1.1.1.tgz"
        },
        "forwarded-for": {
          "version": "1.0.0",
          "resolved": "https://registry.npmjs.org/forwarded-for/-/forwarded-for-1.0.0.tgz"
        },
        "fusing": {
          "version": "1.0.0",
          "resolved": "https://registry.npmjs.org/fusing/-/fusing-1.0.0.tgz",
          "dependencies": {
            "predefine": {
              "version": "0.1.2",
              "resolved": "https://registry.npmjs.org/predefine/-/predefine-0.1.2.tgz",
              "dependencies": {
                "extendible": {
                  "version": "0.1.1",
                  "resolved": "https://registry.npmjs.org/extendible/-/extendible-0.1.1.tgz"
                }
              }
            }
          }
        },
        "load": {
          "version": "1.0.1",
          "resolved": "https://registry.npmjs.org/load/-/load-1.0.1.tgz"
        },
        "querystringify": {
          "version": "0.0.3",
          "resolved": "https://registry.npmjs.org/querystringify/-/querystringify-0.0.3.tgz"
        },
        "recovery": {
          "version": "0.2.5",
          "resolved": "https://registry.npmjs.org/recovery/-/recovery-0.2.5.tgz",
          "dependencies": {
            "millisecond": {
              "version": "0.1.1",
              "resolved": "https://registry.npmjs.org/millisecond/-/millisecond-0.1.1.tgz"
            },
            "one-time": {
              "version": "0.0.4",
              "resolved": "https://registry.npmjs.org/one-time/-/one-time-0.0.4.tgz"
            }
          }
        },
        "setheader": {
          "version": "0.0.4",
          "resolved": "https://registry.npmjs.org/setheader/-/setheader-0.0.4.tgz",
          "dependencies": {
            "debug": {
              "version": "0.7.4",
              "resolved": "https://registry.npmjs.org/debug/-/debug-0.7.4.tgz"
            }
          }
        },
        "tick-tock": {
          "version": "0.1.6",
          "resolved": "https://registry.npmjs.org/tick-tock/-/tick-tock-0.1.6.tgz",
          "dependencies": {
            "millisecond": {
              "version": "0.1.1",
              "resolved": "https://registry.npmjs.org/millisecond/-/millisecond-0.1.1.tgz"
            }
          }
        },
        "ultron": {
          "version": "1.0.2",
          "resolved": "https://registry.npmjs.org/ultron/-/ultron-1.0.2.tgz"
        },
        "url-parse": {
          "version": "1.0.2",
          "resolved": "https://registry.npmjs.org/url-parse/-/url-parse-1.0.2.tgz",
          "dependencies": {
            "requires-port": {
              "version": "0.0.1",
              "resolved": "https://registry.npmjs.org/requires-port/-/requires-port-0.0.1.tgz"
            }
          }
        }
      }
    },
    "primus-redis-rooms": {
      "version": "0.3.1",
      "resolved": "https://registry.npmjs.org/primus-redis-rooms/-/primus-redis-rooms-0.3.1.tgz",
      "dependencies": {
        "redis-sentinel": {
          "version": "0.0.9",
          "resolved": "https://registry.npmjs.org/redis-sentinel/-/redis-sentinel-0.0.9.tgz",
          "dependencies": {
            "q": {
              "version": "0.9.2",
              "resolved": "https://registry.npmjs.org/q/-/q-0.9.2.tgz"
            },
            "redis": {
              "version": "0.10.3",
              "resolved": "https://registry.npmjs.org/redis/-/redis-0.10.3.tgz"
            }
          }
        }
      }
    },
    "randomstring": {
      "version": "1.0.7",
      "resolved": "https://registry.npmjs.org/randomstring/-/randomstring-1.0.7.tgz"
    },
    "redis": {
      "version": "0.9.2",
      "resolved": "https://registry.npmjs.org/redis/-/redis-0.9.2.tgz"
    },
    "redis-pubsub-emitter": {
      "version": "0.4.0",
      "resolved": "https://registry.npmjs.org/redis-pubsub-emitter/-/redis-pubsub-emitter-0.4.0.tgz",
      "dependencies": {
        "redis": {
          "version": "0.10.3",
          "resolved": "https://registry.npmjs.org/redis/-/redis-0.10.3.tgz"
        }
      }
    },
    "redis-types": {
      "version": "0.2.4",
      "resolved": "https://registry.npmjs.org/redis-types/-/redis-types-0.2.4.tgz"
    },
    "regexp-quote": {
      "version": "0.0.0",
      "resolved": "https://registry.npmjs.org/regexp-quote/-/regexp-quote-0.0.0.tgz"
    },
    "request": {
      "version": "2.42.0",
      "resolved": "https://registry.npmjs.org/request/-/request-2.42.0.tgz",
      "dependencies": {
        "aws-sign2": {
          "version": "0.5.0",
          "resolved": "https://registry.npmjs.org/aws-sign2/-/aws-sign2-0.5.0.tgz"
        },
        "bl": {
          "version": "0.9.4",
          "resolved": "https://registry.npmjs.org/bl/-/bl-0.9.4.tgz",
          "dependencies": {
            "readable-stream": {
              "version": "1.0.33",
              "resolved": "https://registry.npmjs.org/readable-stream/-/readable-stream-1.0.33.tgz",
              "dependencies": {
                "core-util-is": {
                  "version": "1.0.1",
                  "resolved": "https://registry.npmjs.org/core-util-is/-/core-util-is-1.0.1.tgz"
                },
                "inherits": {
                  "version": "2.0.1",
                  "resolved": "https://registry.npmjs.org/inherits/-/inherits-2.0.1.tgz"
                },
                "isarray": {
                  "version": "0.0.1",
                  "resolved": "https://registry.npmjs.org/isarray/-/isarray-0.0.1.tgz"
                },
                "string_decoder": {
                  "version": "0.10.31",
                  "resolved": "https://registry.npmjs.org/string_decoder/-/string_decoder-0.10.31.tgz"
                }
              }
            }
          }
        },
        "caseless": {
          "version": "0.6.0",
          "resolved": "https://registry.npmjs.org/caseless/-/caseless-0.6.0.tgz"
        },
        "forever-agent": {
          "version": "0.5.2",
          "resolved": "https://registry.npmjs.org/forever-agent/-/forever-agent-0.5.2.tgz"
        },
        "hawk": {
          "version": "1.1.1",
          "resolved": "https://registry.npmjs.org/hawk/-/hawk-1.1.1.tgz",
          "dependencies": {
            "boom": {
              "version": "0.4.2",
              "resolved": "https://registry.npmjs.org/boom/-/boom-0.4.2.tgz"
            },
            "cryptiles": {
              "version": "0.2.2",
              "resolved": "https://registry.npmjs.org/cryptiles/-/cryptiles-0.2.2.tgz"
            },
            "hoek": {
              "version": "0.9.1",
              "resolved": "https://registry.npmjs.org/hoek/-/hoek-0.9.1.tgz"
            },
            "sntp": {
              "version": "0.2.4",
              "resolved": "https://registry.npmjs.org/sntp/-/sntp-0.2.4.tgz"
            }
          }
        },
        "http-signature": {
          "version": "0.10.1",
          "resolved": "https://registry.npmjs.org/http-signature/-/http-signature-0.10.1.tgz",
          "dependencies": {
            "asn1": {
              "version": "0.1.11",
              "resolved": "https://registry.npmjs.org/asn1/-/asn1-0.1.11.tgz"
            },
            "assert-plus": {
              "version": "0.1.5",
              "resolved": "https://registry.npmjs.org/assert-plus/-/assert-plus-0.1.5.tgz"
            },
            "ctype": {
              "version": "0.5.3",
              "resolved": "https://registry.npmjs.org/ctype/-/ctype-0.5.3.tgz"
            }
          }
        },
        "json-stringify-safe": {
          "version": "5.0.1",
          "resolved": "https://registry.npmjs.org/json-stringify-safe/-/json-stringify-safe-5.0.1.tgz"
        },
        "mime-types": {
          "version": "1.0.2",
          "resolved": "https://registry.npmjs.org/mime-types/-/mime-types-1.0.2.tgz"
        },
        "oauth-sign": {
          "version": "0.4.0",
          "resolved": "https://registry.npmjs.org/oauth-sign/-/oauth-sign-0.4.0.tgz"
        },
        "qs": {
          "version": "1.2.2",
          "resolved": "https://registry.npmjs.org/qs/-/qs-1.2.2.tgz"
        },
        "stringstream": {
          "version": "0.0.4",
          "resolved": "https://registry.npmjs.org/stringstream/-/stringstream-0.0.4.tgz"
        },
        "tough-cookie": {
          "version": "2.0.0",
          "resolved": "https://registry.npmjs.org/tough-cookie/-/tough-cookie-2.0.0.tgz"
        },
        "tunnel-agent": {
          "version": "0.4.1",
          "resolved": "https://registry.npmjs.org/tunnel-agent/-/tunnel-agent-0.4.1.tgz"
        }
      }
    },
    "retry": {
      "version": "0.9.0",
      "resolved": "https://registry.npmjs.org/retry/-/retry-0.9.0.tgz"
    },
    "rewire": {
      "version": "2.5.1",
      "resolved": "https://registry.npmjs.org/rewire/-/rewire-2.5.1.tgz"
    },
    "rimraf": {
      "version": "2.4.2",
      "resolved": "https://registry.npmjs.org/rimraf/-/rimraf-2.4.2.tgz",
      "dependencies": {
        "glob": {
          "version": "5.0.14",
          "resolved": "https://registry.npmjs.org/glob/-/glob-5.0.14.tgz",
          "dependencies": {
            "inflight": {
              "version": "1.0.4",
              "resolved": "https://registry.npmjs.org/inflight/-/inflight-1.0.4.tgz",
              "dependencies": {
                "wrappy": {
                  "version": "1.0.1",
                  "resolved": "https://registry.npmjs.org/wrappy/-/wrappy-1.0.1.tgz"
                }
              }
            },
            "inherits": {
              "version": "2.0.1",
              "resolved": "https://registry.npmjs.org/inherits/-/inherits-2.0.1.tgz"
            },
            "minimatch": {
              "version": "2.0.10",
              "resolved": "https://registry.npmjs.org/minimatch/-/minimatch-2.0.10.tgz",
              "dependencies": {
                "brace-expansion": {
                  "version": "1.1.0",
                  "resolved": "https://registry.npmjs.org/brace-expansion/-/brace-expansion-1.1.0.tgz",
                  "dependencies": {
                    "balanced-match": {
                      "version": "0.2.0",
                      "resolved": "https://registry.npmjs.org/balanced-match/-/balanced-match-0.2.0.tgz"
                    },
                    "concat-map": {
                      "version": "0.0.1",
                      "resolved": "https://registry.npmjs.org/concat-map/-/concat-map-0.0.1.tgz"
                    }
                  }
                }
              }
            },
            "path-is-absolute": {
              "version": "1.0.0",
              "resolved": "https://registry.npmjs.org/path-is-absolute/-/path-is-absolute-1.0.0.tgz"
            }
          }
        }
      }
    },
    "rollbar": {
      "version": "0.5.4",
      "resolved": "https://registry.npmjs.org/rollbar/-/rollbar-0.5.4.tgz",
      "dependencies": {
        "json-stringify-safe": {
          "version": "5.0.1",
          "resolved": "https://registry.npmjs.org/json-stringify-safe/-/json-stringify-safe-5.0.1.tgz"
        },
        "lru-cache": {
          "version": "2.2.4",
          "resolved": "https://registry.npmjs.org/lru-cache/-/lru-cache-2.2.4.tgz"
        }
      }
    },
    "runna4j": {
      "version": "0.1.0",
      "resolved": "https://registry.npmjs.org/runna4j/-/runna4j-0.1.0.tgz",
      "dependencies": {
        "async": {
          "version": "1.5.2",
          "resolved": "https://registry.npmjs.org/async/-/async-1.5.2.tgz"
        },
        "cypher-stream": {
          "version": "0.3.0",
          "resolved": "https://registry.npmjs.org/cypher-stream/-/cypher-stream-0.3.0.tgz",
          "dependencies": {
            "oboe": {
              "version": "2.1.2",
              "resolved": "https://registry.npmjs.org/oboe/-/oboe-2.1.2.tgz",
              "dependencies": {
                "http-https": {
                  "version": "1.0.0",
                  "resolved": "https://registry.npmjs.org/http-https/-/http-https-1.0.0.tgz"
                }
              }
            }
          }
        },
        "debug": {
          "version": "2.2.0",
          "resolved": "https://registry.npmjs.org/debug/-/debug-2.2.0.tgz",
          "dependencies": {
            "ms": {
              "version": "0.7.1",
              "resolved": "https://registry.npmjs.org/ms/-/ms-0.7.1.tgz"
            }
          }
        }
      }
    },
    "runnable": {
      "version": "4.11.3",
      "from": "runnable@git+ssh://git@github.com/CodeNow/runnable-api-client.git#591235bf26881046a0f07e8e2d1ceb26f35ad805",
      "resolved": "git+ssh://git@github.com/CodeNow/runnable-api-client.git#591235bf26881046a0f07e8e2d1ceb26f35ad805",
      "dependencies": {
        "boom": {
          "version": "2.4.2",
          "resolved": "https://registry.npmjs.org/boom/-/boom-2.4.2.tgz",
          "dependencies": {
            "hoek": {
              "version": "2.16.3",
              "resolved": "https://registry.npmjs.org/hoek/-/hoek-2.16.3.tgz"
            }
          }
        },
        "clone": {
          "version": "1.0.2",
          "resolved": "https://registry.npmjs.org/clone/-/clone-1.0.2.tgz"
        },
        "debug": {
          "version": "0.8.1",
          "resolved": "https://registry.npmjs.org/debug/-/debug-0.8.1.tgz"
        },
        "deep-equal": {
          "version": "1.0.1",
          "resolved": "https://registry.npmjs.org/deep-equal/-/deep-equal-1.0.1.tgz"
        },
        "runnable-hostname": {
          "version": "1.0.4",
          "from": "runnable-hostname@git+ssh://git@github.com/CodeNow/runnable-hostname.git#6b22c29345f63730b99c6c5eb9860249a1113c73",
          "resolved": "git+ssh://git@github.com/CodeNow/runnable-hostname.git#6b22c29345f63730b99c6c5eb9860249a1113c73",
          "dependencies": {
            "101": {
              "version": "0.18.0",
              "resolved": "https://registry.npmjs.org/101/-/101-0.18.0.tgz",
              "dependencies": {
                "deep-eql": {
                  "version": "0.1.3",
                  "resolved": "https://registry.npmjs.org/deep-eql/-/deep-eql-0.1.3.tgz",
                  "dependencies": {
                    "type-detect": {
                      "version": "0.1.1",
                      "resolved": "https://registry.npmjs.org/type-detect/-/type-detect-0.1.1.tgz"
                    }
                  }
                }
              }
            },
            "bind-right": {
              "version": "0.6.0",
              "resolved": "https://registry.npmjs.org/bind-right/-/bind-right-0.6.0.tgz"
            },
            "clone": {
              "version": "0.1.19",
              "resolved": "https://registry.npmjs.org/clone/-/clone-0.1.19.tgz"
            }
          }
        },
        "simple-api-client": {
          "version": "0.6.1",
          "resolved": "https://registry.npmjs.org/simple-api-client/-/simple-api-client-0.6.1.tgz",
          "dependencies": {
            "101": {
              "version": "0.3.4",
              "resolved": "https://registry.npmjs.org/101/-/101-0.3.4.tgz",
              "dependencies": {
                "deep-eql": {
                  "version": "0.1.3",
                  "resolved": "https://registry.npmjs.org/deep-eql/-/deep-eql-0.1.3.tgz",
                  "dependencies": {
                    "type-detect": {
                      "version": "0.1.1",
                      "resolved": "https://registry.npmjs.org/type-detect/-/type-detect-0.1.1.tgz"
                    }
                  }
                },
                "lab": {
                  "version": "3.1.4",
                  "resolved": "https://registry.npmjs.org/lab/-/lab-3.1.4.tgz",
                  "dependencies": {
                    "async": {
                      "version": "0.8.0",
                      "resolved": "https://registry.npmjs.org/async/-/async-0.8.0.tgz"
                    },
                    "chai": {
                      "version": "1.10.0",
                      "resolved": "https://registry.npmjs.org/chai/-/chai-1.10.0.tgz",
                      "dependencies": {
                        "assertion-error": {
                          "version": "1.0.0",
                          "resolved": "https://registry.npmjs.org/assertion-error/-/assertion-error-1.0.0.tgz"
                        }
                      }
                    },
                    "diff": {
                      "version": "1.4.0",
                      "resolved": "https://registry.npmjs.org/diff/-/diff-1.4.0.tgz"
                    },
                    "esprima": {
                      "version": "1.2.5",
                      "resolved": "https://registry.npmjs.org/esprima/-/esprima-1.2.5.tgz"
                    },
                    "handlebars": {
                      "version": "1.3.0",
                      "resolved": "https://registry.npmjs.org/handlebars/-/handlebars-1.3.0.tgz",
                      "dependencies": {
                        "optimist": {
                          "version": "0.3.7",
                          "resolved": "https://registry.npmjs.org/optimist/-/optimist-0.3.7.tgz",
                          "dependencies": {
                            "wordwrap": {
                              "version": "0.0.3",
                              "resolved": "https://registry.npmjs.org/wordwrap/-/wordwrap-0.0.3.tgz"
                            }
                          }
                        },
                        "uglify-js": {
                          "version": "2.3.6",
                          "resolved": "https://registry.npmjs.org/uglify-js/-/uglify-js-2.3.6.tgz",
                          "dependencies": {
                            "async": {
                              "version": "0.2.10",
                              "resolved": "https://registry.npmjs.org/async/-/async-0.2.10.tgz"
                            },
                            "source-map": {
                              "version": "0.1.43",
                              "resolved": "https://registry.npmjs.org/source-map/-/source-map-0.1.43.tgz",
                              "dependencies": {
                                "amdefine": {
                                  "version": "1.0.0",
                                  "resolved": "https://registry.npmjs.org/amdefine/-/amdefine-1.0.0.tgz"
                                }
                              }
                            }
                          }
                        }
                      }
                    },
                    "optimist": {
                      "version": "0.6.1",
                      "resolved": "https://registry.npmjs.org/optimist/-/optimist-0.6.1.tgz",
                      "dependencies": {
                        "minimist": {
                          "version": "0.0.10",
                          "resolved": "https://registry.npmjs.org/minimist/-/minimist-0.0.10.tgz"
                        },
                        "wordwrap": {
                          "version": "0.0.3",
                          "resolved": "https://registry.npmjs.org/wordwrap/-/wordwrap-0.0.3.tgz"
                        }
                      }
                    }
                  }
                }
              }
            },
            "browser-request": {
              "version": "0.3.5",
              "resolved": "git://github.com/runnable/browser-request.git#80bcaba1413cd246f8221394a84f243fe58bbc70",
              "dependencies": {
                "qs": {
                  "version": "0.6.6",
                  "resolved": "https://registry.npmjs.org/qs/-/qs-0.6.6.tgz"
                }
              }
            },
            "methods": {
              "version": "1.1.1",
              "resolved": "https://registry.npmjs.org/methods/-/methods-1.1.1.tgz"
            },
            "request": {
              "version": "2.34.0",
              "resolved": "https://registry.npmjs.org/request/-/request-2.34.0.tgz",
              "dependencies": {
                "aws-sign2": {
                  "version": "0.5.0",
                  "resolved": "https://registry.npmjs.org/aws-sign2/-/aws-sign2-0.5.0.tgz"
                },
                "forever-agent": {
                  "version": "0.5.2",
                  "resolved": "https://registry.npmjs.org/forever-agent/-/forever-agent-0.5.2.tgz"
                },
                "hawk": {
                  "version": "1.0.0",
                  "resolved": "https://registry.npmjs.org/hawk/-/hawk-1.0.0.tgz",
                  "dependencies": {
                    "boom": {
                      "version": "0.4.2",
                      "resolved": "https://registry.npmjs.org/boom/-/boom-0.4.2.tgz"
                    },
                    "cryptiles": {
                      "version": "0.2.2",
                      "resolved": "https://registry.npmjs.org/cryptiles/-/cryptiles-0.2.2.tgz"
                    },
                    "hoek": {
                      "version": "0.9.1",
                      "resolved": "https://registry.npmjs.org/hoek/-/hoek-0.9.1.tgz"
                    },
                    "sntp": {
                      "version": "0.2.4",
                      "resolved": "https://registry.npmjs.org/sntp/-/sntp-0.2.4.tgz"
                    }
                  }
                },
                "http-signature": {
                  "version": "0.10.1",
                  "resolved": "https://registry.npmjs.org/http-signature/-/http-signature-0.10.1.tgz",
                  "dependencies": {
                    "asn1": {
                      "version": "0.1.11",
                      "resolved": "https://registry.npmjs.org/asn1/-/asn1-0.1.11.tgz"
                    },
                    "assert-plus": {
                      "version": "0.1.5",
                      "resolved": "https://registry.npmjs.org/assert-plus/-/assert-plus-0.1.5.tgz"
                    },
                    "ctype": {
                      "version": "0.5.3",
                      "resolved": "https://registry.npmjs.org/ctype/-/ctype-0.5.3.tgz"
                    }
                  }
                },
                "json-stringify-safe": {
                  "version": "5.0.1",
                  "resolved": "https://registry.npmjs.org/json-stringify-safe/-/json-stringify-safe-5.0.1.tgz"
                },
                "mime": {
                  "version": "1.2.11",
                  "resolved": "https://registry.npmjs.org/mime/-/mime-1.2.11.tgz"
                },
                "oauth-sign": {
                  "version": "0.3.0",
                  "resolved": "https://registry.npmjs.org/oauth-sign/-/oauth-sign-0.3.0.tgz"
                },
                "qs": {
                  "version": "0.6.6",
                  "resolved": "https://registry.npmjs.org/qs/-/qs-0.6.6.tgz"
                },
                "tough-cookie": {
                  "version": "2.2.1",
                  "resolved": "https://registry.npmjs.org/tough-cookie/-/tough-cookie-2.2.1.tgz"
                },
                "tunnel-agent": {
                  "version": "0.3.0",
                  "resolved": "https://registry.npmjs.org/tunnel-agent/-/tunnel-agent-0.3.0.tgz"
                }
              }
            }
          }
        },
        "url-join": {
          "version": "0.0.1",
          "resolved": "https://registry.npmjs.org/url-join/-/url-join-0.0.1.tgz"
        }
      }
    },
    "runnable-hermes": {
      "version": "6.4.0",
      "from": "runnable-hermes@git://github.com/Runnable/hermes.git#9c838be6e6b8bd94c8f9c50403913e7a44c43844",
      "resolved": "git://github.com/Runnable/hermes.git#9c838be6e6b8bd94c8f9c50403913e7a44c43844",
      "dependencies": {
        "101": {
          "version": "0.14.1",
          "resolved": "https://registry.npmjs.org/101/-/101-0.14.1.tgz",
          "dependencies": {
            "clone": {
              "version": "0.1.19",
              "resolved": "https://registry.npmjs.org/clone/-/clone-0.1.19.tgz"
            },
            "deep-eql": {
              "version": "0.1.3",
              "resolved": "https://registry.npmjs.org/deep-eql/-/deep-eql-0.1.3.tgz",
              "dependencies": {
                "type-detect": {
                  "version": "0.1.1",
                  "resolved": "https://registry.npmjs.org/type-detect/-/type-detect-0.1.1.tgz"
                }
              }
            }
          }
        },
        "amqplib": {
          "version": "0.4.0",
          "resolved": "https://registry.npmjs.org/amqplib/-/amqplib-0.4.0.tgz",
          "dependencies": {
            "bitsyntax": {
              "version": "0.0.4",
              "resolved": "https://registry.npmjs.org/bitsyntax/-/bitsyntax-0.0.4.tgz"
            },
            "buffer-more-ints": {
              "version": "0.0.2",
              "resolved": "https://registry.npmjs.org/buffer-more-ints/-/buffer-more-ints-0.0.2.tgz"
            },
            "readable-stream": {
              "version": "1.1.13",
              "resolved": "https://registry.npmjs.org/readable-stream/-/readable-stream-1.1.13.tgz",
              "dependencies": {
                "core-util-is": {
                  "version": "1.0.2",
                  "resolved": "https://registry.npmjs.org/core-util-is/-/core-util-is-1.0.2.tgz"
                },
                "inherits": {
                  "version": "2.0.1",
                  "resolved": "https://registry.npmjs.org/inherits/-/inherits-2.0.1.tgz"
                },
                "isarray": {
                  "version": "0.0.1",
                  "resolved": "https://registry.npmjs.org/isarray/-/isarray-0.0.1.tgz"
                },
                "string_decoder": {
                  "version": "0.10.31",
                  "resolved": "https://registry.npmjs.org/string_decoder/-/string_decoder-0.10.31.tgz"
                }
              }
            },
            "when": {
              "version": "3.6.4",
              "resolved": "https://registry.npmjs.org/when/-/when-3.6.4.tgz"
            }
          }
        },
        "debug": {
          "version": "2.2.0",
          "resolved": "https://registry.npmjs.org/debug/-/debug-2.2.0.tgz",
          "dependencies": {
            "ms": {
              "version": "0.7.1",
              "resolved": "https://registry.npmjs.org/ms/-/ms-0.7.1.tgz"
            }
          }
        },
        "loadenv": {
          "version": "1.1.0",
          "resolved": "https://registry.npmjs.org/loadenv/-/loadenv-1.1.0.tgz",
          "dependencies": {
            "clone": {
              "version": "1.0.2",
              "resolved": "https://registry.npmjs.org/clone/-/clone-1.0.2.tgz"
            },
            "dotenv": {
              "version": "1.2.0",
              "resolved": "https://registry.npmjs.org/dotenv/-/dotenv-1.2.0.tgz"
            }
          }
        }
      }
    },
    "runnable-hostname": {
      "version": "1.0.4",
      "from": "runnable-hostname@git+ssh://git@github.com/CodeNow/runnable-hostname.git#6b22c29345f63730b99c6c5eb9860249a1113c73",
      "resolved": "git+ssh://git@github.com/CodeNow/runnable-hostname.git#6b22c29345f63730b99c6c5eb9860249a1113c73",
      "dependencies": {
        "101": {
          "version": "0.18.0",
          "resolved": "https://registry.npmjs.org/101/-/101-0.18.0.tgz",
          "dependencies": {
            "clone": {
              "version": "0.1.19",
              "resolved": "https://registry.npmjs.org/clone/-/clone-0.1.19.tgz"
            },
            "deep-eql": {
              "version": "0.1.3",
              "resolved": "https://registry.npmjs.org/deep-eql/-/deep-eql-0.1.3.tgz",
              "dependencies": {
                "type-detect": {
                  "version": "0.1.1",
                  "resolved": "https://registry.npmjs.org/type-detect/-/type-detect-0.1.1.tgz"
                }
              }
            }
          }
        },
        "bind-right": {
          "version": "0.6.0",
          "resolved": "https://registry.npmjs.org/bind-right/-/bind-right-0.6.0.tgz"
        }
      }
    },
    "sendgrid": {
      "version": "1.9.2",
      "resolved": "https://registry.npmjs.org/sendgrid/-/sendgrid-1.9.2.tgz",
      "dependencies": {
        "lodash": {
          "version": "3.10.1",
          "resolved": "https://registry.npmjs.org/lodash/-/lodash-3.10.1.tgz"
        },
        "mime": {
          "version": "1.3.4",
          "resolved": "https://registry.npmjs.org/mime/-/mime-1.3.4.tgz"
        },
        "request": {
          "version": "2.67.0",
          "resolved": "https://registry.npmjs.org/request/-/request-2.67.0.tgz",
          "dependencies": {
            "aws-sign2": {
              "version": "0.6.0",
              "resolved": "https://registry.npmjs.org/aws-sign2/-/aws-sign2-0.6.0.tgz"
            },
            "bl": {
              "version": "1.0.0",
              "resolved": "https://registry.npmjs.org/bl/-/bl-1.0.0.tgz",
              "dependencies": {
                "readable-stream": {
                  "version": "2.0.4",
                  "resolved": "https://registry.npmjs.org/readable-stream/-/readable-stream-2.0.4.tgz",
                  "dependencies": {
                    "core-util-is": {
                      "version": "1.0.2",
                      "resolved": "https://registry.npmjs.org/core-util-is/-/core-util-is-1.0.2.tgz"
                    },
                    "inherits": {
                      "version": "2.0.1",
                      "resolved": "https://registry.npmjs.org/inherits/-/inherits-2.0.1.tgz"
                    },
                    "isarray": {
                      "version": "0.0.1",
                      "resolved": "https://registry.npmjs.org/isarray/-/isarray-0.0.1.tgz"
                    },
                    "process-nextick-args": {
                      "version": "1.0.3",
                      "resolved": "https://registry.npmjs.org/process-nextick-args/-/process-nextick-args-1.0.3.tgz"
                    },
                    "string_decoder": {
                      "version": "0.10.31",
                      "resolved": "https://registry.npmjs.org/string_decoder/-/string_decoder-0.10.31.tgz"
                    },
                    "util-deprecate": {
                      "version": "1.0.2",
                      "resolved": "https://registry.npmjs.org/util-deprecate/-/util-deprecate-1.0.2.tgz"
                    }
                  }
                }
              }
            },
            "caseless": {
              "version": "0.11.0",
              "resolved": "https://registry.npmjs.org/caseless/-/caseless-0.11.0.tgz"
            },
            "combined-stream": {
              "version": "1.0.5",
              "resolved": "https://registry.npmjs.org/combined-stream/-/combined-stream-1.0.5.tgz",
              "dependencies": {
                "delayed-stream": {
                  "version": "1.0.0",
                  "resolved": "https://registry.npmjs.org/delayed-stream/-/delayed-stream-1.0.0.tgz"
                }
              }
            },
            "extend": {
              "version": "3.0.0",
              "resolved": "https://registry.npmjs.org/extend/-/extend-3.0.0.tgz"
            },
            "forever-agent": {
              "version": "0.6.1",
              "resolved": "https://registry.npmjs.org/forever-agent/-/forever-agent-0.6.1.tgz"
            },
            "form-data": {
              "version": "1.0.0-rc3",
              "resolved": "https://registry.npmjs.org/form-data/-/form-data-1.0.0-rc3.tgz",
              "dependencies": {
                "async": {
                  "version": "1.5.0",
                  "resolved": "https://registry.npmjs.org/async/-/async-1.5.0.tgz"
                }
              }
            },
            "har-validator": {
              "version": "2.0.2",
              "resolved": "https://registry.npmjs.org/har-validator/-/har-validator-2.0.2.tgz",
              "dependencies": {
                "chalk": {
                  "version": "1.1.1",
                  "resolved": "https://registry.npmjs.org/chalk/-/chalk-1.1.1.tgz",
                  "dependencies": {
                    "ansi-styles": {
                      "version": "2.1.0",
                      "resolved": "https://registry.npmjs.org/ansi-styles/-/ansi-styles-2.1.0.tgz"
                    },
                    "escape-string-regexp": {
                      "version": "1.0.3",
                      "resolved": "https://registry.npmjs.org/escape-string-regexp/-/escape-string-regexp-1.0.3.tgz"
                    },
                    "has-ansi": {
                      "version": "2.0.0",
                      "resolved": "https://registry.npmjs.org/has-ansi/-/has-ansi-2.0.0.tgz",
                      "dependencies": {
                        "ansi-regex": {
                          "version": "2.0.0",
                          "resolved": "https://registry.npmjs.org/ansi-regex/-/ansi-regex-2.0.0.tgz"
                        }
                      }
                    },
                    "strip-ansi": {
                      "version": "3.0.0",
                      "resolved": "https://registry.npmjs.org/strip-ansi/-/strip-ansi-3.0.0.tgz",
                      "dependencies": {
                        "ansi-regex": {
                          "version": "2.0.0",
                          "resolved": "https://registry.npmjs.org/ansi-regex/-/ansi-regex-2.0.0.tgz"
                        }
                      }
                    },
                    "supports-color": {
                      "version": "2.0.0",
                      "resolved": "https://registry.npmjs.org/supports-color/-/supports-color-2.0.0.tgz"
                    }
                  }
                },
                "commander": {
                  "version": "2.9.0",
                  "resolved": "https://registry.npmjs.org/commander/-/commander-2.9.0.tgz",
                  "dependencies": {
                    "graceful-readlink": {
                      "version": "1.0.1",
                      "resolved": "https://registry.npmjs.org/graceful-readlink/-/graceful-readlink-1.0.1.tgz"
                    }
                  }
                },
                "is-my-json-valid": {
                  "version": "2.12.3",
                  "resolved": "https://registry.npmjs.org/is-my-json-valid/-/is-my-json-valid-2.12.3.tgz",
                  "dependencies": {
                    "generate-function": {
                      "version": "2.0.0",
                      "resolved": "https://registry.npmjs.org/generate-function/-/generate-function-2.0.0.tgz"
                    },
                    "generate-object-property": {
                      "version": "1.2.0",
                      "resolved": "https://registry.npmjs.org/generate-object-property/-/generate-object-property-1.2.0.tgz",
                      "dependencies": {
                        "is-property": {
                          "version": "1.0.2",
                          "resolved": "https://registry.npmjs.org/is-property/-/is-property-1.0.2.tgz"
                        }
                      }
                    },
                    "jsonpointer": {
                      "version": "2.0.0",
                      "resolved": "https://registry.npmjs.org/jsonpointer/-/jsonpointer-2.0.0.tgz"
                    },
                    "xtend": {
                      "version": "4.0.1",
                      "resolved": "https://registry.npmjs.org/xtend/-/xtend-4.0.1.tgz"
                    }
                  }
                },
                "pinkie-promise": {
                  "version": "1.0.0",
                  "resolved": "https://registry.npmjs.org/pinkie-promise/-/pinkie-promise-1.0.0.tgz",
                  "dependencies": {
                    "pinkie": {
                      "version": "1.0.0",
                      "resolved": "https://registry.npmjs.org/pinkie/-/pinkie-1.0.0.tgz"
                    }
                  }
                }
              }
            },
            "hawk": {
              "version": "3.1.2",
              "resolved": "https://registry.npmjs.org/hawk/-/hawk-3.1.2.tgz",
              "dependencies": {
                "boom": {
                  "version": "2.10.1",
                  "resolved": "https://registry.npmjs.org/boom/-/boom-2.10.1.tgz"
                },
                "cryptiles": {
                  "version": "2.0.5",
                  "resolved": "https://registry.npmjs.org/cryptiles/-/cryptiles-2.0.5.tgz"
                },
                "hoek": {
                  "version": "2.16.3",
                  "resolved": "https://registry.npmjs.org/hoek/-/hoek-2.16.3.tgz"
                },
                "sntp": {
                  "version": "1.0.9",
                  "resolved": "https://registry.npmjs.org/sntp/-/sntp-1.0.9.tgz"
                }
              }
            },
            "http-signature": {
              "version": "1.1.0",
              "resolved": "https://registry.npmjs.org/http-signature/-/http-signature-1.1.0.tgz",
              "dependencies": {
                "assert-plus": {
                  "version": "0.1.5",
                  "resolved": "https://registry.npmjs.org/assert-plus/-/assert-plus-0.1.5.tgz"
                },
                "jsprim": {
                  "version": "1.2.2",
                  "resolved": "https://registry.npmjs.org/jsprim/-/jsprim-1.2.2.tgz",
                  "dependencies": {
                    "extsprintf": {
                      "version": "1.0.2",
                      "resolved": "https://registry.npmjs.org/extsprintf/-/extsprintf-1.0.2.tgz"
                    },
                    "json-schema": {
                      "version": "0.2.2",
                      "resolved": "https://registry.npmjs.org/json-schema/-/json-schema-0.2.2.tgz"
                    },
                    "verror": {
                      "version": "1.3.6",
                      "resolved": "https://registry.npmjs.org/verror/-/verror-1.3.6.tgz"
                    }
                  }
                },
                "sshpk": {
                  "version": "1.7.0",
                  "resolved": "https://registry.npmjs.org/sshpk/-/sshpk-1.7.0.tgz",
                  "dependencies": {
                    "asn1": {
                      "version": "0.2.3",
                      "resolved": "https://registry.npmjs.org/asn1/-/asn1-0.2.3.tgz"
                    },
                    "assert-plus": {
                      "version": "0.2.0",
                      "resolved": "https://registry.npmjs.org/assert-plus/-/assert-plus-0.2.0.tgz"
                    },
                    "dashdash": {
                      "version": "1.10.1",
                      "resolved": "https://registry.npmjs.org/dashdash/-/dashdash-1.10.1.tgz",
                      "dependencies": {
                        "assert-plus": {
                          "version": "0.1.5",
                          "resolved": "https://registry.npmjs.org/assert-plus/-/assert-plus-0.1.5.tgz"
                        }
                      }
                    },
                    "ecc-jsbn": {
                      "version": "0.1.1",
                      "resolved": "https://registry.npmjs.org/ecc-jsbn/-/ecc-jsbn-0.1.1.tgz"
                    },
                    "jodid25519": {
                      "version": "1.0.2",
                      "resolved": "https://registry.npmjs.org/jodid25519/-/jodid25519-1.0.2.tgz"
                    },
                    "jsbn": {
                      "version": "0.1.0",
                      "resolved": "https://registry.npmjs.org/jsbn/-/jsbn-0.1.0.tgz"
                    },
                    "tweetnacl": {
                      "version": "0.13.2",
                      "resolved": "https://registry.npmjs.org/tweetnacl/-/tweetnacl-0.13.2.tgz"
                    }
                  }
                }
              }
            },
            "is-typedarray": {
              "version": "1.0.0",
              "resolved": "https://registry.npmjs.org/is-typedarray/-/is-typedarray-1.0.0.tgz"
            },
            "isstream": {
              "version": "0.1.2",
              "resolved": "https://registry.npmjs.org/isstream/-/isstream-0.1.2.tgz"
            },
            "json-stringify-safe": {
              "version": "5.0.1",
              "resolved": "https://registry.npmjs.org/json-stringify-safe/-/json-stringify-safe-5.0.1.tgz"
            },
            "mime-types": {
              "version": "2.1.7",
              "resolved": "https://registry.npmjs.org/mime-types/-/mime-types-2.1.7.tgz",
              "dependencies": {
                "mime-db": {
                  "version": "1.19.0",
                  "resolved": "https://registry.npmjs.org/mime-db/-/mime-db-1.19.0.tgz"
                }
              }
            },
            "node-uuid": {
              "version": "1.4.7",
              "resolved": "https://registry.npmjs.org/node-uuid/-/node-uuid-1.4.7.tgz"
            },
            "oauth-sign": {
              "version": "0.8.0",
              "resolved": "https://registry.npmjs.org/oauth-sign/-/oauth-sign-0.8.0.tgz"
            },
            "qs": {
              "version": "5.2.0",
              "resolved": "https://registry.npmjs.org/qs/-/qs-5.2.0.tgz"
            },
            "stringstream": {
              "version": "0.0.5",
              "resolved": "https://registry.npmjs.org/stringstream/-/stringstream-0.0.5.tgz"
            },
            "tough-cookie": {
              "version": "2.2.1",
              "resolved": "https://registry.npmjs.org/tough-cookie/-/tough-cookie-2.2.1.tgz"
            },
            "tunnel-agent": {
              "version": "0.4.1",
              "resolved": "https://registry.npmjs.org/tunnel-agent/-/tunnel-agent-0.4.1.tgz"
            }
          }
        },
        "smtpapi": {
          "version": "1.2.0",
          "resolved": "https://registry.npmjs.org/smtpapi/-/smtpapi-1.2.0.tgz"
        }
      }
    },
    "server-destroy": {
      "version": "1.0.1",
      "resolved": "https://registry.npmjs.org/server-destroy/-/server-destroy-1.0.1.tgz"
    },
    "shimmer": {
      "version": "1.0.0",
      "resolved": "https://registry.npmjs.org/shimmer/-/shimmer-1.0.0.tgz"
    },
    "sinon": {
      "version": "1.17.2",
      "resolved": "https://registry.npmjs.org/sinon/-/sinon-1.17.2.tgz",
      "dependencies": {
        "formatio": {
          "version": "1.1.1",
          "resolved": "https://registry.npmjs.org/formatio/-/formatio-1.1.1.tgz"
        },
        "lolex": {
          "version": "1.3.2",
          "resolved": "https://registry.npmjs.org/lolex/-/lolex-1.3.2.tgz"
        },
        "samsam": {
          "version": "1.1.2",
          "resolved": "https://registry.npmjs.org/samsam/-/samsam-1.1.2.tgz"
        },
        "util": {
          "version": "0.10.3",
          "resolved": "https://registry.npmjs.org/util/-/util-0.10.3.tgz",
          "dependencies": {
            "inherits": {
              "version": "2.0.1",
              "resolved": "https://registry.npmjs.org/inherits/-/inherits-2.0.1.tgz"
            }
          }
        }
      }
    },
    "sinon-as-promised": {
      "version": "4.0.0",
      "resolved": "https://registry.npmjs.org/sinon-as-promised/-/sinon-as-promised-4.0.0.tgz",
      "dependencies": {
        "create-thenable": {
          "version": "1.0.1",
          "resolved": "https://registry.npmjs.org/create-thenable/-/create-thenable-1.0.1.tgz",
          "dependencies": {
            "object-omit": {
              "version": "1.0.0",
              "resolved": "https://registry.npmjs.org/object-omit/-/object-omit-1.0.0.tgz",
              "dependencies": {
                "for-own": {
                  "version": "0.1.3",
                  "resolved": "https://registry.npmjs.org/for-own/-/for-own-0.1.3.tgz",
                  "dependencies": {
                    "for-in": {
                      "version": "0.1.4",
                      "resolved": "https://registry.npmjs.org/for-in/-/for-in-0.1.4.tgz"
                    }
                  }
                },
                "isobject": {
                  "version": "0.2.0",
                  "resolved": "https://registry.npmjs.org/isobject/-/isobject-0.2.0.tgz"
                }
              }
            },
            "unique-concat": {
              "version": "0.2.2",
              "resolved": "https://registry.npmjs.org/unique-concat/-/unique-concat-0.2.2.tgz"
            }
          }
        },
        "native-promise-only": {
          "version": "0.7.8-a",
          "resolved": "https://registry.npmjs.org/native-promise-only/-/native-promise-only-0.7.8-a.tgz"
        }
      }
    },
    "slack-client": {
      "version": "1.4.1",
      "resolved": "https://registry.npmjs.org/slack-client/-/slack-client-1.4.1.tgz",
      "dependencies": {
        "coffee-script": {
          "version": "1.9.3",
          "resolved": "https://registry.npmjs.org/coffee-script/-/coffee-script-1.9.3.tgz"
        },
        "log": {
          "version": "1.4.0",
          "resolved": "https://registry.npmjs.org/log/-/log-1.4.0.tgz"
        },
        "ws": {
          "version": "0.4.31",
          "resolved": "https://registry.npmjs.org/ws/-/ws-0.4.31.tgz",
          "dependencies": {
            "commander": {
              "version": "0.6.1",
              "resolved": "https://registry.npmjs.org/commander/-/commander-0.6.1.tgz"
            },
            "nan": {
              "version": "0.3.2",
              "resolved": "https://registry.npmjs.org/nan/-/nan-0.3.2.tgz"
            },
            "options": {
              "version": "0.0.6",
              "resolved": "https://registry.npmjs.org/options/-/options-0.0.6.tgz"
            },
            "tinycolor": {
              "version": "0.0.1",
              "resolved": "https://registry.npmjs.org/tinycolor/-/tinycolor-0.0.1.tgz"
            }
          }
        }
      }
    },
    "snazzy": {
      "version": "2.0.1",
      "resolved": "https://registry.npmjs.org/snazzy/-/snazzy-2.0.1.tgz",
      "dependencies": {
        "chalk": {
          "version": "1.1.1",
          "resolved": "https://registry.npmjs.org/chalk/-/chalk-1.1.1.tgz",
          "dependencies": {
            "ansi-styles": {
              "version": "2.1.0",
              "resolved": "https://registry.npmjs.org/ansi-styles/-/ansi-styles-2.1.0.tgz"
            },
            "escape-string-regexp": {
              "version": "1.0.3",
              "resolved": "https://registry.npmjs.org/escape-string-regexp/-/escape-string-regexp-1.0.3.tgz"
            },
            "has-ansi": {
              "version": "2.0.0",
              "resolved": "https://registry.npmjs.org/has-ansi/-/has-ansi-2.0.0.tgz",
              "dependencies": {
                "ansi-regex": {
                  "version": "2.0.0",
                  "resolved": "https://registry.npmjs.org/ansi-regex/-/ansi-regex-2.0.0.tgz"
                }
              }
            },
            "strip-ansi": {
              "version": "3.0.0",
              "resolved": "https://registry.npmjs.org/strip-ansi/-/strip-ansi-3.0.0.tgz",
              "dependencies": {
                "ansi-regex": {
                  "version": "2.0.0",
                  "resolved": "https://registry.npmjs.org/ansi-regex/-/ansi-regex-2.0.0.tgz"
                }
              }
            },
            "supports-color": {
              "version": "2.0.0",
              "resolved": "https://registry.npmjs.org/supports-color/-/supports-color-2.0.0.tgz"
            }
          }
        },
        "inherits": {
          "version": "2.0.1",
          "resolved": "https://registry.npmjs.org/inherits/-/inherits-2.0.1.tgz"
        },
        "minimist": {
          "version": "1.2.0",
          "resolved": "https://registry.npmjs.org/minimist/-/minimist-1.2.0.tgz"
        },
        "standard-json": {
          "version": "1.0.0",
          "resolved": "https://registry.npmjs.org/standard-json/-/standard-json-1.0.0.tgz"
        },
        "text-table": {
          "version": "0.2.0",
          "resolved": "https://registry.npmjs.org/text-table/-/text-table-0.2.0.tgz"
        }
      }
    },
    "standard": {
      "version": "5.4.1",
      "resolved": "https://registry.npmjs.org/standard/-/standard-5.4.1.tgz",
      "dependencies": {
        "eslint-config-standard": {
          "version": "4.4.0",
          "resolved": "https://registry.npmjs.org/eslint-config-standard/-/eslint-config-standard-4.4.0.tgz"
        },
        "eslint-config-standard-react": {
          "version": "1.2.1",
          "resolved": "https://registry.npmjs.org/eslint-config-standard-react/-/eslint-config-standard-react-1.2.1.tgz"
        },
        "eslint-plugin-react": {
          "version": "3.15.0",
          "resolved": "https://registry.npmjs.org/eslint-plugin-react/-/eslint-plugin-react-3.15.0.tgz"
        },
        "eslint-plugin-standard": {
          "version": "1.3.1",
          "resolved": "https://registry.npmjs.org/eslint-plugin-standard/-/eslint-plugin-standard-1.3.1.tgz"
        },
        "standard-engine": {
          "version": "2.2.5",
          "resolved": "https://registry.npmjs.org/standard-engine/-/standard-engine-2.2.5.tgz",
          "dependencies": {
            "deglob": {
              "version": "1.0.2",
              "resolved": "https://registry.npmjs.org/deglob/-/deglob-1.0.2.tgz",
              "dependencies": {
                "glob": {
                  "version": "5.0.15",
                  "resolved": "https://registry.npmjs.org/glob/-/glob-5.0.15.tgz",
                  "dependencies": {
                    "inflight": {
                      "version": "1.0.4",
                      "resolved": "https://registry.npmjs.org/inflight/-/inflight-1.0.4.tgz",
                      "dependencies": {
                        "wrappy": {
                          "version": "1.0.1",
                          "resolved": "https://registry.npmjs.org/wrappy/-/wrappy-1.0.1.tgz"
                        }
                      }
                    },
                    "inherits": {
                      "version": "2.0.1",
                      "resolved": "https://registry.npmjs.org/inherits/-/inherits-2.0.1.tgz"
                    },
                    "minimatch": {
                      "version": "3.0.0",
                      "resolved": "https://registry.npmjs.org/minimatch/-/minimatch-3.0.0.tgz",
                      "dependencies": {
                        "brace-expansion": {
                          "version": "1.1.2",
                          "resolved": "https://registry.npmjs.org/brace-expansion/-/brace-expansion-1.1.2.tgz",
                          "dependencies": {
                            "balanced-match": {
                              "version": "0.3.0",
                              "resolved": "https://registry.npmjs.org/balanced-match/-/balanced-match-0.3.0.tgz"
                            },
                            "concat-map": {
                              "version": "0.0.1",
                              "resolved": "https://registry.npmjs.org/concat-map/-/concat-map-0.0.1.tgz"
                            }
                          }
                        }
                      }
                    },
                    "path-is-absolute": {
                      "version": "1.0.0",
                      "resolved": "https://registry.npmjs.org/path-is-absolute/-/path-is-absolute-1.0.0.tgz"
                    }
                  }
                },
                "ignore": {
                  "version": "2.2.19",
                  "resolved": "https://registry.npmjs.org/ignore/-/ignore-2.2.19.tgz"
                },
                "run-parallel": {
                  "version": "1.1.4",
                  "resolved": "https://registry.npmjs.org/run-parallel/-/run-parallel-1.1.4.tgz"
                },
                "uniq": {
                  "version": "1.0.1",
                  "resolved": "https://registry.npmjs.org/uniq/-/uniq-1.0.1.tgz"
                }
              }
            },
            "dezalgo": {
              "version": "1.0.3",
              "resolved": "https://registry.npmjs.org/dezalgo/-/dezalgo-1.0.3.tgz",
              "dependencies": {
                "asap": {
                  "version": "2.0.3",
                  "resolved": "https://registry.npmjs.org/asap/-/asap-2.0.3.tgz"
                },
                "wrappy": {
                  "version": "1.0.1",
                  "resolved": "https://registry.npmjs.org/wrappy/-/wrappy-1.0.1.tgz"
                }
              }
            },
            "eslint": {
              "version": "1.9.0",
              "resolved": "https://registry.npmjs.org/eslint/-/eslint-1.9.0.tgz",
              "dependencies": {
                "chalk": {
                  "version": "1.1.1",
                  "resolved": "https://registry.npmjs.org/chalk/-/chalk-1.1.1.tgz",
                  "dependencies": {
                    "ansi-styles": {
                      "version": "2.1.0",
                      "resolved": "https://registry.npmjs.org/ansi-styles/-/ansi-styles-2.1.0.tgz"
                    },
                    "has-ansi": {
                      "version": "2.0.0",
                      "resolved": "https://registry.npmjs.org/has-ansi/-/has-ansi-2.0.0.tgz",
                      "dependencies": {
                        "ansi-regex": {
                          "version": "2.0.0",
                          "resolved": "https://registry.npmjs.org/ansi-regex/-/ansi-regex-2.0.0.tgz"
                        }
                      }
                    },
                    "strip-ansi": {
                      "version": "3.0.0",
                      "resolved": "https://registry.npmjs.org/strip-ansi/-/strip-ansi-3.0.0.tgz",
                      "dependencies": {
                        "ansi-regex": {
                          "version": "2.0.0",
                          "resolved": "https://registry.npmjs.org/ansi-regex/-/ansi-regex-2.0.0.tgz"
                        }
                      }
                    },
                    "supports-color": {
                      "version": "2.0.0",
                      "resolved": "https://registry.npmjs.org/supports-color/-/supports-color-2.0.0.tgz"
                    }
                  }
                },
                "debug": {
                  "version": "2.2.0",
                  "resolved": "https://registry.npmjs.org/debug/-/debug-2.2.0.tgz",
                  "dependencies": {
                    "ms": {
                      "version": "0.7.1",
                      "resolved": "https://registry.npmjs.org/ms/-/ms-0.7.1.tgz"
                    }
                  }
                },
                "doctrine": {
                  "version": "0.7.2",
                  "resolved": "https://registry.npmjs.org/doctrine/-/doctrine-0.7.2.tgz",
                  "dependencies": {
                    "esutils": {
                      "version": "1.1.6",
                      "resolved": "https://registry.npmjs.org/esutils/-/esutils-1.1.6.tgz"
                    },
                    "isarray": {
                      "version": "0.0.1",
                      "resolved": "https://registry.npmjs.org/isarray/-/isarray-0.0.1.tgz"
                    }
                  }
                },
                "escape-string-regexp": {
                  "version": "1.0.4",
                  "resolved": "https://registry.npmjs.org/escape-string-regexp/-/escape-string-regexp-1.0.4.tgz"
                },
                "escope": {
                  "version": "3.3.0",
                  "resolved": "https://registry.npmjs.org/escope/-/escope-3.3.0.tgz",
                  "dependencies": {
                    "es6-map": {
                      "version": "0.1.3",
                      "resolved": "https://registry.npmjs.org/es6-map/-/es6-map-0.1.3.tgz",
                      "dependencies": {
                        "d": {
                          "version": "0.1.1",
                          "resolved": "https://registry.npmjs.org/d/-/d-0.1.1.tgz"
                        },
                        "es5-ext": {
                          "version": "0.10.11",
                          "resolved": "https://registry.npmjs.org/es5-ext/-/es5-ext-0.10.11.tgz"
                        },
                        "es6-iterator": {
                          "version": "2.0.0",
                          "resolved": "https://registry.npmjs.org/es6-iterator/-/es6-iterator-2.0.0.tgz"
                        },
                        "es6-set": {
                          "version": "0.1.3",
                          "resolved": "https://registry.npmjs.org/es6-set/-/es6-set-0.1.3.tgz"
                        },
                        "es6-symbol": {
                          "version": "3.0.2",
                          "resolved": "https://registry.npmjs.org/es6-symbol/-/es6-symbol-3.0.2.tgz"
                        },
                        "event-emitter": {
                          "version": "0.3.4",
                          "resolved": "https://registry.npmjs.org/event-emitter/-/event-emitter-0.3.4.tgz"
                        }
                      }
                    },
                    "es6-weak-map": {
                      "version": "2.0.1",
                      "resolved": "https://registry.npmjs.org/es6-weak-map/-/es6-weak-map-2.0.1.tgz",
                      "dependencies": {
                        "d": {
                          "version": "0.1.1",
                          "resolved": "https://registry.npmjs.org/d/-/d-0.1.1.tgz"
                        },
                        "es5-ext": {
                          "version": "0.10.11",
                          "resolved": "https://registry.npmjs.org/es5-ext/-/es5-ext-0.10.11.tgz"
                        },
                        "es6-iterator": {
                          "version": "2.0.0",
                          "resolved": "https://registry.npmjs.org/es6-iterator/-/es6-iterator-2.0.0.tgz"
                        },
                        "es6-symbol": {
                          "version": "3.0.2",
                          "resolved": "https://registry.npmjs.org/es6-symbol/-/es6-symbol-3.0.2.tgz"
                        }
                      }
                    },
                    "esrecurse": {
                      "version": "3.1.1",
                      "resolved": "https://registry.npmjs.org/esrecurse/-/esrecurse-3.1.1.tgz",
                      "dependencies": {
                        "estraverse": {
                          "version": "3.1.0",
                          "resolved": "https://registry.npmjs.org/estraverse/-/estraverse-3.1.0.tgz"
                        }
                      }
                    }
                  }
                },
                "espree": {
                  "version": "2.2.5",
                  "resolved": "https://registry.npmjs.org/espree/-/espree-2.2.5.tgz"
                },
                "estraverse": {
                  "version": "4.1.1",
                  "resolved": "https://registry.npmjs.org/estraverse/-/estraverse-4.1.1.tgz"
                },
                "estraverse-fb": {
                  "version": "1.3.1",
                  "resolved": "https://registry.npmjs.org/estraverse-fb/-/estraverse-fb-1.3.1.tgz"
                },
                "esutils": {
                  "version": "2.0.2",
                  "resolved": "https://registry.npmjs.org/esutils/-/esutils-2.0.2.tgz"
                },
                "file-entry-cache": {
                  "version": "1.2.4",
                  "resolved": "https://registry.npmjs.org/file-entry-cache/-/file-entry-cache-1.2.4.tgz",
                  "dependencies": {
                    "flat-cache": {
                      "version": "1.0.10",
                      "resolved": "https://registry.npmjs.org/flat-cache/-/flat-cache-1.0.10.tgz",
                      "dependencies": {
                        "del": {
                          "version": "2.2.0",
                          "resolved": "https://registry.npmjs.org/del/-/del-2.2.0.tgz",
                          "dependencies": {
                            "globby": {
                              "version": "4.0.0",
                              "resolved": "https://registry.npmjs.org/globby/-/globby-4.0.0.tgz",
                              "dependencies": {
                                "array-union": {
                                  "version": "1.0.1",
                                  "resolved": "https://registry.npmjs.org/array-union/-/array-union-1.0.1.tgz",
                                  "dependencies": {
                                    "array-uniq": {
                                      "version": "1.0.2",
                                      "resolved": "https://registry.npmjs.org/array-uniq/-/array-uniq-1.0.2.tgz"
                                    }
                                  }
                                },
                                "arrify": {
                                  "version": "1.0.1",
                                  "resolved": "https://registry.npmjs.org/arrify/-/arrify-1.0.1.tgz"
                                },
                                "glob": {
                                  "version": "6.0.4",
                                  "resolved": "https://registry.npmjs.org/glob/-/glob-6.0.4.tgz",
                                  "dependencies": {
                                    "inflight": {
                                      "version": "1.0.4",
                                      "resolved": "https://registry.npmjs.org/inflight/-/inflight-1.0.4.tgz",
                                      "dependencies": {
                                        "wrappy": {
                                          "version": "1.0.1",
                                          "resolved": "https://registry.npmjs.org/wrappy/-/wrappy-1.0.1.tgz"
                                        }
                                      }
                                    },
                                    "inherits": {
                                      "version": "2.0.1",
                                      "resolved": "https://registry.npmjs.org/inherits/-/inherits-2.0.1.tgz"
                                    }
                                  }
                                }
                              }
                            },
                            "is-path-cwd": {
                              "version": "1.0.0",
                              "resolved": "https://registry.npmjs.org/is-path-cwd/-/is-path-cwd-1.0.0.tgz"
                            },
                            "is-path-in-cwd": {
                              "version": "1.0.0",
                              "resolved": "https://registry.npmjs.org/is-path-in-cwd/-/is-path-in-cwd-1.0.0.tgz",
                              "dependencies": {
                                "is-path-inside": {
                                  "version": "1.0.0",
                                  "resolved": "https://registry.npmjs.org/is-path-inside/-/is-path-inside-1.0.0.tgz"
                                }
                              }
                            },
                            "pify": {
                              "version": "2.3.0",
                              "resolved": "https://registry.npmjs.org/pify/-/pify-2.3.0.tgz"
                            },
                            "pinkie-promise": {
                              "version": "2.0.0",
                              "resolved": "https://registry.npmjs.org/pinkie-promise/-/pinkie-promise-2.0.0.tgz",
                              "dependencies": {
                                "pinkie": {
                                  "version": "2.0.1",
                                  "resolved": "https://registry.npmjs.org/pinkie/-/pinkie-2.0.1.tgz"
                                }
                              }
                            }
                          }
                        },
                        "graceful-fs": {
                          "version": "4.1.2",
                          "resolved": "https://registry.npmjs.org/graceful-fs/-/graceful-fs-4.1.2.tgz"
                        },
                        "read-json-sync": {
                          "version": "1.1.1",
                          "resolved": "https://registry.npmjs.org/read-json-sync/-/read-json-sync-1.1.1.tgz"
                        },
                        "write": {
                          "version": "0.2.1",
                          "resolved": "https://registry.npmjs.org/write/-/write-0.2.1.tgz"
                        }
                      }
                    }
                  }
                },
                "glob": {
                  "version": "5.0.15",
                  "resolved": "https://registry.npmjs.org/glob/-/glob-5.0.15.tgz",
                  "dependencies": {
                    "inflight": {
                      "version": "1.0.4",
                      "resolved": "https://registry.npmjs.org/inflight/-/inflight-1.0.4.tgz",
                      "dependencies": {
                        "wrappy": {
                          "version": "1.0.1",
                          "resolved": "https://registry.npmjs.org/wrappy/-/wrappy-1.0.1.tgz"
                        }
                      }
                    },
                    "inherits": {
                      "version": "2.0.1",
                      "resolved": "https://registry.npmjs.org/inherits/-/inherits-2.0.1.tgz"
                    }
                  }
                },
                "globals": {
                  "version": "8.18.0",
                  "resolved": "https://registry.npmjs.org/globals/-/globals-8.18.0.tgz"
                },
                "handlebars": {
                  "version": "4.0.5",
                  "resolved": "https://registry.npmjs.org/handlebars/-/handlebars-4.0.5.tgz",
                  "dependencies": {
                    "async": {
                      "version": "1.5.2",
                      "resolved": "https://registry.npmjs.org/async/-/async-1.5.2.tgz"
                    },
                    "optimist": {
                      "version": "0.6.1",
                      "resolved": "https://registry.npmjs.org/optimist/-/optimist-0.6.1.tgz",
                      "dependencies": {
                        "minimist": {
                          "version": "0.0.10",
                          "resolved": "https://registry.npmjs.org/minimist/-/minimist-0.0.10.tgz"
                        },
                        "wordwrap": {
                          "version": "0.0.3",
                          "resolved": "https://registry.npmjs.org/wordwrap/-/wordwrap-0.0.3.tgz"
                        }
                      }
                    },
                    "source-map": {
                      "version": "0.4.4",
                      "resolved": "https://registry.npmjs.org/source-map/-/source-map-0.4.4.tgz",
                      "dependencies": {
                        "amdefine": {
                          "version": "1.0.0",
                          "resolved": "https://registry.npmjs.org/amdefine/-/amdefine-1.0.0.tgz"
                        }
                      }
                    },
                    "uglify-js": {
                      "version": "2.6.1",
                      "resolved": "https://registry.npmjs.org/uglify-js/-/uglify-js-2.6.1.tgz",
                      "dependencies": {
                        "async": {
                          "version": "0.2.10",
                          "resolved": "https://registry.npmjs.org/async/-/async-0.2.10.tgz"
                        },
                        "source-map": {
                          "version": "0.5.3",
                          "resolved": "https://registry.npmjs.org/source-map/-/source-map-0.5.3.tgz"
                        },
                        "uglify-to-browserify": {
                          "version": "1.0.2",
                          "resolved": "https://registry.npmjs.org/uglify-to-browserify/-/uglify-to-browserify-1.0.2.tgz"
                        },
                        "yargs": {
                          "version": "3.10.0",
                          "resolved": "https://registry.npmjs.org/yargs/-/yargs-3.10.0.tgz",
                          "dependencies": {
                            "camelcase": {
                              "version": "1.2.1",
                              "resolved": "https://registry.npmjs.org/camelcase/-/camelcase-1.2.1.tgz"
                            },
                            "cliui": {
                              "version": "2.1.0",
                              "resolved": "https://registry.npmjs.org/cliui/-/cliui-2.1.0.tgz",
                              "dependencies": {
                                "center-align": {
                                  "version": "0.1.2",
                                  "resolved": "https://registry.npmjs.org/center-align/-/center-align-0.1.2.tgz",
                                  "dependencies": {
                                    "align-text": {
                                      "version": "0.1.3",
                                      "resolved": "https://registry.npmjs.org/align-text/-/align-text-0.1.3.tgz",
                                      "dependencies": {
                                        "kind-of": {
                                          "version": "2.0.1",
                                          "resolved": "https://registry.npmjs.org/kind-of/-/kind-of-2.0.1.tgz",
                                          "dependencies": {
                                            "is-buffer": {
                                              "version": "1.1.1",
                                              "resolved": "https://registry.npmjs.org/is-buffer/-/is-buffer-1.1.1.tgz"
                                            }
                                          }
                                        },
                                        "longest": {
                                          "version": "1.0.1",
                                          "resolved": "https://registry.npmjs.org/longest/-/longest-1.0.1.tgz"
                                        },
                                        "repeat-string": {
                                          "version": "1.5.2",
                                          "resolved": "https://registry.npmjs.org/repeat-string/-/repeat-string-1.5.2.tgz"
                                        }
                                      }
                                    },
                                    "lazy-cache": {
                                      "version": "0.2.7",
                                      "resolved": "https://registry.npmjs.org/lazy-cache/-/lazy-cache-0.2.7.tgz"
                                    }
                                  }
                                },
                                "right-align": {
                                  "version": "0.1.3",
                                  "resolved": "https://registry.npmjs.org/right-align/-/right-align-0.1.3.tgz",
                                  "dependencies": {
                                    "align-text": {
                                      "version": "0.1.3",
                                      "resolved": "https://registry.npmjs.org/align-text/-/align-text-0.1.3.tgz",
                                      "dependencies": {
                                        "kind-of": {
                                          "version": "2.0.1",
                                          "resolved": "https://registry.npmjs.org/kind-of/-/kind-of-2.0.1.tgz",
                                          "dependencies": {
                                            "is-buffer": {
                                              "version": "1.1.1",
                                              "resolved": "https://registry.npmjs.org/is-buffer/-/is-buffer-1.1.1.tgz"
                                            }
                                          }
                                        },
                                        "longest": {
                                          "version": "1.0.1",
                                          "resolved": "https://registry.npmjs.org/longest/-/longest-1.0.1.tgz"
                                        },
                                        "repeat-string": {
                                          "version": "1.5.2",
                                          "resolved": "https://registry.npmjs.org/repeat-string/-/repeat-string-1.5.2.tgz"
                                        }
                                      }
                                    }
                                  }
                                },
                                "wordwrap": {
                                  "version": "0.0.2",
                                  "resolved": "https://registry.npmjs.org/wordwrap/-/wordwrap-0.0.2.tgz"
                                }
                              }
                            },
                            "decamelize": {
                              "version": "1.1.2",
                              "resolved": "https://registry.npmjs.org/decamelize/-/decamelize-1.1.2.tgz"
                            },
                            "window-size": {
                              "version": "0.1.0",
                              "resolved": "https://registry.npmjs.org/window-size/-/window-size-0.1.0.tgz"
                            }
                          }
                        }
                      }
                    }
                  }
                },
                "inquirer": {
                  "version": "0.11.2",
                  "resolved": "https://registry.npmjs.org/inquirer/-/inquirer-0.11.2.tgz",
                  "dependencies": {
                    "ansi-escapes": {
                      "version": "1.1.1",
                      "resolved": "https://registry.npmjs.org/ansi-escapes/-/ansi-escapes-1.1.1.tgz"
                    },
                    "ansi-regex": {
                      "version": "2.0.0",
                      "resolved": "https://registry.npmjs.org/ansi-regex/-/ansi-regex-2.0.0.tgz"
                    },
                    "cli-cursor": {
                      "version": "1.0.2",
                      "resolved": "https://registry.npmjs.org/cli-cursor/-/cli-cursor-1.0.2.tgz",
                      "dependencies": {
                        "restore-cursor": {
                          "version": "1.0.1",
                          "resolved": "https://registry.npmjs.org/restore-cursor/-/restore-cursor-1.0.1.tgz",
                          "dependencies": {
                            "exit-hook": {
                              "version": "1.1.1",
                              "resolved": "https://registry.npmjs.org/exit-hook/-/exit-hook-1.1.1.tgz"
                            },
                            "onetime": {
                              "version": "1.1.0",
                              "resolved": "https://registry.npmjs.org/onetime/-/onetime-1.1.0.tgz"
                            }
                          }
                        }
                      }
                    },
                    "cli-width": {
                      "version": "1.1.0",
                      "resolved": "https://registry.npmjs.org/cli-width/-/cli-width-1.1.0.tgz"
                    },
                    "figures": {
                      "version": "1.4.0",
                      "resolved": "https://registry.npmjs.org/figures/-/figures-1.4.0.tgz"
                    },
                    "lodash": {
                      "version": "3.10.1",
                      "resolved": "https://registry.npmjs.org/lodash/-/lodash-3.10.1.tgz"
                    },
                    "readline2": {
                      "version": "1.0.1",
                      "resolved": "https://registry.npmjs.org/readline2/-/readline2-1.0.1.tgz",
                      "dependencies": {
                        "code-point-at": {
                          "version": "1.0.0",
                          "resolved": "https://registry.npmjs.org/code-point-at/-/code-point-at-1.0.0.tgz",
                          "dependencies": {
                            "number-is-nan": {
                              "version": "1.0.0",
                              "resolved": "https://registry.npmjs.org/number-is-nan/-/number-is-nan-1.0.0.tgz"
                            }
                          }
                        },
                        "is-fullwidth-code-point": {
                          "version": "1.0.0",
                          "resolved": "https://registry.npmjs.org/is-fullwidth-code-point/-/is-fullwidth-code-point-1.0.0.tgz",
                          "dependencies": {
                            "number-is-nan": {
                              "version": "1.0.0",
                              "resolved": "https://registry.npmjs.org/number-is-nan/-/number-is-nan-1.0.0.tgz"
                            }
                          }
                        },
                        "mute-stream": {
                          "version": "0.0.5",
                          "resolved": "https://registry.npmjs.org/mute-stream/-/mute-stream-0.0.5.tgz"
                        }
                      }
                    },
                    "run-async": {
                      "version": "0.1.0",
                      "resolved": "https://registry.npmjs.org/run-async/-/run-async-0.1.0.tgz"
                    },
                    "rx-lite": {
                      "version": "3.1.2",
                      "resolved": "https://registry.npmjs.org/rx-lite/-/rx-lite-3.1.2.tgz"
                    },
                    "strip-ansi": {
                      "version": "3.0.0",
                      "resolved": "https://registry.npmjs.org/strip-ansi/-/strip-ansi-3.0.0.tgz"
                    }
                  }
                },
                "is-my-json-valid": {
                  "version": "2.12.3",
                  "resolved": "https://registry.npmjs.org/is-my-json-valid/-/is-my-json-valid-2.12.3.tgz",
                  "dependencies": {
                    "generate-function": {
                      "version": "2.0.0",
                      "resolved": "https://registry.npmjs.org/generate-function/-/generate-function-2.0.0.tgz"
                    },
                    "generate-object-property": {
                      "version": "1.2.0",
                      "resolved": "https://registry.npmjs.org/generate-object-property/-/generate-object-property-1.2.0.tgz",
                      "dependencies": {
                        "is-property": {
                          "version": "1.0.2",
                          "resolved": "https://registry.npmjs.org/is-property/-/is-property-1.0.2.tgz"
                        }
                      }
                    },
                    "jsonpointer": {
                      "version": "2.0.0",
                      "resolved": "https://registry.npmjs.org/jsonpointer/-/jsonpointer-2.0.0.tgz"
                    }
                  }
                },
                "is-resolvable": {
                  "version": "1.0.0",
                  "resolved": "https://registry.npmjs.org/is-resolvable/-/is-resolvable-1.0.0.tgz",
                  "dependencies": {
                    "tryit": {
                      "version": "1.0.2",
                      "resolved": "https://registry.npmjs.org/tryit/-/tryit-1.0.2.tgz"
                    }
                  }
                },
                "js-yaml": {
                  "version": "3.5.2",
                  "resolved": "https://registry.npmjs.org/js-yaml/-/js-yaml-3.5.2.tgz",
                  "dependencies": {
                    "argparse": {
                      "version": "1.0.3",
                      "resolved": "https://registry.npmjs.org/argparse/-/argparse-1.0.3.tgz",
                      "dependencies": {
                        "lodash": {
                          "version": "3.10.1",
                          "resolved": "https://registry.npmjs.org/lodash/-/lodash-3.10.1.tgz"
                        },
                        "sprintf-js": {
                          "version": "1.0.3",
                          "resolved": "https://registry.npmjs.org/sprintf-js/-/sprintf-js-1.0.3.tgz"
                        }
                      }
                    },
                    "esprima": {
                      "version": "2.7.1",
                      "resolved": "https://registry.npmjs.org/esprima/-/esprima-2.7.1.tgz"
                    }
                  }
                },
                "lodash.clonedeep": {
                  "version": "3.0.2",
                  "resolved": "https://registry.npmjs.org/lodash.clonedeep/-/lodash.clonedeep-3.0.2.tgz",
                  "dependencies": {
                    "lodash._baseclone": {
                      "version": "3.3.0",
                      "resolved": "https://registry.npmjs.org/lodash._baseclone/-/lodash._baseclone-3.3.0.tgz",
                      "dependencies": {
                        "lodash._arraycopy": {
                          "version": "3.0.0",
                          "resolved": "https://registry.npmjs.org/lodash._arraycopy/-/lodash._arraycopy-3.0.0.tgz"
                        },
                        "lodash._arrayeach": {
                          "version": "3.0.0",
                          "resolved": "https://registry.npmjs.org/lodash._arrayeach/-/lodash._arrayeach-3.0.0.tgz"
                        },
                        "lodash._baseassign": {
                          "version": "3.2.0",
                          "resolved": "https://registry.npmjs.org/lodash._baseassign/-/lodash._baseassign-3.2.0.tgz",
                          "dependencies": {
                            "lodash._basecopy": {
                              "version": "3.0.1",
                              "resolved": "https://registry.npmjs.org/lodash._basecopy/-/lodash._basecopy-3.0.1.tgz"
                            }
                          }
                        },
                        "lodash._basefor": {
                          "version": "3.0.3",
                          "resolved": "https://registry.npmjs.org/lodash._basefor/-/lodash._basefor-3.0.3.tgz"
                        },
                        "lodash.isarray": {
                          "version": "3.0.4",
                          "resolved": "https://registry.npmjs.org/lodash.isarray/-/lodash.isarray-3.0.4.tgz"
                        },
                        "lodash.keys": {
                          "version": "3.1.2",
                          "resolved": "https://registry.npmjs.org/lodash.keys/-/lodash.keys-3.1.2.tgz",
                          "dependencies": {
                            "lodash._getnative": {
                              "version": "3.9.1",
                              "resolved": "https://registry.npmjs.org/lodash._getnative/-/lodash._getnative-3.9.1.tgz"
                            },
                            "lodash.isarguments": {
                              "version": "3.0.5",
                              "resolved": "https://registry.npmjs.org/lodash.isarguments/-/lodash.isarguments-3.0.5.tgz"
                            }
                          }
                        }
                      }
                    },
                    "lodash._bindcallback": {
                      "version": "3.0.1",
                      "resolved": "https://registry.npmjs.org/lodash._bindcallback/-/lodash._bindcallback-3.0.1.tgz"
                    }
                  }
                },
                "lodash.merge": {
                  "version": "3.3.2",
                  "resolved": "https://registry.npmjs.org/lodash.merge/-/lodash.merge-3.3.2.tgz",
                  "dependencies": {
                    "lodash._arraycopy": {
                      "version": "3.0.0",
                      "resolved": "https://registry.npmjs.org/lodash._arraycopy/-/lodash._arraycopy-3.0.0.tgz"
                    },
                    "lodash._arrayeach": {
                      "version": "3.0.0",
                      "resolved": "https://registry.npmjs.org/lodash._arrayeach/-/lodash._arrayeach-3.0.0.tgz"
                    },
                    "lodash._createassigner": {
                      "version": "3.1.1",
                      "resolved": "https://registry.npmjs.org/lodash._createassigner/-/lodash._createassigner-3.1.1.tgz",
                      "dependencies": {
                        "lodash._bindcallback": {
                          "version": "3.0.1",
                          "resolved": "https://registry.npmjs.org/lodash._bindcallback/-/lodash._bindcallback-3.0.1.tgz"
                        },
                        "lodash._isiterateecall": {
                          "version": "3.0.9",
                          "resolved": "https://registry.npmjs.org/lodash._isiterateecall/-/lodash._isiterateecall-3.0.9.tgz"
                        },
                        "lodash.restparam": {
                          "version": "3.6.1",
                          "resolved": "https://registry.npmjs.org/lodash.restparam/-/lodash.restparam-3.6.1.tgz"
                        }
                      }
                    },
                    "lodash._getnative": {
                      "version": "3.9.1",
                      "resolved": "https://registry.npmjs.org/lodash._getnative/-/lodash._getnative-3.9.1.tgz"
                    },
                    "lodash.isarguments": {
                      "version": "3.0.5",
                      "resolved": "https://registry.npmjs.org/lodash.isarguments/-/lodash.isarguments-3.0.5.tgz"
                    },
                    "lodash.isarray": {
                      "version": "3.0.4",
                      "resolved": "https://registry.npmjs.org/lodash.isarray/-/lodash.isarray-3.0.4.tgz"
                    },
                    "lodash.isplainobject": {
                      "version": "3.2.0",
                      "resolved": "https://registry.npmjs.org/lodash.isplainobject/-/lodash.isplainobject-3.2.0.tgz",
                      "dependencies": {
                        "lodash._basefor": {
                          "version": "3.0.3",
                          "resolved": "https://registry.npmjs.org/lodash._basefor/-/lodash._basefor-3.0.3.tgz"
                        }
                      }
                    },
                    "lodash.istypedarray": {
                      "version": "3.0.3",
                      "resolved": "https://registry.npmjs.org/lodash.istypedarray/-/lodash.istypedarray-3.0.3.tgz"
                    },
                    "lodash.keys": {
                      "version": "3.1.2",
                      "resolved": "https://registry.npmjs.org/lodash.keys/-/lodash.keys-3.1.2.tgz"
                    },
                    "lodash.keysin": {
                      "version": "3.0.8",
                      "resolved": "https://registry.npmjs.org/lodash.keysin/-/lodash.keysin-3.0.8.tgz"
                    },
                    "lodash.toplainobject": {
                      "version": "3.0.0",
                      "resolved": "https://registry.npmjs.org/lodash.toplainobject/-/lodash.toplainobject-3.0.0.tgz",
                      "dependencies": {
                        "lodash._basecopy": {
                          "version": "3.0.1",
                          "resolved": "https://registry.npmjs.org/lodash._basecopy/-/lodash._basecopy-3.0.1.tgz"
                        }
                      }
                    }
                  }
                },
                "lodash.omit": {
                  "version": "3.1.0",
                  "resolved": "https://registry.npmjs.org/lodash.omit/-/lodash.omit-3.1.0.tgz",
                  "dependencies": {
                    "lodash._arraymap": {
                      "version": "3.0.0",
                      "resolved": "https://registry.npmjs.org/lodash._arraymap/-/lodash._arraymap-3.0.0.tgz"
                    },
                    "lodash._basedifference": {
                      "version": "3.0.3",
                      "resolved": "https://registry.npmjs.org/lodash._basedifference/-/lodash._basedifference-3.0.3.tgz",
                      "dependencies": {
                        "lodash._baseindexof": {
                          "version": "3.1.0",
                          "resolved": "https://registry.npmjs.org/lodash._baseindexof/-/lodash._baseindexof-3.1.0.tgz"
                        },
                        "lodash._cacheindexof": {
                          "version": "3.0.2",
                          "resolved": "https://registry.npmjs.org/lodash._cacheindexof/-/lodash._cacheindexof-3.0.2.tgz"
                        },
                        "lodash._createcache": {
                          "version": "3.1.2",
                          "resolved": "https://registry.npmjs.org/lodash._createcache/-/lodash._createcache-3.1.2.tgz",
                          "dependencies": {
                            "lodash._getnative": {
                              "version": "3.9.1",
                              "resolved": "https://registry.npmjs.org/lodash._getnative/-/lodash._getnative-3.9.1.tgz"
                            }
                          }
                        }
                      }
                    },
                    "lodash._baseflatten": {
                      "version": "3.1.4",
                      "resolved": "https://registry.npmjs.org/lodash._baseflatten/-/lodash._baseflatten-3.1.4.tgz",
                      "dependencies": {
                        "lodash.isarguments": {
                          "version": "3.0.5",
                          "resolved": "https://registry.npmjs.org/lodash.isarguments/-/lodash.isarguments-3.0.5.tgz"
                        },
                        "lodash.isarray": {
                          "version": "3.0.4",
                          "resolved": "https://registry.npmjs.org/lodash.isarray/-/lodash.isarray-3.0.4.tgz"
                        }
                      }
                    },
                    "lodash._bindcallback": {
                      "version": "3.0.1",
                      "resolved": "https://registry.npmjs.org/lodash._bindcallback/-/lodash._bindcallback-3.0.1.tgz"
                    },
                    "lodash._pickbyarray": {
                      "version": "3.0.2",
                      "resolved": "https://registry.npmjs.org/lodash._pickbyarray/-/lodash._pickbyarray-3.0.2.tgz"
                    },
                    "lodash._pickbycallback": {
                      "version": "3.0.0",
                      "resolved": "https://registry.npmjs.org/lodash._pickbycallback/-/lodash._pickbycallback-3.0.0.tgz",
                      "dependencies": {
                        "lodash._basefor": {
                          "version": "3.0.3",
                          "resolved": "https://registry.npmjs.org/lodash._basefor/-/lodash._basefor-3.0.3.tgz"
                        }
                      }
                    },
                    "lodash.keysin": {
                      "version": "3.0.8",
                      "resolved": "https://registry.npmjs.org/lodash.keysin/-/lodash.keysin-3.0.8.tgz",
                      "dependencies": {
                        "lodash.isarguments": {
                          "version": "3.0.5",
                          "resolved": "https://registry.npmjs.org/lodash.isarguments/-/lodash.isarguments-3.0.5.tgz"
                        },
                        "lodash.isarray": {
                          "version": "3.0.4",
                          "resolved": "https://registry.npmjs.org/lodash.isarray/-/lodash.isarray-3.0.4.tgz"
                        }
                      }
                    },
                    "lodash.restparam": {
                      "version": "3.6.1",
                      "resolved": "https://registry.npmjs.org/lodash.restparam/-/lodash.restparam-3.6.1.tgz"
                    }
                  }
                },
                "minimatch": {
                  "version": "3.0.0",
                  "resolved": "https://registry.npmjs.org/minimatch/-/minimatch-3.0.0.tgz",
                  "dependencies": {
                    "brace-expansion": {
                      "version": "1.1.2",
                      "resolved": "https://registry.npmjs.org/brace-expansion/-/brace-expansion-1.1.2.tgz",
                      "dependencies": {
                        "balanced-match": {
                          "version": "0.3.0",
                          "resolved": "https://registry.npmjs.org/balanced-match/-/balanced-match-0.3.0.tgz"
                        },
                        "concat-map": {
                          "version": "0.0.1",
                          "resolved": "https://registry.npmjs.org/concat-map/-/concat-map-0.0.1.tgz"
                        }
                      }
                    }
                  }
                },
                "mkdirp": {
                  "version": "0.5.1",
                  "resolved": "https://registry.npmjs.org/mkdirp/-/mkdirp-0.5.1.tgz",
                  "dependencies": {
                    "minimist": {
                      "version": "0.0.8",
                      "resolved": "https://registry.npmjs.org/minimist/-/minimist-0.0.8.tgz"
                    }
                  }
                },
                "object-assign": {
                  "version": "4.0.1",
                  "resolved": "https://registry.npmjs.org/object-assign/-/object-assign-4.0.1.tgz"
                },
                "optionator": {
                  "version": "0.6.0",
                  "resolved": "https://registry.npmjs.org/optionator/-/optionator-0.6.0.tgz",
                  "dependencies": {
                    "deep-is": {
                      "version": "0.1.3",
                      "resolved": "https://registry.npmjs.org/deep-is/-/deep-is-0.1.3.tgz"
                    },
                    "fast-levenshtein": {
                      "version": "1.0.7",
                      "resolved": "https://registry.npmjs.org/fast-levenshtein/-/fast-levenshtein-1.0.7.tgz"
                    },
                    "levn": {
                      "version": "0.2.5",
                      "resolved": "https://registry.npmjs.org/levn/-/levn-0.2.5.tgz"
                    },
                    "prelude-ls": {
                      "version": "1.1.2",
                      "resolved": "https://registry.npmjs.org/prelude-ls/-/prelude-ls-1.1.2.tgz"
                    },
                    "type-check": {
                      "version": "0.3.2",
                      "resolved": "https://registry.npmjs.org/type-check/-/type-check-0.3.2.tgz"
                    },
                    "wordwrap": {
                      "version": "0.0.3",
                      "resolved": "https://registry.npmjs.org/wordwrap/-/wordwrap-0.0.3.tgz"
                    }
                  }
                },
                "path-is-absolute": {
                  "version": "1.0.0",
                  "resolved": "https://registry.npmjs.org/path-is-absolute/-/path-is-absolute-1.0.0.tgz"
                },
                "path-is-inside": {
                  "version": "1.0.1",
                  "resolved": "https://registry.npmjs.org/path-is-inside/-/path-is-inside-1.0.1.tgz"
                },
                "shelljs": {
                  "version": "0.5.3",
                  "resolved": "https://registry.npmjs.org/shelljs/-/shelljs-0.5.3.tgz"
                },
                "strip-json-comments": {
                  "version": "1.0.4",
                  "resolved": "https://registry.npmjs.org/strip-json-comments/-/strip-json-comments-1.0.4.tgz"
                },
                "text-table": {
                  "version": "0.2.0",
                  "resolved": "https://registry.npmjs.org/text-table/-/text-table-0.2.0.tgz"
                },
                "to-double-quotes": {
                  "version": "2.0.0",
                  "resolved": "https://registry.npmjs.org/to-double-quotes/-/to-double-quotes-2.0.0.tgz"
                },
                "to-single-quotes": {
                  "version": "2.0.0",
                  "resolved": "https://registry.npmjs.org/to-single-quotes/-/to-single-quotes-2.0.0.tgz"
                },
                "user-home": {
                  "version": "2.0.0",
                  "resolved": "https://registry.npmjs.org/user-home/-/user-home-2.0.0.tgz",
                  "dependencies": {
                    "os-homedir": {
                      "version": "1.0.1",
                      "resolved": "https://registry.npmjs.org/os-homedir/-/os-homedir-1.0.1.tgz"
                    }
                  }
                },
                "xml-escape": {
                  "version": "1.0.0",
                  "resolved": "https://registry.npmjs.org/xml-escape/-/xml-escape-1.0.0.tgz"
                }
              }
            },
            "find-root": {
              "version": "0.1.1",
              "resolved": "https://registry.npmjs.org/find-root/-/find-root-0.1.1.tgz"
            },
            "get-stdin": {
              "version": "4.0.1",
              "resolved": "https://registry.npmjs.org/get-stdin/-/get-stdin-4.0.1.tgz"
            },
            "minimist": {
              "version": "1.2.0",
              "resolved": "https://registry.npmjs.org/minimist/-/minimist-1.2.0.tgz"
            },
            "pkg-config": {
              "version": "1.1.0",
              "resolved": "https://registry.npmjs.org/pkg-config/-/pkg-config-1.1.0.tgz",
              "dependencies": {
                "debug-log": {
                  "version": "1.0.0",
                  "resolved": "https://registry.npmjs.org/debug-log/-/debug-log-1.0.0.tgz"
                }
              }
            },
            "xtend": {
              "version": "4.0.1",
              "resolved": "https://registry.npmjs.org/xtend/-/xtend-4.0.1.tgz"
            }
          }
        },
        "standard-format": {
          "version": "1.6.10",
          "resolved": "https://registry.npmjs.org/standard-format/-/standard-format-1.6.10.tgz",
          "dependencies": {
            "deglob": {
              "version": "1.0.2",
              "resolved": "https://registry.npmjs.org/deglob/-/deglob-1.0.2.tgz",
              "dependencies": {
                "dezalgo": {
                  "version": "1.0.3",
                  "resolved": "https://registry.npmjs.org/dezalgo/-/dezalgo-1.0.3.tgz",
                  "dependencies": {
                    "asap": {
                      "version": "2.0.3",
                      "resolved": "https://registry.npmjs.org/asap/-/asap-2.0.3.tgz"
                    },
                    "wrappy": {
                      "version": "1.0.1",
                      "resolved": "https://registry.npmjs.org/wrappy/-/wrappy-1.0.1.tgz"
                    }
                  }
                },
                "find-root": {
                  "version": "0.1.1",
                  "resolved": "https://registry.npmjs.org/find-root/-/find-root-0.1.1.tgz"
                },
                "glob": {
                  "version": "5.0.15",
                  "resolved": "https://registry.npmjs.org/glob/-/glob-5.0.15.tgz",
                  "dependencies": {
                    "inflight": {
                      "version": "1.0.4",
                      "resolved": "https://registry.npmjs.org/inflight/-/inflight-1.0.4.tgz",
                      "dependencies": {
                        "wrappy": {
                          "version": "1.0.1",
                          "resolved": "https://registry.npmjs.org/wrappy/-/wrappy-1.0.1.tgz"
                        }
                      }
                    },
                    "inherits": {
                      "version": "2.0.1",
                      "resolved": "https://registry.npmjs.org/inherits/-/inherits-2.0.1.tgz"
                    },
                    "minimatch": {
                      "version": "3.0.0",
                      "resolved": "https://registry.npmjs.org/minimatch/-/minimatch-3.0.0.tgz",
                      "dependencies": {
                        "brace-expansion": {
                          "version": "1.1.2",
                          "resolved": "https://registry.npmjs.org/brace-expansion/-/brace-expansion-1.1.2.tgz",
                          "dependencies": {
                            "balanced-match": {
                              "version": "0.3.0",
                              "resolved": "https://registry.npmjs.org/balanced-match/-/balanced-match-0.3.0.tgz"
                            },
                            "concat-map": {
                              "version": "0.0.1",
                              "resolved": "https://registry.npmjs.org/concat-map/-/concat-map-0.0.1.tgz"
                            }
                          }
                        }
                      }
                    },
                    "path-is-absolute": {
                      "version": "1.0.0",
                      "resolved": "https://registry.npmjs.org/path-is-absolute/-/path-is-absolute-1.0.0.tgz"
                    }
                  }
                },
                "ignore": {
                  "version": "2.2.19",
                  "resolved": "https://registry.npmjs.org/ignore/-/ignore-2.2.19.tgz"
                },
                "pkg-config": {
                  "version": "1.1.0",
                  "resolved": "https://registry.npmjs.org/pkg-config/-/pkg-config-1.1.0.tgz",
                  "dependencies": {
                    "debug-log": {
                      "version": "1.0.0",
                      "resolved": "https://registry.npmjs.org/debug-log/-/debug-log-1.0.0.tgz"
                    }
                  }
                },
                "run-parallel": {
                  "version": "1.1.4",
                  "resolved": "https://registry.npmjs.org/run-parallel/-/run-parallel-1.1.4.tgz"
                },
                "uniq": {
                  "version": "1.0.1",
                  "resolved": "https://registry.npmjs.org/uniq/-/uniq-1.0.1.tgz"
                },
                "xtend": {
                  "version": "4.0.1",
                  "resolved": "https://registry.npmjs.org/xtend/-/xtend-4.0.1.tgz"
                }
              }
            },
            "esformatter": {
              "version": "0.8.1",
              "resolved": "https://registry.npmjs.org/esformatter/-/esformatter-0.8.1.tgz",
              "dependencies": {
                "debug": {
                  "version": "0.7.4",
                  "resolved": "https://registry.npmjs.org/debug/-/debug-0.7.4.tgz"
                },
                "disparity": {
                  "version": "2.0.0",
                  "resolved": "https://registry.npmjs.org/disparity/-/disparity-2.0.0.tgz",
                  "dependencies": {
                    "ansi-styles": {
                      "version": "2.1.0",
                      "resolved": "https://registry.npmjs.org/ansi-styles/-/ansi-styles-2.1.0.tgz"
                    },
                    "diff": {
                      "version": "1.4.0",
                      "resolved": "https://registry.npmjs.org/diff/-/diff-1.4.0.tgz"
                    }
                  }
                },
                "espree": {
                  "version": "2.2.5",
                  "resolved": "https://registry.npmjs.org/espree/-/espree-2.2.5.tgz"
                },
                "glob": {
                  "version": "5.0.15",
                  "resolved": "https://registry.npmjs.org/glob/-/glob-5.0.15.tgz",
                  "dependencies": {
                    "inflight": {
                      "version": "1.0.4",
                      "resolved": "https://registry.npmjs.org/inflight/-/inflight-1.0.4.tgz",
                      "dependencies": {
                        "wrappy": {
                          "version": "1.0.1",
                          "resolved": "https://registry.npmjs.org/wrappy/-/wrappy-1.0.1.tgz"
                        }
                      }
                    },
                    "inherits": {
                      "version": "2.0.1",
                      "resolved": "https://registry.npmjs.org/inherits/-/inherits-2.0.1.tgz"
                    },
                    "minimatch": {
                      "version": "3.0.0",
                      "resolved": "https://registry.npmjs.org/minimatch/-/minimatch-3.0.0.tgz",
                      "dependencies": {
                        "brace-expansion": {
                          "version": "1.1.2",
                          "resolved": "https://registry.npmjs.org/brace-expansion/-/brace-expansion-1.1.2.tgz",
                          "dependencies": {
                            "balanced-match": {
                              "version": "0.3.0",
                              "resolved": "https://registry.npmjs.org/balanced-match/-/balanced-match-0.3.0.tgz"
                            },
                            "concat-map": {
                              "version": "0.0.1",
                              "resolved": "https://registry.npmjs.org/concat-map/-/concat-map-0.0.1.tgz"
                            }
                          }
                        }
                      }
                    },
                    "path-is-absolute": {
                      "version": "1.0.0",
                      "resolved": "https://registry.npmjs.org/path-is-absolute/-/path-is-absolute-1.0.0.tgz"
                    }
                  }
                },
                "mout": {
                  "version": "0.11.1",
                  "resolved": "https://registry.npmjs.org/mout/-/mout-0.11.1.tgz"
                },
                "npm-run": {
                  "version": "1.1.1",
                  "resolved": "https://registry.npmjs.org/npm-run/-/npm-run-1.1.1.tgz",
                  "dependencies": {
                    "npm-path": {
                      "version": "1.0.2",
                      "resolved": "https://registry.npmjs.org/npm-path/-/npm-path-1.0.2.tgz",
                      "dependencies": {
                        "which": {
                          "version": "1.2.1",
                          "resolved": "https://registry.npmjs.org/which/-/which-1.2.1.tgz",
                          "dependencies": {
                            "is-absolute": {
                              "version": "0.1.7",
                              "resolved": "https://registry.npmjs.org/is-absolute/-/is-absolute-0.1.7.tgz",
                              "dependencies": {
                                "is-relative": {
                                  "version": "0.1.3",
                                  "resolved": "https://registry.npmjs.org/is-relative/-/is-relative-0.1.3.tgz"
                                }
                              }
                            }
                          }
                        }
                      }
                    },
                    "serializerr": {
                      "version": "1.0.2",
                      "resolved": "https://registry.npmjs.org/serializerr/-/serializerr-1.0.2.tgz",
                      "dependencies": {
                        "protochain": {
                          "version": "1.0.3",
                          "resolved": "https://registry.npmjs.org/protochain/-/protochain-1.0.3.tgz"
                        }
                      }
                    },
                    "sync-exec": {
                      "version": "0.5.0",
                      "resolved": "https://registry.npmjs.org/sync-exec/-/sync-exec-0.5.0.tgz"
                    }
                  }
                },
                "resolve": {
                  "version": "1.1.6",
                  "resolved": "https://registry.npmjs.org/resolve/-/resolve-1.1.6.tgz"
                },
                "rocambole": {
                  "version": "0.7.0",
                  "resolved": "https://registry.npmjs.org/rocambole/-/rocambole-0.7.0.tgz",
                  "dependencies": {
                    "esprima": {
                      "version": "2.7.1",
                      "resolved": "https://registry.npmjs.org/esprima/-/esprima-2.7.1.tgz"
                    }
                  }
                },
                "rocambole-indent": {
                  "version": "2.0.4",
                  "resolved": "https://registry.npmjs.org/rocambole-indent/-/rocambole-indent-2.0.4.tgz",
                  "dependencies": {
                    "debug": {
                      "version": "2.2.0",
                      "resolved": "https://registry.npmjs.org/debug/-/debug-2.2.0.tgz",
                      "dependencies": {
                        "ms": {
                          "version": "0.7.1",
                          "resolved": "https://registry.npmjs.org/ms/-/ms-0.7.1.tgz"
                        }
                      }
                    }
                  }
                },
                "rocambole-linebreak": {
                  "version": "1.0.1",
                  "resolved": "https://registry.npmjs.org/rocambole-linebreak/-/rocambole-linebreak-1.0.1.tgz",
                  "dependencies": {
                    "debug": {
                      "version": "2.2.0",
                      "resolved": "https://registry.npmjs.org/debug/-/debug-2.2.0.tgz",
                      "dependencies": {
                        "ms": {
                          "version": "0.7.1",
                          "resolved": "https://registry.npmjs.org/ms/-/ms-0.7.1.tgz"
                        }
                      }
                    },
                    "semver": {
                      "version": "4.3.6",
                      "resolved": "https://registry.npmjs.org/semver/-/semver-4.3.6.tgz"
                    }
                  }
                },
                "rocambole-node": {
                  "version": "1.0.0",
                  "resolved": "https://registry.npmjs.org/rocambole-node/-/rocambole-node-1.0.0.tgz"
                },
                "rocambole-token": {
                  "version": "1.2.1",
                  "resolved": "https://registry.npmjs.org/rocambole-token/-/rocambole-token-1.2.1.tgz"
                },
                "rocambole-whitespace": {
                  "version": "1.0.0",
                  "resolved": "https://registry.npmjs.org/rocambole-whitespace/-/rocambole-whitespace-1.0.0.tgz",
                  "dependencies": {
                    "debug": {
                      "version": "2.2.0",
                      "resolved": "https://registry.npmjs.org/debug/-/debug-2.2.0.tgz",
                      "dependencies": {
                        "ms": {
                          "version": "0.7.1",
                          "resolved": "https://registry.npmjs.org/ms/-/ms-0.7.1.tgz"
                        }
                      }
                    },
                    "repeat-string": {
                      "version": "1.5.2",
                      "resolved": "https://registry.npmjs.org/repeat-string/-/repeat-string-1.5.2.tgz"
                    }
                  }
                },
                "strip-json-comments": {
                  "version": "0.1.3",
                  "resolved": "https://registry.npmjs.org/strip-json-comments/-/strip-json-comments-0.1.3.tgz"
                },
                "supports-color": {
                  "version": "1.3.1",
                  "resolved": "https://registry.npmjs.org/supports-color/-/supports-color-1.3.1.tgz"
                },
                "user-home": {
                  "version": "2.0.0",
                  "resolved": "https://registry.npmjs.org/user-home/-/user-home-2.0.0.tgz",
                  "dependencies": {
                    "os-homedir": {
                      "version": "1.0.1",
                      "resolved": "https://registry.npmjs.org/os-homedir/-/os-homedir-1.0.1.tgz"
                    }
                  }
                }
              }
            },
            "esformatter-eol-last": {
              "version": "1.0.0",
              "resolved": "https://registry.npmjs.org/esformatter-eol-last/-/esformatter-eol-last-1.0.0.tgz",
              "dependencies": {
                "string.prototype.endswith": {
                  "version": "0.2.0",
                  "resolved": "https://registry.npmjs.org/string.prototype.endswith/-/string.prototype.endswith-0.2.0.tgz"
                }
              }
            },
            "esformatter-jsx": {
              "version": "2.3.11",
              "resolved": "https://registry.npmjs.org/esformatter-jsx/-/esformatter-jsx-2.3.11.tgz",
              "dependencies": {
                "babel-core": {
                  "version": "5.8.34",
                  "resolved": "https://registry.npmjs.org/babel-core/-/babel-core-5.8.34.tgz",
                  "dependencies": {
                    "babel-plugin-constant-folding": {
                      "version": "1.0.1",
                      "resolved": "https://registry.npmjs.org/babel-plugin-constant-folding/-/babel-plugin-constant-folding-1.0.1.tgz"
                    },
                    "babel-plugin-dead-code-elimination": {
                      "version": "1.0.2",
                      "resolved": "https://registry.npmjs.org/babel-plugin-dead-code-elimination/-/babel-plugin-dead-code-elimination-1.0.2.tgz"
                    },
                    "babel-plugin-eval": {
                      "version": "1.0.1",
                      "resolved": "https://registry.npmjs.org/babel-plugin-eval/-/babel-plugin-eval-1.0.1.tgz"
                    },
                    "babel-plugin-inline-environment-variables": {
                      "version": "1.0.1",
                      "resolved": "https://registry.npmjs.org/babel-plugin-inline-environment-variables/-/babel-plugin-inline-environment-variables-1.0.1.tgz"
                    },
                    "babel-plugin-jscript": {
                      "version": "1.0.4",
                      "resolved": "https://registry.npmjs.org/babel-plugin-jscript/-/babel-plugin-jscript-1.0.4.tgz"
                    },
                    "babel-plugin-member-expression-literals": {
                      "version": "1.0.1",
                      "resolved": "https://registry.npmjs.org/babel-plugin-member-expression-literals/-/babel-plugin-member-expression-literals-1.0.1.tgz"
                    },
                    "babel-plugin-property-literals": {
                      "version": "1.0.1",
                      "resolved": "https://registry.npmjs.org/babel-plugin-property-literals/-/babel-plugin-property-literals-1.0.1.tgz"
                    },
                    "babel-plugin-proto-to-assign": {
                      "version": "1.0.4",
                      "resolved": "https://registry.npmjs.org/babel-plugin-proto-to-assign/-/babel-plugin-proto-to-assign-1.0.4.tgz"
                    },
                    "babel-plugin-react-constant-elements": {
                      "version": "1.0.3",
                      "resolved": "https://registry.npmjs.org/babel-plugin-react-constant-elements/-/babel-plugin-react-constant-elements-1.0.3.tgz"
                    },
                    "babel-plugin-react-display-name": {
                      "version": "1.0.3",
                      "resolved": "https://registry.npmjs.org/babel-plugin-react-display-name/-/babel-plugin-react-display-name-1.0.3.tgz"
                    },
                    "babel-plugin-remove-console": {
                      "version": "1.0.1",
                      "resolved": "https://registry.npmjs.org/babel-plugin-remove-console/-/babel-plugin-remove-console-1.0.1.tgz"
                    },
                    "babel-plugin-remove-debugger": {
                      "version": "1.0.1",
                      "resolved": "https://registry.npmjs.org/babel-plugin-remove-debugger/-/babel-plugin-remove-debugger-1.0.1.tgz"
                    },
                    "babel-plugin-runtime": {
                      "version": "1.0.7",
                      "resolved": "https://registry.npmjs.org/babel-plugin-runtime/-/babel-plugin-runtime-1.0.7.tgz"
                    },
                    "babel-plugin-undeclared-variables-check": {
                      "version": "1.0.2",
                      "resolved": "https://registry.npmjs.org/babel-plugin-undeclared-variables-check/-/babel-plugin-undeclared-variables-check-1.0.2.tgz",
                      "dependencies": {
                        "leven": {
                          "version": "1.0.2",
                          "resolved": "https://registry.npmjs.org/leven/-/leven-1.0.2.tgz"
                        }
                      }
                    },
                    "babel-plugin-undefined-to-void": {
                      "version": "1.1.6",
                      "resolved": "https://registry.npmjs.org/babel-plugin-undefined-to-void/-/babel-plugin-undefined-to-void-1.1.6.tgz"
                    },
                    "babylon": {
                      "version": "5.8.34",
                      "resolved": "https://registry.npmjs.org/babylon/-/babylon-5.8.34.tgz"
                    },
                    "bluebird": {
                      "version": "2.10.2",
                      "resolved": "https://registry.npmjs.org/bluebird/-/bluebird-2.10.2.tgz"
                    },
                    "chalk": {
                      "version": "1.1.1",
                      "resolved": "https://registry.npmjs.org/chalk/-/chalk-1.1.1.tgz",
                      "dependencies": {
                        "ansi-styles": {
                          "version": "2.1.0",
                          "resolved": "https://registry.npmjs.org/ansi-styles/-/ansi-styles-2.1.0.tgz"
                        },
                        "escape-string-regexp": {
                          "version": "1.0.4",
                          "resolved": "https://registry.npmjs.org/escape-string-regexp/-/escape-string-regexp-1.0.4.tgz"
                        },
                        "has-ansi": {
                          "version": "2.0.0",
                          "resolved": "https://registry.npmjs.org/has-ansi/-/has-ansi-2.0.0.tgz",
                          "dependencies": {
                            "ansi-regex": {
                              "version": "2.0.0",
                              "resolved": "https://registry.npmjs.org/ansi-regex/-/ansi-regex-2.0.0.tgz"
                            }
                          }
                        },
                        "strip-ansi": {
                          "version": "3.0.0",
                          "resolved": "https://registry.npmjs.org/strip-ansi/-/strip-ansi-3.0.0.tgz",
                          "dependencies": {
                            "ansi-regex": {
                              "version": "2.0.0",
                              "resolved": "https://registry.npmjs.org/ansi-regex/-/ansi-regex-2.0.0.tgz"
                            }
                          }
                        },
                        "supports-color": {
                          "version": "2.0.0",
                          "resolved": "https://registry.npmjs.org/supports-color/-/supports-color-2.0.0.tgz"
                        }
                      }
                    },
                    "convert-source-map": {
                      "version": "1.1.3",
                      "resolved": "https://registry.npmjs.org/convert-source-map/-/convert-source-map-1.1.3.tgz"
                    },
                    "core-js": {
                      "version": "1.2.6",
                      "resolved": "https://registry.npmjs.org/core-js/-/core-js-1.2.6.tgz"
                    },
                    "debug": {
                      "version": "2.2.0",
                      "resolved": "https://registry.npmjs.org/debug/-/debug-2.2.0.tgz",
                      "dependencies": {
                        "ms": {
                          "version": "0.7.1",
                          "resolved": "https://registry.npmjs.org/ms/-/ms-0.7.1.tgz"
                        }
                      }
                    },
                    "detect-indent": {
                      "version": "3.0.1",
                      "resolved": "https://registry.npmjs.org/detect-indent/-/detect-indent-3.0.1.tgz",
                      "dependencies": {
                        "get-stdin": {
                          "version": "4.0.1",
                          "resolved": "https://registry.npmjs.org/get-stdin/-/get-stdin-4.0.1.tgz"
                        }
                      }
                    },
                    "esutils": {
                      "version": "2.0.2",
                      "resolved": "https://registry.npmjs.org/esutils/-/esutils-2.0.2.tgz"
                    },
                    "fs-readdir-recursive": {
                      "version": "0.1.2",
                      "resolved": "https://registry.npmjs.org/fs-readdir-recursive/-/fs-readdir-recursive-0.1.2.tgz"
                    },
                    "globals": {
                      "version": "6.4.1",
                      "resolved": "https://registry.npmjs.org/globals/-/globals-6.4.1.tgz"
                    },
                    "home-or-tmp": {
                      "version": "1.0.0",
                      "resolved": "https://registry.npmjs.org/home-or-tmp/-/home-or-tmp-1.0.0.tgz",
                      "dependencies": {
                        "os-tmpdir": {
                          "version": "1.0.1",
                          "resolved": "https://registry.npmjs.org/os-tmpdir/-/os-tmpdir-1.0.1.tgz"
                        },
                        "user-home": {
                          "version": "1.1.1",
                          "resolved": "https://registry.npmjs.org/user-home/-/user-home-1.1.1.tgz"
                        }
                      }
                    },
                    "is-integer": {
                      "version": "1.0.6",
                      "resolved": "https://registry.npmjs.org/is-integer/-/is-integer-1.0.6.tgz",
                      "dependencies": {
                        "is-finite": {
                          "version": "1.0.1",
                          "resolved": "https://registry.npmjs.org/is-finite/-/is-finite-1.0.1.tgz",
                          "dependencies": {
                            "number-is-nan": {
                              "version": "1.0.0",
                              "resolved": "https://registry.npmjs.org/number-is-nan/-/number-is-nan-1.0.0.tgz"
                            }
                          }
                        }
                      }
                    },
                    "js-tokens": {
                      "version": "1.0.1",
                      "resolved": "https://registry.npmjs.org/js-tokens/-/js-tokens-1.0.1.tgz"
                    },
                    "json5": {
                      "version": "0.4.0",
                      "resolved": "https://registry.npmjs.org/json5/-/json5-0.4.0.tgz"
                    },
                    "line-numbers": {
                      "version": "0.2.0",
                      "resolved": "https://registry.npmjs.org/line-numbers/-/line-numbers-0.2.0.tgz",
                      "dependencies": {
                        "left-pad": {
                          "version": "0.0.3",
                          "resolved": "https://registry.npmjs.org/left-pad/-/left-pad-0.0.3.tgz"
                        }
                      }
                    },
                    "lodash": {
                      "version": "3.10.1",
                      "resolved": "https://registry.npmjs.org/lodash/-/lodash-3.10.1.tgz"
                    },
                    "minimatch": {
                      "version": "2.0.10",
                      "resolved": "https://registry.npmjs.org/minimatch/-/minimatch-2.0.10.tgz",
                      "dependencies": {
                        "brace-expansion": {
                          "version": "1.1.2",
                          "resolved": "https://registry.npmjs.org/brace-expansion/-/brace-expansion-1.1.2.tgz",
                          "dependencies": {
                            "balanced-match": {
                              "version": "0.3.0",
                              "resolved": "https://registry.npmjs.org/balanced-match/-/balanced-match-0.3.0.tgz"
                            },
                            "concat-map": {
                              "version": "0.0.1",
                              "resolved": "https://registry.npmjs.org/concat-map/-/concat-map-0.0.1.tgz"
                            }
                          }
                        }
                      }
                    },
                    "output-file-sync": {
                      "version": "1.1.1",
                      "resolved": "https://registry.npmjs.org/output-file-sync/-/output-file-sync-1.1.1.tgz",
                      "dependencies": {
                        "mkdirp": {
                          "version": "0.5.1",
                          "resolved": "https://registry.npmjs.org/mkdirp/-/mkdirp-0.5.1.tgz",
                          "dependencies": {
                            "minimist": {
                              "version": "0.0.8",
                              "resolved": "https://registry.npmjs.org/minimist/-/minimist-0.0.8.tgz"
                            }
                          }
                        },
                        "xtend": {
                          "version": "4.0.1",
                          "resolved": "https://registry.npmjs.org/xtend/-/xtend-4.0.1.tgz"
                        }
                      }
                    },
                    "path-exists": {
                      "version": "1.0.0",
                      "resolved": "https://registry.npmjs.org/path-exists/-/path-exists-1.0.0.tgz"
                    },
                    "path-is-absolute": {
                      "version": "1.0.0",
                      "resolved": "https://registry.npmjs.org/path-is-absolute/-/path-is-absolute-1.0.0.tgz"
                    },
                    "private": {
                      "version": "0.1.6",
                      "resolved": "https://registry.npmjs.org/private/-/private-0.1.6.tgz"
                    },
                    "regenerator": {
                      "version": "0.8.40",
                      "resolved": "https://registry.npmjs.org/regenerator/-/regenerator-0.8.40.tgz",
                      "dependencies": {
                        "commoner": {
                          "version": "0.10.4",
                          "resolved": "https://registry.npmjs.org/commoner/-/commoner-0.10.4.tgz",
                          "dependencies": {
                            "commander": {
                              "version": "2.9.0",
                              "resolved": "https://registry.npmjs.org/commander/-/commander-2.9.0.tgz",
                              "dependencies": {
                                "graceful-readlink": {
                                  "version": "1.0.1",
                                  "resolved": "https://registry.npmjs.org/graceful-readlink/-/graceful-readlink-1.0.1.tgz"
                                }
                              }
                            },
                            "detective": {
                              "version": "4.3.1",
                              "resolved": "https://registry.npmjs.org/detective/-/detective-4.3.1.tgz",
                              "dependencies": {
                                "acorn": {
                                  "version": "1.2.2",
                                  "resolved": "https://registry.npmjs.org/acorn/-/acorn-1.2.2.tgz"
                                },
                                "defined": {
                                  "version": "1.0.0",
                                  "resolved": "https://registry.npmjs.org/defined/-/defined-1.0.0.tgz"
                                }
                              }
                            },
                            "glob": {
                              "version": "5.0.15",
                              "resolved": "https://registry.npmjs.org/glob/-/glob-5.0.15.tgz",
                              "dependencies": {
                                "inflight": {
                                  "version": "1.0.4",
                                  "resolved": "https://registry.npmjs.org/inflight/-/inflight-1.0.4.tgz",
                                  "dependencies": {
                                    "wrappy": {
                                      "version": "1.0.1",
                                      "resolved": "https://registry.npmjs.org/wrappy/-/wrappy-1.0.1.tgz"
                                    }
                                  }
                                },
                                "inherits": {
                                  "version": "2.0.1",
                                  "resolved": "https://registry.npmjs.org/inherits/-/inherits-2.0.1.tgz"
                                }
                              }
                            },
                            "graceful-fs": {
                              "version": "4.1.2",
                              "resolved": "https://registry.npmjs.org/graceful-fs/-/graceful-fs-4.1.2.tgz"
                            },
                            "iconv-lite": {
                              "version": "0.4.13",
                              "resolved": "https://registry.npmjs.org/iconv-lite/-/iconv-lite-0.4.13.tgz"
                            },
                            "mkdirp": {
                              "version": "0.5.1",
                              "resolved": "https://registry.npmjs.org/mkdirp/-/mkdirp-0.5.1.tgz",
                              "dependencies": {
                                "minimist": {
                                  "version": "0.0.8",
                                  "resolved": "https://registry.npmjs.org/minimist/-/minimist-0.0.8.tgz"
                                }
                              }
                            },
                            "q": {
                              "version": "1.4.1",
                              "resolved": "https://registry.npmjs.org/q/-/q-1.4.1.tgz"
                            }
                          }
                        },
                        "defs": {
                          "version": "1.1.1",
                          "resolved": "https://registry.npmjs.org/defs/-/defs-1.1.1.tgz",
                          "dependencies": {
                            "alter": {
                              "version": "0.2.0",
                              "resolved": "https://registry.npmjs.org/alter/-/alter-0.2.0.tgz",
                              "dependencies": {
                                "stable": {
                                  "version": "0.1.5",
                                  "resolved": "https://registry.npmjs.org/stable/-/stable-0.1.5.tgz"
                                }
                              }
                            },
                            "ast-traverse": {
                              "version": "0.1.1",
                              "resolved": "https://registry.npmjs.org/ast-traverse/-/ast-traverse-0.1.1.tgz"
                            },
                            "breakable": {
                              "version": "1.0.0",
                              "resolved": "https://registry.npmjs.org/breakable/-/breakable-1.0.0.tgz"
                            },
                            "simple-fmt": {
                              "version": "0.1.0",
                              "resolved": "https://registry.npmjs.org/simple-fmt/-/simple-fmt-0.1.0.tgz"
                            },
                            "simple-is": {
                              "version": "0.2.0",
                              "resolved": "https://registry.npmjs.org/simple-is/-/simple-is-0.2.0.tgz"
                            },
                            "stringmap": {
                              "version": "0.2.2",
                              "resolved": "https://registry.npmjs.org/stringmap/-/stringmap-0.2.2.tgz"
                            },
                            "stringset": {
                              "version": "0.2.1",
                              "resolved": "https://registry.npmjs.org/stringset/-/stringset-0.2.1.tgz"
                            },
                            "tryor": {
                              "version": "0.1.2",
                              "resolved": "https://registry.npmjs.org/tryor/-/tryor-0.1.2.tgz"
                            },
                            "yargs": {
                              "version": "3.27.0",
                              "resolved": "https://registry.npmjs.org/yargs/-/yargs-3.27.0.tgz",
                              "dependencies": {
                                "camelcase": {
                                  "version": "1.2.1",
                                  "resolved": "https://registry.npmjs.org/camelcase/-/camelcase-1.2.1.tgz"
                                },
                                "cliui": {
                                  "version": "2.1.0",
                                  "resolved": "https://registry.npmjs.org/cliui/-/cliui-2.1.0.tgz",
                                  "dependencies": {
                                    "center-align": {
                                      "version": "0.1.2",
                                      "resolved": "https://registry.npmjs.org/center-align/-/center-align-0.1.2.tgz",
                                      "dependencies": {
                                        "align-text": {
                                          "version": "0.1.3",
                                          "resolved": "https://registry.npmjs.org/align-text/-/align-text-0.1.3.tgz",
                                          "dependencies": {
                                            "kind-of": {
                                              "version": "2.0.1",
                                              "resolved": "https://registry.npmjs.org/kind-of/-/kind-of-2.0.1.tgz",
                                              "dependencies": {
                                                "is-buffer": {
                                                  "version": "1.1.1",
                                                  "resolved": "https://registry.npmjs.org/is-buffer/-/is-buffer-1.1.1.tgz"
                                                }
                                              }
                                            },
                                            "longest": {
                                              "version": "1.0.1",
                                              "resolved": "https://registry.npmjs.org/longest/-/longest-1.0.1.tgz"
                                            },
                                            "repeat-string": {
                                              "version": "1.5.2",
                                              "resolved": "https://registry.npmjs.org/repeat-string/-/repeat-string-1.5.2.tgz"
                                            }
                                          }
                                        },
                                        "lazy-cache": {
                                          "version": "0.2.7",
                                          "resolved": "https://registry.npmjs.org/lazy-cache/-/lazy-cache-0.2.7.tgz"
                                        }
                                      }
                                    },
                                    "right-align": {
                                      "version": "0.1.3",
                                      "resolved": "https://registry.npmjs.org/right-align/-/right-align-0.1.3.tgz",
                                      "dependencies": {
                                        "align-text": {
                                          "version": "0.1.3",
                                          "resolved": "https://registry.npmjs.org/align-text/-/align-text-0.1.3.tgz",
                                          "dependencies": {
                                            "kind-of": {
                                              "version": "2.0.1",
                                              "resolved": "https://registry.npmjs.org/kind-of/-/kind-of-2.0.1.tgz",
                                              "dependencies": {
                                                "is-buffer": {
                                                  "version": "1.1.1",
                                                  "resolved": "https://registry.npmjs.org/is-buffer/-/is-buffer-1.1.1.tgz"
                                                }
                                              }
                                            },
                                            "longest": {
                                              "version": "1.0.1",
                                              "resolved": "https://registry.npmjs.org/longest/-/longest-1.0.1.tgz"
                                            },
                                            "repeat-string": {
                                              "version": "1.5.2",
                                              "resolved": "https://registry.npmjs.org/repeat-string/-/repeat-string-1.5.2.tgz"
                                            }
                                          }
                                        }
                                      }
                                    },
                                    "wordwrap": {
                                      "version": "0.0.2",
                                      "resolved": "https://registry.npmjs.org/wordwrap/-/wordwrap-0.0.2.tgz"
                                    }
                                  }
                                },
                                "decamelize": {
                                  "version": "1.1.2",
                                  "resolved": "https://registry.npmjs.org/decamelize/-/decamelize-1.1.2.tgz",
                                  "dependencies": {
                                    "escape-string-regexp": {
                                      "version": "1.0.4",
                                      "resolved": "https://registry.npmjs.org/escape-string-regexp/-/escape-string-regexp-1.0.4.tgz"
                                    }
                                  }
                                },
                                "os-locale": {
                                  "version": "1.4.0",
                                  "resolved": "https://registry.npmjs.org/os-locale/-/os-locale-1.4.0.tgz",
                                  "dependencies": {
                                    "lcid": {
                                      "version": "1.0.0",
                                      "resolved": "https://registry.npmjs.org/lcid/-/lcid-1.0.0.tgz",
                                      "dependencies": {
                                        "invert-kv": {
                                          "version": "1.0.0",
                                          "resolved": "https://registry.npmjs.org/invert-kv/-/invert-kv-1.0.0.tgz"
                                        }
                                      }
                                    }
                                  }
                                },
                                "window-size": {
                                  "version": "0.1.4",
                                  "resolved": "https://registry.npmjs.org/window-size/-/window-size-0.1.4.tgz"
                                },
                                "y18n": {
                                  "version": "3.2.0",
                                  "resolved": "https://registry.npmjs.org/y18n/-/y18n-3.2.0.tgz"
                                }
                              }
                            }
                          }
                        },
                        "esprima-fb": {
                          "version": "15001.1001.0-dev-harmony-fb",
                          "resolved": "https://registry.npmjs.org/esprima-fb/-/esprima-fb-15001.1001.0-dev-harmony-fb.tgz"
                        },
                        "recast": {
                          "version": "0.10.33",
                          "resolved": "https://registry.npmjs.org/recast/-/recast-0.10.33.tgz",
                          "dependencies": {
                            "ast-types": {
                              "version": "0.8.12",
                              "resolved": "https://registry.npmjs.org/ast-types/-/ast-types-0.8.12.tgz"
                            }
                          }
                        }
                      }
                    },
                    "regexpu": {
                      "version": "1.3.0",
                      "resolved": "https://registry.npmjs.org/regexpu/-/regexpu-1.3.0.tgz",
                      "dependencies": {
                        "esprima": {
                          "version": "2.7.1",
                          "resolved": "https://registry.npmjs.org/esprima/-/esprima-2.7.1.tgz"
                        },
                        "recast": {
                          "version": "0.10.42",
                          "resolved": "https://registry.npmjs.org/recast/-/recast-0.10.42.tgz",
                          "dependencies": {
                            "ast-types": {
                              "version": "0.8.15",
                              "resolved": "https://registry.npmjs.org/ast-types/-/ast-types-0.8.15.tgz"
                            },
                            "esprima-fb": {
                              "version": "15001.1001.0-dev-harmony-fb",
                              "resolved": "https://registry.npmjs.org/esprima-fb/-/esprima-fb-15001.1001.0-dev-harmony-fb.tgz"
                            }
                          }
                        },
                        "regenerate": {
                          "version": "1.2.1",
                          "resolved": "https://registry.npmjs.org/regenerate/-/regenerate-1.2.1.tgz"
                        },
                        "regjsgen": {
                          "version": "0.2.0",
                          "resolved": "https://registry.npmjs.org/regjsgen/-/regjsgen-0.2.0.tgz"
                        },
                        "regjsparser": {
                          "version": "0.1.5",
                          "resolved": "https://registry.npmjs.org/regjsparser/-/regjsparser-0.1.5.tgz",
                          "dependencies": {
                            "jsesc": {
                              "version": "0.5.0",
                              "resolved": "https://registry.npmjs.org/jsesc/-/jsesc-0.5.0.tgz"
                            }
                          }
                        }
                      }
                    },
                    "repeating": {
                      "version": "1.1.3",
                      "resolved": "https://registry.npmjs.org/repeating/-/repeating-1.1.3.tgz",
                      "dependencies": {
                        "is-finite": {
                          "version": "1.0.1",
                          "resolved": "https://registry.npmjs.org/is-finite/-/is-finite-1.0.1.tgz",
                          "dependencies": {
                            "number-is-nan": {
                              "version": "1.0.0",
                              "resolved": "https://registry.npmjs.org/number-is-nan/-/number-is-nan-1.0.0.tgz"
                            }
                          }
                        }
                      }
                    },
                    "resolve": {
                      "version": "1.1.6",
                      "resolved": "https://registry.npmjs.org/resolve/-/resolve-1.1.6.tgz"
                    },
                    "shebang-regex": {
                      "version": "1.0.0",
                      "resolved": "https://registry.npmjs.org/shebang-regex/-/shebang-regex-1.0.0.tgz"
                    },
                    "slash": {
                      "version": "1.0.0",
                      "resolved": "https://registry.npmjs.org/slash/-/slash-1.0.0.tgz"
                    },
                    "source-map": {
                      "version": "0.5.3",
                      "resolved": "https://registry.npmjs.org/source-map/-/source-map-0.5.3.tgz"
                    },
                    "source-map-support": {
                      "version": "0.2.10",
                      "resolved": "https://registry.npmjs.org/source-map-support/-/source-map-support-0.2.10.tgz",
                      "dependencies": {
                        "source-map": {
                          "version": "0.1.32",
                          "resolved": "https://registry.npmjs.org/source-map/-/source-map-0.1.32.tgz",
                          "dependencies": {
                            "amdefine": {
                              "version": "1.0.0",
                              "resolved": "https://registry.npmjs.org/amdefine/-/amdefine-1.0.0.tgz"
                            }
                          }
                        }
                      }
                    },
                    "to-fast-properties": {
                      "version": "1.0.1",
                      "resolved": "https://registry.npmjs.org/to-fast-properties/-/to-fast-properties-1.0.1.tgz"
                    },
                    "trim-right": {
                      "version": "1.0.1",
                      "resolved": "https://registry.npmjs.org/trim-right/-/trim-right-1.0.1.tgz"
                    },
                    "try-resolve": {
                      "version": "1.0.1",
                      "resolved": "https://registry.npmjs.org/try-resolve/-/try-resolve-1.0.1.tgz"
                    }
                  }
                },
                "esformatter-ignore": {
                  "version": "0.1.3",
                  "resolved": "https://registry.npmjs.org/esformatter-ignore/-/esformatter-ignore-0.1.3.tgz"
                },
                "extend": {
                  "version": "2.0.1",
                  "resolved": "https://registry.npmjs.org/extend/-/extend-2.0.1.tgz"
                },
                "fresh-falafel": {
                  "version": "1.2.0",
                  "resolved": "https://registry.npmjs.org/fresh-falafel/-/fresh-falafel-1.2.0.tgz",
                  "dependencies": {
                    "acorn": {
                      "version": "1.2.2",
                      "resolved": "https://registry.npmjs.org/acorn/-/acorn-1.2.2.tgz"
                    },
                    "foreach": {
                      "version": "2.0.5",
                      "resolved": "https://registry.npmjs.org/foreach/-/foreach-2.0.5.tgz"
                    },
                    "isarray": {
                      "version": "0.0.1",
                      "resolved": "https://registry.npmjs.org/isarray/-/isarray-0.0.1.tgz"
                    },
                    "object-keys": {
                      "version": "1.0.9",
                      "resolved": "https://registry.npmjs.org/object-keys/-/object-keys-1.0.9.tgz"
                    }
                  }
                },
                "js-beautify": {
                  "version": "1.5.10",
                  "resolved": "https://registry.npmjs.org/js-beautify/-/js-beautify-1.5.10.tgz",
                  "dependencies": {
                    "config-chain": {
                      "version": "1.1.9",
                      "resolved": "https://registry.npmjs.org/config-chain/-/config-chain-1.1.9.tgz",
                      "dependencies": {
                        "ini": {
                          "version": "1.3.4",
                          "resolved": "https://registry.npmjs.org/ini/-/ini-1.3.4.tgz"
                        },
                        "proto-list": {
                          "version": "1.2.4",
                          "resolved": "https://registry.npmjs.org/proto-list/-/proto-list-1.2.4.tgz"
                        }
                      }
                    },
                    "mkdirp": {
                      "version": "0.5.1",
                      "resolved": "https://registry.npmjs.org/mkdirp/-/mkdirp-0.5.1.tgz",
                      "dependencies": {
                        "minimist": {
                          "version": "0.0.8",
                          "resolved": "https://registry.npmjs.org/minimist/-/minimist-0.0.8.tgz"
                        }
                      }
                    },
                    "nopt": {
                      "version": "3.0.6",
                      "resolved": "https://registry.npmjs.org/nopt/-/nopt-3.0.6.tgz",
                      "dependencies": {
                        "abbrev": {
                          "version": "1.0.7",
                          "resolved": "https://registry.npmjs.org/abbrev/-/abbrev-1.0.7.tgz"
                        }
                      }
                    }
                  }
                }
              }
            },
            "esformatter-literal-notation": {
              "version": "1.0.1",
              "resolved": "https://registry.npmjs.org/esformatter-literal-notation/-/esformatter-literal-notation-1.0.1.tgz",
              "dependencies": {
                "rocambole": {
                  "version": "0.3.6",
                  "resolved": "https://registry.npmjs.org/rocambole/-/rocambole-0.3.6.tgz",
                  "dependencies": {
                    "esprima": {
                      "version": "1.0.4",
                      "resolved": "https://registry.npmjs.org/esprima/-/esprima-1.0.4.tgz"
                    }
                  }
                },
                "rocambole-token": {
                  "version": "1.2.1",
                  "resolved": "https://registry.npmjs.org/rocambole-token/-/rocambole-token-1.2.1.tgz"
                }
              }
            },
            "esformatter-quotes": {
              "version": "1.0.3",
              "resolved": "https://registry.npmjs.org/esformatter-quotes/-/esformatter-quotes-1.0.3.tgz"
            },
            "esformatter-semicolon-first": {
              "version": "1.1.0",
              "resolved": "https://registry.npmjs.org/esformatter-semicolon-first/-/esformatter-semicolon-first-1.1.0.tgz",
              "dependencies": {
                "espree": {
                  "version": "2.2.5",
                  "resolved": "https://registry.npmjs.org/espree/-/espree-2.2.5.tgz"
                },
                "rocambole": {
                  "version": "0.7.0",
                  "resolved": "https://registry.npmjs.org/rocambole/-/rocambole-0.7.0.tgz",
                  "dependencies": {
                    "esprima": {
                      "version": "2.7.1",
                      "resolved": "https://registry.npmjs.org/esprima/-/esprima-2.7.1.tgz"
                    }
                  }
                },
                "rocambole-token": {
                  "version": "1.2.1",
                  "resolved": "https://registry.npmjs.org/rocambole-token/-/rocambole-token-1.2.1.tgz"
                }
              }
            },
            "esformatter-spaced-lined-comment": {
              "version": "2.0.1",
              "resolved": "https://registry.npmjs.org/esformatter-spaced-lined-comment/-/esformatter-spaced-lined-comment-2.0.1.tgz"
            },
            "minimist": {
              "version": "1.2.0",
              "resolved": "https://registry.npmjs.org/minimist/-/minimist-1.2.0.tgz"
            },
            "stdin": {
              "version": "0.0.1",
              "resolved": "https://registry.npmjs.org/stdin/-/stdin-0.0.1.tgz"
            }
          }
        }
      }
    },
    "strim": {
      "version": "0.2.2",
      "resolved": "https://registry.npmjs.org/strim/-/strim-0.2.2.tgz",
      "dependencies": {
        "101": {
          "version": "0.9.0",
          "resolved": "https://registry.npmjs.org/101/-/101-0.9.0.tgz",
          "dependencies": {
            "clone": {
              "version": "0.1.19",
              "resolved": "https://registry.npmjs.org/clone/-/clone-0.1.19.tgz"
            },
            "deep-eql": {
              "version": "0.1.3",
              "resolved": "https://registry.npmjs.org/deep-eql/-/deep-eql-0.1.3.tgz",
              "dependencies": {
                "type-detect": {
                  "version": "0.1.1",
                  "resolved": "https://registry.npmjs.org/type-detect/-/type-detect-0.1.1.tgz"
                }
              }
            }
          }
        },
        "stream-combiner": {
          "version": "0.2.2",
          "resolved": "https://registry.npmjs.org/stream-combiner/-/stream-combiner-0.2.2.tgz",
          "dependencies": {
            "duplexer": {
              "version": "0.1.1",
              "resolved": "https://registry.npmjs.org/duplexer/-/duplexer-0.1.1.tgz"
            }
          }
        }
      }
    },
    "substream": {
      "version": "0.2.0",
      "resolved": "https://registry.npmjs.org/substream/-/substream-0.2.0.tgz"
    },
    "sync-exec": {
      "version": "0.6.2",
      "resolved": "https://registry.npmjs.org/sync-exec/-/sync-exec-0.6.2.tgz"
    },
    "tailable-capped-array": {
      "version": "0.1.0",
      "resolved": "https://registry.npmjs.org/tailable-capped-array/-/tailable-capped-array-0.1.0.tgz"
    },
    "through": {
      "version": "2.3.8",
      "resolved": "https://registry.npmjs.org/through/-/through-2.3.8.tgz"
    },
    "through2": {
      "version": "2.0.0",
      "resolved": "https://registry.npmjs.org/through2/-/through2-2.0.0.tgz",
      "dependencies": {
        "readable-stream": {
          "version": "2.0.2",
          "resolved": "https://registry.npmjs.org/readable-stream/-/readable-stream-2.0.2.tgz",
          "dependencies": {
            "core-util-is": {
              "version": "1.0.1",
              "resolved": "https://registry.npmjs.org/core-util-is/-/core-util-is-1.0.1.tgz"
            },
            "inherits": {
              "version": "2.0.1",
              "resolved": "https://registry.npmjs.org/inherits/-/inherits-2.0.1.tgz"
            },
            "isarray": {
              "version": "0.0.1",
              "resolved": "https://registry.npmjs.org/isarray/-/isarray-0.0.1.tgz"
            },
            "process-nextick-args": {
              "version": "1.0.2",
              "resolved": "https://registry.npmjs.org/process-nextick-args/-/process-nextick-args-1.0.2.tgz"
            },
            "string_decoder": {
              "version": "0.10.31",
              "resolved": "https://registry.npmjs.org/string_decoder/-/string_decoder-0.10.31.tgz"
            },
            "util-deprecate": {
              "version": "1.0.1",
              "resolved": "https://registry.npmjs.org/util-deprecate/-/util-deprecate-1.0.1.tgz"
            }
          }
        },
        "xtend": {
          "version": "4.0.0",
          "resolved": "https://registry.npmjs.org/xtend/-/xtend-4.0.0.tgz"
        }
      }
    },
    "type-detect": {
      "version": "0.1.1",
      "resolved": "https://registry.npmjs.org/type-detect/-/type-detect-0.1.1.tgz"
    },
    "underscore.string": {
      "version": "3.2.2",
      "resolved": "https://registry.npmjs.org/underscore.string/-/underscore.string-3.2.2.tgz"
    },
    "uuid": {
      "version": "1.4.2",
      "resolved": "https://registry.npmjs.org/uuid/-/uuid-1.4.2.tgz"
    },
    "ws": {
      "version": "1.0.1",
      "resolved": "https://registry.npmjs.org/ws/-/ws-1.0.1.tgz",
      "dependencies": {
        "options": {
          "version": "0.0.6",
          "resolved": "https://registry.npmjs.org/options/-/options-0.0.6.tgz"
        },
        "ultron": {
          "version": "1.0.2",
          "resolved": "https://registry.npmjs.org/ultron/-/ultron-1.0.2.tgz"
        }
      }
    },
    "xtend": {
      "version": "3.0.0",
      "resolved": "https://registry.npmjs.org/xtend/-/xtend-3.0.0.tgz"
    }
  }
}<|MERGE_RESOLUTION|>--- conflicted
+++ resolved
@@ -1,12 +1,8 @@
 {
   "name": "api",
-<<<<<<< HEAD
-  "version": "6.32.3",
-=======
   "version": "6.34.0",
->>>>>>> 5dec62dd
   "npm-shrinkwrap-version": "5.4.1",
-  "node-version": "v0.10.29",
+  "node-version": "v0.10.38",
   "dependencies": {
     "101": {
       "version": "1.2.0",
@@ -38,10 +34,6 @@
         }
       }
     },
-    "array-find": {
-      "version": "1.0.0",
-      "resolved": "https://registry.npmjs.org/array-find/-/array-find-1.0.0.tgz"
-    },
     "array-subtract": {
       "version": "2.0.0",
       "resolved": "https://registry.npmjs.org/array-subtract/-/array-subtract-2.0.0.tgz"
@@ -191,10 +183,6 @@
           }
         }
       }
-    },
-    "boom": {
-      "version": "2.10.1",
-      "resolved": "https://registry.npmjs.org/boom/-/boom-2.10.1.tgz"
     },
     "bunyan": {
       "version": "1.4.0",
@@ -418,10 +406,6 @@
       "version": "0.1.0",
       "resolved": "https://registry.npmjs.org/callback-count/-/callback-count-0.1.0.tgz"
     },
-    "clone": {
-      "version": "0.1.19",
-      "resolved": "https://registry.npmjs.org/clone/-/clone-0.1.19.tgz"
-    },
     "cluster-man": {
       "version": "1.1.1",
       "resolved": "https://registry.npmjs.org/cluster-man/-/cluster-man-1.1.1.tgz",
@@ -768,10 +752,6 @@
         }
       }
     },
-    "deep-eql": {
-      "version": "0.1.3",
-      "resolved": "https://registry.npmjs.org/deep-eql/-/deep-eql-0.1.3.tgz"
-    },
     "deep-equal": {
       "version": "1.0.1",
       "resolved": "https://registry.npmjs.org/deep-equal/-/deep-equal-1.0.1.tgz"
@@ -985,8 +965,8 @@
               }
             },
             "amqplib": {
-              "version": "0.4.1",
-              "resolved": "https://registry.npmjs.org/amqplib/-/amqplib-0.4.1.tgz",
+              "version": "0.4.0",
+              "resolved": "https://registry.npmjs.org/amqplib/-/amqplib-0.4.0.tgz",
               "dependencies": {
                 "bitsyntax": {
                   "version": "0.0.4",
@@ -1227,51 +1207,42 @@
       "dependencies": {
         "debug": {
           "version": "0.7.4",
-          "from": "debug@https://registry.npmjs.org/debug/-/debug-0.7.4.tgz",
           "resolved": "https://registry.npmjs.org/debug/-/debug-0.7.4.tgz"
         },
         "follow-redirects": {
           "version": "0.0.3",
-          "from": "follow-redirects@https://registry.npmjs.org/follow-redirects/-/follow-redirects-0.0.3.tgz",
           "resolved": "https://registry.npmjs.org/follow-redirects/-/follow-redirects-0.0.3.tgz",
           "dependencies": {
             "underscore": {
               "version": "1.8.3",
-              "from": "underscore@https://registry.npmjs.org/underscore/-/underscore-1.8.3.tgz",
               "resolved": "https://registry.npmjs.org/underscore/-/underscore-1.8.3.tgz"
             }
           }
         },
         "readable-stream": {
           "version": "1.0.33",
-          "from": "readable-stream@https://registry.npmjs.org/readable-stream/-/readable-stream-1.0.33.tgz",
           "resolved": "https://registry.npmjs.org/readable-stream/-/readable-stream-1.0.33.tgz",
           "dependencies": {
             "core-util-is": {
               "version": "1.0.2",
-              "from": "core-util-is@https://registry.npmjs.org/core-util-is/-/core-util-is-1.0.2.tgz",
               "resolved": "https://registry.npmjs.org/core-util-is/-/core-util-is-1.0.2.tgz"
             },
             "inherits": {
               "version": "2.0.1",
-              "from": "inherits@https://registry.npmjs.org/inherits/-/inherits-2.0.1.tgz",
               "resolved": "https://registry.npmjs.org/inherits/-/inherits-2.0.1.tgz"
             },
             "isarray": {
               "version": "0.0.1",
-              "from": "isarray@https://registry.npmjs.org/isarray/-/isarray-0.0.1.tgz",
               "resolved": "https://registry.npmjs.org/isarray/-/isarray-0.0.1.tgz"
             },
             "string_decoder": {
               "version": "0.10.31",
-              "from": "string_decoder@https://registry.npmjs.org/string_decoder/-/string_decoder-0.10.31.tgz",
               "resolved": "https://registry.npmjs.org/string_decoder/-/string_decoder-0.10.31.tgz"
             }
           }
         },
         "split-ca": {
           "version": "1.0.0",
-          "from": "split-ca@https://registry.npmjs.org/split-ca/-/split-ca-1.0.0.tgz",
           "resolved": "https://registry.npmjs.org/split-ca/-/split-ca-1.0.0.tgz"
         }
       }
@@ -1396,21 +1367,6 @@
       "resolved": "https://registry.npmjs.org/dotenv/-/dotenv-0.4.0.tgz"
     },
     "error-cat": {
-<<<<<<< HEAD
-      "version": "2.0.1",
-      "resolved": "https://registry.npmjs.org/error-cat/-/error-cat-2.0.1.tgz",
-      "dependencies": {
-        "101": {
-          "version": "0.18.0",
-          "resolved": "https://registry.npmjs.org/101/-/101-0.18.0.tgz"
-        }
-      }
-    },
-    "es6-error": {
-      "version": "2.1.0",
-      "resolved": "https://registry.npmjs.org/es6-error/-/es6-error-2.1.0.tgz"
-    },
-=======
       "version": "1.4.2",
       "resolved": "https://registry.npmjs.org/error-cat/-/error-cat-1.4.2.tgz",
       "dependencies": {
@@ -1486,7 +1442,6 @@
         }
       }
     },
->>>>>>> 5dec62dd
     "eson": {
       "version": "0.5.0",
       "resolved": "https://registry.npmjs.org/eson/-/eson-0.5.0.tgz",
@@ -1878,10 +1833,6 @@
       "version": "0.3.3",
       "resolved": "https://registry.npmjs.org/hashids/-/hashids-0.3.3.tgz"
     },
-    "hoek": {
-      "version": "2.16.3",
-      "resolved": "https://registry.npmjs.org/hoek/-/hoek-2.16.3.tgz"
-    },
     "http-proxy": {
       "version": "1.11.1",
       "resolved": "https://registry.npmjs.org/http-proxy/-/http-proxy-1.11.1.tgz",
@@ -1899,10 +1850,6 @@
     "i": {
       "version": "0.3.3",
       "resolved": "https://registry.npmjs.org/i/-/i-0.3.3.tgz"
-    },
-    "in-publish": {
-      "version": "2.0.0",
-      "resolved": "https://registry.npmjs.org/in-publish/-/in-publish-2.0.0.tgz"
     },
     "ip": {
       "version": "0.3.3",
@@ -3401,10 +3348,6 @@
               "resolved": "https://registry.npmjs.org/ms/-/ms-0.7.1.tgz"
             }
           }
-        },
-        "deep-equal": {
-          "version": "1.0.1",
-          "resolved": "https://registry.npmjs.org/deep-equal/-/deep-equal-1.0.1.tgz"
         },
         "json-stringify-safe": {
           "version": "5.0.1",
@@ -3874,12 +3817,10 @@
     },
     "objectid": {
       "version": "3.2.1",
-      "from": "objectid@https://registry.npmjs.org/objectid/-/objectid-3.2.1.tgz",
       "resolved": "https://registry.npmjs.org/objectid/-/objectid-3.2.1.tgz",
       "dependencies": {
         "bson": {
           "version": "0.1.9",
-          "from": "bson@https://registry.npmjs.org/bson/-/bson-0.1.9.tgz",
           "resolved": "https://registry.npmjs.org/bson/-/bson-0.1.9.tgz"
         }
       }
@@ -4109,6 +4050,7 @@
             },
             "browser-request": {
               "version": "0.3.5",
+              "from": "browser-request@git://github.com/runnable/browser-request.git#80bcaba1413cd246f8221394a84f243fe58bbc70",
               "resolved": "git://github.com/runnable/browser-request.git#80bcaba1413cd246f8221394a84f243fe58bbc70",
               "dependencies": {
                 "qs": {
@@ -4820,10 +4762,6 @@
           "version": "0.8.1",
           "resolved": "https://registry.npmjs.org/debug/-/debug-0.8.1.tgz"
         },
-        "deep-equal": {
-          "version": "1.0.1",
-          "resolved": "https://registry.npmjs.org/deep-equal/-/deep-equal-1.0.1.tgz"
-        },
         "runnable-hostname": {
           "version": "1.0.4",
           "from": "runnable-hostname@git+ssh://git@github.com/CodeNow/runnable-hostname.git#6b22c29345f63730b99c6c5eb9860249a1113c73",
@@ -4833,6 +4771,10 @@
               "version": "0.18.0",
               "resolved": "https://registry.npmjs.org/101/-/101-0.18.0.tgz",
               "dependencies": {
+                "clone": {
+                  "version": "0.1.19",
+                  "resolved": "https://registry.npmjs.org/clone/-/clone-0.1.19.tgz"
+                },
                 "deep-eql": {
                   "version": "0.1.3",
                   "resolved": "https://registry.npmjs.org/deep-eql/-/deep-eql-0.1.3.tgz",
@@ -4848,10 +4790,6 @@
             "bind-right": {
               "version": "0.6.0",
               "resolved": "https://registry.npmjs.org/bind-right/-/bind-right-0.6.0.tgz"
-            },
-            "clone": {
-              "version": "0.1.19",
-              "resolved": "https://registry.npmjs.org/clone/-/clone-0.1.19.tgz"
             }
           }
         },
@@ -4955,6 +4893,7 @@
             },
             "browser-request": {
               "version": "0.3.5",
+              "from": "browser-request@git://github.com/runnable/browser-request.git#80bcaba1413cd246f8221394a84f243fe58bbc70",
               "resolved": "git://github.com/runnable/browser-request.git#80bcaba1413cd246f8221394a84f243fe58bbc70",
               "dependencies": {
                 "qs": {
@@ -7857,10 +7796,6 @@
         }
       }
     },
-    "type-detect": {
-      "version": "0.1.1",
-      "resolved": "https://registry.npmjs.org/type-detect/-/type-detect-0.1.1.tgz"
-    },
     "underscore.string": {
       "version": "3.2.2",
       "resolved": "https://registry.npmjs.org/underscore.string/-/underscore.string-3.2.2.tgz"
