language: node_js
sudo: false
node_js:
- 4.2.2
matrix:
  fast_finish: true
env:
  global:
  - LOG_LEVEL_STDOUT=fatal
  - CIRCLE_NODE_TOTAL=3
  matrix:
  - CIRCLE_NODE_INDEX=0
  - CIRCLE_NODE_INDEX=1
  - CIRCLE_NODE_INDEX=2
cache:
- directories:
  - /tmp/downloads
  - ./node_modules
services:
- mongodb
- redis-server
- rabbitmq
before_install:
- ulimit -n
- npm install -g npm@2.8.3
before_script:
- npm run lint
script:
- timeout 3m ./scripts/run-command-conditionally.sh npm run unit
<<<<<<< HEAD
- timeout 10m ./scripts/npm-bdd-split-files.sh
=======
- timeout 15m ./scripts/npm-bdd-split-files.sh
after_script:
- /tmp/neo4j-community-2.1.8/bin/neo4j stop
>>>>>>> b319339c
notifications:
  email: false
  slack:
    on_success: change
    on_failure: change
    rooms:
    - secure: Q8OJnQnA0a7pbVBOxwjOGhrwDXPkSGODndxFdeNI3Pfi2qgV+8AE/vJvKRlOw4Dv5BshdCD8ObAd4rU+bwjpRNt81fL7taIssOZ8YyeE34FAqo/ykLUXdIliuVWoCuT0H+OWKkSAhp6ltCG4rXOAUfuowUfb0d031YRWiu22jiI=<|MERGE_RESOLUTION|>--- conflicted
+++ resolved
@@ -27,13 +27,7 @@
 - npm run lint
 script:
 - timeout 3m ./scripts/run-command-conditionally.sh npm run unit
-<<<<<<< HEAD
-- timeout 10m ./scripts/npm-bdd-split-files.sh
-=======
 - timeout 15m ./scripts/npm-bdd-split-files.sh
-after_script:
-- /tmp/neo4j-community-2.1.8/bin/neo4j stop
->>>>>>> b319339c
 notifications:
   email: false
   slack:
