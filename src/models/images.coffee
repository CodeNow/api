async = require 'async'
cp = require 'child_process'
configs = require '../configs'
crypto = require 'crypto'
dockerjs = require 'docker.js'
error = require '../error'
fs = require 'fs'
path = require 'path'
mongoose = require 'mongoose'
request = require 'request'
sync = require './sync'
uuid = require 'node-uuid'
_ = require 'lodash'

docker = dockerjs host: configs.docker

Schema = mongoose.Schema
ObjectId = Schema.ObjectId

imageSchema = new Schema
  name:
    type: String
  owner:
    type: ObjectId
  docker_id:
    type: String
  parent:
    type: ObjectId
    index: true
  created:
    type: Date
    default: Date.now
  cmd:
    type: String
  port:
    type: Number
  synced:
    type: Boolean
  tags:
    type: [
      name:
        index: true
        sparse: true
        type: String
    ]
    default: [ ]
  service_cmds:
    type: String
    default: ''
  start_cmd:
    type: String
    default: 'date'
  file_root:
    type: String
    default: '/root'
  files:
    type: [
      name:
        type: String
      path:
        type: String
      dir:
        type: Boolean
      default:
        type: Boolean
        default: false
      content:
        type: String
      ignore:
        type: Boolean
    ]
    default: [ ]

imageSchema.set 'toJSON', virtuals: true

imageSchema.index
  tags: 1
  parent: 1

buildDockerImage = (fspath, tag, cb) ->
  child = cp.spawn 'tar', [ '-c', '--directory', fspath, '.' ]
  req = request.post
    url: "#{configs.docker}/v1.3/build"
    headers: { 'content-type': 'application/tar' }
    qs:
      t: tag
  , (err, res, body) ->
    if err then throw err
    if res.statusCode isnt 200 then cb error res.status, body else
      if body.indexOf('Successfully built') is -1 then cb error 400, 'could not build image from dockerfile' else
        cb null, tag
  child.stdout.pipe req

syncDockerImage = (image, cb) ->
  token = uuid.v4()
  docker.createContainer
    Token: token
    Env: [
      "RUNNABLE_USER_DIR=#{image.file_root}"
      "RUNNABLE_SERVICE_CMDS=#{image.service_cmds}"
      "RUNNABLE_START_CMD=#{image.start_cmd}"
    ]
    Hostname: image._id.toString()
    Image: image.docker_id.toString()
    PortSpecs: [ image.port.toString() ]
    Cmd: [ image.cmd ]
  , (err, res) ->
    if err then throw err
    containerId = res.Id
    docker.inspectContainer containerId, (err, result) ->
      if err then throw err
      long_docker_id = result.ID
      sync long_docker_id, image, (err) ->
        if err then cb err else
          docker.removeContainer containerId, (err) ->
            if err then throw err
            cb()

imageSchema.statics.createFromDisk = (owner, name, sync, cb) ->
  runnablePath = "#{__dirname}/../../configs/runnables"
  fs.exists "#{runnablePath}/#{name}/runnable.json", (exists) =>
    if not exists then cb error 403, 'could not find runnable.json' else
      try
        runnable = require "#{runnablePath}/#{name}/runnable.json"
      catch json_err
        cb error 403, "could not parse runnable.json: #{json_err.message}"
      if not runnable then cb error 400, "image source not found: #{name}" else
        image = new @()
        tag = image._id.toString()
        buildDockerImage "#{runnablePath}/#{name}", tag, (err, docker_id) ->
          if err then cb err else
            image.docker_id = docker_id
            image.owner = owner
            image.name = runnable.name
            image.cmd = runnable.cmd
            if runnable.file_root then image.file_root = runnable.file_root
            if runnable.service_cmds then image.service_cmds = runnable.service_cmds
            if runnable.start_cmd then image.start_cmd = runnable.start_cmd
            image.port = runnable.port
            for tag in runnable.tags
              image.tags.push tag
            for file in runnable.files
              image.files.push file
            if sync
              syncDockerImage image, (err) ->
                if err then cb err else
                  image.synced = true
                  image.save (err) ->
                    if err then throw err
                    cb null, image
            else
              image.save (err) ->
                if err then throw err
                cb null, image

imageSchema.statics.createFromContainer = (container, cb) ->
  image = new @
    parent: container.parent
    owner: container.owner
    name: container.name
    cmd: container.cmd
    file_root: container.file_root
    service_cmds: container.service_cmds
    start_cmd: container.start_cmd
    port: container.port
    synced: true
  for file in container.files
    image.files.push file.toJSON()
  for tag in container.tags
    image.tags.push tag.toJSON()
  docker.commit
    queryParams:
      container: container.docker_id
      m: "#{container.parent} => #{image._id}"
      author: image.owner.toString()
  , (err, result) ->
    if err then throw err
    image.docker_id = result.Id
    image.save (err) ->
      if err then throw err
      cb null, image

imageSchema.methods.updateFromContainer = (container, cb) ->
  @name = container.name
  @cmd = container.cmd
  @file_root = container.file_root
  @service_cmds = container.service_cmds
  @start_cmd = container.start_cmd
  @port = container.port
  @files = [ ]
  for file in container.files
    @files.push file.toJSON()
  @tags = [ ]
  for tag in container.tags
    @tags.push tag.toJSON()
  docker.commit
    queryParams:
      container: container.docker_id
      m: "#{container.parent} => #{@_id}"
      author: @owner.toString()
  , (err, result) =>
    @docker_id = result.Id
    @save (err) =>
      if err then throw err
      cb null, @

imageSchema.statics.destroy = (id, cb) ->
  @findOne _id: id, (err, image) =>
<<<<<<< HEAD
    if err then throw err
    if not image then cb error 404, 'image not found' else
      req = docker.removeImage { id: image.docker_id }
      req.on 'end', () =>
        @remove id, (err) ->
          if err then throw err
          cb()
=======
    if err then cb new error { code: 500, msg: 'error looking up image in mongodb' } else
      if not image then cb new error { code: 404, msg: 'image not found' } else
        req = docker.removeImage { id: image.docker_id }
        req.on 'error', (err) ->
          cb new error { code: 500, msg: 'error removing docker image' }
        req.on 'end', () =>
          @remove { _id: id }, (err) ->
            if err then cb new error { code: 500, msg: 'error removing image metadata from mongodb' } else
              cb()
>>>>>>> 89ce4afa

imageSchema.statics.listTags = (cb) ->
  @find().distinct 'tags.name', (err, tagNames) ->
    if err then throw err
    cb null, tagNames

imageSchema.statics.isOwner = (userId, runnableId, cb) ->
  @findOne _id: runnableId, (err, image) ->
    if err then throw err
    if not image then cb error 404, 'runnable not found' else
      cb null, image.owner.toString() is userId.toString()

imageSchema.methods.sync = (cb) ->
  if @synced then cb() else
    syncDockerImage @, (err) =>
      if err then cb err else
        @synced = true
        @save (err) ->
          if err then throw err
          cb()

module.exports = mongoose.model 'Images', imageSchema<|MERGE_RESOLUTION|>--- conflicted
+++ resolved
@@ -206,25 +206,13 @@
 
 imageSchema.statics.destroy = (id, cb) ->
   @findOne _id: id, (err, image) =>
-<<<<<<< HEAD
     if err then throw err
     if not image then cb error 404, 'image not found' else
       req = docker.removeImage { id: image.docker_id }
       req.on 'end', () =>
-        @remove id, (err) ->
+        @remove { _id: id }, (err) ->
           if err then throw err
           cb()
-=======
-    if err then cb new error { code: 500, msg: 'error looking up image in mongodb' } else
-      if not image then cb new error { code: 404, msg: 'image not found' } else
-        req = docker.removeImage { id: image.docker_id }
-        req.on 'error', (err) ->
-          cb new error { code: 500, msg: 'error removing docker image' }
-        req.on 'end', () =>
-          @remove { _id: id }, (err) ->
-            if err then cb new error { code: 500, msg: 'error removing image metadata from mongodb' } else
-              cb()
->>>>>>> 89ce4afa
 
 imageSchema.statics.listTags = (cb) ->
   @find().distinct 'tags.name', (err, tagNames) ->
