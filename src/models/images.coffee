async = require 'async'
cp = require 'child_process'
configs = require '../configs'
crypto = require 'crypto'
domain = require 'domain'
error = require '../error'
fs = require 'fs'
path = require 'path'
mongoose = require 'mongoose'
mu = require 'mu2'
request = require 'request'
sync = require './sync'
uuid = require 'node-uuid'
_ = require 'lodash'
textSearch = require 'mongoose-text-search'

Schema = mongoose.Schema
ObjectId = Schema.ObjectId

imageSchema = new Schema
  name:
    type: String
  description:
    type: String
    default: ''
  owner:
    type: ObjectId
  parent:
    type: ObjectId
    index: true
  created:
    type: Date
    default: Date.now
  image:
    type: String
  docker_id:
    type: String
  dockerfile:
    type: String
  cmd:
    type: String
  copies:
    type: Number
    default: 0
  pastes:
    type: Number
    default: 0
  cuts:
    type: Number
    default: 0
  runs:
    type: Number
    default: 0
  views:
    type: Number
    default: 0
  port:
    type: Number
  synced:
    type: Boolean
  tags:
    type: [
      channel:
        type: ObjectId
        index:
          sparse: true
    ]
    default: [ ]
  service_cmds:
    type: String
    default: ''
  start_cmd:
    type: String
    default: 'date'
  file_root:
    type: String
    default: '/root'
  file_root_host:
    type: String
    default: './src'
  files:
    type: [
      name:
        type: String
      path:
        type: String
      dir:
        type: Boolean
      default:
        type: Boolean
        default: false
      content:
        type: String
      ignore:
        type: Boolean
    ]
    default: [ ]
  specification:
    type: ObjectId

imageSchema.plugin(textSearch)

imageSchema.set 'toJSON', virtuals: true

imageSchema.index
  tags: 1
  parent: 1
imageSchema.index
  name: 'text'
  tags: 'text'

buildDockerImage = (domain, fspath, tag, cb) ->
  child = cp.spawn 'tar', [ '-c', '--directory', fspath, '.' ]
  req = request.post
    url: "#{configs.harbourmaster}/build"
    headers: { 'content-type': 'application/tar' }
    qs:
      t: tag
  , domain.intercept (res, body) ->
    if res.statusCode isnt 200 then cb error res.statusCode, body else
      if body.indexOf('Successfully built') is -1 then cb error 400, 'could not build image from dockerfile' else
        cb null, tag
  child.stdout.pipe req

syncDockerImage = (domain, image, cb) ->
  servicesToken = 'services-' + uuid.v4()
  request
    url: "#{configs.harbourmaster}/containers"
    method: 'POST'
    json:
      servicesToken: servicesToken
      webToken: 'web-' + uuid.v4()
      Env: [
        "RUNNABLE_USER_DIR=#{image.file_root}"
        "RUNNABLE_SERVICE_CMDS=#{image.service_cmds}"
        "RUNNABLE_START_CMD=#{image.start_cmd}"
      ]
      Hostname: image._id.toString()
      Image: image.docker_id.toString()
      PortSpecs: [ image.port.toString() ]
      Cmd: [ image.cmd ]
  , domain.intercept (res) ->
<<<<<<< HEAD
    # containerId = res.body._id
    sync domain, servicesToken, image, (err) ->
      if err then cb err else
        request
          url: "#{configs.harbourmaster}/containers/#{servicesToken}"
          method: 'DELETE'
        , domain.intercept () ->
          cb()
=======
    if res.statusCode isnt 201 then cb error res.statusCode, body else
      containerId = res.body._id
      sync domain, servicesToken, image, (err) ->
        if err then cb err else
          request
            url: "#{configs.harbourmaster}/containers/#{containerId}"
            method: 'DELETE'
          , domain.intercept (res) ->
            if res.statusCode isnt 204 then cb error res.statusCode, body else
              cb()
>>>>>>> 579e579c

imageSchema.statics.createFromDisk = (domain, owner, runnablePath, sync, cb) ->
  fs.exists "#{runnablePath}/runnable.json", (exists) =>
    if not exists then cb error 400, 'runnable.json not found' else
      try
        runnable = require "#{runnablePath}/runnable.json"
      catch err
        err = err
      if err then cb error 400, 'runnable.json is not valid' else
        if not runnable.name then cb error 400, 'runnable.json is not valid' else
          fs.exists "#{runnablePath}/Dockerfile", (exists) =>
            if not exists then cb error 400, 'dockerfile not found' else
              fs.readFile "#{runnablePath}/Dockerfile", 'utf8', (err, dockerfile) =>
                if err then throw err
                mu.compileText 'Dockerfile', dockerfile, (err, compiled) =>
                  if err then cb error 400, "error compiling mustache template: #{err.message}" else
                    rendered = mu.render compiled,
                      file_root: runnable.file_root
                      file_root_host: runnable.file_root_host
                      image: runnable.image
                      port: runnable.port
                    writestream = fs.createWriteStream "#{runnablePath}/Dockerfile", 'utf8'
                    writestream.on 'error', (err) ->
                      throw err
                    writestream.on 'close', () =>
                      @findOne name: runnable.name, domain.intercept (existing) =>
                        if existing then cb error 403, 'a runnable by that name already exists' else
                          image = new @()
                          encodedId = encodeId image._id.toString()
                          tag = "#{configs.dockerRegistry}/runnable/#{encodedId}"
                          buildDockerImage domain, runnablePath, tag, (err, docker_id) ->
                            if err then cb err else
                              image.docker_id = docker_id
                              image.owner = owner
                              image.name = runnable.name
                              image.image = runnable.image
                              image.dockerfile = dockerfile
                              image.cmd = runnable.cmd
                              if runnable.description then image.description = runnable.description
                              if runnable.file_root_host then image.file_root_host = runnable.file_root_host
                              if runnable.file_root then image.file_root = runnable.file_root
                              if runnable.service_cmds then image.service_cmds = runnable.service_cmds
                              if runnable.start_cmd then image.start_cmd = runnable.start_cmd
                              image.port = runnable.port
                              runnable.tags = runnable.tags or [ ]
                              for file in runnable.files
                                image.files.push file
                              if sync
                                syncDockerImage domain, image, (err) ->
                                  if err then cb err else
                                    image.synced = true
                                    image.save domain.intercept () ->
                                      cb null, image, runnable.tags
                              else
                                image.save domain.intercept () ->
                                  cb null, image, runnable.tags
                    rendered.pipe writestream

imageSchema.statics.createFromContainer = (domain, container, cb) ->
  @findOne name: container.name, domain.intercept (existing) =>
    if existing then cb error 403, 'a shared runnable by that name already exists' else
      image = new @
        parent: container.parent
        owner: container.owner
        name: container.name
        image: container.image
        cmd: container.cmd
        description: container.description
        dockerfile: container.dockerfile
        file_root: container.file_root
        file_root_host: container.file_root_host
        service_cmds: container.service_cmds
        start_cmd: container.start_cmd
        port: container.port
        synced: true
        specification: container.specification
      for file in container.files
        image.files.push file.toJSON()
      for tag in container.tags
        image.tags.push tag.toJSON()
      encodedId = encodeId image._id.toString()
      request
        url: "#{configs.harbourmaster}/containers/#{container.servicesToken}/commit"
        method: 'POST'
        qs:
          repo: "#{configs.dockerRegistry}/runnable/#{encodedId}"
          tag: 'latest'
          # container: container.docker_id
          m: "#{container.parent} => #{image._id}"
          author: image.owner.toString()
      , domain.intercept (res) ->
        res.body = JSON.parse res.body
        image.docker_id = res.body.Id
        image.save domain.intercept () ->
          cb null, image

imageSchema.statics.search = (domain, searchText, limit, cb) ->
  opts =
    filter : tags:$not:$size:0
    project: name:1, description:1, tags:1
    limit  : if (limit <= configs.defaultPageLimit) then limit else configs.defaultPageLimit
  this.textSearch searchText, opts, (err, output) ->
    if err then throw err else
      images = output.results.map (result) -> result.obj
      cb null, images

imageSchema.methods.updateFromContainer = (domain, container, cb) ->
  @name = container.name
  @cmd = container.cmd
  @file_root = container.file_root
  @service_cmds = container.service_cmds
  @start_cmd = container.start_cmd
  @port = container.port
  @files = [ ]
  for file in container.files
    @files.push file.toJSON()
  @tags = [ ]
  for tag in container.tags
    @tags.push tag.toJSON()
  encodedId = encodeId @_id.toString()
  request
    url: "#{configs.harbourmaster}/containers/#{container.servicesToken}/commit"
    method: 'POST'
    qs:
      repo: "#{configs.dockerRegistry}/runnable/#{encodedId}"
      tag: 'latest'
      # container: container.docker_id
      m: "#{container.parent} => #{@_id}"
      author: @owner.toString()
  , domain.intercept (res) =>
    res.body = JSON.parse res.body
    @docker_id = res.body.Id
    @save domain.intercept () =>
      cb null, @

imageSchema.statics.destroy = (domain, id, cb) ->
  @findOne _id: id, domain.intercept (image) =>
    if not image then cb error 404, 'image not found' else
      @remove { _id: id }, domain.intercept () ->
        cb()

imageSchema.statics.listTags = (domain, cb) ->
  @find().distinct 'tags.name', domain.intercept (tagNames) ->
    cb null, tagNames

imageSchema.statics.relatedChannelIds = (domain, channelIds, cb) ->
  @distinct 'tags.channel', 'tags.channel':$in:channelIds, domain.intercept (channelIds) ->
    cb null, channelIds

imageSchema.statics.isOwner = (domain, userId, runnableId, cb) ->
  @findOne _id: runnableId, domain.intercept (image) ->
    if not image then cb error 404, 'runnable not found' else
      cb null, image.owner.toString() is userId.toString()

imageSchema.methods.sync = (domain, cb) ->
  if @synced then cb() else
    syncDockerImage domain, @, (err) =>
      if err then cb err else
        @synced = true
        @save domain.intercept () ->
          cb()

plus = /\+/g
slash = /\//g
minus = /-/g
underscore = /_/g

encodeId = (id) -> (new Buffer(id.toString(), 'hex')).toString('base64').replace(plus,'-').replace(slash,'_')

module.exports = mongoose.model 'Images', imageSchema<|MERGE_RESOLUTION|>--- conflicted
+++ resolved
@@ -140,27 +140,16 @@
       PortSpecs: [ image.port.toString() ]
       Cmd: [ image.cmd ]
   , domain.intercept (res) ->
-<<<<<<< HEAD
-    # containerId = res.body._id
-    sync domain, servicesToken, image, (err) ->
-      if err then cb err else
-        request
-          url: "#{configs.harbourmaster}/containers/#{servicesToken}"
-          method: 'DELETE'
-        , domain.intercept () ->
-          cb()
-=======
     if res.statusCode isnt 201 then cb error res.statusCode, body else
-      containerId = res.body._id
+      # containerId = res.body._id
       sync domain, servicesToken, image, (err) ->
         if err then cb err else
           request
-            url: "#{configs.harbourmaster}/containers/#{containerId}"
+            url: "#{configs.harbourmaster}/containers/#{servicesToken}"
             method: 'DELETE'
           , domain.intercept (res) ->
             if res.statusCode isnt 204 then cb error res.statusCode, body else
               cb()
->>>>>>> 579e579c
 
 imageSchema.statics.createFromDisk = (domain, owner, runnablePath, sync, cb) ->
   fs.exists "#{runnablePath}/runnable.json", (exists) =>
