async = require 'async'
cp = require 'child_process'
configs = require '../configs'
crypto = require 'crypto'
domain = require 'domain'
error = require '../error'
fs = require 'fs'
path = require 'path'
mongoose = require 'mongoose'
mu = require 'mu2'
request = require 'request'
sync = require './sync'
uuid = require 'node-uuid'
_ = require 'lodash'
textSearch = require 'mongoose-text-search'

Schema = mongoose.Schema
ObjectId = Schema.ObjectId

imageSchema = new Schema
  name:
    type: String
  description:
    type: String
    default: ''
  owner:
    type: ObjectId
  parent:
    type: ObjectId
    index: true
  created:
    type: Date
    default: Date.now
  image:
    type: String
  revisions: [
    created:
      type: Date
      default: Date.now
  ]
  dockerfile:
    type: String
  cmd:
    type: String
  copies:
    type: Number
    default: 0
  pastes:
    type: Number
    default: 0
  cuts:
    type: Number
    default: 0
  runs:
    type: Number
    default: 0
  views:
    type: Number
    default: 0
  port:
    type: Number
  synced:
    type: Boolean
  tags:
    type: [
      channel:
        type: ObjectId
        index:
          sparse: true
    ]
    default: [ ]
  service_cmds:
    type: String
    default: ''
  start_cmd:
    type: String
    default: 'date'
  build_cmd:
    type: String
    default: ''
  file_root:
    type: String
    default: '/root'
  file_root_host:
    type: String
    default: './src'
  files:
    type: [
      name:
        type: String
      path:
        type: String
      dir:
        type: Boolean
      default:
        type: Boolean
        default: false
      content:
        type: String
      ignore:
        type: Boolean
    ]
    default: [ ]
  specification:
    type: ObjectId
    index:
      sparse: true

imageSchema.plugin(textSearch)

imageSchema.set 'toJSON', virtuals: true
imageSchema.set 'autoIndex', false

imageSchema.index
  tags: 1
  parent: 1
imageSchema.index
  name: 'text'
  tags: 'text'

buildDockerImage = (domain, fspath, tag, cb) ->
  child = cp.spawn 'tar', [ '-c', '--directory', fspath, '.' ]
  req = request.post
    url: "#{configs.harbourmaster}/build"
    headers: { 'content-type': 'application/tar' }
    qs:
      t: tag
    pool: false
  , domain.intercept (res, body) ->
    if res.statusCode isnt 200 then cb error res.statusCode, body else
      if body.indexOf('Successfully built') is -1 then cb error 400, 'could not build image from dockerfile' else
        cb null, tag
  child.stdout.pipe req

syncDockerImage = (domain, image, cb) ->
  servicesToken = 'services-' + uuid.v4()
  if image.revisions and image.revisions.length
    length = image.revisions.length
    encodedId = encodeId image.revisions[length-1]._id.toString()
  else
    encodedId = encodeId image._id.toString()
  imageTag = "#{configs.dockerRegistry}/runnable/#{encodedId}"
  request
    pool: false
    url: "#{configs.harbourmaster}/containers"
    method: 'POST'
    json:
      servicesToken: servicesToken
      webToken: 'web-' + uuid.v4()
      Env: [
        "RUNNABLE_USER_DIR=#{image.file_root}"
        "RUNNABLE_SERVICE_CMDS=#{image.service_cmds}"
        "RUNNABLE_START_CMD=#{image.start_cmd}"
        "RUNNABLE_BUILD_CMD=#{image.build_cmd}"
        "APACHE_RUN_USER=www-data"
        "APACHE_RUN_GROUP=www-data"
        "APACHE_LOG_DIR=/var/log/apache2"
      ]
      Hostname: image._id.toString()
      Image: imageTag
      PortSpecs: [ image.port.toString() ]
      Cmd: [ image.cmd ]
  , domain.intercept (res, body) ->
    if res.statusCode isnt 201 then cb error res.statusCode, body else
      sync domain, servicesToken, image, (err) ->
        if err then cb err else
          request
            pool: false
            url: "#{configs.harbourmaster}/containers/#{servicesToken}"
            method: 'DELETE'
          , domain.intercept (res) ->
            if res.statusCode isnt 204 then cb error res.statusCode, body else
              cb()

imageSchema.statics.createFromDisk = (domain, owner, runnablePath, sync, cb) ->
  fs.exists "#{runnablePath}/runnable.json", (exists) =>
    if not exists then cb error 400, 'runnable.json not found' else
      try
        runnable = require "#{runnablePath}/runnable.json"
      catch err
        err = err
      if err then cb error 400, 'runnable.json is not valid' else
        if not runnable.name then cb error 400, 'runnable.json is not valid' else
          fs.exists "#{runnablePath}/Dockerfile", (exists) =>
            if not exists then cb error 400, 'dockerfile not found' else
              fs.readFile "#{runnablePath}/Dockerfile", 'utf8', (err, dockerfile) =>
                if err then throw err
                mu.compileText 'Dockerfile', dockerfile, (err, compiled) =>
                  if err then cb error 400, "error compiling mustache template: #{err.message}" else
                    rendered = mu.render compiled,
                      file_root: runnable.file_root
                      file_root_host: runnable.file_root_host
                      image: runnable.image
                      port: runnable.port
                    writestream = fs.createWriteStream "#{runnablePath}/Dockerfile", 'utf8'
                    writestream.on 'error', (err) ->
                      throw err
                    writestream.on 'close', () =>
                      @findOne name: runnable.name, domain.intercept (existing) =>
                        if existing then cb error 403, 'a runnable by that name already exists' else
                          image = new @()
                          encodedId = encodeId image._id.toString()
                          tag = "#{configs.dockerRegistry}/runnable/#{encodedId}"
                          buildDockerImage domain, runnablePath, tag, (err) ->
                            if err then cb err else
                              image.owner = owner
                              image.name = runnable.name
                              image.image = runnable.image
                              image.dockerfile = dockerfile
                              image.cmd = runnable.cmd
                              if runnable.description then image.description = runnable.description
                              if runnable.file_root_host then image.file_root_host = runnable.file_root_host
                              if runnable.file_root then image.file_root = runnable.file_root
                              if runnable.service_cmds then image.service_cmds = runnable.service_cmds
                              if runnable.start_cmd then image.start_cmd = runnable.start_cmd
                              if runnable.build_cmd then image.build_cmd = runnable.build_cmd
                              image.port = runnable.port
                              runnable.tags = runnable.tags or [ ]
                              for file in runnable.files
                                image.files.push file
                              if sync
                                syncDockerImage domain, image, (err) ->
                                  if err then cb err else
                                    image.synced = true
                                    image.save domain.intercept () ->
                                      cb null, image, runnable.tags
                              else
                                image.save domain.intercept () ->
                                  cb null, image, runnable.tags
                    rendered.pipe writestream

imageSchema.statics.createFromContainer = (domain, container, cb) ->
  @findOne name: container.name, domain.intercept (existing) =>
    if existing then cb error 403, 'a shared runnable by that name already exists' else
      image = new @
<<<<<<< HEAD
      copyPublishProperties image, container
      image.synced = true
=======
        parent: container.parent
        owner: container.owner
        name: container.name
        image: container.image
        cmd: container.cmd
        description: container.description
        dockerfile: container.dockerfile
        file_root: container.file_root
        file_root_host: container.file_root_host
        service_cmds: container.service_cmds
        start_cmd: container.start_cmd
        build_cmd: container.build_cmd
        port: container.port
        synced: true
        specification: container.specification
      for file in container.files
        image.files.push file.toJSON()
      for tag in container.tags
        image.tags.push tag.toJSON()
>>>>>>> 0ab9546b
      encodedId = encodeId image._id.toString()
      request
        pool: false
        url: "#{configs.harbourmaster}/containers/#{container.servicesToken}/commit"
        method: 'POST'
        qs:
          repo: "#{configs.dockerRegistry}/runnable/#{encodedId}"
          m: "#{container.parent} => #{image._id}"
          author: image.owner.toString()
          tag: 'latest'
      , domain.intercept (res) ->
        if res.statusCode isnt 201 then cb error 500, "error committing docker image: #{res.body}" else
          res.body = JSON.parse res.body
          image.save domain.intercept () ->
            cb null, image

imageSchema.statics.search = (domain, searchText, limit, cb) ->
  opts =
    filter : tags:$not:$size:0
    project: name:1, description:1, tags:1, owner:1, created:1
    limit  : if (limit <= configs.defaultPageLimit) then limit else configs.defaultPageLimit
  this.textSearch searchText, opts, (err, output) ->
    if err then throw err else
      images = output.results.map (result) -> result.obj
      cb null, images

imageSchema.methods.updateFromContainer = (domain, container, cb) ->
<<<<<<< HEAD
  copyPublishProperties @, container
=======
  @name = container.name
  @cmd = container.cmd
  @file_root = container.file_root
  @service_cmds = container.service_cmds
  @start_cmd = container.start_cmd
  @build_cmd = container.build_cmd
  @port = container.port
  @files = [ ]
  for file in container.files
    @files.push file.toJSON()
  @tags = [ ]
  for tag in container.tags
    @tags.push tag.toJSON()
>>>>>>> 0ab9546b
  @revisions = @revisions or [ ]
  length = @revisions.push { }
  encodedId = encodeId @revisions[length-1]._id.toString()
  request
    pool: false
    url: "#{configs.harbourmaster}/containers/#{container.servicesToken}/commit"
    method: 'POST'
    qs:
      repo: "#{configs.dockerRegistry}/runnable/#{encodedId}"
      m: "#{container.parent} => #{@_id}"
      tag: 'latest'
      author: @owner.toString()
  , domain.intercept (res) =>
    if res.statusCode isnt 201 then cb error 500, "error committing docker image: #{res.body}" else
      @save domain.intercept () =>
        cb null, @

imageSchema.statics.destroy = (domain, id, cb) ->
  @findOne _id: id, domain.intercept (image) =>
    if not image then cb error 404, 'image not found' else
      @remove { _id: id }, domain.intercept () ->
        cb()

imageSchema.statics.listTags = (domain, cb) ->
  @find().distinct 'tags.name', domain.intercept (tagNames) ->
    cb null, tagNames

imageSchema.statics.relatedChannelIds = (domain, channelIds, cb) ->
  @distinct 'tags.channel', 'tags.channel':$in:channelIds, domain.intercept (channelIds) ->
    cb null, channelIds

imageSchema.statics.isOwner = (domain, userId, runnableId, cb) ->
  @findOne _id: runnableId, domain.intercept (image) ->
    if not image then cb error 404, 'runnable not found' else
      cb null, image.owner.toString() is userId.toString()

imageSchema.methods.sync = (domain, cb) ->
  if @synced then cb() else
    syncDockerImage domain, @, (err) =>
      if err then cb err else
        @synced = true
        @save domain.intercept () ->
          cb()

plus = /\+/g
slash = /\//g
minus = /-/g
underscore = /_/g

encodeId = (id) -> (new Buffer(id.toString(), 'hex')).toString('base64').replace(plus,'-').replace(slash,'_')

copyPublishProperties = (image, container) ->
  [
    'name'
    'description'
    'owner'
    'parent'
    'tags'
    'files'
    'image'
    'dockerfile'
    'file_root'
    'file_root_host'
    'cmd'
    'start_cmd'
    'service_cmds'
    'port'
    'specification'
  ].forEach (property) ->
    image[property] = _.clone container[property]

module.exports = mongoose.model 'Images', imageSchema<|MERGE_RESOLUTION|>--- conflicted
+++ resolved
@@ -233,30 +233,8 @@
   @findOne name: container.name, domain.intercept (existing) =>
     if existing then cb error 403, 'a shared runnable by that name already exists' else
       image = new @
-<<<<<<< HEAD
       copyPublishProperties image, container
       image.synced = true
-=======
-        parent: container.parent
-        owner: container.owner
-        name: container.name
-        image: container.image
-        cmd: container.cmd
-        description: container.description
-        dockerfile: container.dockerfile
-        file_root: container.file_root
-        file_root_host: container.file_root_host
-        service_cmds: container.service_cmds
-        start_cmd: container.start_cmd
-        build_cmd: container.build_cmd
-        port: container.port
-        synced: true
-        specification: container.specification
-      for file in container.files
-        image.files.push file.toJSON()
-      for tag in container.tags
-        image.tags.push tag.toJSON()
->>>>>>> 0ab9546b
       encodedId = encodeId image._id.toString()
       request
         pool: false
@@ -284,23 +262,7 @@
       cb null, images
 
 imageSchema.methods.updateFromContainer = (domain, container, cb) ->
-<<<<<<< HEAD
   copyPublishProperties @, container
-=======
-  @name = container.name
-  @cmd = container.cmd
-  @file_root = container.file_root
-  @service_cmds = container.service_cmds
-  @start_cmd = container.start_cmd
-  @build_cmd = container.build_cmd
-  @port = container.port
-  @files = [ ]
-  for file in container.files
-    @files.push file.toJSON()
-  @tags = [ ]
-  for tag in container.tags
-    @tags.push tag.toJSON()
->>>>>>> 0ab9546b
   @revisions = @revisions or [ ]
   length = @revisions.push { }
   encodedId = encodeId @revisions[length-1]._id.toString()
@@ -365,6 +327,7 @@
     'file_root'
     'file_root_host'
     'cmd'
+    'build_cmd'
     'start_cmd'
     'service_cmds'
     'port'
