async = require 'async'
configs = require '../configs'
concat = require 'concat-stream'
crypto = require 'crypto'
dockerjs = require 'docker.js'
error = require '../error'
path = require 'path'
mongoose = require 'mongoose'
sync = require './sync'
uuid = require 'node-uuid'
volumes = require  "./volumes"
implementations = require './implementations'
_ = require 'lodash'

docker = dockerjs host: configs.docker

Schema = mongoose.Schema
ObjectId = Schema.ObjectId

containerSchema = new Schema
  name:
    type: String
  description:
    type: String
    default: ''
  owner:
    type: ObjectId
  docker_id:
    type: String
  long_docker_id:
    type: String
  parent:
    type: ObjectId
    index: true
  created:
    type: Date
    default: Date.now
  target:
    type: ObjectId
  image:
    type: String
  dockerfile:
    type: String
  cmd:
    type: String
  port:
    type: Number
  servicesToken:
    type: String
  webToken:
    type: String
  tags:
    type: [
      channel: ObjectId
    ]
    default: [ ]
  service_cmds:
    type: String
    default: ''
  start_cmd:
    type: String
    default: 'date'
  last_write:
    type: Date
  file_root:
    type: String
    default: '/root'
  file_root_host:
    type: String
    default: './src'
  files:
    type: [
      name:
        type: String
      path:
        type: String
      dir:
        type: Boolean
      ignore:
        type: Boolean
      content:
        type: String
      default:
        type: Boolean
        default: false
    ]
    default: [ ]
  specification:
    type: ObjectId

containerSchema.set 'toJSON', virtuals: true

containerSchema.index
  tags: 1
  parent: 1

containerSchema.statics.create = (domain, owner, image, cb) ->
  image.sync domain, () =>
<<<<<<< HEAD
    env = [
      "RUNNABLE_USER_DIR=#{image.file_root}"
      "RUNNABLE_SERVICE_CMDS=#{image.service_cmds}"
      "RUNNABLE_START_CMD=#{image.start_cmd}"
    ]
    createContainer = (env, subdomain) =>
      container = new @
        parent: image
        name: image.name
        owner: owner
        port: image.port
        cmd: image.cmd
        file_root: image.file_root
        service_cmds: image.service_cmds
        start_cmd: image.start_cmd
        servicesToken: 'services-' + uuid.v4()
        webToken: 'web-' + uuid.v4()
        specification: image.specification
      for file in image.files
        container.files.push file.toJSON()
      for tag in image.tags
        container.tags.push tag.toJSON()
      docker.createContainer
        servicesToken: container.servicesToken
        webToken: subdomain or container.webToken
        Env: env
        Hostname: 'runnable'
        Image: image.docker_id.toString()
        PortSpecs: [ container.port.toString() ]
        Cmd: [ container.cmd ]
      , domain.intercept (res) ->
        container.docker_id = res.Id
        docker.inspectContainer container.docker_id, domain.intercept (result) ->
          container.long_docker_id = result.ID
          container.save domain.intercept () ->
            cb null, container
    if image.specification?
      implementations.findOne
        owner: owner
        implements: image.specification
      , domain.intercept (implementation) =>
        if implementation?
          envFull = env.concat implementation.toJSON().requirements.map (requirement) ->
            "#{requirement.name}=#{requirement.value}"
          createContainer envFull, implementation.subdomain
        else
          createContainer env
    else
      createContainer env
=======
    container = new @
      parent: image
      name: image.name
      owner: owner
      port: image.port
      cmd: image.cmd
      image: image.image
      file_root: image.file_root
      file_root_host: image.file_root_host
      description: image.description
      service_cmds: image.service_cmds
      dockerfile: image.dockerfile
      start_cmd: image.start_cmd
      token: uuid.v4()
    for file in image.files
      container.files.push file.toJSON()
    for tag in image.tags
      container.tags.push tag.toJSON()
    docker.createContainer
      Token: container.token
      Env: [
        "RUNNABLE_USER_DIR=#{container.file_root}"
        "RUNNABLE_SERVICE_CMDS=#{container.service_cmds}"
        "RUNNABLE_START_CMD=#{container.start_cmd}"
      ]
      Hostname: 'runnable'
      Image: image.docker_id.toString()
      PortSpecs: [ container.port.toString() ]
      Cmd: [ container.cmd ]
    , domain.intercept (res) ->
      container.docker_id = res.Id
      docker.inspectContainer container.docker_id, domain.intercept (result) ->
        container.long_docker_id = result.ID
        container.save domain.intercept () ->
          cb null, container
>>>>>>> 1d4b0794

containerSchema.statics.destroy = (domain, id, cb) ->
  @findOne { _id: id } , domain.intercept (container) =>
    if not container then cb error 404, 'container metadata not found' else
      container.getProcessState domain, (err, state) =>
        if err then cb err else
          remove = () =>
            docker.removeContainer container.docker_id, domain.intercept () =>
              @remove { _id: id }, domain.intercept () ->
                cb()
          if state.running
            container.stop domain, (err) =>
              if err then cb err else
                remove()
          else
            remove()

containerSchema.methods.getProcessState = (domain, cb) ->
  docker.inspectContainer @docker_id, domain.intercept (result) ->
    if not result.State?
      throw new Error 'bad result from docker.inspectContainer'
    cb null, running: result.State.Running

containerSchema.methods.start = (domain, cb) ->
  docker.startContainer @docker_id, domain.intercept () ->
    cb()

containerSchema.methods.stop = (domain, cb) ->
  docker.stopContainer @docker_id, domain.intercept () ->
    cb()

containerSchema.methods.listFiles = (domain, content, dir, default_tag, path, cb) ->
  files = [ ]
  if default_tag
    content = true
    @files.forEach (file) ->
      if file.default
        if not path or file.path is path
          files.push file.toJSON()
  else if dir
    @files.forEach (file) ->
      if file.dir
        if not path or file.path is path
          files.push file.toJSON()
  else
    @files.forEach (file) ->
      if not path or file.path is path
        files.push file.toJSON()
  if not content
    files.forEach (file) ->
      delete file.content
  cb null, files

exts = [ '.js'
         '.md'
         '.txt'
         '.py'
         '.mysql'
         '.jade'
         '.css'
         '.html'
         '.json'
         '.php'
         '.c'
         '.cpp'
         '.java'
         '.coffee'
         '.cc'
         '.h'
         '.hh'
         '.hbs'
         '.htm'
         '.rb'
         '.yml'
         '.yaml'
         '.xml'
         ''
       ]

cacheContents = (ext) ->
  ext in exts

containerSchema.methods.syncFiles = (domain, cb) ->
  sync domain, @long_docker_id, @, (err) =>
    if err then cb err else
      @last_write = new Date()
      @save domain.intercept () =>
        cb null, @

containerSchema.methods.createFile = (domain, name, filePath, content, cb) ->
  if typeof content is 'string'
    volumes.createFile domain, @long_docker_id, @file_root, name, filePath, content, (err) =>
      if err then cb err else
        file =
          path: filePath
          name: name
        ext = path.extname name
        if cacheContents ext
          file.content = content
        @files.push file
        file = @files[@files.length-1]
        @last_write = new Date()
        @save domain.intercept () ->
          cb null, { _id: file._id, name: name, path: filePath }
  else
    store = concat (file_content) =>
      volumes.createFile domain, @long_docker_id, @file_root, name, filePath, file_content.toString(), (err) =>
        if err then cb err else
          file =
            path: filePath
            name: name
          ext = path.extname name
          if cacheContents ext
            file.content = file_content
          @files.push file
          file = @files[@files.length-1]
          @last_write = new Date()
          @save domain.intercept () ->
            cb null, { _id: file._id, name: name, path: filePath }
    content.pipe store

containerSchema.methods.updateFile = (domain, fileId, content, cb) ->
  file = @files.id fileId
  if not file then cb error 404, 'file does not exist' else
    volumes.updateFile domain, @long_docker_id, @file_root, file.name, file.path, content, (err) =>
      if err then cb err else
        ext = path.extname file.name
        if cacheContents ext
          file.content = content
        @last_write = new Date()
        @save domain.intercept () ->
          cb null, file

containerSchema.methods.updateFileContents = (domain, filePath, content, cb) ->
  foundFile = null
  filePath = path.normalize filePath
  @files.forEach (file) ->
    elemPath = path.normalize "#{file.path}/#{file.name}"
    if elemPath is filePath
      foundFile = file
  if not foundFile then cb error 404, 'file does not exist' else
    store = concat (file_content) =>
      volumes.updateFile domain, @long_docker_id, @file_root, foundFile.name, foundFile.path, file_content.toString(), (err) =>
        if err then cb err else
          ext = path.extname foundFile.name
          if cacheContents ext
            foundFile.content = file_content
          @last_write = new Date()
          @save domain.intercept () ->
            cb null, foundFile
    content.pipe store

containerSchema.methods.renameFile = (domain, fileId, newName, cb) ->
  file = @files.id fileId
  if not file then cb error 404, 'file does not exist' else
    volumes.renameFile domain, @long_docker_id, @file_root, file.name, file.path, newName, (err) =>
      if err then cb err else
        oldName = file.name
        file.name = newName
        if file.dir
          oldPath = path.normalize "#{file.path}/#{oldName}"
          newPath = path.normalize "#{file.path}/#{newName}"
          for elem in @files
            if elem.path.indexOf(oldPath) is 0 and elem._id isnt file._id
              elem.path = elem.path.replace oldPath, newPath
          @last_write = new Date()
          @save domain.intercept () ->
            cb null, file
        else
          oldExt = path.extname oldName
          newExt = path.extname newName
          oldCached = cacheContents oldExt
          newCached = cacheContents newExt
          if oldCached and not newCached
            file.content = undefined
            file.default = false
          if not oldCached and newCached
            volumes.readFile domain, @long_docker_id, @file_root, file.name, file.path, (err, content) =>
              if err then cb err else
                file.content = content
                @last_write = new Date()
                @save domain.intercept () ->
                  cb null, file
          else
            @last_write = new Date()
            @save domain.intercept () ->
              cb null, file

containerSchema.methods.moveFile = (domain, fileId, newPath, cb) ->
  file = @files.id fileId
  if not file then cb error 404, 'file does not exist' else
    volumes.moveFile domain, @long_docker_id, @file_root, file.name, file.path, newPath, (err) =>
      if err then cb err else
        oldPath = file.path
        file.path = newPath
        if file.dir
          oldPath = path.normalize "#{oldPath}/#{file.name}"
          newPath = path.normalize "#{newPath}/#{file.name}"
          for elem in @files
            if elem.path.indexOf(oldPath) is 0 and elem._id isnt file._id
              elem.path = elem.path.replace oldPath, newPath
        @last_write = new Date()
        @save domain.intercept () ->
          cb null, file

containerSchema.methods.createDirectory = (domain, name, path, cb) ->
  volumes.createDirectory domain, @long_docker_id, @file_root, name, path, (err) =>
    if err then cb err else
      @files.push
        path: path
        name: name
        dir: true
      file = @files[@files.length-1]
      @last_write = new Date()
      @save domain.intercept () ->
        cb null, file

containerSchema.methods.readFile = (domain, fileId, cb) ->
  file = @files.id fileId
  if not file then cb error 404, 'file does not exist' else
    cb null, file.toJSON()

containerSchema.methods.tagFile = (domain, fileId, isDefault, cb) ->
  file = @files.id fileId
  if not file then cb error 404, 'file does not exist' else
    if file.dir then cb error 403, 'cannot tag directory as default' else
      if not file.content and isDefault then cb error 403, 'cannot tag an uncached file as default' else
        file.default = isDefault
        @save domain.intercept () ->
          cb null, file

containerSchema.methods.deleteAllFiles = (domain, cb) ->
  volumes.deleteAllFiles domain, @long_docker_id, @file_root, (err) =>
    if err then cb err else
      @files = [ ]
      @last_write = new Date()
      @save domain.intercept () ->
        cb()

containerSchema.methods.deleteFile = (domain, fileId, recursive, cb) ->
  file = @files.id fileId
  if not file then cb error 404, 'file does not exist' else
    if not file.dir
      if recursive then cb error 400, 'cannot recursively delete a plain file' else
        volumes.deleteFile domain, @long_docker_id, @file_root, file.name, file.path, (err) =>
          if err then cb err else
            file.remove()
            @last_write = new Date()
            @save domain.intercept () ->
              cb()
    else
      volumes.removeDirectory domain, @long_docker_id, @file_root, file.name, file.path, recursive, (err) =>
        if err then cb err else
          if recursive
            toDelete = [ ]
            match = path.normalize "#{file.path}/#{file.name}"
            for elem in @files
              if elem.path.indexOf(match) is 0
                toDelete.push elem
            for elem in toDelete
              elem.remove()
          file.remove()
          @last_write = new Date()
          @save domain.intercept () ->
            cb()

exts = [ '.js'
         '.md'
         '.txt'
         '.py'
         '.mysql'
         '.jade'
         '.css'
         '.html'
         '.json'
         '.php'
         '.c'
         '.cpp'
         '.java'
         '.coffee'
         '.cc'
         '.h'
         '.hh'
         '.hbs'
         '.htm'
         '.rb'
         '.yml'
         '.yaml'
         '.xml'
         ''
       ]

containerSchema.methods.getMountedFiles = (domain, fileId, mountDir, cb) ->
  file = @files.id fileId
  if not file then cb error 404, 'file does not exist' else
    if not file.ignore then cb error 403, 'entry is not a valid mount point' else
      subDir = path.normalize "#{file.path}/#{file.name}/#{mountDir}"
      volumes.readDirectory domain, @long_docker_id, @file_root, subDir, exts, (err, files) ->
        if err then cb err else
          cb null, files

module.exports = mongoose.model 'Containers', containerSchema
module.exports.docker = docker<|MERGE_RESOLUTION|>--- conflicted
+++ resolved
@@ -96,7 +96,6 @@
 
 containerSchema.statics.create = (domain, owner, image, cb) ->
   image.sync domain, () =>
-<<<<<<< HEAD
     env = [
       "RUNNABLE_USER_DIR=#{image.file_root}"
       "RUNNABLE_SERVICE_CMDS=#{image.service_cmds}"
@@ -109,6 +108,7 @@
         owner: owner
         port: image.port
         cmd: image.cmd
+        image: image.image
         file_root: image.file_root
         service_cmds: image.service_cmds
         start_cmd: image.start_cmd
@@ -146,43 +146,6 @@
           createContainer env
     else
       createContainer env
-=======
-    container = new @
-      parent: image
-      name: image.name
-      owner: owner
-      port: image.port
-      cmd: image.cmd
-      image: image.image
-      file_root: image.file_root
-      file_root_host: image.file_root_host
-      description: image.description
-      service_cmds: image.service_cmds
-      dockerfile: image.dockerfile
-      start_cmd: image.start_cmd
-      token: uuid.v4()
-    for file in image.files
-      container.files.push file.toJSON()
-    for tag in image.tags
-      container.tags.push tag.toJSON()
-    docker.createContainer
-      Token: container.token
-      Env: [
-        "RUNNABLE_USER_DIR=#{container.file_root}"
-        "RUNNABLE_SERVICE_CMDS=#{container.service_cmds}"
-        "RUNNABLE_START_CMD=#{container.start_cmd}"
-      ]
-      Hostname: 'runnable'
-      Image: image.docker_id.toString()
-      PortSpecs: [ container.port.toString() ]
-      Cmd: [ container.cmd ]
-    , domain.intercept (res) ->
-      container.docker_id = res.Id
-      docker.inspectContainer container.docker_id, domain.intercept (result) ->
-        container.long_docker_id = result.ID
-        container.save domain.intercept () ->
-          cb null, container
->>>>>>> 1d4b0794
 
 containerSchema.statics.destroy = (domain, id, cb) ->
   @findOne { _id: id } , domain.intercept (container) =>
