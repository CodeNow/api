async = require 'async'
configs = require '../configs'
crypto = require 'crypto'
dockerjs = require 'docker.js'
error = require '../error'
path = require 'path'
mongoose = require 'mongoose'
sync = require './sync'
uuid = require 'node-uuid'
volumes = require  "./volumes/dnode"
_ = require 'lodash'

docker = dockerjs host: configs.docker

Schema = mongoose.Schema
ObjectId = Schema.ObjectId

containerSchema = new Schema
  name:
    type: String
  owner:
    type: ObjectId
  docker_id:
    type: String
  long_docker_id:
    type: String
  parent:
    type: ObjectId
    index: true
  created:
    type: Date
    default: Date.now
  target:
    type: ObjectId
  cmd:
    type: String
  port:
    type: Number
  token:
    type: String
  tags:
    type: [
      name: String
    ]
    default: [ ]
    index: true
  service_cmds:
    type: String
    default: ''
  start_cmd:
    type: String
    default: 'date'
  last_write:
    type: Date
  file_root:
    type: String
    default: '/root'
  files:
    type: [
      name:
        type: String
      path:
        type: String
      dir:
        type: Boolean
      ignore:
        type: Boolean
      content:
        type: String
      default:
        type: Boolean
        default: false
    ]
    default: [ ]

containerSchema.set 'toJSON', virtuals: true

containerSchema.index
  tags: 1
  parent: 1

containerSchema.statics.create = (owner, image, cb) ->
  image.sync () =>
    container = new @
      parent: image
      name: image.name
      owner: owner
      port: image.port
      cmd: image.cmd
      file_root: image.file_root
      service_cmds: image.service_cmds
      start_cmd: image.start_cmd
      token: uuid.v4()
    for file in image.files
      container.files.push file.toJSON()
    for tag in image.tags
      container.tags.push tag.toJSON()
    docker.createContainer
      Token: container.token
      Env: [
        "RUNNABLE_USER_DIR=#{container.file_root}"
        "RUNNABLE_SERVICE_CMDS=#{container.service_cmds}"
        "RUNNABLE_START_CMD=#{container.start_cmd}"
      ]
      Hostname: 'runnable'
      Image: image.docker_id.toString()
      PortSpecs: [ container.port.toString() ]
      Cmd: [ container.cmd ]
    , (err, res) ->
      if err then throw err
      container.docker_id = res.Id
      docker.inspectContainer container.docker_id, (err, result) ->
        if err then throw err
        container.long_docker_id = result.ID
        container.save (err) ->
          if err then throw err
          cb null, container

containerSchema.statics.destroy = (id, cb) ->
  @findOne { _id: id } , (err, container) =>
<<<<<<< HEAD
    if not container then cb error 404, 'container metadata not found' else
      container.getProcessState (err, state) =>
        if err then cb err else
          remove = () =>
            docker.removeContainer container.docker_id, (err) =>
              if err then throw err
              @remove id, (err) ->
                if err then throw err else cb()
          if state.running
            container.stop (err) =>
              if err then cb err else
                remove()
          else
            remove()
=======
    if err then cb new error { code: 500, msg: 'error looking up container metadata in mongodb' } else
      if not container then cb new error { code: 404, msg: 'container metadata not found' } else
        container.getProcessState (err, state) =>
          if err then cb err else
            remove = () =>
              docker.removeContainer container.docker_id, (err) =>
                if err then cb new error { code: 500, msg: 'error removing container from docker' } else
                  @remove { _id: id }, (err) ->
                    if err then cb new error { code: 500, msg: 'error removing container metadata from mongodb' } else
                      cb()
            if state.running
              container.stop (err) =>
                if err then cb err else
                  remove()
            else
              remove()
>>>>>>> 89ce4afa

containerSchema.methods.getProcessState = (cb) ->
  docker.inspectContainer @docker_id, (err, result) ->
    if err then throw err
    cb null, running: result.State.Running

containerSchema.methods.start = (cb) ->
  docker.startContainer @docker_id, (err) ->
    if err then throw err
    cb()

containerSchema.methods.stop = (cb) ->
  docker.stopContainer @docker_id, (err) ->
    if err then throw err
    cb()

containerSchema.methods.listFiles = (content, dir, default_tag, path, cb) ->
  files = [ ]
  if default_tag
    content = true
    @files.forEach (file) ->
      if file.default
        if not path or file.path is path
          files.push file.toJSON()
  else if dir
    @files.forEach (file) ->
      if file.dir
        if not path or file.path is path
          files.push file.toJSON()
  else
    @files.forEach (file) ->
      if not path or file.path is path
        files.push file.toJSON()
  if not content
    files.forEach (file) ->
      delete file.content
  cb null, files

containerSchema.methods.syncFiles = (cb) ->
  sync @long_docker_id, @, (err) =>
    if err then cb err else
      @last_write = new Date()
      @save (err) =>
        if err then throw err
        cb null, @

containerSchema.methods.createFile = (name, path, content, cb) ->
  volumes.createFile @long_docker_id, @file_root, name, path, content, (err) =>
    if err then cb err else
      @files.push
        path: path
        name: name
        content: content
      file = @files[@files.length-1]
      @last_write = new Date()
      @save (err) ->
        if err then throw err
        cb null, { _id: file._id, name: name, path: path }

containerSchema.methods.updateFile = (fileId, content, cb) ->
  file = @files.id fileId
  if not file then cb error 404, 'file not found' else
    volumes.updateFile @long_docker_id, @file_root, file.name, file.path, content, (err) =>
      if err then cb err else
        file.content = content
        @last_write = new Date()
        @save (err) ->
          if err then throw err
          cb null, file

containerSchema.methods.renameFile = (fileId, newName, cb) ->
  file = @files.id fileId
  if not file then cb error 404, 'file not found' else
    volumes.renameFile @long_docker_id, @file_root, file.name, file.path, newName, (err) =>
      if err then cb err else
        oldName = file.name
        file.name = newName
        if file.dir
          oldPath = path.normalize "#{file.path}/#{oldName}"
          newPath = path.normalize "#{file.path}/#{newName}"
          for elem in @files
            if elem.path.indexOf(oldPath) is 0 and elem._id isnt file._id
              elem.path = elem.path.replace oldPath, newPath
        @last_write = new Date()
        @save (err) ->
          if err then throw err
          cb null, file

containerSchema.methods.moveFile = (fileId, newPath, cb) ->
  file = @files.id fileId
  if not file then cb error 404, 'file not found' else
    volumes.moveFile @long_docker_id, @file_root, file.name, file.path, newPath, (err) =>
      if err then cb err else
        oldPath = file.path
        file.path = newPath
        if file.dir
          oldPath = path.normalize "#{oldPath}/#{file.name}"
          newPath = path.normalize "#{newPath}/#{file.name}"
          for elem in @files
            if elem.path.indexOf(oldPath) is 0 and elem._id isnt file._id
              elem.path = elem.path.replace oldPath, newPath
        @last_write = new Date()
        @save (err) ->
          if err then throw err
          cb null, file

containerSchema.methods.createDirectory = (name, path, cb) ->
  volumes.createDirectory @long_docker_id, @file_root, name, path, (err) =>
    if err then cb err else
      @files.push
        path: path
        name: name
        dir: true
      file = @files[@files.length-1]
      @last_write = new Date()
      @save (err) ->
        if err then throw err
        cb null, file

containerSchema.methods.readFile = (fileId, cb) ->
  file = @files.id fileId
  if not file then cb error 404, 'file does not exist' else
    cb null, file.toJSON()

containerSchema.methods.tagFile = (fileId, cb) ->
  file = @files.id fileId
  if not file then cb error 404, 'file does not exist' else
    if file.dir then cb error 403, 'cannot tag directory as default' else
      file.default = true
      @save (err) ->
        if err then throw err
        cb null, file

containerSchema.methods.deleteAllFiles = (cb) ->
  volumes.deleteAllFiles @long_docker_id, @file_root, (err) =>
    if err then cb err else
      @files = [ ]
      @last_write = new Date()
      @save (err) ->
        if err then throw err
        cb()

containerSchema.methods.deleteFile = (fileId, recursive, cb) ->
  file = @files.id fileId
  if not file then cb error 404, 'file does not exist' else
    if not file.dir
      if recursive then cb error 400, 'cannot recursively delete a plain file' else
        volumes.deleteFile @long_docker_id, @file_root, file.name, file.path, (err) =>
          if err then cb err else
            file.remove()
            @last_write = new Date()
            @save (err) ->
              if err then throw err
              cb()
    else
      volumes.removeDirectory @long_docker_id, @file_root, file.name, file.path, recursive, (err) =>
        if err then cb err else
          if recursive
            toDelete = [ ]
            match = path.normalize "#{file.path}/#{file.name}"
            for elem in @files
              if elem.path.indexOf(match) is 0
                toDelete.push elem
            for elem in toDelete
              elem.remove()
          file.remove()
          @last_write = new Date()
          @save (err) ->
            if err then throw err
            cb()

module.exports = mongoose.model 'Containers', containerSchema<|MERGE_RESOLUTION|>--- conflicted
+++ resolved
@@ -118,14 +118,13 @@
 
 containerSchema.statics.destroy = (id, cb) ->
   @findOne { _id: id } , (err, container) =>
-<<<<<<< HEAD
     if not container then cb error 404, 'container metadata not found' else
       container.getProcessState (err, state) =>
         if err then cb err else
           remove = () =>
             docker.removeContainer container.docker_id, (err) =>
               if err then throw err
-              @remove id, (err) ->
+              @remove { _id: id }, (err) ->
                 if err then throw err else cb()
           if state.running
             container.stop (err) =>
@@ -133,24 +132,6 @@
                 remove()
           else
             remove()
-=======
-    if err then cb new error { code: 500, msg: 'error looking up container metadata in mongodb' } else
-      if not container then cb new error { code: 404, msg: 'container metadata not found' } else
-        container.getProcessState (err, state) =>
-          if err then cb err else
-            remove = () =>
-              docker.removeContainer container.docker_id, (err) =>
-                if err then cb new error { code: 500, msg: 'error removing container from docker' } else
-                  @remove { _id: id }, (err) ->
-                    if err then cb new error { code: 500, msg: 'error removing container metadata from mongodb' } else
-                      cb()
-            if state.running
-              container.stop (err) =>
-                if err then cb err else
-                  remove()
-            else
-              remove()
->>>>>>> 89ce4afa
 
 containerSchema.methods.getProcessState = (cb) ->
   docker.inspectContainer @docker_id, (err, result) ->
