--- conflicted
+++ resolved
@@ -100,20 +100,11 @@
   channel.save domain.intercept () ->
     cb null, channel.toJSON()
 
-<<<<<<< HEAD
-=======
-# this should be moved to redis
->>>>>>> 57b66b32
 listChannelsCache = null
 
 channelSchema.statics.listChannels = (domain, categories, cb) ->
   if listChannelsCache
-<<<<<<< HEAD
     cb null, listChannelsCache
-=======
-    process.nextTick ->
-      cb null, listChannelsCache
->>>>>>> 57b66b32
   else
     @find { }, domain.intercept (channels) ->
       async.map channels, (channel, cb) ->
@@ -134,7 +125,6 @@
               , 5000
       , cb
 
-<<<<<<< HEAD
 listChannelsInCategoryCache = { }
 
 channelSchema.statics.listChannelsInCategory = (domain, categories, categoryName, cb) ->
@@ -143,17 +133,6 @@
       if listChannelsInCategoryCache[category]
         cb null, listChannelsInCategoryCache[category]
       else
-=======
-listChannelsInCategoryCache = {}
-
-channelSchema.statics.listChannelsInCategory = (domain, categories, categoryName, cb) ->
-  if listChannelsInCategoryCache[categoryName]
-    process.nextTick ->
-      cb null, listChannelsInCategoryCache[categoryName]
-  else
-    categories.findOne aliases: categoryName.toLowerCase(), domain.intercept (category) =>
-      if not category then cb error 404, 'could not find category' else
->>>>>>> 57b66b32
         @find 'tags.category' : category._id, domain.intercept (channels) ->
           async.map channels, (channel, cb) ->
             images.find('tags.channel': channel._id).count().exec domain.intercept (count) ->
@@ -167,20 +146,13 @@
               , (err) ->
                 if err then cb err else
                   cb null, json
-<<<<<<< HEAD
                   listChannelsInCategoryCache[category] = json
                   setTimeout ->
                     listChannelsInCategoryCache[category] = null
-=======
-                  listChannelsInCategoryCache[categoryName] = json
-                  setTimeout ->
-                    listChannelsCache = null
->>>>>>> 57b66b32
                   , 5000
           , cb
 
 channelSchema.statics.relatedChannels = (domain, channelNames, cb) ->
-  # this should have a caching layer
   lowerNames = channelNames.map (name) -> name.toLowerCase()
   @find aliases:$in:lowerNames, domain.bind (err, channels) =>
     if err then throw err else
