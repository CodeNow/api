--- conflicted
+++ resolved
@@ -12,9 +12,6 @@
     - ./bin/neo4j console:
         background: true
         pwd: test/fixtures/graphs/neo4j
-    - "./cayley_linux http --host=0.0.0.0 --config=cayley.cfg":
-        background: true
-        pwd: test/fixtures/graphs/cayley
 test:
   pre:
     - ulimit -n 10240
@@ -25,11 +22,4 @@
     - npm run lint
     - npm run unit
     - ./scripts/npm-bdd-split-files.sh:
-<<<<<<< HEAD
-        parallel: true
-=======
-        parallel: true
-    - npm run bdd -- test/bdd-instance-dependencies.js:
-        environment:
-          GRAPH_DATABASE_TYPE: neo4j
->>>>>>> 798f3cab
+        parallel: true