/**
 * Index file of API, program begins here
 * @module app
 */
'use strict';
require('loadenv')();

if (process.env.NEW_RELIC_LICENSE_KEY) {
  require('newrelic');
}

var Boom = require('dat-middleware').Boom;
var createCount = require('callback-count');

var ApiServer = require('server');
var activeApi = require('models/redis/active-api');
var dogstatsd = require('models/datadog');
var envIs = require('101/env-is');
var error = require('error');
var events = require('models/events');
var keyGen = require('key-generator');
var logger = require('middlewares/logger')(__filename);
var mongooseControl = require('models/mongo/mongoose-control');
<<<<<<< HEAD
var noop = require('101/noop');
=======
>>>>>>> 81df36b9
var redisClient = require('models/redis');
var redisPubSub = require('models/redis/pubsub');

var log = logger.log;

// express server, handles web HTTP requests
var apiServer = new ApiServer();

/**
 * @class
 */
function Api () {
  // bind `this` so it can be used directly as event handler
  this._handleStopSignal = this._handleStopSignal.bind(this);
}

/**
 * - Listen to incoming HTTP requests
 * - Initialize datadog system monitoring
 * - Set self as "active api"
 * - Listen to all events (docker events from docks)
 * - Generate GitHub ssh keys
 * @param {Function} cb
 */
Api.prototype.start = function (cb) {
  cb = cb || error.logIfErr;
  var self = this;
  var count = createCount(callback);
  log.trace('start');
  // start github ssh key generator
  keyGen.start(count.inc().next);
  // start sending socket count
  dogstatsd.monitorStart();
  // connect to mongoose
  mongooseControl.start(count.inc().next);
  // start listening to events
  count.inc();
  activeApi.setAsMe(function (err) {
    if (err) { return count.next(err); }
    events.listen();
    count.next();
  });
  // express server start
  apiServer.start(count.inc().next);
  // all started callback
  function callback (err) {
    if (err) {
      log.error({
        err: err
      }, 'fatal error: API failed to start');
      error.log(err);
      if (cb) {
        cb(err);
      }
      else {
        process.exit(1);
      }
      return;
    }
    log.trace('API started');
    console.log('API started');
    self.listenToSignals();
    cb();
  }
};

/**
 * Stop listening to requests and drain all current requests gracefully
 * @param {Function} cb
 */
Api.prototype.stop = function (cb) {
  log.trace('stop');
  cb = cb || error.logIfErr;
  var self = this;
  activeApi.isMe(function (err, meIsActiveApi) {
    if (err) { return cb(err); }
    if (meIsActiveApi && !envIs('test', 'development')) {
      // if this is the active api, block stop
      return cb(Boom.create(500, 'Cannot stop current activeApi'));
    }
    var count = createCount(closeDbConnections);
    // stop github ssh key generator
    keyGen.stop(count.inc().next);
    // stop sending socket count
    dogstatsd.monitorStop();
    // express server
    events.close(count.inc().next);
    apiServer.stop(count.inc().next);
  });
  function closeDbConnections (err) {
    if (!err) {
      // so far the stop was successful
      // finally disconnect from he databases
      var dbCount = createCount(cb);
      // FIXME: redis clients cannot be reconnected once they are quit; this breaks the tests.
      if (!envIs('test')) {
        // disconnect from redis
        redisClient.quit();
        redisClient.on('end', dbCount.inc().next);
        redisPubSub.quit();
        redisPubSub.on('end', dbCount.inc().inc().next); // calls twice
      }
      var next = dbCount.inc().next;
      mongooseControl.stop(function (err) {
        if (err) { return next(err); }
        self.stopListeningToSignals();
<<<<<<< HEAD
        self.waitForActiveHandles(next);
=======
        next();
>>>>>>> 81df36b9
      });
      return;
    }
    cb(err);
  }
};

/**
 * listen to process SIGINT
 */
Api.prototype.listenToSignals = function () {
  process.on('SIGINT', this._handleStopSignal);
  process.on('SIGTERM', this._handleStopSignal);
};

/**
 * stop listening to process SIGINT
 */
Api.prototype.stopListeningToSignals = function () {
  process.removeListener('SIGINT', this._handleStopSignal);
  process.removeListener('SIGTERM', this._handleStopSignal);
};

/**
 * SIGINT event handler
 */
Api.prototype._handleStopSignal = function () {
  log.info('STOP SIGNAL: recieved');
  process.removeAllListeners('uncaughtException');
  this.stop(function (err) {
    if (err) {
      log.error({
        err: err
      }, 'STOP SIGNAL: stop failed');
      return;
    }
    log.info('STOP SIGNAL: stop succeeded, wait some time to ensure the process has drained');
  });
};

/**
 * wait for active handles to reach 2 or less
 */
Api.prototype.waitForActiveHandles = function (cb) {
  cb = cb || noop;
  var poller = setInterval(function () {
    console.log(
      process._getActiveHandles().map(function (h) {
        if (h.remoteAddress) {
          return console.log(h.removeAddress);
        }
        console.log(h);
      })
    );
    if (process._getActiveHandles().length <= 2) {
      // there are 2 active handles
      // 1 is the interval and 1 is the clustered process
      clearInterval(poller);
      log.info('worker process exited cleanly');
      process.exit(); // clean exit
    }
  }, 500);
};


/**
 * Returns PrimusSocket constructor function that can be used for
 * primus Client instantiation.
 * @return {Function} - PrimusSocket class
 */
Api.prototype.getPrimusSocket = function () {
  return apiServer.socketServer.primus.Socket;
};

// we are exposing here apiServer as a singletond
var api = module.exports = new Api();

if (!module.parent) { // npm start
  api.start();
}

// should not occur in practice, using domains to catch errors
process.on('uncaughtException', function(err) {
  log.fatal({
    err: err
  }, 'stopping app due too uncaughtException');
  error.log(err);
  var oldApi = api;
  oldApi.stop(function() {
    log.trace('API stopped');
  });
  api = new ApiServer();
  api.start();
});<|MERGE_RESOLUTION|>--- conflicted
+++ resolved
@@ -21,10 +21,7 @@
 var keyGen = require('key-generator');
 var logger = require('middlewares/logger')(__filename);
 var mongooseControl = require('models/mongo/mongoose-control');
-<<<<<<< HEAD
 var noop = require('101/noop');
-=======
->>>>>>> 81df36b9
 var redisClient = require('models/redis');
 var redisPubSub = require('models/redis/pubsub');
 
@@ -131,11 +128,7 @@
       mongooseControl.stop(function (err) {
         if (err) { return next(err); }
         self.stopListeningToSignals();
-<<<<<<< HEAD
-        self.waitForActiveHandles(next);
-=======
         next();
->>>>>>> 81df36b9
       });
       return;
     }
