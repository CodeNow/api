--- conflicted
+++ resolved
@@ -4,19 +4,11 @@
  */
 'use strict';
 require('loadenv')();
-<<<<<<< HEAD
-=======
-if (process.env.NODETIME_KEY) {
-  require('nodetime').profile({
-    accountKey: process.env.NODETIME_KEY,
-    appName: 'api-' + process.env.NODE_ENV
-  });
-}
+
 if (process.env.NEW_RELIC_LICENSE_KEY) {
   require('newrelic');
 }
 
->>>>>>> 5b3a4089
 var Boom = require('dat-middleware').Boom;
 var createCount = require('callback-count');
 var envIs = require('101/env-is');
