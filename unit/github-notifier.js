--- conflicted
+++ resolved
@@ -43,13 +43,8 @@
 
       var message = github._renderMessage(githubPushInfo, []);
       var msg = '[Choose a server]';
-<<<<<<< HEAD
       msg += '(http://runnable3.net/podviaznikov/serverSelection/api?branch=';
-      msg += 'fix%252F1&message=hey%2520there&commit=a240edf982d467201845b3bf10ccbe16f6049ea9)';
-=======
-      msg += '(http://runnable3.net/podviaznikov/boxSelection/';
-      msg += 'api/fix%252F1/hey%2520there/a240edf982d467201845b3bf10ccbe16f6049ea9?source=pr)';
->>>>>>> 4bb851cc
+      msg += 'fix%252F1&message=hey%2520there&commit=a240edf982d467201845b3bf10ccbe16f6049ea9&source=pr)';
       msg += ' to run PR-2.';
       expect(message).to.equal(msg);
       done();
