'use strict'

var Lab = require('lab')
var lab = exports.lab = Lab.script()
var describe = lab.describe
var it = lab.it
var beforeEach = lab.beforeEach
var afterEach = lab.afterEach
var Code = require('code')
var expect = Code.expect

var error = require('error')

var sinon = require('sinon')
var rollbar = require('rollbar')
var Boom = require('dat-middleware').Boom

var ctx = {}

// this is going to be a little weird, since we have to set NODE_ENV to not be
// `test` to get this to work. Let's see what happens...

var path = require('path')
var moduleName = path.relative(process.cwd(), __filename)

describe('Error: ' + moduleName, function () {
  describe('should send to rollbar', function () {
    beforeEach(function (done) {
      // no more `test` env value
      ctx.nodeEnv = process.env.NODE_ENV
      process.env.NODE_ENV = 'not-test'
      ctx.logErrors = process.env.LOG_ERRORS
      process.env.LOG_ERRORS = true
      // stub rollbar
      sinon.stub(rollbar, 'handleErrorWithPayloadData').yieldsAsync()
      done()
    })
    afterEach(function (done) {
      // reset NODE_ENV
      process.env.NODE_ENV = ctx.nodeEnv
      delete process.env.LOG_ERRORS
      // reset rollbar
      rollbar.handleErrorWithPayloadData.restore()
      done()
    })

    it('log to rollbar with data', function (done) {
      var e = Boom.notFound('hello error')
      error.log(e)
      expect(rollbar.handleErrorWithPayloadData.calledOnce).to.be.true()
      expect(rollbar.handleErrorWithPayloadData.getCall(0).args[0].message)
        .to.equal('hello error')
      done()
    })

    it('log to rollbar with log levels', function (done) {
      var e = Boom.notFound('hello error', { level: 'info' })
      error.log(e, { level: 'info' })
      expect(rollbar.handleErrorWithPayloadData.calledOnce).to.be.true()
      expect(rollbar.handleErrorWithPayloadData.getCall(0).args[0].message)
        .to.equal('hello error')
      expect(rollbar.handleErrorWithPayloadData.getCall(0).args[1])
<<<<<<< HEAD
        .to.deep.contain({ level: 'info' });
      done();
    });
  });

  describe('is4XX', function() {
    it('should return true for 4XX err', function (done) {
      expect(error.is4XX(Boom.badRequest('boom'))).to.be.true();
      done();
    });
    it('should return false for other errs', function(done) {
      expect(error.is4XX(null)).to.be.false();
      expect(error.is4XX(new Error())).to.be.false();
      expect(error.is4XX(Boom.badImplementation('boom'))).to.be.false();
      done();
    });
  });
});
=======
        .to.deep.contain({ level: 'info' })
      done()
    })
  })
})
>>>>>>> f8d21056
<|MERGE_RESOLUTION|>--- conflicted
+++ resolved
@@ -60,7 +60,6 @@
       expect(rollbar.handleErrorWithPayloadData.getCall(0).args[0].message)
         .to.equal('hello error')
       expect(rollbar.handleErrorWithPayloadData.getCall(0).args[1])
-<<<<<<< HEAD
         .to.deep.contain({ level: 'info' });
       done();
     });
@@ -78,11 +77,4 @@
       done();
     });
   });
-});
-=======
-        .to.deep.contain({ level: 'info' })
-      done()
-    })
-  })
-})
->>>>>>> f8d21056
+});