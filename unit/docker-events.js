'use strict';
var Lab = require('lab');
var describe = Lab.experiment;
var it = Lab.test;
var after = Lab.after;
var before = Lab.before;
var beforeEach = Lab.beforeEach;
var afterEach = Lab.afterEach;
var redis = require('models/redis');
var pubsub = require('models/redis/pubsub');
var error = require('error');
var dockerEvents = require('models/events/docker');
var events = require('models/events/index');
var expect = Lab.expect;
var createCount = require('callback-count');
var uuid = require('uuid');
var activeApi = require('models/redis/active-api');

require('loadenv')();

describe('Docker Events', function () {
  var ctx = {};

  describe('handleDie', function () {
    before(redis.flushdb.bind(redis));
    after(redis.flushdb.bind(redis));
    afterEach(function (done) {
      dockerEvents.close(done);
    });

    beforeEach(function (done) {
      ctx.origErrorLog = error.log;
      done();
    });

    afterEach(function (done) {
      error.log = ctx.origErrorLog;
      done();
    });

    it('should fail if event data has no uuid', function (done) {
      error.log = function (err) {
        expect(err.output.payload.message).to.equal('Invalid data: uuid is missing');
        done();
      };
      dockerEvents.handleDie({host: 'http://localhost:4243'});
    });

    it('should fail if event data has no id', function (done) {
      error.log = function (err) {
        expect(err.output.payload.message).to.equal('Invalid data: container id is missing');
        done();
      };
      dockerEvents.handleDie({uuid: 'some-uuid'});
    });

    it('should fail if event data has no time', function (done) {
      error.log = function (err) {
        expect(err.output.payload.message).to.equal('Invalid data: time is missing');
        done();
      };
      dockerEvents.handleDie({uuid: 'some-uuid', id: 'some-id'});
    });

    it('should fail if event data has no host', function (done) {
      error.log = function (err) {
        expect(err.output.payload.message).to.equal('Invalid data: host is missing');
        done();
      };
      dockerEvents.handleDie({uuid: 'some-uuid', id: 'some-id', time: new Date().getTime() });
    });

<<<<<<< HEAD
    it('should fail if event data has no from', function (done) {
      error.log = function (err) {
        expect(err.output.payload.message).to.equal('Invalid data: from is missing');
        done();
      };
      dockerEvents.handleDie({
        uuid: 'some-uuid',
        id: 'some-id',
        time: new Date().getTime(),
        host: 'http://localhost:4243'
      });
    });

    it('should return if image builder image', function (done) {
      var out = dockerEvents.handleDie({
        uuid: 'some-uuid',
        id: 'some-id',
        time: new Date().getTime(),
        host: 'http://localhost:4243',
        from: process.env.IMAGE_BUILDER
      });
      expect(out).to.have.property('skip');
      done();
    });
  });
=======
    describe('while closing', function () {
      afterEach(dockerEvents.close.bind(dockerEvents));
>>>>>>> a20a86b6

      it('should not process and error should be logged', function (done) {
        var requireInject = require('require-inject');
        var count = 0;
        var de = requireInject('models/events/docker', {
          'debug': function () {
            return function (message) {
              if (count === 0) {
                expect(message).to.equal('handleDie');
              }
              if (count === 1) {
                expect(message).to.equal('events are stopping');
                done();
              }
              count++;
            };
        } });
        de.closeHandler = function () {};
        de.handleDie();
      });

    });

    describe('when API is not active', function () {

      afterEach(dockerEvents.close.bind(dockerEvents));

      before(function (done) {
        ctx.origIsMe = activeApi.isMe;
        activeApi.isMe = function (cb) {
          cb(null, false);
        };
        done();
      });

      after(function (done) {
        activeApi.isMe = ctx.origIsMe;
        done();
      });


      it('should not process the event data', function (done) {
        var requireInject = require('require-inject');
        var count = 0;
        var de = requireInject('models/events/docker', {
          'debug': function () {
            return function (message) {
              if (count === 0) {
                expect(message).to.equal('handleDie');
              }
              if (count === 1) {
                expect(message).to.equal('not active api');
                done();
              }
              count++;
            };
        } });
        var data = {
          uuid: 'some-uuid',
          id: 'some-id',
          time: new Date().getTime(),
          host: 'http://127.0.0.1:4242'
        };
        de.handleDie(data);
      });

    });

  });


  describe('events wrapper', function () {

    describe('listen', function () {
      before(redis.flushdb.bind(redis));
      after(redis.flushdb.bind(redis));
      afterEach(events.close.bind(events));

      it('should start listening and callback', function (done) {
        events.listen(done);
      });
      describe('listen twice', function () {
        it('should callback an error', function (done) {
          var count = createCount(2, function (err) {
            expect(err.output.statusCode).to.equal(409);
            expect(err.output.payload.message).to.equal('events were already started');
            done();
          });
          events.listen(count.next);
          events.listen(count.next);
        });
      });

      describe('close, listen', function () {
        it('should start listening ok', function (done) {
          var count = createCount(2, done);
          events.listen(count.next);
          events.close(function (err) {
            if (err) { return done(err); }
            process.nextTick(function () {
              events.listen(count.next);
            });
          });
        });
      });
    });
  });


  describe('listen', function () {
    before(redis.flushdb.bind(redis));
    after(redis.flushdb.bind(redis));
    afterEach(dockerEvents.close.bind(dockerEvents));


    describe('while closing', function () {
      afterEach(function (done) {
        dockerEvents.eventLockCount = 0;
        dockerEvents.close(done);
      });

      it('should return an error if close in progress', function (done) {
        dockerEvents.eventLockCount = 1;
        dockerEvents.close();
        dockerEvents.listen(function (err) {
          expect(err.output.statusCode).to.equal(409);
          expect(err.output.payload.message).to.equal('closing events listener is in progress');
          done();
        });
        dockerEvents.decLockCount();
      });
    });

  });

  describe('event lock', function () {
    before(redis.flushdb.bind(redis).bind(redis));
    after(redis.flushdb.bind(redis));
    before(function (done) {
      ctx.origHandleDieGetEventLock = dockerEvents.getEventLock;
      done();
    });
    beforeEach(function (done) {
      activeApi.setAsMe(done);
    });
    after(function (done) {
      dockerEvents.getEventLock = ctx.origHandleDieGetEventLock;
      dockerEvents.close(done);
    });
    it('should not be possible to process event with the same uuid twice', function (done) {
      var count = createCount(3, done);
      var counter = 0;
      dockerEvents.getEventLock = function (eventId, cb) {
        ctx.origHandleDieGetEventLock.bind(dockerEvents)(eventId, function (err, mutex) {
          if (counter === 0) {
            expect(mutex.unlock).to.exist();
          }
          if (counter === 1) {
            expect(err.output.statusCode).to.equal(409);
            expect(err.output.payload.message).to.equal('Event is being handled by another API host.');
          }
          counter++;

          cb(err, mutex);
          count.next();
        });
      };
      dockerEvents.listen(function () {
        var payload = {
          uuid: uuid(),
          id: 'some-id',
          time: new Date().getTime(),
          host: 'http://localhost:4243',
          from: 'container/name'
        };
        dockerEvents.handleDie(payload);
        dockerEvents.handleDie(payload);
        count.next();
      });
    });
  });


  describe('close', function () {
    describe('not listening', function () {
      it('should callback', function (done) {
        dockerEvents.close(done);
      });
    });

    describe('close second time when first one is progress', function () {

      afterEach(function (done) {
        dockerEvents.eventLockCount = 0;
        dockerEvents.close(done);
      });

      it('should fail for the second close', function (done) {
        dockerEvents.eventLockCount = 1;
        dockerEvents.close();
        dockerEvents.close(function (err) {
          expect(err.output.statusCode).to.equal(409);
          expect(err.output.payload.message).to.equal('already closing events listener');
          done();
        });
        dockerEvents.decLockCount();
      });

    });


    describe('with active lock', function () {
      afterEach(function (done) {
        dockerEvents.eventLockCount = 0;
        dockerEvents.close(done);
      });

      it('should close after lock decrement', function (done) {
        var count = createCount(1, function (err) {
          if (err) { return done(err); }
          expect(dockerEvents.eventLockCount).to.equal(0);
          done();
        });
        dockerEvents.eventLockCount = 1;
        dockerEvents.close(count.next);
        dockerEvents.decLockCount();
      });
    });


    describe('listening', function () {
      afterEach(function (done) {
        dockerEvents.close(done);
      });
      it('should callback', function (done) {
        dockerEvents.listen(done);
      });
    });
    describe('while handling events', function () {
      beforeEach(function (done) {
        ctx.origHandleDie = dockerEvents.events.die;
        done();
      });
      afterEach(function (done) {
        dockerEvents.events.die = ctx.origHandleDie;
        done();
      });
      it('should wait for events to be handled and callback', function (done) {
        var count = createCount(2, done);
        // mock handle die
        dockerEvents.events.die = function simpleLockTimeoutUnlock () {
          dockerEvents.getEventLock(uuid(), function (err, mutex) {
            if (err) { return count.next(err); }
            setTimeout(function () {
              mutex.unlock(count.next);
            }, 50);
          });
          callClose();
        };
        dockerEvents.listen(function (err) {
          if (err) { return count.next(err); }
          // trigger die event
          pubsub.publish(process.env.DOCKER_EVENTS_NAMESPACE + 'die', {});
        });
        // call close while outstanding events are occuring
        function callClose () {
          dockerEvents.close(function (err) {
            if (err) { return count.next(err); }
            expect(dockerEvents.eventLockCount).to.equal(0);
            count.next();
          });
          expect(dockerEvents.eventLockCount).to.equal(1);
        }
      });
    });
  });
});<|MERGE_RESOLUTION|>--- conflicted
+++ resolved
@@ -70,20 +70,6 @@
       dockerEvents.handleDie({uuid: 'some-uuid', id: 'some-id', time: new Date().getTime() });
     });
 
-<<<<<<< HEAD
-    it('should fail if event data has no from', function (done) {
-      error.log = function (err) {
-        expect(err.output.payload.message).to.equal('Invalid data: from is missing');
-        done();
-      };
-      dockerEvents.handleDie({
-        uuid: 'some-uuid',
-        id: 'some-id',
-        time: new Date().getTime(),
-        host: 'http://localhost:4243'
-      });
-    });
-
     it('should return if image builder image', function (done) {
       var out = dockerEvents.handleDie({
         uuid: 'some-uuid',
@@ -95,11 +81,9 @@
       expect(out).to.have.property('skip');
       done();
     });
-  });
-=======
+
     describe('while closing', function () {
       afterEach(dockerEvents.close.bind(dockerEvents));
->>>>>>> a20a86b6
 
       it('should not process and error should be logged', function (done) {
         var requireInject = require('require-inject');
@@ -161,7 +145,8 @@
           uuid: 'some-uuid',
           id: 'some-id',
           time: new Date().getTime(),
-          host: 'http://127.0.0.1:4242'
+          host: 'http://127.0.0.1:4242',
+          from: 'container/name'
         };
         de.handleDie(data);
       });
