'use strict';

var Lab = require('lab');
var lab = exports.lab = Lab.script();
var describe = lab.describe;
var it = lab.it;
var before = lab.before;
var beforeEach = lab.beforeEach;
var after = lab.after;
var afterEach = lab.afterEach;
var Code = require('code');
var expect = Code.expect;

var redis = require('models/redis');
var pubsub = require('models/redis/pubsub');
var error = require('error');
var dockerEvents = require('models/events/docker');
var events = require('models/events/index');
var createCount = require('callback-count');
var uuid = require('uuid');
var activeApi = require('models/redis/active-api');

require('loadenv')();

describe('Docker Events', function () {
  var ctx = {};

  describe('handleDie', function () {
    before(function (done) {
      redis.flushdb(done);
    });
    after(function (done) {
      redis.flushdb(done);
    });
    afterEach(function (done) {
      dockerEvents.close(done);
    });

    beforeEach(function (done) {
      ctx.origErrorLog = error.log;
      done();
    });

    afterEach(function (done) {
      error.log = ctx.origErrorLog;
      done();
    });

    it('should fail if event data has no uuid', function (done) {
      error.log = function (err) {
        expect(err.output.payload.message).to.equal('Invalid data: uuid is missing');
        done();
      };
      dockerEvents.handleDie({host: 'http://localhost:4243'});
    });

    it('should fail if event data has no id', function (done) {
      error.log = function (err) {
        expect(err.output.payload.message).to.equal('Invalid data: container id is missing');
        done();
      };
      dockerEvents.handleDie({uuid: 'some-uuid'});
    });

    it('should fail if event data has no time', function (done) {
      error.log = function (err) {
        expect(err.output.payload.message).to.equal('Invalid data: time is missing');
        done();
      };
      dockerEvents.handleDie({uuid: 'some-uuid', id: 'some-id'});
    });

    it('should fail if event data has no host', function (done) {
      error.log = function (err) {
        expect(err.output.payload.message).to.equal('Invalid data: host is missing');
        done();
      };
      dockerEvents.handleDie({uuid: 'some-uuid', id: 'some-id', time: new Date().getTime() });
    });

    it('should return if image builder image', function (done) {
      dockerEvents.handleDie({
        uuid: 'some-uuid',
        id: 'some-id',
        time: new Date().getTime(),
        host: 'http://localhost:4243',
        from: process.env.IMAGE_BUILDER
      });
<<<<<<< HEAD
=======
      expect(out.skip).to.exist();
>>>>>>> 38a2843c
      done();
    });

    describe('while closing', function () {
      afterEach(dockerEvents.close.bind(dockerEvents));

      it('should not process and error should be logged', function (done) {
        var requireInject = require('require-inject');
        var count = 0;
        var de = requireInject('models/events/docker', {
          'debug': function () {
            return function (message) {
              if (count === 0) {
                expect(message).to.equal('handleDie');
              }
              if (count === 1) {
                expect(message).to.equal('events are stopping');
                done();
              }
              count++;
            };
        } });
        de.closeHandler = function () {};
        de.handleDie();
      });

    });

    describe('when API is not active', function () {

      afterEach(dockerEvents.close.bind(dockerEvents));

      before(function (done) {
        ctx.origIsMe = activeApi.isMe;
        activeApi.isMe = function (cb) {
          cb(null, false);
        };
        done();
      });

      after(function (done) {
        activeApi.isMe = ctx.origIsMe;
        done();
      });


      it('should not process the event data', function (done) {
        var requireInject = require('require-inject');
        var count = 0;
        var de = requireInject('models/events/docker', {
          'debug': function () {
            return function (message) {
              if (count === 0) {
                expect(message).to.equal('handleDie');
              }
              if (count === 1) {
                expect(message).to.equal('not active api');
                done();
              }
              count++;
            };
        } });
        var data = {
          uuid: 'some-uuid',
          id: 'some-id',
          time: new Date().getTime(),
          host: 'http://127.0.0.1:4242',
          from: 'container/name'
        };
        de.handleDie(data);
      });

    });

  });


  describe('events wrapper', function () {

    describe('listen', function () {
      before(function (done) {
        redis.flushdb(done);
      });
      after(function (done) {
        redis.flushdb(done);
      });
      afterEach(function (done) {
        events.close(done);
      });

      it('should start listening and callback', function (done) {
        events.listen(done);
      });
      describe('listen twice', function () {
        it('should callback an error', function (done) {
          var count = createCount(2, function (err) {
            expect(err.output.statusCode).to.equal(409);
            expect(err.output.payload.message).to.equal('events were already started');
            done();
          });
          events.listen(count.next);
          events.listen(count.next);
        });
      });

      describe('close, listen', function () {
        it('should start listening ok', function (done) {
          var count = createCount(2, done);
          events.listen(count.next);
          events.close(function (err) {
            if (err) { return done(err); }
            process.nextTick(function () {
              events.listen(count.next);
            });
          });
        });
      });
    });
  });


  describe('listen', function () {
      before(function (done) {
        redis.flushdb(done);
      });
      after(function (done) {
        redis.flushdb(done);
      });
    afterEach(function (done) {
      dockerEvents.close(done);
    });


    describe('while closing', function () {
      afterEach(function (done) {
        dockerEvents.eventLockCount = 0;
        dockerEvents.close(done);
      });

      it('should return an error if close in progress', function (done) {
        dockerEvents.eventLockCount = 1;
        dockerEvents.close();
        dockerEvents.listen(function (err) {
          expect(err.output.statusCode).to.equal(409);
          expect(err.output.payload.message).to.equal('closing events listener is in progress');
          done();
        });
        dockerEvents.decLockCount();
      });
    });

  });

  describe('event lock', function () {
    before(function (done) {
      redis.flushdb(done);
    });
    after(function (done) {
      redis.flushdb(done);
    });
    before(function (done) {
      ctx.origHandleDieGetEventLock = dockerEvents.getEventLock;
      done();
    });
    beforeEach(function (done) {
      activeApi.setAsMe(done);
    });
    after(function (done) {
      dockerEvents.getEventLock = ctx.origHandleDieGetEventLock;
      dockerEvents.close(done);
    });
    it('should not be possible to process event with the same uuid twice', function (done) {
      var count = createCount(3, done);
      var counter = 0;
      dockerEvents.getEventLock = function (eventId, cb) {
        ctx.origHandleDieGetEventLock.bind(dockerEvents)(eventId, function (err, mutex) {
          if (counter === 0) {
            expect(mutex.unlock).to.exist();
          }
          if (counter === 1) {
            expect(err.output.statusCode).to.equal(409);
            expect(err.output.payload.message).to.equal('Event is being handled by another API host.');
          }
          counter++;

          cb(err, mutex);
          count.next();
        });
      };
      dockerEvents.listen(function () {
        var payload = {
          uuid: uuid(),
          id: 'some-id',
          time: new Date().getTime(),
          host: 'http://localhost:4243',
          from: 'container/name'
        };
        dockerEvents.handleDie(payload);
        dockerEvents.handleDie(payload);
        count.next();
      });
    });
  });


  describe('close', function () {
    describe('not listening', function () {
      it('should callback', function (done) {
        dockerEvents.close(done);
      });
    });

    describe('close second time when first one is progress', function () {

      afterEach(function (done) {
        dockerEvents.eventLockCount = 0;
        dockerEvents.close(done);
      });

      it('should fail for the second close', function (done) {
        dockerEvents.eventLockCount = 1;
        dockerEvents.close();
        dockerEvents.close(function (err) {
          expect(err.output.statusCode).to.equal(409);
          expect(err.output.payload.message).to.equal('already closing events listener');
          done();
        });
        dockerEvents.decLockCount();
      });

    });


    describe('with active lock', function () {
      afterEach(function (done) {
        dockerEvents.eventLockCount = 0;
        dockerEvents.close(done);
      });

      it('should close after lock decrement', function (done) {
        var count = createCount(1, function (err) {
          if (err) { return done(err); }
          expect(dockerEvents.eventLockCount).to.equal(0);
          done();
        });
        dockerEvents.eventLockCount = 1;
        dockerEvents.close(count.next);
        dockerEvents.decLockCount();
      });
    });


    describe('listening', function () {
      afterEach(function (done) {
        dockerEvents.close(done);
      });
      it('should callback', function (done) {
        dockerEvents.listen(done);
      });
    });
    describe('while handling events', function () {
      beforeEach(function (done) {
        ctx.origHandleDie = dockerEvents.events.die;
        done();
      });
      afterEach(function (done) {
        dockerEvents.events.die = ctx.origHandleDie;
        done();
      });
      it('should wait for events to be handled and callback', function (done) {
        var count = createCount(2, done);
        // mock handle die
        dockerEvents.events.die = function simpleLockTimeoutUnlock () {
          dockerEvents.getEventLock(uuid(), function (err, mutex) {
            if (err) { return count.next(err); }
            setTimeout(function () {
              mutex.unlock(count.next);
            }, 50);
          });
          callClose();
        };
        dockerEvents.listen(function (err) {
          if (err) { return count.next(err); }
          // trigger die event
          pubsub.publish(process.env.DOCKER_EVENTS_NAMESPACE + 'die', {});
        });
        // call close while outstanding events are occuring
        function callClose () {
          dockerEvents.close(function (err) {
            if (err) { return count.next(err); }
            expect(dockerEvents.eventLockCount).to.equal(0);
            count.next();
          });
          expect(dockerEvents.eventLockCount).to.equal(1);
        }
      });
    });
  });
});<|MERGE_RESOLUTION|>--- conflicted
+++ resolved
@@ -86,10 +86,6 @@
         host: 'http://localhost:4243',
         from: process.env.IMAGE_BUILDER
       });
-<<<<<<< HEAD
-=======
-      expect(out.skip).to.exist();
->>>>>>> 38a2843c
       done();
     });
 
