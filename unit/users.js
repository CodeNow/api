--- conflicted
+++ resolved
@@ -1,24 +1,13 @@
 'use strict';
 
 var Lab = require('lab');
-<<<<<<< HEAD
 var lab = exports.lab = Lab.script();
 var describe = lab.describe;
-var it = lab.it;
 var before = lab.before;
 var afterEach = lab.afterEach;
-var Code = require('code');
-var expect = Code.expect;
 
 var Faker = require('faker');
 var validation = require('./fixtures/validation')(lab);
-=======
-var describe = Lab.experiment;
-var Faker = require('faker');
-var before = Lab.before;
-var afterEach = Lab.afterEach;
-var validation = require('./fixtures/validation');
->>>>>>> f912e5d1
 //var schemaValidators = require('../lib/models/mongo/schemas/schema-validators');
 
 var User = require('models/mongo/user');
