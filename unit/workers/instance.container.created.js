/**
 * @module unit/workers/instance.container.created
 */
'use strict'
const Code = require('code')
const Lab = require('lab')
const sinon = require('sinon')

<<<<<<< HEAD
var Lab = require('lab')
var lab = exports.lab = Lab.script()
=======
const ContextVersion = require('models/mongo/context-version')
const Instance = require('models/mongo/instance')
const InstanceService = require('models/services/instance-service')
const Docker = require('models/apis/docker')
const User = require('models/mongo/user')
const InstanceContainerCreated = require('workers/instance.container.created')
const WorkerStopError = require('error-cat/errors/worker-stop-error')
>>>>>>> 645e1a4e

const lab = exports.lab = Lab.script()
const Worker = InstanceContainerCreated._Worker
require('sinon-as-promised')(require('bluebird'))

<<<<<<< HEAD
var ContextVersion = require('models/mongo/context-version')
var InstanceContainerCreated = require('workers/instance.container.created').task
var InstanceService = require('models/services/instance-service')
var User = require('models/mongo/user')
=======
const afterEach = lab.afterEach
const beforeEach = lab.beforeEach
const describe = lab.describe
const expect = Code.expect
const it = lab.it
>>>>>>> 645e1a4e

describe('InstanceContainerCreatedWorker Unit tests', function () {
  let testJob
  const testId = '123123123'
  const testHost = 'http://10.2.2.2:4242'
  const testInstanceId = '123123123'
  const testContextVersionId = '567865786'
  const testSessionUserGithubId = '7893'
  const testInspect = {
    NetworkSettings: {
      Ports: '8080'
    },
    Config: {
      Labels: {
        instanceId: testInstanceId,
        contextVersionId: testContextVersionId,
        sessionUserGithubId: testSessionUserGithubId
      }
    }
  }

  beforeEach(function (done) {
    testJob = {
      id: testId,
      host: testHost,
      inspectData: testInspect
    }

    done()
  })

  describe('task', function () {
    beforeEach(function (done) {
      sinon.stub(Worker.prototype, 'run').resolves()
      done()
    })

    afterEach(function (done) {
      Worker.prototype.run.restore()
      done()
    })

    it('should call run', (done) => {
      InstanceContainerCreated.task(testJob).then(() => {
        sinon.assert.calledOnce(Worker.prototype.run)
        done()
      })
    }) // end task
  })
<<<<<<< HEAD
  describe('failure', function () {
    it('should callback with error if context version fetch failed', function (done) {
      var mongoError = new Error('Mongo error')
      ContextVersion.recoverAsync.rejects(mongoError)
      InstanceContainerCreated(ctx.data).asCallback(function (err) {
        expect(err).to.exist()
        expect(err.message).to.equal(mongoError.message)
        sinon.assert.calledOnce(ContextVersion.recoverAsync)
        sinon.assert.calledWith(ContextVersion.recoverAsync, ctx.data.inspectData.Config.Labels.contextVersionId)
        sinon.assert.notCalled(InstanceService.updateContainerInspect)
        sinon.assert.notCalled(InstanceService.startInstance)
=======

  describe('worker class', function () {
    let worker

    beforeEach(function (done) {
      worker = new Worker(testJob)
      done()
    })

    describe('run', function () {
      beforeEach(function (done) {
        sinon.stub(ContextVersion, 'recoverAsync').resolves()
        sinon.stub(Worker.prototype, '_findAndSetCreatingInstance')
        sinon.stub(Worker.prototype, '_startInstance')
        done()
      })

      afterEach(function (done) {
        Worker.prototype._findAndSetCreatingInstance.restore()
        Worker.prototype._startInstance.restore()
        ContextVersion.recoverAsync.restore()
        done()
      })

      it('should call flow', (done) => {
        worker.run().asCallback(() => {
          sinon.assert.callOrder(
            ContextVersion.recoverAsync,
            Worker.prototype._findAndSetCreatingInstance,
            Worker.prototype._startInstance
          )
          sinon.assert.calledWith(ContextVersion.recoverAsync, testContextVersionId)
          done()
        })
      })
    }) // end run

    describe('_findAndSetCreatingInstance', function () {
      beforeEach(function (done) {
        sinon.stub(Instance, 'markAsCreating')
        sinon.stub(Worker.prototype, '_removeContainerAndStopWorker')
        done()
      })

      afterEach(function (done) {
        Instance.markAsCreating.restore()
        Worker.prototype._removeContainerAndStopWorker.restore()
>>>>>>> 645e1a4e
        done()
      })

      it('should call markAsCreating', (done) => {
        Instance.markAsCreating.resolves()
        worker._findAndSetCreatingInstance().asCallback((err) => {
          if (err) { return done(err) }
          sinon.assert.calledOnce(Instance.markAsCreating)
          sinon.assert.calledWith(Instance.markAsCreating,
            testInstanceId,
            testContextVersionId,
            testId, {
              dockerContainer: testId,
              dockerHost: testHost,
              inspect: testInspect,
              ports: testInspect.NetworkSettings.Ports
            })
          done()
        })

        it('should _removeContainerAndStopWorker on NotFound', (done) => {
          Instance.markAsCreating.rejects(new Instance.NotFoundError({}))
          worker._findAndSetCreatingInstance().asCallback((err) => {
            if (err) { return done(err) }
            sinon.assert.calledOnce(Instance.markAsCreating)
            sinon.assert.calledWith(Instance.markAsCreating,
              testInstanceId,
              testContextVersionId,
              testId, {
                dockerContainer: testId,
                dockerHost: testHost,
                inspect: testInspect,
                ports: testInspect.NetworkSettings.Ports
              })
            done()
          })
        })
      })
    }) // end _findAndSetCreatingInstance

    describe('_removeContainerAndStopWorker', function () {
      const testError = new Error('bad')

      beforeEach(function (done) {
        sinon.stub(Docker.prototype, 'removeContainerAsync')
        done()
      })

      afterEach(function (done) {
        Docker.prototype.removeContainerAsync.restore()
        done()
      })

      it('should publish container.remove', (done) => {
        Docker.prototype.removeContainerAsync.resolves()
        worker._removeContainerAndStopWorker(testError).asCallback(() => {
          sinon.assert.calledOnce(Docker.prototype.removeContainerAsync)
          sinon.assert.calledWith(Docker.prototype.removeContainerAsync, testId)
          done()
        })
      })

      it('should throw worker stop error', (done) => {
        Docker.prototype.removeContainerAsync.resolves()
        worker._removeContainerAndStopWorker(testError).asCallback((err) => {
          expect(err).to.be.an.instanceOf(WorkerStopError)
          expect(err.message).to.contain(testError.message)
          done()
        })
      })
    }) // end _removeContainerAndStopWorker

    describe('_startInstance', function () {
      let testInstance

      beforeEach(function (done) {
        sinon.stub(InstanceService, 'startInstance')
        sinon.stub(User, 'findByGithubIdAsync')
        testInstance = {
          shsortHash: '12323'
        }
        done()
      })

      afterEach(function (done) {
        InstanceService.startInstance.restore()
        User.findByGithubIdAsync.restore()
        done()
      })

      it('should reject if no user found', (done) => {
        User.findByGithubIdAsync.resolves()
        worker._startInstance(testInstance).asCallback((err) => {
          expect(err.message).to.include('User not found')
          expect(err.data.extra.githubId).to.equal(testSessionUserGithubId)
          done()
        })
      })

      it('should start instance', (done) => {
        const testUser = {
          id: 'user'
        }
        User.findByGithubIdAsync.resolves(testUser)
        InstanceService.startInstance.resolves(testUser)
        worker._startInstance(testInstance).asCallback((err) => {
          if (err) { return done(err) }
          sinon.assert.calledOnce(User.findByGithubIdAsync)
          sinon.assert.calledWith(User.findByGithubIdAsync, testSessionUserGithubId)

          sinon.assert.calledOnce(InstanceService.startInstance)
          sinon.assert.calledWith(InstanceService.startInstance, testInspect.shsortHash, testUser)
          done()
        })
      })
    }) // end _startInstance
  }) // end worker class
})<|MERGE_RESOLUTION|>--- conflicted
+++ resolved
@@ -6,10 +6,6 @@
 const Lab = require('lab')
 const sinon = require('sinon')
 
-<<<<<<< HEAD
-var Lab = require('lab')
-var lab = exports.lab = Lab.script()
-=======
 const ContextVersion = require('models/mongo/context-version')
 const Instance = require('models/mongo/instance')
 const InstanceService = require('models/services/instance-service')
@@ -17,24 +13,16 @@
 const User = require('models/mongo/user')
 const InstanceContainerCreated = require('workers/instance.container.created')
 const WorkerStopError = require('error-cat/errors/worker-stop-error')
->>>>>>> 645e1a4e
 
 const lab = exports.lab = Lab.script()
 const Worker = InstanceContainerCreated._Worker
 require('sinon-as-promised')(require('bluebird'))
 
-<<<<<<< HEAD
-var ContextVersion = require('models/mongo/context-version')
-var InstanceContainerCreated = require('workers/instance.container.created').task
-var InstanceService = require('models/services/instance-service')
-var User = require('models/mongo/user')
-=======
 const afterEach = lab.afterEach
 const beforeEach = lab.beforeEach
 const describe = lab.describe
 const expect = Code.expect
 const it = lab.it
->>>>>>> 645e1a4e
 
 describe('InstanceContainerCreatedWorker Unit tests', function () {
   let testJob
@@ -84,19 +72,6 @@
       })
     }) // end task
   })
-<<<<<<< HEAD
-  describe('failure', function () {
-    it('should callback with error if context version fetch failed', function (done) {
-      var mongoError = new Error('Mongo error')
-      ContextVersion.recoverAsync.rejects(mongoError)
-      InstanceContainerCreated(ctx.data).asCallback(function (err) {
-        expect(err).to.exist()
-        expect(err.message).to.equal(mongoError.message)
-        sinon.assert.calledOnce(ContextVersion.recoverAsync)
-        sinon.assert.calledWith(ContextVersion.recoverAsync, ctx.data.inspectData.Config.Labels.contextVersionId)
-        sinon.assert.notCalled(InstanceService.updateContainerInspect)
-        sinon.assert.notCalled(InstanceService.startInstance)
-=======
 
   describe('worker class', function () {
     let worker
@@ -144,7 +119,6 @@
       afterEach(function (done) {
         Instance.markAsCreating.restore()
         Worker.prototype._removeContainerAndStopWorker.restore()
->>>>>>> 645e1a4e
         done()
       })
 
