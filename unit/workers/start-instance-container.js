/**
 * @module unit/workers/start-instance-container
 */
'use strict';

var Lab = require('lab');
var lab = exports.lab = Lab.script();

var Code = require('code');
var async = require('async');
var noop = require('101/noop');
var sinon = require('sinon');

var Docker = require('models/apis/docker');
<<<<<<< HEAD
var Hosts = require('models/redis/hosts');
var Sauron = require('models/apis/sauron');
=======
var Instance = require('models/mongo/instance');
var User = require('models/mongo/user');
var messenger = require('socket/messenger');
>>>>>>> ba05c9bb

var StartInstanceContainerWorker = require('workers/start-instance-container');

var afterEach = lab.afterEach;
var beforeEach = lab.beforeEach;
var describe = lab.describe;
var expect = Code.expect;
var it = lab.it;

describe('StartInstanceContainerWorker', function () {
  var ctx;

  beforeEach(function (done) {
    ctx = {};

    // spies
    ctx.removeStartingStoppingStatesSpy = sinon.spy(function (cb) { cb(); });
    ctx.modifyContainerInspectSpy =
      sinon.spy(function (dockerContainerId, inspect, cb) {
      cb(null, ctx.mockContainer);
    });
    ctx.modifyContainerInspectErrSpy = sinon.spy(function (dockerContainerId, error, cb) {
      cb(null);
    });

    ctx.populateModelsSpy = sinon.spy(function (cb) { cb(null); });
    ctx.populateOwnerAndCreatedBySpy = sinon.spy(function (user, cb) { cb(null, ctx.mockInstance); });

    ctx.data = {
      dockerContainer: 'abc123',
      dockerHost: '0.0.0.0',
      //hostIp: req.instance.network.hostIp,
      instanceId: 'instanceid123',
      //networkIp: req.instance.network.networkIp,
      //ownerUsername: req.sessionUser.accounts.github.login,
      sessionUserGithubId: '12345'
      //tid: req.domain.runnableData.tid
    };
    ctx.mockInstance = {
      '_id': ctx.data.instanceId,
      name: 'name1',
      owner: {
        github: '',
        username: 'foo',
        gravatar: ''
      },
      createdBy: {
        github: '',
        username: '',
        gravatar: ''
      },
      removeStartingStoppingStates: ctx.removeStartingStoppingStatesSpy,
      modifyContainerInspect: ctx.modifyContainerInspectSpy,
      modifyContainerInspectErr: ctx.modifyContainerInspectErrSpy,
      populateModels: ctx.populateModelsSpy,
      populateOwnerAndCreatedBy: ctx.populateOwnerAndCreatedBySpy
    };
    ctx.mockContainer = {
      dockerContainer: ctx.data.dockerContainer,
      dockerHost: ctx.data.dockerHost
    };
    ctx.mockInstance.container = ctx.mockContainer;
    ctx.mockUser = {
      _id: 'foo',
      toJSON: noop
    };
    ctx.worker = new StartInstanceContainerWorker(ctx.data);
    done();
  });

  beforeEach(function (done) {
    // initialize instance w/ props, don't actually run protected methods
    sinon.stub(async, 'series', noop);
    ctx.worker.handle(noop);
    async.series.restore();
    done();
  });

  describe('_finalSeriesHandler', function () {
    describe('failure without instance', function () {
      beforeEach(function (done) {
        sinon.stub(ctx.worker, '_updateInstanceFrontend').yieldsAsync(null);
        done();
      });
      afterEach(function (done) {
        ctx.worker._updateInstanceFrontend.restore();
        done();
      });
      it('it should not notify frontend', function (done) {
        ctx.worker._finalSeriesHandler(new Error('mongoose error'), function () {
          expect(ctx.worker._updateInstanceFrontend.callCount).to.equal(0);
          done();
        });
      });
    });

    describe('failure with instance', function () {
      beforeEach(function (done) {
        ctx.worker.instance = ctx.mockInstance;
        sinon.stub(ctx.worker, '_updateInstanceFrontend').yieldsAsync(null);
        done();
      });
      afterEach(function (done) {
        ctx.worker._updateInstanceFrontend.restore();
        done();
      });
      it('it should notify frontend', function (done) {
        ctx.worker._finalSeriesHandler(new Error('mongoose error'), function () {
          expect(ctx.worker._updateInstanceFrontend.callCount).to.equal(1);
          expect(ctx.worker._updateInstanceFrontend.args[0][0]).to.equal('update');
          done();
        });
      });
    });

    describe('success', function () {
      beforeEach(function (done) {
        ctx.worker.instance = ctx.mockInstance;
        sinon.stub(ctx.worker, '_updateInstanceFrontend').yieldsAsync(null);
        done();
      });
      afterEach(function (done) {
        ctx.worker._updateInstanceFrontend.restore();
        done();
      });
      it('it should NOT notify frontend', function (done) {
        ctx.worker._finalSeriesHandler(null, function () {
          expect(ctx.worker._updateInstanceFrontend.callCount).to.equal(0);
          done();
        });
      });
    });
  });

  describe('_setInstanceStateStarting', function () {
    beforeEach(function (done) {
      // normally set by _findInstance & _findUser
      ctx.worker.instance = ctx.mockInstance;
      ctx.worker.user = ctx.mockUser;
      done();
    });
    beforeEach(function (done) {
      sinon.stub(ctx.worker, '_updateInstanceFrontend').yieldsAsync(null);
      ctx.mockInstance.setContainerStateToStarting = function (cb) {
        cb(null, ctx.mockInstance);
      };
      done();
    });
    afterEach(function (done) {
      ctx.worker._updateInstanceFrontend.restore();
      done();
    });
    it('should set container state to starting and notify frontend', function (done) {
      ctx.worker._setInstanceStateStarting(function (err) {
        expect(err).to.be.null();
        expect(ctx.worker._updateInstanceFrontend.callCount).to.equal(1);
        expect(ctx.worker._updateInstanceFrontend.args[0][0]).to.equal('starting');
        done();
      });
    });
  });

  describe('_startContainer', function () {
    beforeEach(function (done) {
      // normally set by _findInstance & _findUser
      ctx.worker.instance = ctx.mockInstance;
      ctx.worker.user = ctx.mockUser;
      done();
    });

    describe('success', function () {
      beforeEach(function (done) {
        sinon.stub(Docker.prototype, 'startUserContainer', function (dockerContainer, sessionUserGithubId, cb) {
          cb(null);
        });
        done();
      });
      afterEach(function (done) {
        Docker.prototype.startUserContainer.restore();
        done();
      });
      it('should callback successfully if container start', function (done) {
        ctx.worker._startContainer(function (err) {
          expect(err).to.be.null();
          expect(Docker.prototype.startUserContainer.callCount).to.equal(1);
          expect(ctx.removeStartingStoppingStatesSpy.callCount).to.equal(1);
          done();
        });
      });
    });

    describe('failure n times', function () {
      beforeEach(function (done) {
        sinon.stub(Docker.prototype, 'startUserContainer', function (dockerContainer, sessionUserGithubId, cb) {
          cb(new Error('docker start container error'));
        });
        done();
      });
      afterEach(function (done) {
        Docker.prototype.startUserContainer.restore();
        done();
      });
      it('should attempt to start container n times', function (done) {
        ctx.worker._startContainer(function (err) {
          expect(err.message).to.equal('docker start container error');
          expect(Docker.prototype.startUserContainer.callCount)
            .to.equal(process.env.WORKER_START_CONTAINER_NUMBER_RETRY_ATTEMPTS);
          expect(ctx.removeStartingStoppingStatesSpy.callCount).to.equal(1);
          done();
        });
      });
    });

    describe('failure already-started', function () {
      beforeEach(function (done) {
        sinon.stub(Docker.prototype, 'startUserContainer', function (dockerContainer, sessionUserGithubId, cb) {
          cb({statusCode: 304});
        });
        done();
      });
      afterEach(function (done) {
        Docker.prototype.startUserContainer.restore();
        done();
      });
      it('should attempt to start container n times', function (done) {
        ctx.worker._startContainer(function (err) {
          expect(err).to.be.null();
          expect(Docker.prototype.startUserContainer.callCount)
            .to.equal(1);
          expect(ctx.removeStartingStoppingStatesSpy.callCount).to.equal(1);
          done();
        });
      });
    });
  });
<<<<<<< HEAD
=======

  describe('_updateInstanceFrontend', function () {
    beforeEach(function (done) {
      // normally set by _findInstance & _findUser
      ctx.worker.instance = ctx.mockInstance;
      ctx.worker.user = ctx.mockUser;
      done();
    });

    describe('success', function () {
      beforeEach(function (done) {
        sinon.stub(Instance, 'findById', function (query, cb) {
          cb(null, ctx.mockInstance);
        });
        sinon.stub(messenger, 'emitInstanceUpdate', function () {});
        done();
      });

      afterEach(function (done) {
        Instance.findById.restore();
        messenger.emitInstanceUpdate.restore();
        done();
      });

      it('should fetch instance and notify frontend via primus instance has started',
      function (done) {
        ctx.worker._updateInstanceFrontend('starting', function () {
          expect(Instance.findById.callCount).to.equal(1);
          expect(Instance.findById.args[0][0]).to.equal(ctx.data.instanceId);
          expect(ctx.populateModelsSpy.callCount).to.equal(1);
          expect(ctx.populateOwnerAndCreatedBySpy.callCount).to.equal(1);
          expect(messenger.emitInstanceUpdate.callCount).to.equal(1);
          done();
        });
      });
    });
  });
>>>>>>> ba05c9bb
});<|MERGE_RESOLUTION|>--- conflicted
+++ resolved
@@ -12,15 +12,6 @@
 var sinon = require('sinon');
 
 var Docker = require('models/apis/docker');
-<<<<<<< HEAD
-var Hosts = require('models/redis/hosts');
-var Sauron = require('models/apis/sauron');
-=======
-var Instance = require('models/mongo/instance');
-var User = require('models/mongo/user');
-var messenger = require('socket/messenger');
->>>>>>> ba05c9bb
-
 var StartInstanceContainerWorker = require('workers/start-instance-container');
 
 var afterEach = lab.afterEach;
@@ -255,44 +246,4 @@
       });
     });
   });
-<<<<<<< HEAD
-=======
-
-  describe('_updateInstanceFrontend', function () {
-    beforeEach(function (done) {
-      // normally set by _findInstance & _findUser
-      ctx.worker.instance = ctx.mockInstance;
-      ctx.worker.user = ctx.mockUser;
-      done();
-    });
-
-    describe('success', function () {
-      beforeEach(function (done) {
-        sinon.stub(Instance, 'findById', function (query, cb) {
-          cb(null, ctx.mockInstance);
-        });
-        sinon.stub(messenger, 'emitInstanceUpdate', function () {});
-        done();
-      });
-
-      afterEach(function (done) {
-        Instance.findById.restore();
-        messenger.emitInstanceUpdate.restore();
-        done();
-      });
-
-      it('should fetch instance and notify frontend via primus instance has started',
-      function (done) {
-        ctx.worker._updateInstanceFrontend('starting', function () {
-          expect(Instance.findById.callCount).to.equal(1);
-          expect(Instance.findById.args[0][0]).to.equal(ctx.data.instanceId);
-          expect(ctx.populateModelsSpy.callCount).to.equal(1);
-          expect(ctx.populateOwnerAndCreatedBySpy.callCount).to.equal(1);
-          expect(messenger.emitInstanceUpdate.callCount).to.equal(1);
-          done();
-        });
-      });
-    });
-  });
->>>>>>> ba05c9bb
 });