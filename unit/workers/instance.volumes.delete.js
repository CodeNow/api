<<<<<<< HEAD
/**
 * @module unit/workers/instance.volumes.delete
 */
=======
>>>>>>> c38abe2a
'use strict'

const Lab = require('lab')
const lab = exports.lab = Lab.script()

const afterEach = lab.afterEach
const beforeEach = lab.beforeEach
const describe = lab.describe
const it = lab.it

const Promise = require('bluebird')
const sinon = require('sinon')
require('sinon-as-promised')(Promise)

const Docker = require('models/apis/docker')

const Worker = require('workers/instance.volumes.delete')

describe('Instance Volumes Delete Worker', function () {
  describe('worker', function () {
    const testJob = {
      volumes: []
    }
    beforeEach(function (done) {
      sinon.stub(Worker, '_deleteVolumes').resolves()
      done()
    })

    afterEach(function (done) {
      Worker._deleteVolumes.restore()
      done()
    })

    it('should call _deleteVolumes with correct args', function (done) {
      Worker.task(testJob)
        .tap(function () {
          sinon.assert.calledOnce(Worker._deleteVolumes)
          sinon.assert.calledWithExactly(Worker._deleteVolumes, testJob)
        })
        .asCallback(done)
    })
  })

  describe('_deleteVolumes', function () {
    const testJob = {
      volume: {Name: 'volume hash here'}
    }
    beforeEach(function (done) {
      sinon.stub(Docker.prototype, 'deleteInstanceVolume').resolves()
      done()
    })

    afterEach(function (done) {
      Docker.prototype.deleteInstanceVolume.restore()
      done()
    })
    describe('success', function () {
      it('should work without error', function (done) {
        Worker._deleteVolumes(testJob).asCallback(done)
      })

      it('should call deleteVolume with correct args', function (done) {
        Worker._deleteVolumes(testJob)
          .tap(function () {
            sinon.assert.calledOnce(Docker.prototype.deleteInstanceVolume)
            sinon.assert.calledWithExactly(Docker.prototype.deleteInstanceVolume, testJob.volume)
          })
          .asCallback(done)
      })
    })
  })
})<|MERGE_RESOLUTION|>--- conflicted
+++ resolved
@@ -1,9 +1,4 @@
-<<<<<<< HEAD
-/**
- * @module unit/workers/instance.volumes.delete
- */
-=======
->>>>>>> c38abe2a
+
 'use strict'
 
 const Lab = require('lab')
