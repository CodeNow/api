/**
 * @module unit/workers/base-worker
 */
'use strict';

var Lab = require('lab');
var lab = exports.lab = Lab.script();

var Code = require('code');
var domain = require('domain');
var noop = require('101/noop');
var put = require('101/put');
var sinon = require('sinon');

var BaseWorker = require('workers/base-worker');
var Build = require('models/mongo/build');
var ContextVersion = require('models/mongo/context-version');
var Instance = require('models/mongo/instance');
var User = require('models/mongo/user');
var messenger = require('socket/messenger');

var afterEach = lab.afterEach;
var beforeEach = lab.beforeEach;
var describe = lab.describe;
var expect = Code.expect;
var it = lab.it;

var path = require('path');
var moduleName = path.relative(process.cwd(), __filename);

describe('BaseWorker: '+moduleName, function () {
  var ctx;

  beforeEach(function (done) {
    ctx = {};
    ctx.modifyContainerInspectSpy =
      sinon.spy(function (dockerContainerId, inspect, cb) {
      cb(null, ctx.mockContainer);
    });
    ctx.modifyContainerInspectErrSpy = sinon.spy(function (dockerContainerId, error, cb) {
      cb(null);
    });
    ctx.populateModelsSpy = sinon.spy(function (cb) {
      cb(null);
    });
    ctx.populateOwnerAndCreatedBySpy = sinon.spy(function (user, cb) {
      cb(null);
    });
    ctx.data = {
      from: '34565762',
      host: '5476',
      id: '3225',
      time: '234234',
      uuid: '12343',
      instanceId: 'dsw4t345623uh53o4hu5'
    };
    ctx.mockUser = {
      _id: 'foo',
      toJSON: noop,
      github: '',
      username: '',
      gravatar: ''
    };
    ctx.dockerContainerId = 'asdasdasd';
    ctx.mockContextVersion = {
      toJSON: noop
    };
    ctx.mockBuild = {
      '_id': 'dsfadsfadsfadsfasdf',
      name: 'name1'
    };
    ctx.mockContainer = {
      dockerContainer: ctx.data.dockerContainer,
      dockerHost: ctx.data.dockerHost
    };
    ctx.mockInstanceSparse = {
      '_id': ctx.data.instanceId,
      name: 'name1',
      populateModels: function () {},
      populateOwnerAndCreatedBy: function () {},
      container: ctx.mockContainer,
      removeStartingStoppingStates: ctx.removeStartingStoppingStatesSpy,
      modifyContainerInspect: ctx.modifyContainerInspectSpy,
      modifyContainerInspectErr: ctx.modifyContainerInspectErrSpy,
    };
    ctx.mockInstance = put({
      owner: {
        github: '',
        username: 'foo',
        gravatar: ''
      },
      createdBy: {
        github: '',
        username: '',
        gravatar: ''
      }
    }, ctx.mockInstanceSparse);
    ctx.worker = new BaseWorker(ctx.data);
    done();
  });

<<<<<<< HEAD
=======
  afterEach(function (done) {
    done();
  });

  describe('constructor', function () {
    it('should use uuid from domain.runnableData', function (done) {
      var d = domain.create();
      d.runnableData = {tid: 'foobar'};
      d.run(function () {
        var b = new BaseWorker();
        expect(b.logData.uuid).to.equal('foobar');
        done();
      });
    });
  });

  describe('getRunnableData', function () {
    it('should return an object with a tid', function (done) {
      var runnableData = BaseWorker.getRunnableData();
      expect(runnableData.tid).to.be.a.string();
      done();
    });
  });

>>>>>>> a62aca60
  describe('_baseWorkerFindContextVersion', function () {
    describe('basic', function () {
      beforeEach(function (done) {
        sinon.stub(ContextVersion, 'findOne', function (query, cb) {
          cb(null, ctx.mockContextVersion);
        });
        done();
      });
      afterEach(function (done) {
        ContextVersion.findOne.restore();
        done();
      });
      it('should query for contextversion', function (done) {
        ctx.worker._baseWorkerFindContextVersion({}, function (err) {
          expect(err).to.be.null();
          expect(ctx.worker.contextVersion).to.equal(ctx.mockContextVersion);
          done();
        });
      });
    });
  });

  describe('_baseWorkerUpdateContextVersionFrontend', function () {
    beforeEach(function (done) {
      ctx.worker.contextVersion = ctx.mockContextVersion;
      sinon.stub(messenger, 'emitContextVersionUpdate');
      done();
    });
    afterEach(function (done) {
      messenger.emitContextVersionUpdate.restore();
      ctx.worker._baseWorkerFindContextVersion.restore();
      done();
    });
    describe('basic', function () {
      beforeEach(function (done) {
        sinon.stub(ctx.worker, '_baseWorkerFindContextVersion')
            .yieldsAsync(null, ctx.mockContextVersion);
        done();
      });

      it('should fetch the contextVersion and emit the update', function (done) {
        ctx.worker._baseWorkerUpdateContextVersionFrontend('build_running', function (err) {
          expect(err).to.be.null();
          expect(ctx.worker._baseWorkerFindContextVersion.callCount).to.equal(1);
          expect(ctx.worker._baseWorkerFindContextVersion.args[0][0]).to.deep.equal({
            '_id': ctx.mockContextVersion._id
          });
          expect(ctx.worker._baseWorkerFindContextVersion.args[0][1]).to.be.a.function();
          expect(
            messenger.emitContextVersionUpdate.callCount,
            'emitContextVersionUpdate'
          ).to.equal(1);
          expect(
            messenger.emitContextVersionUpdate.args[0][0],
            'emitContextVersionUpdate arg0'
          ).to.equal(ctx.mockContextVersion);
          expect(
            messenger.emitContextVersionUpdate.args[0][1],
            'emitContextVersionUpdate arg0'
          ).to.equal('build_running');
          done();
        });
      });
    });
    describe('failure', function () {
      beforeEach(function (done) {
        sinon.stub(ctx.worker, '_baseWorkerFindContextVersion').yieldsAsync(new Error('error'));
        done();
      });
      it('should fail with an invalid event message', function (done) {
        ctx.worker._baseWorkerUpdateContextVersionFrontend('dsfasdfasdfgasdf', function (err) {
          expect(err.message).to.equal('Attempted status update contained invalid event');
          done();
        });
      });
      it('should fetch the contextVersion and emit the update', function (done) {
        ctx.worker._baseWorkerUpdateContextVersionFrontend('build_running', function (err) {
          expect(
            messenger.emitContextVersionUpdate.callCount,
            'emitContextVersionUpdate'
          ).to.equal(0);
          expect(err.message).to.equal('error');
          done();
        });
      });
    });
  });

  describe('_baseWorkerUpdateInstanceFrontend', function () {
    beforeEach(function (done) {
      sinon.stub(Instance, 'findOne').yieldsAsync(null, ctx.mockInstanceSparse);
      sinon.stub(ctx.mockInstanceSparse, 'populateModels').yieldsAsync(null);
      sinon.stub(ctx.mockInstanceSparse, 'populateOwnerAndCreatedBy')
        .yieldsAsync(null, ctx.mockInstance);
      sinon.stub(messenger, 'emitInstanceUpdate');
      sinon.stub(User, 'findByGithubId').yieldsAsync(null, ctx.mockUser);
      done();
    });
    afterEach(function (done) {
      Instance.findOne.restore();
      User.findByGithubId.restore();
      ctx.mockInstanceSparse.populateModels.restore();
      ctx.mockInstanceSparse.populateOwnerAndCreatedBy.restore();
      messenger.emitInstanceUpdate.restore();
      done();
    });
    describe('success', function () {
      it('should fetch the instance with the id and emit the update', function (done) {
        ctx.worker._baseWorkerUpdateInstanceFrontend(ctx.mockInstance._id, ctx.mockUser._id,
          'starting',
          function (err) {
            expect(err).to.be.undefined();
            expect(User.findByGithubId.callCount).to.equal(1);
            expect(User.findByGithubId.args[0][0]).to.equal(ctx.mockUser._id);
            expect(Instance.findOne.callCount).to.equal(1);
            expect(Instance.findOne.args[0][0]).to.deep.equal({_id: ctx.mockInstance._id});
            expect(ctx.mockInstanceSparse.populateModels.callCount).to.equal(1);
            expect(ctx.mockInstanceSparse.populateOwnerAndCreatedBy.callCount).to.equal(1);
            expect(ctx.mockInstanceSparse.populateOwnerAndCreatedBy.args[0][0])
              .to.deep.equal(ctx.worker.user);
            expect(
              messenger.emitInstanceUpdate.callCount,
              'emitContextVersionUpdate'
            ).to.equal(1);
            expect(
              messenger.emitInstanceUpdate.args[0][0],
              'emitContextVersionUpdate arg0'
            ).to.equal(ctx.mockInstance);
            expect(
              messenger.emitInstanceUpdate.args[0][1],
              'emitContextVersionUpdate arg0'
            ).to.equal('starting');
            done();
          });
      });
      it('should fetch the instance with a query and emit the update', function (done) {
        var query = {
          'contextVersion._id': 'dsafasdfasdfds'
        };
        ctx.worker._baseWorkerUpdateInstanceFrontend(query, ctx.mockUser._id,
          'starting',
          function (err) {
            expect(err).to.be.undefined();
            expect(User.findByGithubId.callCount).to.equal(1);
            expect(User.findByGithubId.args[0][0]).to.equal(ctx.mockUser._id);
            expect(Instance.findOne.callCount).to.equal(1);
            expect(Instance.findOne.args[0][0]).to.deep.equal(query);
            expect(ctx.mockInstanceSparse.populateModels.callCount).to.equal(1);
            expect(ctx.mockInstanceSparse.populateOwnerAndCreatedBy.callCount).to.equal(1);
            expect(ctx.mockInstanceSparse.populateOwnerAndCreatedBy.args[0][0])
              .to.deep.equal(ctx.worker.user);
            expect(
              messenger.emitInstanceUpdate.callCount,
              'emitContextVersionUpdate'
            ).to.equal(1);
            expect(
              messenger.emitInstanceUpdate.args[0][0],
              'emitContextVersionUpdate arg0'
            ).to.equal(ctx.mockInstance);
            expect(
              messenger.emitInstanceUpdate.args[0][1],
              'emitContextVersionUpdate arg0'
            ).to.equal('starting');
            done();
          });
      });
      describe('failure', function () {
        describe('failing on any of the external methods', function () {
          var testError = new Error('Generic Database error');
          it('should fail and return with the user call', function (done) {
            User.findByGithubId.yieldsAsync(testError);
            ctx.worker._baseWorkerUpdateInstanceFrontend(
              ctx.mockInstance._id,
              ctx.mockUser._id,
              'starting',
              function (err) {
                expect(err).to.equal(testError);
                expect(User.findByGithubId.callCount).to.equal(1);

                expect(Instance.findOne.callCount).to.equal(0);
                done();
              });
          });
          it('should fail and return in findOne', function (done) {
            Instance.findOne.yieldsAsync(testError);
            ctx.worker._baseWorkerUpdateInstanceFrontend(
              ctx.mockInstance._id,
              ctx.mockUser._id,
              'starting',
              function (err) {
                expect(err).to.equal(testError);

                expect(User.findByGithubId.callCount).to.equal(1);
                expect(User.findByGithubId.args[0][0]).to.equal(ctx.mockUser._id);

                expect(Instance.findOne.callCount).to.equal(1);
                expect(Instance.findOne.args[0][0]).to.deep.equal({_id: ctx.mockInstance._id});
                expect(ctx.mockInstanceSparse.populateModels.callCount).to.equal(0);
                done();
              });
          });
          it('should fail and return in findOne when no instance found', function (done) {
            Instance.findOne.yieldsAsync();
            ctx.worker._baseWorkerUpdateInstanceFrontend(
              ctx.mockInstance._id,
              ctx.mockUser._id,
              'starting',
              function (err) {
                expect(err.message).to.equal('instance not found');
                expect(Instance.findOne.callCount).to.equal(1);
                expect(ctx.mockInstanceSparse.populateModels.callCount).to.equal(0);
                done();
              });
          });
          it('should fail and return in ctx.mockInstanceSparse', function (done) {
            ctx.mockInstanceSparse.populateModels.yieldsAsync(testError);
            ctx.worker._baseWorkerUpdateInstanceFrontend(
              ctx.mockInstance._id,
              ctx.mockUser._id,
              'starting',
              function (err) {
                expect(err).to.equal(testError);
                expect(Instance.findOne.callCount).to.equal(1);
                expect(ctx.mockInstanceSparse.populateModels.callCount).to.equal(1);
                expect(ctx.mockInstanceSparse.populateOwnerAndCreatedBy.callCount).to.equal(0);
                done();
              });
          });
          it('should fail and return in ctx.mockInstanceSparse', function (done) {
            ctx.mockInstanceSparse.populateOwnerAndCreatedBy.yieldsAsync(testError);
            ctx.worker._baseWorkerUpdateInstanceFrontend(
              ctx.mockInstance._id,
              ctx.mockUser._id,
              'starting',
              function (err) {
                expect(err).to.equal(testError);
                expect(Instance.findOne.callCount).to.equal(1);
                expect(ctx.mockInstanceSparse.populateModels.callCount).to.equal(1);
                expect(ctx.mockInstanceSparse.populateOwnerAndCreatedBy.callCount).to.equal(1);
                expect(messenger.emitInstanceUpdate.callCount).to.equal(0);
                done();
              });
          });
        });
      });
    });
  });


  describe('_baseWorkerValidateDieData', function () {
    beforeEach(function (done) {
      done();
    });
    afterEach(function (done) {
      done();
    });
    it('should call back with error if event '+
      'data does not contain required keys', function (done) {
      delete ctx.worker.data.uuid;
      ctx.worker._baseWorkerValidateDieData(function (err) {
        expect(err.message).to.equal('_baseWorkerValidateDieData: die event data missing key: uuid');
        done();
      });
    });

    it('should call back without error if '+
      'event data contains all required keys', function (done) {
      ctx.worker._baseWorkerValidateDieData(function (err) {
        expect(err).to.be.undefined();
        done();
      });
    });
  });

  describe('_baseWorkerFindInstance', function () {
    describe('basic', function () {
      beforeEach(function (done) {
        sinon.stub(Instance, 'findOne', function (data, cb) {
          cb(null, ctx.mockInstance);
        });
        done();
      });
      afterEach(function (done) {
        Instance.findOne.restore();
        done();
      });
      it('should query mongo for instance w/ container', function (done) {
        ctx.worker._baseWorkerFindInstance({
          _id: ctx.data.instanceId,
          'container.dockerContainer': ctx.data.dockerContainer
        }, function (err) {
          expect(err).to.be.null();
          expect(Instance.findOne.callCount).to.equal(1);
          expect(Instance.findOne.args[0][0]).to.only.contain({
            '_id': ctx.data.instanceId,
            'container.dockerContainer': ctx.data.dockerContainer
          });
          expect(Instance.findOne.args[0][1]).to.be.a.function();
          done();
        });
      });
    });

    describe('found', function () {
      beforeEach(function (done) {
        sinon.stub(Instance, 'findOne', function (data, cb) {
          cb(null, ctx.mockInstance);
        });
        done();
      });
      afterEach(function (done) {
        Instance.findOne.restore();
        done();
      });
      it('should callback successfully if instance w/ container found', function (done) {
        ctx.worker._baseWorkerFindInstance({
          _id: ctx.data.instanceId,
          'container.dockerContainer': ctx.data.dockerContainer
        }, function (err) {
          expect(err).to.be.null();
          expect(ctx.worker.instance).to.equal(ctx.mockInstance);
          done();
        });
      });
    });

    describe('not found', function () {
      beforeEach(function (done) {
        sinon.stub(Instance, 'findOne', function (data, cb) {
          cb(null, null);
        });
        done();
      });
      afterEach(function (done) {
        Instance.findOne.restore();
        done();
      });
      it('should callback error if instance w/ container not found', function (done) {
        ctx.worker._baseWorkerFindInstance({
          _id: ctx.data.instanceId,
          'container.dockerContainer': ctx.data.dockerContainer
        }, function (err) {
          expect(err.message).to.equal('instance not found');
          expect(ctx.worker.instance).to.be.undefined();
          done();
        });
      });
    });

    describe('mongo error', function () {
      beforeEach(function (done) {
        sinon.stub(Instance, 'findOne', function (data, cb) {
          cb(new Error('mongoose error'), null);
        });
        done();
      });
      afterEach(function (done) {
        Instance.findOne.restore();
        done();
      });
      it('should callback error if mongo error', function (done) {
        ctx.worker._baseWorkerFindInstance({
          _id: ctx.data.instanceId,
          'container.dockerContainer': ctx.data.dockerContainer
        }, function (err) {
          expect(err.message).to.equal('mongoose error');
          expect(ctx.worker.instance).to.be.undefined();
          done();
        });
      });
    });
  });

  describe('pFindInstance', function () {
    describe('basic', function () {
      beforeEach(function (done) {
        sinon.stub(Instance, 'findOne', function (data, cb) {
          cb(null, ctx.mockInstance);
        });
        done();
      });
      afterEach(function (done) {
        Instance.findOne.restore();
        done();
      });
      it('should query mongo for instance w/ container', function (done) {
        ctx.worker.pFindInstance({
          '_id': ctx.data.instanceId,
          'container.dockerContainer': ctx.dockerContainerId
        })
          .then(function () {
            expect(Instance.findOne.callCount).to.equal(1);
            expect(Instance.findOne.args[0][0]).to.only.contain({
              '_id': ctx.data.instanceId,
              'container.dockerContainer': ctx.dockerContainerId
            });
            expect(Instance.findOne.args[0][1]).to.be.a.function();
            done();
          })
          .catch(done);
      });
    });

    describe('found', function () {
      beforeEach(function (done) {
        sinon.stub(Instance, 'findOne', function (data, cb) {
          cb(null, ctx.mockInstance);
        });
        done();
      });
      afterEach(function (done) {
        Instance.findOne.restore();
        done();
      });
      it('should callback successfully if instance w/ container found', function (done) {
        ctx.worker.pFindInstance({
          '_id': ctx.data.instanceId,
          'container.dockerContainer': ctx.dockerContainerId
        })
          .then(function () {
            expect(ctx.worker.instance).to.equal(ctx.mockInstance);
            done();
          })
          .catch(done);
      });
    });

    describe('not found', function () {
      beforeEach(function (done) {
        sinon.stub(Instance, 'findOne').yieldsAsync(null, null);
        done();
      });
      afterEach(function (done) {
        Instance.findOne.restore();
        done();
      });
      it('should callback error if instance w/ container not found', function (done) {
        ctx.worker.pFindInstance({
          '_id': ctx.data.instanceId,
          'container.dockerContainer': ctx.data.dockerContainer
        })
          .catch(function (err) {
            expect(err.message).to.equal('instance not found');
            expect(ctx.worker.instance).to.be.undefined();
            done();
          })
          .catch(done);
      });
    });

    describe('mongo error', function () {
      beforeEach(function (done) {
        sinon.stub(Instance, 'findOne').yieldsAsync(new Error('mongoose error'));
        done();
      });
      afterEach(function (done) {
        Instance.findOne.restore();
        done();
      });
      it('should callback error if mongo error', function (done) {
        ctx.worker.pFindInstance({
          '_id': ctx.data.instanceId,
          'container.dockerContainer': ctx.data.dockerContainer
        })
          .catch(function (err) {
            expect(err.message).to.equal('mongoose error');
            expect(ctx.worker.instance).to.be.undefined();
            done();
          })
          .catch(done);
      });
    });
  });

  describe('_pBaseWorkerFindBuild', function () {
    var query = {
      '_id': 'dfasdfasdf'
    };
    describe('basic', function () {
      beforeEach(function (done) {
        sinon.stub(Build, 'findOne', function (id, cb) {
          cb(null, ctx.mockBuild);
        });
        done();
      });
      afterEach(function (done) {
        Build.findOne.restore();
        done();
      });
      it('should query mongo for build', function (done) {
        ctx.worker._pBaseWorkerFindBuild(query)
          .then(function () {
            expect(Build.findOne.callCount).to.equal(1);
            expect(Build.findOne.args[0][0]).to.only.contain({
              '_id': 'dfasdfasdf'
            });
            expect(Build.findOne.args[0][1]).to.be.a.function();
            done();
          })
          .catch(done);
      });
    });

    describe('found', function () {
      beforeEach(function (done) {
        sinon.stub(Build, 'findOne', function (id, cb) {
          cb(null, ctx.mockBuild);
        });
        done();
      });
      afterEach(function (done) {
        Build.findOne.restore();
        done();
      });
      it('should callback successfully if instance w/ container found', function (done) {
        ctx.worker._pBaseWorkerFindBuild(query)
          .then(function (build) {
            expect(build).to.equal(ctx.mockBuild);
            expect(ctx.worker.build).to.equal(ctx.mockBuild);
            done();
          })
          .catch(done);
      });
    });

    describe('Errors', function () {
      afterEach(function (done) {
        Build.findOne.restore();
        done();
      });
      it('should callback error if build not found', function (done) {
        sinon.stub(Build, 'findOne', function (id, cb) {
          cb();
        });
        ctx.worker._pBaseWorkerFindBuild(query)
          .catch(function (err) {
            expect(err.message).to.equal('Build not found');
            expect(ctx.worker.build).to.be.undefined();
            done();
          })
          .catch(done);
      });
      it('should callback error if mongo error', function (done) {
        sinon.stub(Build, 'findOne', function (id, cb) {
          cb(new Error('mongoose error'));
        });
        ctx.worker._pBaseWorkerFindBuild(query)
          .catch(function (err) {
            expect(err.message).to.equal('mongoose error');
            expect(ctx.worker.build).to.be.undefined();
            done();
          })
          .catch(done);
      });
    });
  });
});<|MERGE_RESOLUTION|>--- conflicted
+++ resolved
@@ -99,12 +99,6 @@
     done();
   });
 
-<<<<<<< HEAD
-=======
-  afterEach(function (done) {
-    done();
-  });
-
   describe('constructor', function () {
     it('should use uuid from domain.runnableData', function (done) {
       var d = domain.create();
@@ -125,7 +119,6 @@
     });
   });
 
->>>>>>> a62aca60
   describe('_baseWorkerFindContextVersion', function () {
     describe('basic', function () {
       beforeEach(function (done) {
