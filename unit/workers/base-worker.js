/**
 * @module unit/workers/base-worker
 */
'use strict';

var Lab = require('lab');
var lab = exports.lab = Lab.script();

var Code = require('code');
var noop = require('101/noop');
var put = require('101/put');
var sinon = require('sinon');

var BaseWorker = require('workers/base-worker');
<<<<<<< HEAD
var Build = require('models/mongo/build');
=======
var ContextVersion = require('models/mongo/context-version');
var Docker = require('models/apis/docker');
>>>>>>> 33f1b227
var Instance = require('models/mongo/instance');
var User = require('models/mongo/user');
var messenger = require('socket/messenger');

var afterEach = lab.afterEach;
var beforeEach = lab.beforeEach;
var describe = lab.describe;
var expect = Code.expect;
var it = lab.it;

describe('BaseWorker', function () {
  var ctx;

  beforeEach(function (done) {
    ctx = {};
    ctx.modifyContainerInspectSpy =
      sinon.spy(function (dockerContainerId, inspect, cb) {
      cb(null, ctx.mockContainer);
    });
    ctx.modifyContainerInspectErrSpy = sinon.spy(function (dockerContainerId, error, cb) {
      cb(null);
    });
    ctx.populateModelsSpy = sinon.spy(function (cb) {
      cb(null);
    });
    ctx.populateOwnerAndCreatedBySpy = sinon.spy(function (user, cb) {
      cb(null);
    });
    ctx.data = {
      from: '34565762',
      host: '5476',
      id: '3225',
      time: '234234',
      uuid: '12343'
    };
    ctx.mockUser = {
      _id: 'foo',
      toJSON: noop
    };
    ctx.dockerContainerId = 'asdasdasd';
    ctx.mockContextVersion = {
      toJSON: noop
    };
<<<<<<< HEAD
    ctx.mockBuild = {
      '_id': 'dsfadsfadsfadsfasdf',
      name: 'name1'
    };
    ctx.mockInstanceSparse = {
      '_id': 'dsfadsfadsfadsfasdf',
=======
    ctx.mockContainer = {
      dockerContainer: ctx.data.dockerContainer,
      dockerHost: ctx.data.dockerHost
    };
    ctx.mockInstance = {
      '_id': ctx.data.instanceId,
>>>>>>> 33f1b227
      name: 'name1',
      populateModels: function () {},
      populateOwnerAndCreatedBy: function () {}
    };
    ctx.mockInstance = put({
      owner: {
        github: '',
        username: 'foo',
        gravatar: ''
      },
      createdBy: {
        github: '',
        username: '',
        gravatar: ''
<<<<<<< HEAD
      }
    }, ctx.mockInstanceSparse);
    ctx.mockUser = {
      github: '',
      username: '',
      gravatar: ''
=======
      },
      container: ctx.mockContainer,
      removeStartingStoppingStates: ctx.removeStartingStoppingStatesSpy,
      modifyContainerInspect: ctx.modifyContainerInspectSpy,
      modifyContainerInspectErr: ctx.modifyContainerInspectErrSpy,
      populateModels: ctx.populateModelsSpy,
      populateOwnerAndCreatedBy: ctx.populateOwnerAndCreatedBySpy
>>>>>>> 33f1b227
    };
    ctx.worker = new BaseWorker(ctx.data);
    done();
  });

<<<<<<< HEAD
  describe('_updateFrontendWithContextVersion', function () {
=======
  afterEach(function (done) {
    done();
  });

  describe('_baseWorkerFindContextVersion', function () {
    describe('basic', function () {
      beforeEach(function (done) {
        sinon.stub(ContextVersion, 'findOne', function (query, cb) {
          cb(null, ctx.mockContextVersion);
        });
        done();
      });
      afterEach(function (done) {
        ContextVersion.findOne.restore();
        done();
      });
      it('should query for contextversion', function (done) {
        ctx.worker._baseWorkerFindContextVersion({}, function (err) {
          expect(err).to.be.null();
          expect(ctx.worker.contextVersion).to.equal(ctx.mockContextVersion);
          done();
        });
      });
    });
  });

  describe('_baseWorkerUpdateInstanceFrontend', function () {

    describe('success', function () {
      beforeEach(function (done) {
        sinon.stub(ctx.worker, '_baseWorkerFindUser', function (userGithubId, cb) {
          cb(null, ctx.mockUser);
        });
        sinon.stub(ctx.worker, '_baseWorkerFindInstance', function (query, cb) {
          cb(null, ctx.mockInstance);
        });
        sinon.stub(messenger, 'emitInstanceUpdate', function () {});
        done();
      });

      afterEach(function (done) {
        ctx.worker._baseWorkerFindUser.restore();
        ctx.worker._baseWorkerFindInstance.restore();
        messenger.emitInstanceUpdate.restore();
        done();
      });

      it('should fetch instance and notify frontend via primus instance has started',
      function (done) {
        ctx.worker._baseWorkerUpdateInstanceFrontend(
          ctx.data.instanceId,
          ctx.data.sessionUserGithubId,
          'started',
          function () {
            done();
        });
      });
    });
  });

  describe('_baseWorkerUpdateContextVersionFrontend', function () {
>>>>>>> 33f1b227
    beforeEach(function (done) {
      ctx.worker.contextVersion = ctx.mockContextVersion;
      sinon.stub(messenger, 'emitContextVersionUpdate');
      done();
    });
    afterEach(function (done) {
      messenger.emitContextVersionUpdate.restore();
      ctx.worker._baseWorkerFindContextVersion.restore();
      done();
    });
    describe('basic', function () {
      beforeEach(function (done) {
        sinon.stub(ctx.worker, '_baseWorkerFindContextVersion').yieldsAsync(null, ctx.mockContextVersion);
        done();
      });

      it('should fetch the contextVersion and emit the update', function (done) {
        ctx.worker._baseWorkerUpdateContextVersionFrontend('build_running', function (err) {
          expect(err).to.be.null();
          expect(ctx.worker._baseWorkerFindContextVersion.callCount).to.equal(1);
          expect(ctx.worker._baseWorkerFindContextVersion.args[0][0]).to.deep.equal({
            '_id': ctx.mockContextVersion._id
          });
          expect(ctx.worker._baseWorkerFindContextVersion.args[0][1]).to.be.a.function();
          expect(
            messenger.emitContextVersionUpdate.callCount,
            'emitContextVersionUpdate'
          ).to.equal(1);
          expect(
            messenger.emitContextVersionUpdate.args[0][0],
            'emitContextVersionUpdate arg0'
          ).to.equal(ctx.mockContextVersion);
          expect(
            messenger.emitContextVersionUpdate.args[0][1],
            'emitContextVersionUpdate arg0'
          ).to.equal('build_running');
          done();
        });
      });
    });
    describe('failure', function () {
      beforeEach(function (done) {
        sinon.stub(ctx.worker, '_baseWorkerFindContextVersion').yieldsAsync(new Error('error'));
        done();
      });
      it('should fail with an invalid event message', function (done) {
        ctx.worker._baseWorkerUpdateContextVersionFrontend('dsfasdfasdfgasdf', function (err) {
          expect(err.message).to.equal('Attempted status update contained invalid event');
          done();
        });
      });
      it('should fetch the contextVersion and emit the update', function (done) {
        ctx.worker._baseWorkerUpdateContextVersionFrontend('build_running', function (err) {
          expect(
            messenger.emitContextVersionUpdate.callCount,
            'emitContextVersionUpdate'
          ).to.equal(0);
          expect(err.message).to.equal('error');
          done();
        });
      });
    });
  });

<<<<<<< HEAD
  describe('_updateInstanceFrontend', function () {
    beforeEach(function (done) {
      sinon.stub(Instance, 'findOne').yieldsAsync(null, ctx.mockInstanceSparse);
      sinon.stub(ctx.mockInstanceSparse, 'populateModels').yieldsAsync(null);
      sinon.stub(ctx.mockInstanceSparse, 'populateOwnerAndCreatedBy')
        .yieldsAsync(null, ctx.mockInstance);
      sinon.stub(messenger, 'emitInstanceUpdate');
      done();
    });
    afterEach(function (done) {
      Instance.findOne.restore();
      ctx.mockInstanceSparse.populateModels.restore();
      ctx.mockInstanceSparse.populateOwnerAndCreatedBy.restore();
      messenger.emitInstanceUpdate.restore();
      done();
    });
    describe('success', function () {
      beforeEach(function (done) {
        ctx.worker.user = ctx.mockUser;
        done();
      });
      it('should fetch the instance with the query and emit the update', function (done) {
        var query = {
          hello: 'howdy'
        };
        ctx.worker._updateInstanceFrontend(query, 'starting', function (err) {
          expect(err).to.be.undefined();
          expect(Instance.findOne.callCount).to.equal(1);
          expect(Instance.findOne.args[0][0]).to.deep.equal(query);
          expect(ctx.mockInstanceSparse.populateModels.callCount).to.equal(1);
          expect(ctx.mockInstanceSparse.populateOwnerAndCreatedBy.callCount).to.equal(1);
          expect(ctx.mockInstanceSparse.populateOwnerAndCreatedBy.args[0][0])
            .to.deep.equal(ctx.worker.user);
          expect(
            messenger.emitInstanceUpdate.callCount,
            'emitContextVersionUpdate'
          ).to.equal(1);
          expect(
            messenger.emitInstanceUpdate.args[0][0],
            'emitContextVersionUpdate arg0'
          ).to.equal(ctx.mockInstance);
          expect(
            messenger.emitInstanceUpdate.args[0][1],
            'emitContextVersionUpdate arg0'
          ).to.equal('starting');
          done();
        });
      });
      it('should fetch the instance without the query and emit the update', function (done) {
        ctx.worker.instanceId = ctx.mockInstance._id;
        ctx.worker._updateInstanceFrontend('starting', function (err) {
          expect(err).to.be.undefined();
          expect(Instance.findOne.callCount).to.equal(1);
          expect(Instance.findOne.args[0][0]).to.deep.equal({ _id: ctx.mockInstance._id });
          expect(ctx.mockInstanceSparse.populateModels.callCount).to.equal(1);
          expect(ctx.mockInstanceSparse.populateOwnerAndCreatedBy.callCount).to.equal(1);
          expect(ctx.mockInstanceSparse.populateOwnerAndCreatedBy.args[0][0])
            .to.deep.equal(ctx.worker.user);
          expect(
            messenger.emitInstanceUpdate.callCount,
            'emitContextVersionUpdate'
          ).to.equal(1);
          expect(
            messenger.emitInstanceUpdate.args[0][0],
            'emitContextVersionUpdate arg0'
          ).to.equal(ctx.mockInstance);
          expect(
            messenger.emitInstanceUpdate.args[0][1],
            'emitContextVersionUpdate arg0'
          ).to.equal('starting');
          done();
        });
      });
    });
    describe('failure', function () {
      describe('before doing anything', function () {
        it('should fail when no query given, and no instanceId', function (done) {
          ctx.worker._updateInstanceFrontend('starting', function (err) {
            expect(messenger.emitInstanceUpdate.callCount, 'emitInstanceUpdate').to.equal(0);
            expect(err.message).to.equal('Missing instanceId');
            done();
          });
        });
        it('should fail when missing a user', function (done) {
          ctx.worker.instanceId = ctx.mockInstance._id;
          ctx.worker._updateInstanceFrontend('starting', function (err) {
            expect(messenger.emitInstanceUpdate.callCount, 'emitInstanceUpdate').to.equal(0);
            expect(err.message).to.equal('Missing User');
            done();
          });
        });
      });
      describe('failing on any of the external methods', function () {
        beforeEach(function (done) {
          ctx.worker.user = ctx.mockUser;
          ctx.worker.instanceId = ctx.mockInstance._id;
          done();
        });
        var testError = new Error('Generic Database error');

        it('should fail and return in findOne', function (done) {
          Instance.findOne.yieldsAsync(testError);
          ctx.worker._updateInstanceFrontend({}, 'starting', function (err) {
            expect(err).to.equal(testError);
            expect(Instance.findOne.callCount).to.equal(1);
            expect(Instance.findOne.args[0][0]).to.deep.equal({});
            expect(ctx.mockInstanceSparse.populateModels.callCount).to.equal(0);
            done();
          });
        });
        it('should fail and return in findOne when no instance found', function (done) {
          Instance.findOne.yieldsAsync();
          ctx.worker._updateInstanceFrontend({}, 'starting', function (err) {
            expect(err.message).to.equal('instance not found');
            expect(Instance.findOne.callCount).to.equal(1);
            expect(ctx.mockInstanceSparse.populateModels.callCount).to.equal(0);
            done();
          });
        });
        it('should fail and return in ctx.mockInstanceSparse', function (done) {
          ctx.mockInstanceSparse.populateModels.yieldsAsync(testError);
          ctx.worker._updateInstanceFrontend('starting', function (err) {
            expect(err).to.equal(testError);
            expect(Instance.findOne.callCount).to.equal(1);
            expect(ctx.mockInstanceSparse.populateModels.callCount).to.equal(1);
            expect(ctx.mockInstanceSparse.populateOwnerAndCreatedBy.callCount).to.equal(0);
            done();
          });
        });
        it('should fail and return in ctx.mockInstanceSparse', function (done) {
          ctx.mockInstanceSparse.populateOwnerAndCreatedBy.yieldsAsync(testError);
          ctx.worker._updateInstanceFrontend('starting', function (err) {
            expect(err).to.equal(testError);
            expect(Instance.findOne.callCount).to.equal(1);
            expect(ctx.mockInstanceSparse.populateModels.callCount).to.equal(1);
            expect(ctx.mockInstanceSparse.populateOwnerAndCreatedBy.callCount).to.equal(1);
            expect(messenger.emitInstanceUpdate.callCount).to.equal(0);
            done();
          });
        });
      });
    });
  });

  describe('pUpdateInstanceFrontend', function () {
    beforeEach(function (done) {
      sinon.stub(Instance, 'findOne').yieldsAsync(null, ctx.mockInstanceSparse);
      sinon.stub(ctx.mockInstanceSparse, 'populateModels').yieldsAsync(null);
      sinon.stub(ctx.mockInstanceSparse, 'populateOwnerAndCreatedBy')
        .yieldsAsync(null, ctx.mockInstance);
      sinon.stub(messenger, 'emitInstanceUpdate');
      done();
    });
    afterEach(function (done) {
      Instance.findOne.restore();
      ctx.mockInstanceSparse.populateModels.restore();
      ctx.mockInstanceSparse.populateOwnerAndCreatedBy.restore();
      messenger.emitInstanceUpdate.restore();
      done();
    });
    describe('success', function () {
      beforeEach(function (done) {
        ctx.worker.user = ctx.mockUser;
        done();
      });
      it('should fetch the instance with the query and emit the update', function (done) {
        var query = {
          hello: 'howdy'
        };
        ctx.worker.pUpdateInstanceFrontend(query, 'starting')
          .then(function () {
            expect(Instance.findOne.callCount).to.equal(1);
            expect(Instance.findOne.args[0][0]).to.deep.equal(query);
            expect(ctx.mockInstanceSparse.populateModels.callCount).to.equal(1);
            expect(ctx.mockInstanceSparse.populateOwnerAndCreatedBy.callCount).to.equal(1);
            expect(ctx.mockInstanceSparse.populateOwnerAndCreatedBy.args[0][0])
              .to.deep.equal(ctx.worker.user);
            expect(
              messenger.emitInstanceUpdate.callCount,
              'emitContextVersionUpdate'
            ).to.equal(1);
            expect(
              messenger.emitInstanceUpdate.args[0][0],
              'emitContextVersionUpdate arg0'
            ).to.equal(ctx.mockInstance);
            expect(
              messenger.emitInstanceUpdate.args[0][1],
              'emitContextVersionUpdate arg0'
            ).to.equal('starting');
            done();
          })
          .catch(done);
      });
      it('should fetch the instance without the query and emit the update', function (done) {
        ctx.worker.instanceId = ctx.mockInstance._id;
        ctx.worker.pUpdateInstanceFrontend('starting')
          .then(function () {
            expect(Instance.findOne.callCount).to.equal(1);
            expect(Instance.findOne.args[0][0]).to.deep.equal({_id: ctx.mockInstance._id});
            expect(ctx.mockInstanceSparse.populateModels.callCount).to.equal(1);
            expect(ctx.mockInstanceSparse.populateOwnerAndCreatedBy.callCount).to.equal(1);
            expect(ctx.mockInstanceSparse.populateOwnerAndCreatedBy.args[0][0])
              .to.deep.equal(ctx.worker.user);
            expect(
              messenger.emitInstanceUpdate.callCount,
              'emitContextVersionUpdate'
            ).to.equal(1);
            expect(
              messenger.emitInstanceUpdate.args[0][0],
              'emitContextVersionUpdate arg0'
            ).to.equal(ctx.mockInstance);
            expect(
              messenger.emitInstanceUpdate.args[0][1],
              'emitContextVersionUpdate arg0'
            ).to.equal('starting');
            done();
          });
      });
    });
  });

  describe('_findInstance', function () {
=======
  describe('_baseWorkerValidateDieData', function () {
    beforeEach(function (done) {
      done();
    });
    afterEach(function (done) {
      done();
    });
    it('should call back with error if event '+
       'data does not contain required keys', function (done) {
      delete ctx.worker.data.uuid;
      ctx.worker._baseWorkerValidateDieData(function (err) {
        expect(err.message).to.equal('_baseWorkerValidateDieData: die event data missing key: uuid');
        done();
      });
    });

    it('should call back without error if '+
       'event data contains all required keys', function (done) {
      ctx.worker._baseWorkerValidateDieData(function (err) {
        expect(err).to.be.undefined();
        done();
      });
    });
  });

  describe('_baseWorkerFindInstance', function () {
>>>>>>> 33f1b227
    describe('basic', function () {
      beforeEach(function (done) {
        sinon.stub(Instance, 'findOne', function (data, cb) {
          cb(null, ctx.mockInstance);
        });
        done();
      });
      afterEach(function (done) {
        Instance.findOne.restore();
        done();
      });
      it('should query mongo for instance w/ container', function (done) {
        ctx.worker._baseWorkerFindInstance({
          _id: ctx.data.instanceId,
          'container.dockerContainer': ctx.data.dockerContainer
        }, function (err) {
          expect(err).to.be.null();
          expect(Instance.findOne.callCount).to.equal(1);
          expect(Instance.findOne.args[0][0]).to.only.contain({
            '_id': ctx.data.instanceId,
            'container.dockerContainer': ctx.data.dockerContainer
          });
          expect(Instance.findOne.args[0][1]).to.be.a.function();
          done();
        });
      });
    });

    describe('found', function () {
      beforeEach(function (done) {
        sinon.stub(Instance, 'findOne', function (data, cb) {
          cb(null, ctx.mockInstance);
        });
        done();
      });
      afterEach(function (done) {
        Instance.findOne.restore();
        done();
      });
      it('should callback successfully if instance w/ container found', function (done) {
        ctx.worker._baseWorkerFindInstance({
          _id: ctx.data.instanceId,
          'container.dockerContainer': ctx.data.dockerContainer
        }, function (err) {
          expect(err).to.be.null();
          expect(ctx.worker.instance).to.equal(ctx.mockInstance);
          done();
        });
      });
    });

    describe('not found', function () {
      beforeEach(function (done) {
        sinon.stub(Instance, 'findOne', function (data, cb) {
          cb(null, null);
        });
        done();
      });
      afterEach(function (done) {
        Instance.findOne.restore();
        done();
      });
      it('should callback error if instance w/ container not found', function (done) {
        ctx.worker._baseWorkerFindInstance({
          _id: ctx.data.instanceId,
          'container.dockerContainer': ctx.data.dockerContainer
        }, function (err) {
          expect(err.message).to.equal('instance not found');
          expect(ctx.worker.instance).to.be.undefined();
          done();
        });
      });
    });

    describe('mongo error', function () {
      beforeEach(function (done) {
        sinon.stub(Instance, 'findOne', function (data, cb) {
          cb(new Error('mongoose error'), null);
        });
        done();
      });
      afterEach(function (done) {
        Instance.findOne.restore();
        done();
      });
      it('should callback error if mongo error', function (done) {
        ctx.worker._baseWorkerFindInstance({
          _id: ctx.data.instanceId,
          'container.dockerContainer': ctx.data.dockerContainer
        }, function (err) {
          expect(err.message).to.equal('mongoose error');
          expect(ctx.worker.instance).to.be.undefined();
          done();
        });
      });
    });
  });

<<<<<<< HEAD
  describe('pFindInstance', function () {
    describe('basic', function () {
      beforeEach(function (done) {
        sinon.stub(Instance, 'findOne', function (data, cb) {
          cb(null, ctx.mockInstance);
=======
  describe('_baseWorkerFindUser', function () {
    describe('basic', function () {
      beforeEach(function (done) {
        sinon.stub(User, 'findByGithubId', function (sessionUserGithubId, cb) {
          cb(null, ctx.mockUser);
>>>>>>> 33f1b227
        });
        done();
      });
      afterEach(function (done) {
<<<<<<< HEAD
        Instance.findOne.restore();
        done();
      });
      it('should query mongo for instance w/ container', function (done) {
        ctx.worker.pFindInstance({
          '_id': ctx.data.instanceId,
          'container.dockerContainer': ctx.dockerContainerId
        })
          .then(function () {
            expect(Instance.findOne.callCount).to.equal(1);
            expect(Instance.findOne.args[0][0]).to.only.contain({
              '_id': ctx.data.instanceId,
              'container.dockerContainer': ctx.dockerContainerId
            });
            expect(Instance.findOne.args[0][1]).to.be.a.function();
            done();
          });
=======
        User.findByGithubId.restore();
        done();
      });
      it('should query mongo for user', function (done) {
        ctx.worker._baseWorkerFindUser(ctx.data.sessionUserGithubId, function (err) {
          expect(err).to.be.null();
          expect(User.findByGithubId.callCount).to.equal(1);
          expect(User.findByGithubId.args[0][0]).to.equal(ctx.data.sessionUserGithubId);
          expect(User.findByGithubId.args[0][1]).to.be.a.function();
          done();
        });
>>>>>>> 33f1b227
      });
    });

    describe('found', function () {
      beforeEach(function (done) {
<<<<<<< HEAD
        sinon.stub(Instance, 'findOne', function (data, cb) {
          cb(null, ctx.mockInstance);
=======
        sinon.stub(User, 'findByGithubId', function (sessionUserGithubId, cb) {
          cb(null, ctx.mockUser);
>>>>>>> 33f1b227
        });
        done();
      });
      afterEach(function (done) {
<<<<<<< HEAD
        Instance.findOne.restore();
        done();
      });
      it('should callback successfully if instance w/ container found', function (done) {
        ctx.worker.pFindInstance({
          '_id': ctx.data.instanceId,
          'container.dockerContainer': ctx.dockerContainerId
        })
          .then(function () {
          expect(ctx.worker.instance).to.equal(ctx.mockInstance);
=======
        User.findByGithubId.restore();
        done();
      });
      it('should query mongo for user', function (done) {
        ctx.worker._baseWorkerFindUser(ctx.data.sessionUserGithubId, function (err) {
          expect(err).to.be.null();
          expect(ctx.worker.user).to.equal(ctx.mockUser);
>>>>>>> 33f1b227
          done();
        });
      });
    });

    describe('not found', function () {
      beforeEach(function (done) {
<<<<<<< HEAD
        sinon.stub(Instance, 'findOne').yieldsAsync(null, null);
        done();
      });
      afterEach(function (done) {
        Instance.findOne.restore();
        done();
      });
      it('should callback error if instance w/ container not found', function (done) {
        ctx.worker.pFindInstance({
          '_id': ctx.data.instanceId,
          'container.dockerContainer': ctx.data.dockerContainer
        })
          .catch(function (err) {
            expect(err.message).to.equal('instance not found');
            expect(ctx.worker.instance).to.be.undefined();
            done();
          });
      });
    });

    describe('mongo error', function () {
      beforeEach(function (done) {
        sinon.stub(Instance, 'findOne').yieldsAsync(new Error('mongoose error'));
        done();
      });
      afterEach(function (done) {
        Instance.findOne.restore();
        done();
      });
      it('should callback error if mongo error', function (done) {
        ctx.worker.pFindInstance({
          '_id': ctx.data.instanceId,
          'container.dockerContainer': ctx.data.dockerContainer
        })
          .catch(function (err) {
            expect(err.message).to.equal('mongoose error');
            expect(ctx.worker.instance).to.be.undefined();
            done();
          });
      });
    });
  });

  describe('pFindBuild', function () {
    var query = {
      '_id': 'dfasdfasdf'
    };
    describe('basic', function () {
      beforeEach(function (done) {
        sinon.stub(Build, 'findOne', function (id, cb) {
          cb(null, ctx.mockBuild);
=======
        sinon.stub(User, 'findByGithubId', function (sessionUserGithubId, cb) {
          cb(null, null);
>>>>>>> 33f1b227
        });
        done();
      });
      afterEach(function (done) {
<<<<<<< HEAD
        Build.findOne.restore();
        done();
      });
      it('should query mongo for build', function (done) {
        ctx.worker.pFindBuild(query)
          .then(function () {
            expect(Build.findOne.callCount).to.equal(1);
            expect(Build.findOne.args[0][0]).to.only.contain({
              '_id': 'dfasdfasdf'
            });
            expect(Build.findOne.args[0][1]).to.be.a.function();
            done();
          });
      });
    });

    describe('found', function () {
      beforeEach(function (done) {
        sinon.stub(Build, 'findOne', function (id, cb) {
          cb(null, ctx.mockBuild);
=======
        User.findByGithubId.restore();
        done();
      });
      it('should query mongo for user', function (done) {
        ctx.worker._baseWorkerFindUser(ctx.data.sessionUserGithubId, function (err) {
          expect(err.message).to.equal('user not found');
          expect(ctx.worker.user).to.be.undefined();
          done();
        });
      });
    });

    describe('mongo error', function () {
      beforeEach(function (done) {
        sinon.stub(User, 'findByGithubId', function (sessionUserGithubId, cb) {
          cb(new Error('mongoose error'), null);
>>>>>>> 33f1b227
        });
        done();
      });
      afterEach(function (done) {
<<<<<<< HEAD
        Build.findOne.restore();
        done();
      });
      it('should callback successfully if instance w/ container found', function (done) {
        ctx.worker.pFindBuild(query)
          .then(function (build) {
            expect(build).to.equal(ctx.mockBuild);
            expect(ctx.worker.build).to.equal(ctx.mockBuild);
            done();
          });
      });
    });

    describe('Errors', function () {
      afterEach(function (done) {
        Build.findOne.restore();
        done();
      });
      it('should callback error if build not found', function (done) {
        sinon.stub(Build, 'findOne', function (id, cb) {
          cb();
        });
        ctx.worker.pFindBuild(query)
          .catch(function (err) {
            expect(err.message).to.equal('Build not found');
            expect(ctx.worker.build).to.be.undefined();
            done();
          });
      });
      it('should callback error if mongo error', function (done) {
        sinon.stub(Build, 'findOne', function (id, cb) {
          cb(new Error('mongoose error'));
        });
        ctx.worker.pFindBuild(query)
          .catch(function (err) {
            expect(err.message).to.equal('mongoose error');
            expect(ctx.worker.build).to.be.undefined();
            done();
          });
      });
    });
  });

  describe('_validateDieData', function () {
=======
        User.findByGithubId.restore();
        done();
      });
      it('should query mongo for user', function (done) {
        ctx.worker._baseWorkerFindUser(ctx.data.sessionUserGithubId, function (err) {
          expect(err.message).to.equal('mongoose error');
          expect(ctx.worker.user).to.be.undefined();
          done();
        });
      });
    });
  });

  describe('_baseWorkerInspectContainerAndUpdate', function () {
>>>>>>> 33f1b227
    beforeEach(function (done) {
      // normally set by _findInstance & _findUser
      ctx.worker.instance = ctx.mockInstance;
      ctx.worker.user = ctx.mockUser;
      ctx.worker.docker = new Docker('0.0.0.0');
      done();
    });

    describe('success', function () {
      beforeEach(function (done) {
        sinon.stub(Docker.prototype, 'inspectContainer', function (dockerContainerId, cb) {
          cb(null, ctx.mockContainer);
        });
        done();
      });

      afterEach(function (done) {
        Docker.prototype.inspectContainer.restore();
        done();
      });

      it('should inspect a container and update the database', function (done) {
        ctx.worker._baseWorkerInspectContainerAndUpdate(function (err) {
          expect(err).to.be.undefined();
          expect(Docker.prototype.inspectContainer.callCount).to.equal(1);
          expect(ctx.modifyContainerInspectSpy.callCount).to.equal(1);
          expect(ctx.modifyContainerInspectErrSpy.callCount).to.equal(0);
          done();
        });
      });
    });

    describe('error inspect', function () {
      beforeEach(function (done) {
        sinon.stub(Docker.prototype, 'inspectContainer', function (dockerContainerId, cb) {
          cb(new Error('docker inspect error'));
        });
        done();
      });

      afterEach(function (done) {
        Docker.prototype.inspectContainer.restore();
        done();
      });

      it('should inspect a container and update the database', function (done) {
        ctx.worker._baseWorkerInspectContainerAndUpdate(function (err) {
          expect(err.message).to.equal('docker inspect error');
          expect(Docker.prototype.inspectContainer.callCount)
            .to.equal(process.env.WORKER_INSPECT_CONTAINER_NUMBER_RETRY_ATTEMPTS);
          expect(ctx.modifyContainerInspectSpy.callCount).to.equal(0);
          expect(ctx.modifyContainerInspectErrSpy.callCount).to.equal(1);
          done();
        });
      });
    });

    describe('error update mongo', function () {
      beforeEach(function (done) {
        sinon.stub(Docker.prototype, 'inspectContainer', function (dockerContainerId, cb) {
          cb(null, ctx.mockContainer);
        });
        ctx.modifyContainerInspectSpy = sinon.spy(function (dockerContainerId, inspect, cb) {
          cb(new Error('mongoose error'));
        });
        ctx.mockInstance.modifyContainerInspect = ctx.modifyContainerInspectSpy;
        done();
      });

      afterEach(function (done) {
        Docker.prototype.inspectContainer.restore();
        done();
      });

      it('should inspect a container and update the database', function (done) {
        ctx.worker._baseWorkerInspectContainerAndUpdate(function (err) {
          expect(err.message).to.equal('mongoose error');
          expect(Docker.prototype.inspectContainer.callCount).to.equal(1);
          expect(ctx.modifyContainerInspectSpy.callCount).to.equal(1);
          expect(ctx.modifyContainerInspectErrSpy.callCount).to.equal(0);
          done();
        });
      });
    });
  });
});<|MERGE_RESOLUTION|>--- conflicted
+++ resolved
@@ -12,12 +12,9 @@
 var sinon = require('sinon');
 
 var BaseWorker = require('workers/base-worker');
-<<<<<<< HEAD
 var Build = require('models/mongo/build');
-=======
 var ContextVersion = require('models/mongo/context-version');
 var Docker = require('models/apis/docker');
->>>>>>> 33f1b227
 var Instance = require('models/mongo/instance');
 var User = require('models/mongo/user');
 var messenger = require('socket/messenger');
@@ -61,24 +58,23 @@
     ctx.mockContextVersion = {
       toJSON: noop
     };
-<<<<<<< HEAD
     ctx.mockBuild = {
       '_id': 'dsfadsfadsfadsfasdf',
       name: 'name1'
     };
-    ctx.mockInstanceSparse = {
-      '_id': 'dsfadsfadsfadsfasdf',
-=======
     ctx.mockContainer = {
       dockerContainer: ctx.data.dockerContainer,
       dockerHost: ctx.data.dockerHost
     };
-    ctx.mockInstance = {
+    ctx.mockInstanceSparse = {
       '_id': ctx.data.instanceId,
->>>>>>> 33f1b227
       name: 'name1',
       populateModels: function () {},
-      populateOwnerAndCreatedBy: function () {}
+      populateOwnerAndCreatedBy: function () {},
+      container: ctx.mockContainer,
+      removeStartingStoppingStates: ctx.removeStartingStoppingStatesSpy,
+      modifyContainerInspect: ctx.modifyContainerInspectSpy,
+      modifyContainerInspectErr: ctx.modifyContainerInspectErrSpy,
     };
     ctx.mockInstance = put({
       owner: {
@@ -90,31 +86,14 @@
         github: '',
         username: '',
         gravatar: ''
-<<<<<<< HEAD
       }
     }, ctx.mockInstanceSparse);
     ctx.mockUser = {
       github: '',
       username: '',
       gravatar: ''
-=======
-      },
-      container: ctx.mockContainer,
-      removeStartingStoppingStates: ctx.removeStartingStoppingStatesSpy,
-      modifyContainerInspect: ctx.modifyContainerInspectSpy,
-      modifyContainerInspectErr: ctx.modifyContainerInspectErrSpy,
-      populateModels: ctx.populateModelsSpy,
-      populateOwnerAndCreatedBy: ctx.populateOwnerAndCreatedBySpy
->>>>>>> 33f1b227
     };
     ctx.worker = new BaseWorker(ctx.data);
-    done();
-  });
-
-<<<<<<< HEAD
-  describe('_updateFrontendWithContextVersion', function () {
-=======
-  afterEach(function (done) {
     done();
   });
 
@@ -139,43 +118,8 @@
       });
     });
   });
-
-  describe('_baseWorkerUpdateInstanceFrontend', function () {
-
-    describe('success', function () {
-      beforeEach(function (done) {
-        sinon.stub(ctx.worker, '_baseWorkerFindUser', function (userGithubId, cb) {
-          cb(null, ctx.mockUser);
-        });
-        sinon.stub(ctx.worker, '_baseWorkerFindInstance', function (query, cb) {
-          cb(null, ctx.mockInstance);
-        });
-        sinon.stub(messenger, 'emitInstanceUpdate', function () {});
-        done();
-      });
-
-      afterEach(function (done) {
-        ctx.worker._baseWorkerFindUser.restore();
-        ctx.worker._baseWorkerFindInstance.restore();
-        messenger.emitInstanceUpdate.restore();
-        done();
-      });
-
-      it('should fetch instance and notify frontend via primus instance has started',
-      function (done) {
-        ctx.worker._baseWorkerUpdateInstanceFrontend(
-          ctx.data.instanceId,
-          ctx.data.sessionUserGithubId,
-          'started',
-          function () {
-            done();
-        });
-      });
-    });
-  });
-
-  describe('_baseWorkerUpdateContextVersionFrontend', function () {
->>>>>>> 33f1b227
+  
+  describe('_updateFrontendWithContextVersion', function () {
     beforeEach(function (done) {
       ctx.worker.contextVersion = ctx.mockContextVersion;
       sinon.stub(messenger, 'emitContextVersionUpdate');
@@ -240,7 +184,6 @@
     });
   });
 
-<<<<<<< HEAD
   describe('_updateInstanceFrontend', function () {
     beforeEach(function (done) {
       sinon.stub(Instance, 'findOne').yieldsAsync(null, ctx.mockInstanceSparse);
@@ -462,8 +405,7 @@
     });
   });
 
-  describe('_findInstance', function () {
-=======
+
   describe('_baseWorkerValidateDieData', function () {
     beforeEach(function (done) {
       done();
@@ -472,7 +414,7 @@
       done();
     });
     it('should call back with error if event '+
-       'data does not contain required keys', function (done) {
+      'data does not contain required keys', function (done) {
       delete ctx.worker.data.uuid;
       ctx.worker._baseWorkerValidateDieData(function (err) {
         expect(err.message).to.equal('_baseWorkerValidateDieData: die event data missing key: uuid');
@@ -481,7 +423,7 @@
     });
 
     it('should call back without error if '+
-       'event data contains all required keys', function (done) {
+      'event data contains all required keys', function (done) {
       ctx.worker._baseWorkerValidateDieData(function (err) {
         expect(err).to.be.undefined();
         done();
@@ -489,8 +431,7 @@
     });
   });
 
-  describe('_baseWorkerFindInstance', function () {
->>>>>>> 33f1b227
+  describe('_findInstance', function () {
     describe('basic', function () {
       beforeEach(function (done) {
         sinon.stub(Instance, 'findOne', function (data, cb) {
@@ -589,24 +530,15 @@
     });
   });
 
-<<<<<<< HEAD
   describe('pFindInstance', function () {
     describe('basic', function () {
       beforeEach(function (done) {
         sinon.stub(Instance, 'findOne', function (data, cb) {
           cb(null, ctx.mockInstance);
-=======
-  describe('_baseWorkerFindUser', function () {
-    describe('basic', function () {
-      beforeEach(function (done) {
-        sinon.stub(User, 'findByGithubId', function (sessionUserGithubId, cb) {
-          cb(null, ctx.mockUser);
->>>>>>> 33f1b227
-        });
-        done();
-      });
-      afterEach(function (done) {
-<<<<<<< HEAD
+        });
+        done();
+      });
+      afterEach(function (done) {
         Instance.findOne.restore();
         done();
       });
@@ -624,36 +556,17 @@
             expect(Instance.findOne.args[0][1]).to.be.a.function();
             done();
           });
-=======
-        User.findByGithubId.restore();
-        done();
-      });
-      it('should query mongo for user', function (done) {
-        ctx.worker._baseWorkerFindUser(ctx.data.sessionUserGithubId, function (err) {
-          expect(err).to.be.null();
-          expect(User.findByGithubId.callCount).to.equal(1);
-          expect(User.findByGithubId.args[0][0]).to.equal(ctx.data.sessionUserGithubId);
-          expect(User.findByGithubId.args[0][1]).to.be.a.function();
-          done();
-        });
->>>>>>> 33f1b227
       });
     });
 
     describe('found', function () {
       beforeEach(function (done) {
-<<<<<<< HEAD
         sinon.stub(Instance, 'findOne', function (data, cb) {
           cb(null, ctx.mockInstance);
-=======
-        sinon.stub(User, 'findByGithubId', function (sessionUserGithubId, cb) {
-          cb(null, ctx.mockUser);
->>>>>>> 33f1b227
-        });
-        done();
-      });
-      afterEach(function (done) {
-<<<<<<< HEAD
+        });
+        done();
+      });
+      afterEach(function (done) {
         Instance.findOne.restore();
         done();
       });
@@ -664,15 +577,6 @@
         })
           .then(function () {
           expect(ctx.worker.instance).to.equal(ctx.mockInstance);
-=======
-        User.findByGithubId.restore();
-        done();
-      });
-      it('should query mongo for user', function (done) {
-        ctx.worker._baseWorkerFindUser(ctx.data.sessionUserGithubId, function (err) {
-          expect(err).to.be.null();
-          expect(ctx.worker.user).to.equal(ctx.mockUser);
->>>>>>> 33f1b227
           done();
         });
       });
@@ -680,7 +584,6 @@
 
     describe('not found', function () {
       beforeEach(function (done) {
-<<<<<<< HEAD
         sinon.stub(Instance, 'findOne').yieldsAsync(null, null);
         done();
       });
@@ -732,15 +635,10 @@
       beforeEach(function (done) {
         sinon.stub(Build, 'findOne', function (id, cb) {
           cb(null, ctx.mockBuild);
-=======
-        sinon.stub(User, 'findByGithubId', function (sessionUserGithubId, cb) {
-          cb(null, null);
->>>>>>> 33f1b227
-        });
-        done();
-      });
-      afterEach(function (done) {
-<<<<<<< HEAD
+        });
+        done();
+      });
+      afterEach(function (done) {
         Build.findOne.restore();
         done();
       });
@@ -761,29 +659,10 @@
       beforeEach(function (done) {
         sinon.stub(Build, 'findOne', function (id, cb) {
           cb(null, ctx.mockBuild);
-=======
-        User.findByGithubId.restore();
-        done();
-      });
-      it('should query mongo for user', function (done) {
-        ctx.worker._baseWorkerFindUser(ctx.data.sessionUserGithubId, function (err) {
-          expect(err.message).to.equal('user not found');
-          expect(ctx.worker.user).to.be.undefined();
-          done();
-        });
-      });
-    });
-
-    describe('mongo error', function () {
-      beforeEach(function (done) {
-        sinon.stub(User, 'findByGithubId', function (sessionUserGithubId, cb) {
-          cb(new Error('mongoose error'), null);
->>>>>>> 33f1b227
-        });
-        done();
-      });
-      afterEach(function (done) {
-<<<<<<< HEAD
+        });
+        done();
+      });
+      afterEach(function (done) {
         Build.findOne.restore();
         done();
       });
@@ -826,107 +705,4 @@
       });
     });
   });
-
-  describe('_validateDieData', function () {
-=======
-        User.findByGithubId.restore();
-        done();
-      });
-      it('should query mongo for user', function (done) {
-        ctx.worker._baseWorkerFindUser(ctx.data.sessionUserGithubId, function (err) {
-          expect(err.message).to.equal('mongoose error');
-          expect(ctx.worker.user).to.be.undefined();
-          done();
-        });
-      });
-    });
-  });
-
-  describe('_baseWorkerInspectContainerAndUpdate', function () {
->>>>>>> 33f1b227
-    beforeEach(function (done) {
-      // normally set by _findInstance & _findUser
-      ctx.worker.instance = ctx.mockInstance;
-      ctx.worker.user = ctx.mockUser;
-      ctx.worker.docker = new Docker('0.0.0.0');
-      done();
-    });
-
-    describe('success', function () {
-      beforeEach(function (done) {
-        sinon.stub(Docker.prototype, 'inspectContainer', function (dockerContainerId, cb) {
-          cb(null, ctx.mockContainer);
-        });
-        done();
-      });
-
-      afterEach(function (done) {
-        Docker.prototype.inspectContainer.restore();
-        done();
-      });
-
-      it('should inspect a container and update the database', function (done) {
-        ctx.worker._baseWorkerInspectContainerAndUpdate(function (err) {
-          expect(err).to.be.undefined();
-          expect(Docker.prototype.inspectContainer.callCount).to.equal(1);
-          expect(ctx.modifyContainerInspectSpy.callCount).to.equal(1);
-          expect(ctx.modifyContainerInspectErrSpy.callCount).to.equal(0);
-          done();
-        });
-      });
-    });
-
-    describe('error inspect', function () {
-      beforeEach(function (done) {
-        sinon.stub(Docker.prototype, 'inspectContainer', function (dockerContainerId, cb) {
-          cb(new Error('docker inspect error'));
-        });
-        done();
-      });
-
-      afterEach(function (done) {
-        Docker.prototype.inspectContainer.restore();
-        done();
-      });
-
-      it('should inspect a container and update the database', function (done) {
-        ctx.worker._baseWorkerInspectContainerAndUpdate(function (err) {
-          expect(err.message).to.equal('docker inspect error');
-          expect(Docker.prototype.inspectContainer.callCount)
-            .to.equal(process.env.WORKER_INSPECT_CONTAINER_NUMBER_RETRY_ATTEMPTS);
-          expect(ctx.modifyContainerInspectSpy.callCount).to.equal(0);
-          expect(ctx.modifyContainerInspectErrSpy.callCount).to.equal(1);
-          done();
-        });
-      });
-    });
-
-    describe('error update mongo', function () {
-      beforeEach(function (done) {
-        sinon.stub(Docker.prototype, 'inspectContainer', function (dockerContainerId, cb) {
-          cb(null, ctx.mockContainer);
-        });
-        ctx.modifyContainerInspectSpy = sinon.spy(function (dockerContainerId, inspect, cb) {
-          cb(new Error('mongoose error'));
-        });
-        ctx.mockInstance.modifyContainerInspect = ctx.modifyContainerInspectSpy;
-        done();
-      });
-
-      afterEach(function (done) {
-        Docker.prototype.inspectContainer.restore();
-        done();
-      });
-
-      it('should inspect a container and update the database', function (done) {
-        ctx.worker._baseWorkerInspectContainerAndUpdate(function (err) {
-          expect(err.message).to.equal('mongoose error');
-          expect(Docker.prototype.inspectContainer.callCount).to.equal(1);
-          expect(ctx.modifyContainerInspectSpy.callCount).to.equal(1);
-          expect(ctx.modifyContainerInspectErrSpy.callCount).to.equal(0);
-          done();
-        });
-      });
-    });
-  });
 });