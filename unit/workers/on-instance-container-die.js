--- conflicted
+++ resolved
@@ -7,13 +7,11 @@
 var Code = require('code')
 var Hashids = require('hashids')
 var sinon = require('sinon')
-var error = require('error')
 
 var ContextVersion = require('models/mongo/context-version')
 var Instance = require('models/mongo/instance')
 var User = require('models/mongo/user')
 var OnInstanceContainerDie = require('workers/on-instance-container-die')
-var User = require('models/mongo/user')
 
 var lab = exports.lab = Lab.script()
 var afterEach = lab.afterEach
@@ -25,31 +23,7 @@
 var path = require('path')
 var moduleName = path.relative(process.cwd(), __filename)
 
-<<<<<<< HEAD
-describe('OnInstanceContainerDie: ' + moduleName, function () {
-  var ctx
-
-  beforeEach(function (done) {
-    ctx = {}
-
-    ctx.mockInstance = {
-      modifyContainerInspect: function () {},
-      emitInstanceUpdate: sinon.stub().yieldsAsync(null),
-      createdBy: {
-        github: '1234'
-      }
-    }
-    ctx.mockUser = {
-      id: '1234'
-    }
-    sinon.stub(User, 'findByGithubId').yieldsAsync(null, ctx.mockUser)
-    sinon.stub(Instance, 'findOneByContainerId').callsArgWith(1, null, ctx.mockInstance)
-    sinon.stub(ctx.mockInstance, 'modifyContainerInspect', function (containerId, inspect, cb) {
-      cb(null, ctx.mockInstance)
-    })
-=======
 var validation = require('../fixtures/validation')(lab)
->>>>>>> ed09aad9
 
 var id = 0
 function getNextId () {
@@ -99,24 +73,10 @@
         defaultBranch: 'master',
         transformRules: { rename: [], replace: [], exclude: [] }
       }
-<<<<<<< HEAD
-    }
-    ctx.worker = OnInstanceContainerDie.worker
-    sinon.stub(error, 'workerErrorHandler')
-    done()
-=======
     ]
->>>>>>> ed09aad9
   })
 }
 
-<<<<<<< HEAD
-  afterEach(function (done) {
-    Instance.findOneByContainerId.restore()
-    User.findByGithubId.restore()
-    error.workerErrorHandler.restore()
-    done()
-=======
 function createNewInstance (name, opts) {
   opts = opts || {}
   var container = {
@@ -140,27 +100,12 @@
     network: {
       hostIp: '1.1.1.100'
     }
->>>>>>> ed09aad9
   })
 }
 
 describe('OnInstanceContainerDie: ' + moduleName, function () {
   var ctx
   describe('handle', function () {
-<<<<<<< HEAD
-    it('should update the instance with the inspect results', function (done) {
-      ctx.worker(ctx.data, function (err) {
-        sinon.assert.notCalled(error.workerErrorHandler)
-        expect(err).to.not.exist()
-        sinon.assert.calledOnce(Instance.findOneByContainerId)
-        sinon.assert.calledWith(Instance.findOneByContainerId, ctx.data.id)
-        sinon.assert.calledOnce(ctx.mockInstance.modifyContainerInspect)
-        sinon.assert.calledWith(ctx.mockInstance.modifyContainerInspect, ctx.data.id, ctx.data.inspectData)
-        sinon.assert.calledOnce(ctx.mockInstance.emitInstanceUpdate)
-        sinon.assert.calledWith(ctx.mockInstance.emitInstanceUpdate, ctx.mockUser, 'container_inspect', sinon.match.func)
-        done()
-      })
-=======
     beforeEach(function (done) {
       ctx = {}
       ctx.worker = OnInstanceContainerDie.worker
@@ -188,16 +133,9 @@
       sinon.stub(User, 'findByGithubId')
       sinon.stub(Instance.prototype, 'emitInstanceUpdate')
       done()
->>>>>>> ed09aad9
     })
     afterEach(function (done) {
       Instance.findOneByContainerId.restore()
-<<<<<<< HEAD
-      sinon.stub(Instance, 'findOneByContainerId').callsArgWith(1, err)
-      ctx.worker(ctx.data, function (err) {
-        expect(err).to.exist()
-        sinon.assert.notCalled(error.workerErrorHandler)
-=======
       Instance.prototype.modifyContainerInspect.restore()
       User.findByGithubId.restore()
       Instance.prototype.emitInstanceUpdate.restore()
@@ -210,29 +148,9 @@
         Instance.prototype.modifyContainerInspect.yieldsAsync(null, ctx.mockInstance)
         User.findByGithubId.yieldsAsync(null, ctx.mockUser)
         Instance.prototype.emitInstanceUpdate.yieldsAsync(null, ctx.mockInstance)
->>>>>>> ed09aad9
         done()
       })
 
-<<<<<<< HEAD
-    it('should handle failure to modify the container inspect data', function (done) {
-      var err = new Error('This is a test erro!')
-      ctx.mockInstance.modifyContainerInspect = sinon.stub().callsArgWith(2, err)
-      ctx.worker(ctx.data, function (err) {
-        expect(err).to.exist()
-        sinon.assert.notCalled(error.workerErrorHandler)
-        done()
-      })
-    })
-
-    it('should handle failure to emit the instance update', function (done) {
-      var err = new Error('This is a test erro!')
-      ctx.mockInstance.emitInstanceUpdate = sinon.stub().yieldsAsync(err)
-      ctx.worker(ctx.data, function (err) {
-        expect(err).to.exist()
-        sinon.assert.notCalled(error.workerErrorHandler)
-        done()
-=======
       it('should handle instance container die successfully', function (done) {
         ctx.worker(ctx.job, function (err) {
           sinon.assert.calledWith(
@@ -264,7 +182,6 @@
         it('should callback the err', function (done) {
           ctx.worker(ctx.job, expectErr(ctx.err, done))
         })
->>>>>>> ed09aad9
       })
       describe('Instance.prototype.modifyContainerInspect err', function () {
         beforeEach(function (done) {
