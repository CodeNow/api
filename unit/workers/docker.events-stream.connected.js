/**
 * @module unit/workers/docker.events-stream.connected
 */
'use strict'

var clone = require('101/clone')
var expect = require('code').expect
var Lab = require('lab')
var Promise = require('bluebird')
var sinon = require('sinon')
require('sinon-as-promised')(Promise)
var WorkerStopError = require('error-cat/errors/worker-stop-error')

var dockerEventStreamConnected = require('workers/docker.events-stream.connected')
var messenger = require('socket/messenger')
var rabbitMQ = require('models/rabbitmq')
var OrganizationService = require('models/services/organization-service')

var lab = exports.lab = Lab.script()
var afterEach = lab.afterEach
var beforeEach = lab.beforeEach
var describe = lab.describe
var it = lab.it

describe('docker.events-stream.connected unit test', function () {
  var testHost = 'http://host:4242'
  var testOrg = '12345'
  var baseJob = {
    host: testHost,
    org: testOrg
  }
  var testJob

  beforeEach(function (done) {
    testJob = clone(baseJob)
    sinon.stub(OrganizationService, 'updateByGithubId').resolves({ id: 1 })
    sinon.stub(rabbitMQ, 'firstDockCreated').returns()
    sinon.stub(messenger, 'emitFirstDockCreated').returns()
    done()
  })

  afterEach(function (done) {
    OrganizationService.updateByGithubId.restore()
    rabbitMQ.firstDockCreated.restore()
    messenger.emitFirstDockCreated.restore()
    done()
  })

  describe('validate', function () {
    it('should throw task fatal if missing host', function (done) {
      delete testJob.host
      dockerEventStreamConnected(testJob).asCallback(function (err) {
<<<<<<< HEAD
        expect(err).to.be.instanceof(TaskFatalError)
        sinon.assert.notCalled(OrganizationService.updateByGithubId)
=======
        expect(err).to.be.instanceof(WorkerStopError)
        sinon.assert.notCalled(UserWhitelist.updateAsync)
>>>>>>> 80e39fed
        done()
      })
    })

    it('should throw task fatal if invalid host', function (done) {
      testJob.host = '10.0.0.1:3232'
      dockerEventStreamConnected(testJob).asCallback(function (err) {
<<<<<<< HEAD
        expect(err).to.be.instanceof(TaskFatalError)
        sinon.assert.notCalled(OrganizationService.updateByGithubId)
=======
        expect(err).to.be.instanceof(WorkerStopError)
        sinon.assert.notCalled(UserWhitelist.updateAsync)
>>>>>>> 80e39fed
        done()
      })
    })

    it('should throw task fatal if missing org', function (done) {
      delete testJob.org
      dockerEventStreamConnected(testJob).asCallback(function (err) {
<<<<<<< HEAD
        expect(err).to.be.instanceof(TaskFatalError)
        sinon.assert.notCalled(OrganizationService.updateByGithubId)
=======
        expect(err).to.be.instanceof(WorkerStopError)
        sinon.assert.notCalled(UserWhitelist.updateAsync)
>>>>>>> 80e39fed
        done()
      })
    })

    it('should throw task fatal if org not a string', function (done) {
      testJob.org = 12345
      dockerEventStreamConnected(testJob).asCallback(function (err) {
<<<<<<< HEAD
        expect(err).to.be.instanceof(TaskFatalError)
        sinon.assert.notCalled(OrganizationService.updateByGithubId)
=======
        expect(err).to.be.instanceof(WorkerStopError)
        sinon.assert.notCalled(UserWhitelist.updateAsync)
>>>>>>> 80e39fed
        done()
      })
    })

    it('should throw task fatal if org not a number', function (done) {
      testJob.org = '12a45'
      dockerEventStreamConnected(testJob).asCallback(function (err) {
<<<<<<< HEAD
        expect(err).to.be.instanceof(TaskFatalError)
        sinon.assert.notCalled(OrganizationService.updateByGithubId)
=======
        expect(err).to.be.instanceof(WorkerStopError)
        sinon.assert.notCalled(UserWhitelist.updateAsync)
>>>>>>> 80e39fed
        done()
      })
    })
  }) // end validate

  describe('valid job', function () {
    it('should fail if `updateByGithubId` failed', function (done) {
      OrganizationService.updateByGithubId.rejects(new Error('Orgtanization could not be updated'))
      dockerEventStreamConnected(testJob)
<<<<<<< HEAD
        .asCallback(function (err) {
          expect(err).to.exist()
          expect(err).to.equal(err)
          done()
        })
=======
      .then(function () {
        done(new Error('Should never happen'))
      })
      .catch(function (err) {
        expect(err.message).to.equal('Mongo error')
        done()
      })
    })

    it('should fail if no records were updates', function (done) {
      UserWhitelist.updateAsync.resolves(0)
      dockerEventStreamConnected(testJob)
      .then(function () {
        done(new Error('Should never happen'))
      })
      .catch(function (err) {
        expect(err).to.be.instanceof(WorkerStopError)
        expect(err.message).to.include('firstDockCreated was set before')
        done()
      })
>>>>>>> 80e39fed
    })

    it('should fatally fail if messenger call failed', function (done) {
      messenger.emitFirstDockCreated.throws(new Error('Primus error'))
      dockerEventStreamConnected(testJob)
<<<<<<< HEAD
        .asCallback(function (err) {
          expect(err).to.exist()
          expect(err).to.be.instanceof(TaskFatalError)
          expect(err.message).to.include('Failed to create job or send websocket event')
          expect(err.data.err.message).to.equal('Primus error')
          done()
        })
=======
      .then(function () {
        done(new Error('Should never happen'))
      })
      .catch(function (err) {
        expect(err).to.be.instanceof(WorkerStopError)
        expect(err.message).to.include('Failed to create job or send websocket event')
        expect(err.data.err.message).to.equal('Primus error')
        done()
      })
>>>>>>> 80e39fed
    })

    it('should fatally fail if rabbimq call failed', function (done) {
      rabbitMQ.firstDockCreated.throws(new Error('Rabbit error'))
      dockerEventStreamConnected(testJob)
<<<<<<< HEAD
        .asCallback(function (err) {
          expect(err).to.exist()
          expect(err).to.be.instanceof(TaskFatalError)
          expect(err.message).to.include('Failed to create job or send websocket event')
          expect(err.data.err.message).to.equal('Rabbit error')
          done()
        })
=======
      .then(function () {
        done(new Error('Should never happen'))
      })
      .catch(function (err) {
        expect(err).to.be.instanceof(WorkerStopError)
        expect(err.message).to.include('Failed to create job or send websocket event')
        expect(err.data.err.message).to.equal('Rabbit error')
        done()
      })
>>>>>>> 80e39fed
    })

    it('should call OrganizationService.updateByGithubId with correct params', function (done) {
      dockerEventStreamConnected(testJob)
      .tap(function () {
        sinon.assert.calledOnce(OrganizationService.updateByGithubId)
        sinon.assert.calledWith(OrganizationService.updateByGithubId,
          parseInt(testOrg, 10),
          { firstDockCreated: true }
        )
      })
      .asCallback(done)
    })

    it('should call messenger.emitFirstDockCreated with correct params', function (done) {
      dockerEventStreamConnected(testJob)
      .tap(function () {
        sinon.assert.calledOnce(messenger.emitFirstDockCreated)
        sinon.assert.calledWith(messenger.emitFirstDockCreated, parseInt(testOrg, 10))
      })
      .asCallback(done)
    })

    it('should call rabbitMQ.firstDockCreated with correct params', function (done) {
      dockerEventStreamConnected(testJob)
      .tap(function () {
        sinon.assert.calledOnce(rabbitMQ.firstDockCreated)
        sinon.assert.calledWith(rabbitMQ.firstDockCreated,
          {
            githubId: parseInt(testOrg, 10)
          }
        )
      })
      .asCallback(done)
    })

    it('should call all functions in order', function (done) {
      dockerEventStreamConnected(testJob)
      .tap(function () {
        sinon.assert.callOrder(
          OrganizationService.updateByGithubId,
          messenger.emitFirstDockCreated,
          rabbitMQ.firstDockCreated)
      })
      .asCallback(done)
    })
  }) // end valid job
}) // end docker.events-stream.connected unit test<|MERGE_RESOLUTION|>--- conflicted
+++ resolved
@@ -50,13 +50,8 @@
     it('should throw task fatal if missing host', function (done) {
       delete testJob.host
       dockerEventStreamConnected(testJob).asCallback(function (err) {
-<<<<<<< HEAD
-        expect(err).to.be.instanceof(TaskFatalError)
+        expect(err).to.be.instanceof(WorkerStopError)
         sinon.assert.notCalled(OrganizationService.updateByGithubId)
-=======
-        expect(err).to.be.instanceof(WorkerStopError)
-        sinon.assert.notCalled(UserWhitelist.updateAsync)
->>>>>>> 80e39fed
         done()
       })
     })
@@ -64,13 +59,8 @@
     it('should throw task fatal if invalid host', function (done) {
       testJob.host = '10.0.0.1:3232'
       dockerEventStreamConnected(testJob).asCallback(function (err) {
-<<<<<<< HEAD
-        expect(err).to.be.instanceof(TaskFatalError)
+        expect(err).to.be.instanceof(WorkerStopError)
         sinon.assert.notCalled(OrganizationService.updateByGithubId)
-=======
-        expect(err).to.be.instanceof(WorkerStopError)
-        sinon.assert.notCalled(UserWhitelist.updateAsync)
->>>>>>> 80e39fed
         done()
       })
     })
@@ -78,13 +68,8 @@
     it('should throw task fatal if missing org', function (done) {
       delete testJob.org
       dockerEventStreamConnected(testJob).asCallback(function (err) {
-<<<<<<< HEAD
-        expect(err).to.be.instanceof(TaskFatalError)
+        expect(err).to.be.instanceof(WorkerStopError)
         sinon.assert.notCalled(OrganizationService.updateByGithubId)
-=======
-        expect(err).to.be.instanceof(WorkerStopError)
-        sinon.assert.notCalled(UserWhitelist.updateAsync)
->>>>>>> 80e39fed
         done()
       })
     })
@@ -92,13 +77,8 @@
     it('should throw task fatal if org not a string', function (done) {
       testJob.org = 12345
       dockerEventStreamConnected(testJob).asCallback(function (err) {
-<<<<<<< HEAD
-        expect(err).to.be.instanceof(TaskFatalError)
+        expect(err).to.be.instanceof(WorkerStopError)
         sinon.assert.notCalled(OrganizationService.updateByGithubId)
-=======
-        expect(err).to.be.instanceof(WorkerStopError)
-        sinon.assert.notCalled(UserWhitelist.updateAsync)
->>>>>>> 80e39fed
         done()
       })
     })
@@ -106,13 +86,8 @@
     it('should throw task fatal if org not a number', function (done) {
       testJob.org = '12a45'
       dockerEventStreamConnected(testJob).asCallback(function (err) {
-<<<<<<< HEAD
-        expect(err).to.be.instanceof(TaskFatalError)
+        expect(err).to.be.instanceof(WorkerStopError)
         sinon.assert.notCalled(OrganizationService.updateByGithubId)
-=======
-        expect(err).to.be.instanceof(WorkerStopError)
-        sinon.assert.notCalled(UserWhitelist.updateAsync)
->>>>>>> 80e39fed
         done()
       })
     })
@@ -122,82 +97,34 @@
     it('should fail if `updateByGithubId` failed', function (done) {
       OrganizationService.updateByGithubId.rejects(new Error('Orgtanization could not be updated'))
       dockerEventStreamConnected(testJob)
-<<<<<<< HEAD
         .asCallback(function (err) {
           expect(err).to.exist()
           expect(err).to.equal(err)
           done()
         })
-=======
-      .then(function () {
-        done(new Error('Should never happen'))
-      })
-      .catch(function (err) {
-        expect(err.message).to.equal('Mongo error')
-        done()
-      })
-    })
-
-    it('should fail if no records were updates', function (done) {
-      UserWhitelist.updateAsync.resolves(0)
-      dockerEventStreamConnected(testJob)
-      .then(function () {
-        done(new Error('Should never happen'))
-      })
-      .catch(function (err) {
-        expect(err).to.be.instanceof(WorkerStopError)
-        expect(err.message).to.include('firstDockCreated was set before')
-        done()
-      })
->>>>>>> 80e39fed
     })
 
     it('should fatally fail if messenger call failed', function (done) {
       messenger.emitFirstDockCreated.throws(new Error('Primus error'))
       dockerEventStreamConnected(testJob)
-<<<<<<< HEAD
         .asCallback(function (err) {
-          expect(err).to.exist()
-          expect(err).to.be.instanceof(TaskFatalError)
+          expect(err).to.be.instanceof(WorkerStopError)
           expect(err.message).to.include('Failed to create job or send websocket event')
           expect(err.data.err.message).to.equal('Primus error')
           done()
         })
-=======
-      .then(function () {
-        done(new Error('Should never happen'))
-      })
-      .catch(function (err) {
-        expect(err).to.be.instanceof(WorkerStopError)
-        expect(err.message).to.include('Failed to create job or send websocket event')
-        expect(err.data.err.message).to.equal('Primus error')
-        done()
-      })
->>>>>>> 80e39fed
     })
 
     it('should fatally fail if rabbimq call failed', function (done) {
       rabbitMQ.firstDockCreated.throws(new Error('Rabbit error'))
       dockerEventStreamConnected(testJob)
-<<<<<<< HEAD
         .asCallback(function (err) {
           expect(err).to.exist()
-          expect(err).to.be.instanceof(TaskFatalError)
+          expect(err).to.be.instanceof(WorkerStopError)
           expect(err.message).to.include('Failed to create job or send websocket event')
           expect(err.data.err.message).to.equal('Rabbit error')
           done()
         })
-=======
-      .then(function () {
-        done(new Error('Should never happen'))
-      })
-      .catch(function (err) {
-        expect(err).to.be.instanceof(WorkerStopError)
-        expect(err.message).to.include('Failed to create job or send websocket event')
-        expect(err.data.err.message).to.equal('Rabbit error')
-        done()
-      })
->>>>>>> 80e39fed
     })
 
     it('should call OrganizationService.updateByGithubId with correct params', function (done) {
