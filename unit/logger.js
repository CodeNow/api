/**
 * @module unit/logger
 */
'use strict'

var Lab = require('lab')
var Code = require('code')
var domain = require('domain')

var lab = exports.lab = Lab.script()

var describe = lab.describe
var expect = Code.expect
var it = lab.test

var logger = require('logger')

describe('lib/logger.js unit test', function () {
  describe('serializers', function () {
    describe('tx', function () {
      it('should use data from domain', function (done) {
        var d = domain.create()
        d.runnableData = {
          foo: 'bar'
        }
        d.run(function () {
          var serialized = logger._serializers.tx()
          expect(serialized.txTimestamp).to.be.an.instanceOf(Date)
          expect(serialized.foo).to.equal('bar')
          done()
        })
      })

      it('should use existing domain.reqStart', function (done) {
        var d = domain.create()
        d.runnableData = {
          reqStart: new Date()
        }
        d.run(function () {
          var serialized = logger._serializers.tx()
          expect(serialized.txTimestamp).to.be.an.instanceOf(Date)
          expect(serialized.txMSFromReqStart).to.be.a.number()
          done()
        })
      })

      // log delta -- milliseconds since previous log message
      it('should use previous txTimestamp to derrive log time delta', function (done) {
        var d = domain.create()
        d.runnableData = {
          reqStart: new Date(),
          txTimestamp: new Date(new Date() - 1000000)
        }
        d.run(function () {
<<<<<<< HEAD
          var serialized = logger._serializers.tx();
          expect(serialized.txTimestamp).to.be.an.instanceOf(Date);
          expect(serialized.txMSFromReqStart).to.be.a.number();
          // note(tj): js cannot be relied on to calculate timestamp differences w/ ms accuracy
          // gave it a second offset in case the ci service is going slow:
          expect(serialized.txMSDelta).to.about(1000000, 200);
          done();
        });
      });
=======
          var serialized = logger._serializers.tx()
          expect(serialized.txTimestamp).to.be.an.instanceOf(Date)
          expect(serialized.txMSFromReqStart).to.be.a.number()
          expect(serialized.txMSDelta).to.equal(1000000)
          done()
        })
      })
>>>>>>> f8d21056

      it('should work when domain.runnableData not defined', function (done) {
        var serialized = logger._serializers.tx()
        expect(serialized.txTimestamp).to.be.an.instanceOf(Date)
        done()
      })
    })

    describe('req', function () {
      it('should parse keys from req object', function (done) {
        var serialized = logger._serializers.req({
          method: 'GET',
          url: 'some-url',
          isInternalRequest: true
        })
        expect(serialized.method).to.equal('GET')
        expect(serialized.url).to.equal('some-url')
        expect(serialized.isInternalRequest).to.equal(true)
        done()
      })
    })
  })
})<|MERGE_RESOLUTION|>--- conflicted
+++ resolved
@@ -52,7 +52,6 @@
           txTimestamp: new Date(new Date() - 1000000)
         }
         d.run(function () {
-<<<<<<< HEAD
           var serialized = logger._serializers.tx();
           expect(serialized.txTimestamp).to.be.an.instanceOf(Date);
           expect(serialized.txMSFromReqStart).to.be.a.number();
@@ -62,15 +61,6 @@
           done();
         });
       });
-=======
-          var serialized = logger._serializers.tx()
-          expect(serialized.txTimestamp).to.be.an.instanceOf(Date)
-          expect(serialized.txMSFromReqStart).to.be.a.number()
-          expect(serialized.txMSDelta).to.equal(1000000)
-          done()
-        })
-      })
->>>>>>> f8d21056
 
       it('should work when domain.runnableData not defined', function (done) {
         var serialized = logger._serializers.tx()
