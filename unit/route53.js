--- conflicted
+++ resolved
@@ -43,11 +43,7 @@
         done();
       });
     });
-<<<<<<< HEAD
-    it('delete different domain', function(done){
-=======
     it('delete diffent domain', function (done){
->>>>>>> 2cd04027
       var params = createParams('DELETE','api.net', '10.0.0.0');
       var route53 = new AWS.Route53();
       route53.changeResourceRecordSets(params, function  () {
