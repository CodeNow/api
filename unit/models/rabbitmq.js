/**
 * @module unit/models/rabbitmq
 */
'use strict'

<<<<<<< HEAD
var EventEmitter = require('events').EventEmitter;
var util = require('util');
var Lab = require('lab');
var lab = exports.lab = Lab.script();
var noop = require('101/noop');
var sinon = require('sinon');
var Code = require('code');
var rabbitMQ = require('models/rabbitmq');
var hermes = require('runnable-hermes');
=======
var EventEmitter = require('events').EventEmitter
var util = require('util')
var Lab = require('lab')
var lab = exports.lab = Lab.script()
var noop = require('101/noop')
var sinon = require('sinon')
var Code = require('code')
var rabbitMQ = require('models/rabbitmq')
var hermes = require('hermes-private')
>>>>>>> 27048e9b

var it = lab.it
var describe = lab.describe
var afterEach = lab.afterEach
var beforeEach = lab.beforeEach
var expect = Code.expect

var path = require('path')
var moduleName = path.relative(process.cwd(), __filename)

describe('RabbitMQ Model: ' + moduleName, function () {
  var ctx
  beforeEach(function (done) {
    ctx = {}
    ctx.rabbitMQ = rabbitMQ
    done()
  })

  describe('close', function () {
    it('should just callback if the rabbitmq is not started', function (done) {
      ctx.rabbitMQ.close(done)
    })
  })

  describe('unloadWorkers', function () {
    it('should just callback if the rabbitmq is not started', function (done) {
      ctx.rabbitMQ.unloadWorkers(done)
    })
  })

  describe('_handleFatalError', function () {
    it('should call process.exit', function (done) {
      sinon.stub(process, 'exit', function (code) {
        expect(code).to.equal(1)
      })
      var rabbit = new rabbitMQ.constructor()
      rabbit._handleFatalError(new Error())
      expect(process.exit.callCount).to.equal(1)
      process.exit.restore()
      done()
    })
  })
  describe('connect', function () {
    it('should call hermes connect and attach error handler', function (done) {
      var rabbit = new rabbitMQ.constructor()
      var HermesClient = function () {}
      util.inherits(HermesClient, EventEmitter)
      HermesClient.prototype.connect = function (cb) {
        cb(null)
      }
      var hermesClient = new HermesClient()
      sinon.spy(hermesClient, 'connect')
      sinon.spy(hermesClient, 'on')
      sinon.stub(hermes, 'hermesSingletonFactory', function () {
        return hermesClient
      })

      rabbit.connect(function (err) {
        expect(err).to.be.null()
        expect(hermesClient.connect.callCount).to.equal(1)
        expect(hermesClient.on.callCount).to.equal(1)
        hermes.hermesSingletonFactory.restore()
        done()
      })
    })

    it('should call _handleFatalError if error was emitted', function (done) {
      var rabbit = new rabbitMQ.constructor()
      var HermesClient = function () {}
      util.inherits(HermesClient, EventEmitter)
      HermesClient.prototype.connect = function (cb) {
        cb(null)
      }
      var hermesClient = new HermesClient()
      sinon.spy(hermesClient, 'connect')
      sinon.spy(hermesClient, 'on')
      sinon.stub(hermes, 'hermesSingletonFactory', function () {
        return hermesClient
      })
      sinon.stub(rabbit, '_handleFatalError')
      rabbit.connect(function (err) {
        expect(err).to.be.null()
      })
      rabbit.hermesClient.on('error', function (err) {
        expect(err).to.exist()
        expect(err.message).to.equal('Some hermes error')
        expect(hermesClient.connect.callCount).to.equal(1)
        expect(hermesClient.on.callCount).to.equal(2)
        expect(rabbit._handleFatalError.callCount).to.equal(1)
        expect(rabbit._handleFatalError.getCall(0).args[0].message)
          .to.equal('Some hermes error')
        hermes.hermesSingletonFactory.restore()
        done()
      })
      rabbit.hermesClient.emit('error', new Error('Some hermes error'))
    })
  })
  describe('deployInstance', function () {
    beforeEach(function (done) {
      // this normally set after connect
      ctx.rabbitMQ.hermesClient = {
        publish: function () {}
      }
      ctx.validJobData = {
        sessionUserGithubId: 'asdaSDFASDF',
        instanceId: '4G23G243G4545',
        ownerUsername: 'G45GH4GERGDSG'
      }
      ctx.validJobData2 = {
        sessionUserGithubId: 'asdaSDFASDF',
        buildId: '4G23G243G4545',
        forceDock: '127.0.0.1',
        ownerUsername: 'G45GH4GERGDSG'
      }
      ctx.invalidJobData = {
        sessionUserGithubId: 'asdaSDFASDF',
        ownerUsername: 'G45GH4GERGDSG'
      }
      done()
    })
    describe('success', function () {
      beforeEach(function (done) {
        sinon.stub(ctx.rabbitMQ.hermesClient, 'publish', function (eventName, eventData) {
          expect(eventName).to.equal('deploy-instance')
          expect(eventData).to.equal(ctx.validJobData)
        })
        done()
      })
      afterEach(function (done) {
        ctx.rabbitMQ.hermesClient.publish.restore()
        done()
      })
      it('should publish a job with required data', function (done) {
        ctx.rabbitMQ.deployInstance(ctx.validJobData)
        expect(ctx.rabbitMQ.hermesClient.publish.callCount).to.equal(1)
        done()
      })
    })

    describe('failure', function () {
      beforeEach(function (done) {
        sinon.stub(ctx.rabbitMQ.hermesClient, 'publish', function () {})
        done()
      })
      afterEach(function (done) {
        ctx.rabbitMQ.hermesClient.publish.restore()
        done()
      })
      it('should not publish a job without required data', function (done) {
        expect(ctx.rabbitMQ.deployInstance.bind(ctx.rabbitMQ, ctx.invalidJobData))
          .to.throw(Error, 'Validation failed')
        expect(ctx.rabbitMQ.hermesClient.publish.callCount).to.equal(0)
        done()
      })
    })
  })
  describe('CreateImageBuilderContainer', function () {
    beforeEach(function (done) {
      // this normally set after connect
      ctx.rabbitMQ.hermesClient = {
        publish: function () {}
      }
      ctx.validJobData = {
        manualBuild: {
          user: 'asdaSDFASDF'
        },
        sessionUserGithubId: 'asdaSDFASDF',
        contextId: '4G23G243G4545',
        contextVersionId: 'G45GH4GERGDSG',
        dockerHost: '0.0.0.0',
        noCache: false,
        tid: '9494949',
        ownerUsername: 'tjmehta'
      }
      // missing manualBuild and noCache
      ctx.invalidJobData = {
        sessionUserGithubId: 'asdaSDFASDF',
        contextId: '4G23G243G4545',
        contextVersionId: 'G45GH4GERGDSG',
        dockerHost: '0.0.0.0',
        tid: '9494949'
      }
      done()
    })
    describe('success', function () {
      beforeEach(function (done) {
        sinon.stub(ctx.rabbitMQ.hermesClient, 'publish', function (eventName, eventData) {
          expect(eventName).to.equal('create-image-builder-container')
          expect(eventData).to.equal(ctx.validJobData)
        })
        done()
      })
      afterEach(function (done) {
        ctx.rabbitMQ.hermesClient.publish.restore()
        done()
      })
      it('should publish a job with required data', function (done) {
        ctx.rabbitMQ.createImageBuilderContainer(ctx.validJobData)
        expect(ctx.rabbitMQ.hermesClient.publish.callCount).to.equal(1)
        done()
      })
    })

    describe('failure', function () {
      beforeEach(function (done) {
        sinon.stub(ctx.rabbitMQ.hermesClient, 'publish', function () {})
        done()
      })
      afterEach(function (done) {
        ctx.rabbitMQ.hermesClient.publish.restore()
        done()
      })
      it('should not publish a job without required data', function (done) {
        expect(ctx.rabbitMQ.createImageBuilderContainer.bind(ctx.rabbitMQ, ctx.invalidJobData))
          .to.throw(Error, 'Validation failed')
        expect(ctx.rabbitMQ.hermesClient.publish.callCount).to.equal(0)
        done()
      })
    })
  })
  describe('startInstanceContainer', function () {
    beforeEach(function (done) {
      // this normally set after connect
      ctx.rabbitMQ.hermesClient = {
        publish: noop
      }
      ctx.validJobData = {
        dockerContainer: '123',
        dockerHost: 'http://0.0.0.0',
        hostIp: '0.0.0.0',
        instanceId: '55555',
        ownerUsername: 'test1',
        sessionUserGithubId: '9494949',
        tid: '000000'
      }
      // missing dockerContainer
      ctx.invalidJobData = {
        dockerHost: 'http://0.0.0.0',
        hostIp: '0.0.0.0',
        instanceId: '55555',
        ownerUsername: 'test1',
        sessionUserGithubId: '9494949',
        tid: '000000'
      }
      done()
    })
    describe('success', function () {
      beforeEach(function (done) {
        sinon.stub(ctx.rabbitMQ.hermesClient, 'publish', function (eventName, eventData) {
          expect(eventName).to.equal('start-instance-container')
          expect(eventData).to.equal(ctx.validJobData)
        })
        done()
      })
      afterEach(function (done) {
        ctx.rabbitMQ.hermesClient.publish.restore()
        done()
      })
      it('should publish a job with required data', function (done) {
        ctx.rabbitMQ.startInstanceContainer(ctx.validJobData)
        expect(ctx.rabbitMQ.hermesClient.publish.callCount).to.equal(1)
        done()
      })
    })

    describe('failure', function () {
      beforeEach(function (done) {
        sinon.stub(ctx.rabbitMQ.hermesClient, 'publish', function () {})
        done()
      })
      afterEach(function (done) {
        ctx.rabbitMQ.hermesClient.publish.restore()
        done()
      })
      it('should not publish a job without required data', function (done) {
        expect(ctx.rabbitMQ.startInstanceContainer.bind(ctx.rabbitMQ, ctx.invalidJobData))
          .to.throw(Error, 'Validation failed')
        expect(ctx.rabbitMQ.hermesClient.publish.callCount).to.equal(0)
        done()
      })
    })
  })

  describe('createInstanceContainer', function () {
    beforeEach(function (done) {
      // this normally set after connect
      ctx.rabbitMQ.hermesClient = {
        publish: noop
      }
      ctx.validJobData = {
        cvId: '000',
        sessionUserId: '949321',
        buildId: '929585',
        dockerHost: '0498223',
        instanceEnvs: [],
        labels: '0000'
      }
      // missing labels
      ctx.invalidJobData = {
        cvId: '000',
        sessionUserId: '949321',
        buildId: '929585',
        dockerHost: '0498223',
        instanceEnvs: []
      }
      done()
    })
    describe('success', function () {
      beforeEach(function (done) {
        sinon.stub(ctx.rabbitMQ.hermesClient, 'publish', function (eventName, eventData) {
          expect(eventName).to.equal('create-instance-container')
          expect(eventData).to.equal(ctx.validJobData)
        })
        done()
      })
      afterEach(function (done) {
        ctx.rabbitMQ.hermesClient.publish.restore()
        done()
      })
      it('should publish a job with required data', function (done) {
        ctx.rabbitMQ.createInstanceContainer(ctx.validJobData)
        expect(ctx.rabbitMQ.hermesClient.publish.callCount).to.equal(1)
        done()
      })
    })
    describe('failure', function () {
      beforeEach(function (done) {
        sinon.stub(ctx.rabbitMQ.hermesClient, 'publish', function () {})
        done()
      })
      afterEach(function (done) {
        ctx.rabbitMQ.hermesClient.publish.restore()
        done()
      })
      it('should not publish a job without required data', function (done) {
        expect(ctx.rabbitMQ.createInstanceContainer.bind(ctx.rabbitMQ, ctx.invalidJobData))
          .to.throw(Error, 'Validation failed')
        expect(ctx.rabbitMQ.hermesClient.publish.callCount).to.equal(0)
        done()
      })
    })
  })

  describe('deleteInstance', function () {
    beforeEach(function (done) {
      // this normally set after connect
      ctx.rabbitMQ.hermesClient = {
        publish: noop
      }
      ctx.validJobData = {
        instanceId: '507f1f77bcf86cd799439011',
        instanceName: 'test-instance-name',
        sessionUserId: '507f191e810c19729de860ea',
        tid: '0123456789'
      }
      // missing sessionUserId
      ctx.invalidJobData = {
        instanceId: '507f1f77bcf86cd799439011'
      }
      done()
    })
    describe('success', function () {
      beforeEach(function (done) {
        sinon.stub(ctx.rabbitMQ.hermesClient, 'publish', function (eventName, eventData) {
          expect(eventName).to.equal('delete-instance')
          expect(eventData).to.equal(ctx.validJobData)
        })
        done()
      })
      afterEach(function (done) {
        ctx.rabbitMQ.hermesClient.publish.restore()
        done()
      })
      it('should publish a job with required data', function (done) {
        ctx.rabbitMQ.deleteInstance(ctx.validJobData)
        expect(ctx.rabbitMQ.hermesClient.publish.callCount).to.equal(1)
        done()
      })
    })
    describe('failure', function () {
      beforeEach(function (done) {
        sinon.stub(ctx.rabbitMQ.hermesClient, 'publish', function () {})
        done()
      })
      afterEach(function (done) {
        ctx.rabbitMQ.hermesClient.publish.restore()
        done()
      })
      it('should not publish a job without required data', function (done) {
        expect(ctx.rabbitMQ.deleteInstance.bind(ctx.rabbitMQ, ctx.invalidJobData))
          .to.throw(Error, 'Validation failed')
        expect(ctx.rabbitMQ.hermesClient.publish.callCount).to.equal(0)
        done()
      })
    })
  })

  describe('deleteInstanceContainer', function () {
    beforeEach(function (done) {
      // this normally set after connect
      ctx.rabbitMQ.hermesClient = {
        publish: noop
      }
      ctx.validJobData = {
        instanceShortHash: 'd1as5f',
        instanceName: 'api',
        instanceMasterPod: true,
        instanceMasterBranch: 'master',
        ownerGithubId: 429706,
        hostIp: '10.0.1.1',
        container: {
          dockerHost: 'https://localhost:4242',
          dockerContainer: '6249c3a24d48fbeee444de321ee005a02c388cbaec6b900ac6693bbc7753ccd8'
        }
      }
      // missing container
      ctx.invalidJobData = {
        instanceShortHash: 'd1as5f',
        instanceName: 'api',
        instanceMasterPod: true,
        instanceMasterBranch: 'master',
        ownerUsername: 'podviaznikov',
        hostIp: '10.0.1.1'
      }
      done()
    })
    describe('success', function () {
      beforeEach(function (done) {
        sinon.stub(ctx.rabbitMQ.hermesClient, 'publish', function (eventName, eventData) {
          expect(eventName).to.equal('delete-instance-container')
          expect(eventData).to.equal(ctx.validJobData)
        })
        done()
      })
      afterEach(function (done) {
        ctx.rabbitMQ.hermesClient.publish.restore()
        done()
      })
      it('should publish a job with required data', function (done) {
        ctx.rabbitMQ.deleteInstanceContainer(ctx.validJobData)
        expect(ctx.rabbitMQ.hermesClient.publish.callCount).to.equal(1)
        done()
      })
    })
    describe('failure', function () {
      beforeEach(function (done) {
        sinon.stub(ctx.rabbitMQ.hermesClient, 'publish', function () {})
        done()
      })
      afterEach(function (done) {
        ctx.rabbitMQ.hermesClient.publish.restore()
        done()
      })
      it('should not publish a job without required data', function (done) {
        expect(ctx.rabbitMQ.deleteInstanceContainer.bind(ctx.rabbitMQ, ctx.invalidJobData))
          .to.throw(Error, 'Validation failed')
        expect(ctx.rabbitMQ.hermesClient.publish.callCount).to.equal(0)
        done()
      })
    })
  })

  describe('publishClusterProvision', function () {
    var testOrgId = 18274533
    beforeEach(function (done) {
      // this normally set after connect
      ctx.rabbitMQ.hermesClient = {
        publish: function () {}
      }
      ctx.validJobData = {
        githubId: testOrgId
      }
      done()
    })
    describe('success', function () {
      beforeEach(function (done) {
        sinon.stub(ctx.rabbitMQ.hermesClient, 'publish', function (eventName, eventData) {
          expect(eventName).to.equal('cluster-provision')
          expect(eventData).to.equal(ctx.validJobData)
        })
        done()
      })
      afterEach(function (done) {
        ctx.rabbitMQ.hermesClient.publish.restore()
        done()
      })
      it('should publish a job with required data', function (done) {
        ctx.rabbitMQ.publishClusterProvision(ctx.validJobData)
        expect(ctx.rabbitMQ.hermesClient.publish.callCount).to.equal(1)
        done()
      })
    })

    describe('failure', function () {
      beforeEach(function (done) {
        sinon.stub(ctx.rabbitMQ.hermesClient, 'publish', function () {})
        done()
      })
      afterEach(function (done) {
        ctx.rabbitMQ.hermesClient.publish.restore()
        done()
      })
      it('should not publish a job without required data', function (done) {
        expect(ctx.rabbitMQ.publishClusterProvision.bind(ctx.rabbitMQ, {}))
          .to.throw(Error, 'Validation failed')
        expect(ctx.rabbitMQ.hermesClient.publish.callCount).to.equal(0)
        done()
      })
    })
  })

  describe('publishClusterDeprovision', function () {
    var testOrgId = 18274533
    beforeEach(function (done) {
      // this normally set after connect
      ctx.rabbitMQ.hermesClient = {
        publish: function () {}
      }
      ctx.validJobData = {
        githubId: testOrgId
      }
      done()
    })
    describe('success', function () {
      beforeEach(function (done) {
        sinon.stub(ctx.rabbitMQ.hermesClient, 'publish', function (eventName, eventData) {
          expect(eventName).to.equal('cluster-deprovision')
          expect(eventData).to.equal(ctx.validJobData)
        })
        done()
      })
      afterEach(function (done) {
        ctx.rabbitMQ.hermesClient.publish.restore()
        done()
      })
      it('should publish a job with required data', function (done) {
        ctx.rabbitMQ.publishClusterDeprovision(ctx.validJobData)
        expect(ctx.rabbitMQ.hermesClient.publish.callCount).to.equal(1)
        done()
      })
    })

    describe('failure', function () {
      beforeEach(function (done) {
        sinon.stub(ctx.rabbitMQ.hermesClient, 'publish', function () {})
        done()
      })
      afterEach(function (done) {
        ctx.rabbitMQ.hermesClient.publish.restore()
        done()
      })
      it('should not publish a job without required data', function (done) {
        expect(ctx.rabbitMQ.publishClusterDeprovision.bind(ctx.rabbitMQ, {}))
          .to.throw(Error, 'Validation failed')
        expect(ctx.rabbitMQ.hermesClient.publish.callCount).to.equal(0)
        done()
      })
    })
  })

  describe('publishGithubEvent', function () {
    var publishQueueName = 'metis-github-event'
    var clock
    var fixedTimestamp = new Date().getTime()

    beforeEach(function (done) {
      sinon.stub(ctx.rabbitMQ.hermesClient, 'publish')
      clock = sinon.useFakeTimers(fixedTimestamp)
      done()
    })

    afterEach(function (done) {
      ctx.rabbitMQ.hermesClient.publish.restore()
      clock.restore()
      done()
    })

    it('should publish to the `metis-github-event` queue', function (done) {
      ctx.rabbitMQ.publishGithubEvent('delivery-id', 'push', {})
      expect(ctx.rabbitMQ.hermesClient.publish.calledOnce).to.be.true()
      expect(ctx.rabbitMQ.hermesClient.publish.firstCall.args[0])
        .to.equal(publishQueueName)
      done()
    })

    it('should publish the job with the correct delivery id', function (done) {
      var deliveryId = '1234-fnsnsnn'
      ctx.rabbitMQ.publishGithubEvent(deliveryId, 'push', {})
      expect(ctx.rabbitMQ.hermesClient.publish.firstCall.args[1].deliveryId)
        .to.equal(deliveryId)
      done()
    })

    it('should publish the job with the correct type', function (done) {
      var eventType = 'wow-sksnka2090292'
      ctx.rabbitMQ.publishGithubEvent('', eventType, {})
      expect(ctx.rabbitMQ.hermesClient.publish.firstCall.args[1].eventType)
        .to.equal(eventType)
      done()
    })

    it('should publish the job with the correct payload', function (done) {
      var payload = { this_is: 'sparta', neat: { cool: 'wow' } }
      ctx.rabbitMQ.publishGithubEvent('', '', payload)
      expect(ctx.rabbitMQ.hermesClient.publish.firstCall.args[1].payload)
        .to.deep.equal(payload)
      done()
    })

    it('should publish the job with the correct recordedAt time', function (done) {
      ctx.rabbitMQ.publishGithubEvent('', '', {})
      expect(ctx.rabbitMQ.hermesClient.publish.firstCall.args[1].recordedAt)
        .to.deep.equal(parseInt(fixedTimestamp / 1000, 10))
      done()
    })
  })
})<|MERGE_RESOLUTION|>--- conflicted
+++ resolved
@@ -3,17 +3,7 @@
  */
 'use strict'
 
-<<<<<<< HEAD
-var EventEmitter = require('events').EventEmitter;
-var util = require('util');
-var Lab = require('lab');
-var lab = exports.lab = Lab.script();
-var noop = require('101/noop');
-var sinon = require('sinon');
-var Code = require('code');
-var rabbitMQ = require('models/rabbitmq');
-var hermes = require('runnable-hermes');
-=======
+
 var EventEmitter = require('events').EventEmitter
 var util = require('util')
 var Lab = require('lab')
@@ -22,8 +12,7 @@
 var sinon = require('sinon')
 var Code = require('code')
 var rabbitMQ = require('models/rabbitmq')
-var hermes = require('hermes-private')
->>>>>>> 27048e9b
+var hermes = require('runnable-hermes')
 
 var it = lab.it
 var describe = lab.describe
