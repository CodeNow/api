--- conflicted
+++ resolved
@@ -564,7 +564,6 @@
     })
   })
 
-<<<<<<< HEAD
   describe('instanceUpdated', function () {
     beforeEach(function (done) {
       sinon.stub(ctx.rabbitMQ.hermesClient, 'publish')
@@ -627,7 +626,6 @@
       done()
     })
 
-=======
   describe('pullInstanceImage', function () {
     beforeEach(function (done) {
       sinon.stub(ctx.rabbitMQ.hermesClient, 'publish')
@@ -639,13 +637,11 @@
       }
       done()
     })
->>>>>>> 9bf41560
     afterEach(function (done) {
       ctx.rabbitMQ.hermesClient.publish.restore()
       done()
     })
 
-<<<<<<< HEAD
     it('should publish the job with the correct payload', function (done) {
       var data = {
         instance: {id: 1234}
@@ -660,7 +656,8 @@
       expect(ctx.rabbitMQ.instanceDeleted.bind(ctx.rabbitMQ, data))
         .to.throw(Error, /^Validation failed/)
       done()
-=======
+    })
+
     it('should create a pull-instance-image job', function (done) {
       ctx.rabbitMQ.pullInstanceImage(ctx.validData)
       sinon.assert.calledWith(
@@ -689,7 +686,6 @@
         })
         done()
       })
->>>>>>> 9bf41560
     })
   })
 })