/**
 * @module unit/models/rabbitmq
 */
'use strict';

var Code = require('code');
var Lab = require('lab');
var noop = require('101/noop');
var sinon = require('sinon');

var rabbitMQ = require('models/rabbitmq');

var lab = exports.lab = Lab.script();
<<<<<<< HEAD
var sinon = require('sinon');
var Code = require('code');
var rabbitMQ = require('models/rabbitmq');

var it = lab.it;
var describe = lab.describe;
var afterEach = lab.afterEach;
var beforeEach = lab.beforeEach;
=======

var afterEach = lab.afterEach;
var beforeEach = lab.beforeEach;
var describe = lab.describe;
var it = lab.it;
>>>>>>> 45406953
var expect = Code.expect;

describe('RabbitMQ Model', function () {
  var ctx;
  beforeEach(function (done) {
    ctx = {};
    ctx.rabbitMQ = rabbitMQ;
    done();
  });

  describe('close', function () {
    it('should just callback if the rabbitmq is not started', function(done) {
      ctx.rabbitMQ.close(done);
    });
  });

  describe('unloadWorkers', function () {
    it('should just callback if the rabbitmq is not started', function(done) {
      ctx.rabbitMQ.unloadWorkers(done);
    });
  });

<<<<<<< HEAD
  describe('CreateImageBuilderContainer', function () {
    beforeEach(function (done) {
      // this normally set after connect
      ctx.rabbitMQ.hermesClient = {
        publish: function () {}
      };
      ctx.validJobData = {
        manualBuild: {
          user: 'asdaSDFASDF'
        },
        sessionUser: 'asdaSDFASDF',
        contextId: '4G23G243G4545',
        contextVersionId: 'G45GH4GERGDSG',
        dockerHost: '0.0.0.0',
        noCache: false,
        tid: '9494949'
      };
      // missing manualBuild and noCache
      ctx.invalidJobData = {
        sessionUser: 'asdaSDFASDF',
        contextId: '4G23G243G4545',
        contextVersionId: 'G45GH4GERGDSG',
        dockerHost: '0.0.0.0',
        tid: '9494949'
=======
  describe('startInstanceContainer', function () {
    beforeEach(function (done) {
      // this normally set after connect
      ctx.rabbitMQ.hermesClient = {
        publish: noop
      };
      ctx.validJobData = {
        dockerContainer: '123',
        dockerHost: 'http://0.0.0.0',
        hostIp: '0.0.0.0',
        instanceId: '55555',
        networkIp: '0.0.0.0',
        ownerUsername: 'test1',
        sessionUserGithubId: '9494949',
        tid: '000000'
      };
      // missing dockerContainer
      ctx.invalidJobData = {
        dockerHost: 'http://0.0.0.0',
        hostIp: '0.0.0.0',
        instanceId: '55555',
        networkIp: '0.0.0.0',
        ownerUsername: 'test1',
        sessionUserGithubId: '9494949',
        tid: '000000'
>>>>>>> 45406953
      };
      done();
    });
    describe('success', function () {
      beforeEach(function (done) {
        sinon.stub(ctx.rabbitMQ.hermesClient, 'publish', function (eventName, eventData) {
<<<<<<< HEAD
          expect(eventName).to.equal('create-image-builder-container');
=======
          expect(eventName).to.equal('start-instance-container');
>>>>>>> 45406953
          expect(eventData).to.equal(ctx.validJobData);
        });
        done();
      });
      afterEach(function (done) {
        ctx.rabbitMQ.hermesClient.publish.restore();
        done();
      });
      it('should publish a job with required data', function (done) {
<<<<<<< HEAD
        ctx.rabbitMQ.createImageBuilderContainer(ctx.validJobData);
=======
        ctx.rabbitMQ.startInstanceContainer(ctx.validJobData);
>>>>>>> 45406953
        expect(ctx.rabbitMQ.hermesClient.publish.callCount).to.equal(1);
        done();
      });
    });

    describe('failure', function () {
      beforeEach(function (done) {
        sinon.stub(ctx.rabbitMQ.hermesClient, 'publish', function () {});
        done();
      });
      afterEach(function (done) {
        ctx.rabbitMQ.hermesClient.publish.restore();
        done();
      });
      it('should not publish a job without required data', function (done) {
<<<<<<< HEAD
        ctx.rabbitMQ.createImageBuilderContainer(ctx.invalidJobData);
=======
        ctx.rabbitMQ.startInstanceContainer(ctx.invalidJobData);
        expect(ctx.rabbitMQ.hermesClient.publish.callCount).to.equal(0);
        done();
      });
    });
  });

  describe('createInstanceContainer', function () {
    beforeEach(function (done) {
      // this normally set after connect
      ctx.rabbitMQ.hermesClient = {
        publish: noop
      };
      ctx.validJobData = {
        cvId: '000',
        sessionUserId: '949321',
        buildId: '929585',
        dockerHost: '0498223',
        instanceEnvs: [],
        labels: '0000'
      };
      //missing labels
      ctx.invalidJobData = {
        cvId: '000',
        sessionUserId: '949321',
        buildId: '929585',
        dockerHost: '0498223',
        instanceEnvs: [],
      };
      done();
    });
    describe('success', function () {
      beforeEach(function (done) {
        sinon.stub(ctx.rabbitMQ.hermesClient, 'publish', function (eventName, eventData) {
          expect(eventName).to.equal('create-instance-container');
          expect(eventData).to.equal(ctx.validJobData);
        });
        done();
      });
      afterEach(function (done) {
        ctx.rabbitMQ.hermesClient.publish.restore();
        done();
      });
      it('should publish a job with required data', function (done) {
        ctx.rabbitMQ.createInstanceContainer(ctx.validJobData);
        expect(ctx.rabbitMQ.hermesClient.publish.callCount).to.equal(1);
        done();
      });
    });
    describe('failure', function () {
      beforeEach(function (done) {
        sinon.stub(ctx.rabbitMQ.hermesClient, 'publish', function () {});
        done();
      });
      afterEach(function (done) {
        ctx.rabbitMQ.hermesClient.publish.restore();
        done();
      });
      it('should not publish a job without required data', function (done) {
        ctx.rabbitMQ.createInstanceContainer(ctx.invalidJobData);
>>>>>>> 45406953
        expect(ctx.rabbitMQ.hermesClient.publish.callCount).to.equal(0);
        done();
      });
    });
  });
});<|MERGE_RESOLUTION|>--- conflicted
+++ resolved
@@ -3,15 +3,9 @@
  */
 'use strict';
 
-var Code = require('code');
 var Lab = require('lab');
+var lab = exports.lab = Lab.script();
 var noop = require('101/noop');
-var sinon = require('sinon');
-
-var rabbitMQ = require('models/rabbitmq');
-
-var lab = exports.lab = Lab.script();
-<<<<<<< HEAD
 var sinon = require('sinon');
 var Code = require('code');
 var rabbitMQ = require('models/rabbitmq');
@@ -20,13 +14,6 @@
 var describe = lab.describe;
 var afterEach = lab.afterEach;
 var beforeEach = lab.beforeEach;
-=======
-
-var afterEach = lab.afterEach;
-var beforeEach = lab.beforeEach;
-var describe = lab.describe;
-var it = lab.it;
->>>>>>> 45406953
 var expect = Code.expect;
 
 describe('RabbitMQ Model', function () {
@@ -37,19 +24,18 @@
     done();
   });
 
-  describe('close', function () {
+  describe('close', function() {
     it('should just callback if the rabbitmq is not started', function(done) {
       ctx.rabbitMQ.close(done);
     });
   });
 
-  describe('unloadWorkers', function () {
+  describe('unloadWorkers', function() {
     it('should just callback if the rabbitmq is not started', function(done) {
       ctx.rabbitMQ.unloadWorkers(done);
     });
   });
 
-<<<<<<< HEAD
   describe('CreateImageBuilderContainer', function () {
     beforeEach(function (done) {
       // this normally set after connect
@@ -74,7 +60,44 @@
         contextVersionId: 'G45GH4GERGDSG',
         dockerHost: '0.0.0.0',
         tid: '9494949'
-=======
+      };
+      done();
+    });
+    describe('success', function () {
+      beforeEach(function (done) {
+        sinon.stub(ctx.rabbitMQ.hermesClient, 'publish', function (eventName, eventData) {
+          expect(eventName).to.equal('create-image-builder-container');
+          expect(eventData).to.equal(ctx.validJobData);
+        });
+        done();
+      });
+      afterEach(function (done) {
+        ctx.rabbitMQ.hermesClient.publish.restore();
+        done();
+      });
+      it('should publish a job with required data', function (done) {
+        ctx.rabbitMQ.createImageBuilderContainer(ctx.validJobData);
+        expect(ctx.rabbitMQ.hermesClient.publish.callCount).to.equal(1);
+        done();
+      });
+    });
+
+    describe('failure', function () {
+      beforeEach(function (done) {
+        sinon.stub(ctx.rabbitMQ.hermesClient, 'publish', function () {});
+        done();
+      });
+      afterEach(function (done) {
+        ctx.rabbitMQ.hermesClient.publish.restore();
+        done();
+      });
+      it('should not publish a job without required data', function (done) {
+        ctx.rabbitMQ.createImageBuilderContainer(ctx.invalidJobData);
+        expect(ctx.rabbitMQ.hermesClient.publish.callCount).to.equal(0);
+        done();
+      });
+    });
+  });
   describe('startInstanceContainer', function () {
     beforeEach(function (done) {
       // this normally set after connect
@@ -100,18 +123,13 @@
         ownerUsername: 'test1',
         sessionUserGithubId: '9494949',
         tid: '000000'
->>>>>>> 45406953
       };
       done();
     });
     describe('success', function () {
       beforeEach(function (done) {
         sinon.stub(ctx.rabbitMQ.hermesClient, 'publish', function (eventName, eventData) {
-<<<<<<< HEAD
-          expect(eventName).to.equal('create-image-builder-container');
-=======
           expect(eventName).to.equal('start-instance-container');
->>>>>>> 45406953
           expect(eventData).to.equal(ctx.validJobData);
         });
         done();
@@ -121,11 +139,7 @@
         done();
       });
       it('should publish a job with required data', function (done) {
-<<<<<<< HEAD
-        ctx.rabbitMQ.createImageBuilderContainer(ctx.validJobData);
-=======
         ctx.rabbitMQ.startInstanceContainer(ctx.validJobData);
->>>>>>> 45406953
         expect(ctx.rabbitMQ.hermesClient.publish.callCount).to.equal(1);
         done();
       });
@@ -141,9 +155,6 @@
         done();
       });
       it('should not publish a job without required data', function (done) {
-<<<<<<< HEAD
-        ctx.rabbitMQ.createImageBuilderContainer(ctx.invalidJobData);
-=======
         ctx.rabbitMQ.startInstanceContainer(ctx.invalidJobData);
         expect(ctx.rabbitMQ.hermesClient.publish.callCount).to.equal(0);
         done();
@@ -204,7 +215,6 @@
       });
       it('should not publish a job without required data', function (done) {
         ctx.rabbitMQ.createInstanceContainer(ctx.invalidJobData);
->>>>>>> 45406953
         expect(ctx.rabbitMQ.hermesClient.publish.callCount).to.equal(0);
         done();
       });
