--- conflicted
+++ resolved
@@ -144,242 +144,13 @@
   // jshint maxcomplexity:5
   var ctx
   before(require('../../fixtures/mongo').connect)
-<<<<<<< HEAD
   before(require('../../../test/functional/fixtures/clean-mongo').removeEverything)
 
-=======
   beforeEach(function (done) {
     ctx = {}
     done()
   })
->>>>>>> 740aad8e
   afterEach(require('../../../test/functional/fixtures/clean-mongo').removeEverything)
-
-  describe('#removeSelfFromGraph', function () {
-    var testInstance
-    beforeEach(function (done) {
-      testInstance = new Instance()
-      sinon.stub(testInstance, 'getDependents')
-      sinon.stub(testInstance, 'generateGraphNode').returns()
-      sinon.stub(testInstance, 'getParent')
-      sinon.stub(Instance, 'findById')
-      sinon.stub(Neo4j.prototype, 'deleteNodeAndConnections')
-      done()
-    })
-
-    afterEach(function (done) {
-      Instance.findById.restore()
-      Neo4j.prototype.deleteNodeAndConnections.restore()
-      done()
-    })
-
-    it('should cb not err for getDependents EntityNotFound', function (done) {
-      testInstance.getDependents.yieldsAsync({
-        code: 'Neo.ClientError.Statement.EntityNotFound'
-      })
-
-      testInstance.removeSelfFromGraph(function (err) {
-        expect(err).to.not.exist()
-        done()
-      })
-    })
-
-    it('should cb err for getDependents err', function (done) {
-      testInstance.getDependents.yieldsAsync(new Error('bud lite'))
-
-      testInstance.removeSelfFromGraph(function (err) {
-        expect(err).to.exist()
-        done()
-      })
-    })
-
-    it('should cb not err for deleteNodeAndConnections EntityNotFound', function (done) {
-      testInstance.getDependents.yieldsAsync()
-      Neo4j.prototype.deleteNodeAndConnections.yieldsAsync({
-        code: 'Neo.ClientError.Statement.EntityNotFound'
-      })
-
-      testInstance.removeSelfFromGraph(function (err) {
-        expect(err).to.not.exist()
-        done()
-      })
-    })
-
-    it('should cb err for deleteNodeAndConnections err', function (done) {
-      testInstance.getDependents.yieldsAsync()
-      Neo4j.prototype.deleteNodeAndConnections.yieldsAsync(new Error('Guinness'))
-
-      testInstance.removeSelfFromGraph(function (err) {
-        expect(err).to.exist()
-        done()
-      })
-    })
-
-    it('should cb if 0 dependents', function (done) {
-      testInstance.getDependents.yieldsAsync(null, [])
-      Neo4j.prototype.deleteNodeAndConnections.yieldsAsync()
-
-      testInstance.removeSelfFromGraph(function (err) {
-        expect(err).to.not.exist()
-        done()
-      })
-    })
-
-    it('should cb err if getParent errs', function (done) {
-      testInstance.getDependents.yieldsAsync(null, [0])
-      Neo4j.prototype.deleteNodeAndConnections.yieldsAsync()
-      testInstance.getParent.yieldsAsync(new Error('Blue Moon'))
-
-      testInstance.removeSelfFromGraph(function (err) {
-        expect(err).to.exist()
-        done()
-      })
-    })
-
-    it('should cb if getParent returns null', function (done) {
-      testInstance.getDependents.yieldsAsync(null, [0])
-      Neo4j.prototype.deleteNodeAndConnections.yieldsAsync()
-      testInstance.getParent.yieldsAsync(null, null)
-
-      testInstance.removeSelfFromGraph(function (err) {
-        expect(err).to.not.exist()
-        done()
-      })
-    })
-
-    it('should cb without err for findById err', function (done) {
-      testInstance.getDependents.yieldsAsync(null, [{}])
-      Neo4j.prototype.deleteNodeAndConnections.yieldsAsync()
-      testInstance.getParent.yieldsAsync(null, 'masterInstance')
-      Instance.findById.yieldsAsync(new Error('Heineken'))
-
-      testInstance.removeSelfFromGraph(function (err) {
-        expect(err).to.not.exist()
-        done()
-      })
-    })
-
-    it('should cb without err if findById returns null', function (done) {
-      testInstance.getDependents.yieldsAsync(null, [{}])
-      Neo4j.prototype.deleteNodeAndConnections.yieldsAsync()
-      testInstance.getParent.yieldsAsync(null, 'masterInstance')
-      Instance.findById.yieldsAsync(null, null)
-
-      testInstance.removeSelfFromGraph(function (err) {
-        expect(err).to.not.exist()
-        done()
-      })
-    })
-
-    it('should cb without err if addDependency returns errs', function (done) {
-      testInstance.getDependents.yieldsAsync(null, [{}], { b: [{}] })
-      Neo4j.prototype.deleteNodeAndConnections.yieldsAsync()
-      testInstance.getParent.yieldsAsync(null, 'masterInstance')
-      Instance.findById.yieldsAsync(null, {
-        addDependency: sinon.stub().yieldsAsync(new Error('Samuel Adams Boston Lager'))
-      })
-
-      testInstance.removeSelfFromGraph(function (err) {
-        expect(err).to.not.exist()
-        done()
-      })
-    })
-
-    it('should cb with self', function (done) {
-      testInstance.getDependents.yieldsAsync(null, [{}], { b: [{}] })
-      Neo4j.prototype.deleteNodeAndConnections.yieldsAsync()
-      testInstance.getParent.yieldsAsync(null, 'masterInstance')
-      Instance.findById.yieldsAsync(null, {
-        addDependency: sinon.stub().yieldsAsync()
-      })
-
-      testInstance.removeSelfFromGraph(function (err, i) {
-        expect(err).to.not.exist()
-        expect(i).to.deep.equal(testInstance);
-        done()
-      })
-    })
-  })
-
-  describe('inspectAndUpdate', function () {
-    var testInstance
-    beforeEach(function (done) {
-      testInstance = new Instance()
-      sinon.stub(Docker, 'inspectContainer')
-      sinon.stub(testInstance, 'modifyContainerInspectErr')
-      sinon.stub(testInstance, 'modifyContainerInspect')
-      done()
-    })
-
-    afterEach(function (done) {
-      Docker.inspectContainer.restore()
-      done()
-    })
-
-
-  }); // end inspectAndUpdate
-
-  describe('populateModels', function () {
-    var testInstance
-    beforeEach(function (done) {
-      testInstance = new Instance()
-      sinon.stub(testInstance, 'populate')
-      sinon.stub(testInstance, 'updateStaleCv')
-      sinon.stub(testInstance, 'toJSON')
-      done()
-    })
-
-    it('should cb json when no container', function (done) {
-      var testJson = { some: 'json' }
-      testInstance.populate.yieldsAsync()
-      testInstance.updateStaleCv.yieldsAsync()
-      testInstance.toJSON.returns(testJson)
-
-      testInstance.populateModels(function (err, json) {
-        expect(err).to.not.exist()
-        expect(json).to.deep.equal(testJson)
-        done()
-      })
-    })
-
-    it('should cb json', function (done) {
-      var testJson = { some: 'json' }
-      testInstance.populate.yieldsAsync()
-      testInstance.updateStaleCv.yieldsAsync()
-      testInstance.toJSON.returns(testJson)
-      testInstance.container = {
-        dockerContainer: 'container',
-        inspect: { data: 'budweiser' }
-      }
-
-      testInstance.populateModels(function (err, json) {
-        expect(err).to.not.exist()
-        expect(json).to.deep.equal(testJson)
-        done()
-      })
-    })
-
-    it('should cb err when missing inspect data', function (done) {
-      testInstance.container = {
-        dockerContainer: 'container'
-      }
-      testInstance.populateModels(function (err, json) {
-        expect(err).to.exist()
-        done()
-      })
-    })
-
-    it('should cb err when inspect has error', function (done) {
-      testInstance.container = {
-        dockerContainer: 'container',
-        inspect: { error: 'pale ale' }
-      }
-      testInstance.populateModels(function (err, json) {
-        expect(err).to.exist()
-        done()
-      })
-    })
-  }) // end populateModels
 
   describe('starting or stopping state detection', function () {
     it('should not error if container is not starting or stopping', function (done) {
