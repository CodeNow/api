<<<<<<< HEAD
'use strict';

var Lab = require('lab');
var lab = exports.lab = Lab.script();
var describe = lab.describe;
var it = lab.it;
var before = lab.before;
var beforeEach = lab.beforeEach;
var after = lab.after;
var afterEach = lab.afterEach;
var Code = require('code');
var expect = Code.expect;
var sinon = require('sinon');
var Boom = require('dat-middleware').Boom;

var Graph = require('models/apis/graph');
var Neo4j = require('models/graph/neo4j');
var Hashids = require('hashids');
var async = require('async');
var createCount = require('callback-count');
var error = require('error');
var find = require('101/find');
var hasProps = require('101/has-properties');
var mongoose = require('mongoose');
var pick = require('101/pick');
var pluck = require('101/pluck');
var noop = require('101/noop');
var toObjectId = require('utils/to-object-id');

var Docker = require('models/apis/docker');
var Instance = require('models/mongo/instance');
var Version = require('models/mongo/context-version');
var dock = require('../../../test/functional/fixtures/dock');
var pubsub = require('models/redis/pubsub');
var validation = require('../../fixtures/validation')(lab);
var expectErr = function (expectedErr, done) {
  return function (err) {
    expect(err).to.equal(expectedErr);
    done();
  };
};

var id = 0;
=======
'use strict'

var Lab = require('lab')
var lab = exports.lab = Lab.script()
var describe = lab.describe
var it = lab.it
var before = lab.before
var beforeEach = lab.beforeEach
var after = lab.after
var afterEach = lab.afterEach
var Code = require('code')
var expect = Code.expect
var sinon = require('sinon')
var Boom = require('dat-middleware').Boom

var Graph = require('models/apis/graph')
var Neo4j = require('models/graph/neo4j')
var Hashids = require('hashids')
var async = require('async')
var createCount = require('callback-count')
var error = require('error')
var find = require('101/find')
var hasProps = require('101/has-properties')
var mongoose = require('mongoose')
var pick = require('101/pick')
var pluck = require('101/pluck')
var noop = require('101/noop')
var toObjectId = require('utils/to-object-id')

var Docker = require('models/apis/docker')
var Instance = require('models/mongo/instance')
var Version = require('models/mongo/context-version')
var dock = require('../../../test/functional/fixtures/dock')
var pubsub = require('models/redis/pubsub')
var validation = require('../../fixtures/validation')(lab)

var id = 0
>>>>>>> f8d21056
function getNextId () {
  id++
  return id
}
function getNextHash () {
  var hashids = new Hashids(process.env.HASHIDS_SALT, process.env.HASHIDS_LENGTH)
  return hashids.encrypt(getNextId())
}
function newObjectId () {
  return new mongoose.Types.ObjectId()
}

before(dock.start)
after(dock.stop)

function createNewVersion (opts) {
  return new Version({
    message: 'test',
    owner: { github: validation.VALID_GITHUB_ID },
    createdBy: { github: validation.VALID_GITHUB_ID },
    config: validation.VALID_OBJECT_ID,
    created: Date.now(),
    context: validation.VALID_OBJECT_ID,
    files: [{
      Key: 'test',
      ETag: 'test',
      VersionId: validation.VALID_OBJECT_ID
    }],
    build: {
      dockerImage: 'testing',
      dockerTag: 'adsgasdfgasdf'
    },
    appCodeVersions: [
      {
        additionalRepo: false,
        repo: opts.repo || 'bkendall/flaming-octo-nemisis._',
        lowerRepo: opts.repo || 'bkendall/flaming-octo-nemisis._',
        branch: opts.branch || 'master',
        defaultBranch: opts.defaultBranch || 'master',
        commit: 'deadbeef'
      },
      {
        additionalRepo: true,
        commit: '4dd22d12b4b3b846c2e2bbe454b89cb5be68f71d',
        branch: 'master',
        lowerBranch: 'master',
        repo: 'Nathan219/yash-node',
        lowerRepo: 'nathan219/yash-node',
        _id: '5575f6c43074151a000e8e27',
        privateKey: 'Nathan219/yash-node.key',
        publicKey: 'Nathan219/yash-node.key.pub',
        defaultBranch: 'master',
        transformRules: { rename: [], replace: [], exclude: [] }
      }
    ]
  })
}

function createNewInstance (name, opts) {
  // jshint maxcomplexity:10
  opts = opts || {}
  var container = {
    dockerContainer: opts.containerId || validation.VALID_OBJECT_ID,
    dockerHost: opts.dockerHost || 'http://localhost:4243',
    inspect: {
      State: {
        ExitCode: 0,
        FinishedAt: '0001-01-01T00:00:00Z',
        Paused: false,
        Pid: 889,
        Restarting: false,
        Running: true,
        StartedAt: '2014-11-25T22:29:50.23925175Z'
      },
      NetworkSettings: {
        IPAddress: opts.IPAddress || '172.17.14.2'
      }
    }
  }
  return new Instance({
    name: name || 'name',
    shortHash: getNextHash(),
    locked: opts.locked || false,
    'public': false,
    masterPod: opts.masterPod || false,
    parent: opts.parent,
    autoForked: opts.autoForked || false,
    owner: { github: validation.VALID_GITHUB_ID },
    createdBy: { github: validation.VALID_GITHUB_ID },
    build: validation.VALID_OBJECT_ID,
    created: Date.now(),
    contextVersion: createNewVersion(opts),
    container: container,
    containers: [],
    network: {
      hostIp: '1.1.1.100'
    }
  })
}

var path = require('path')
var moduleName = path.relative(process.cwd(), __filename)

describe('Instance Model Tests ' + moduleName, function () {
  // jshint maxcomplexity:5
<<<<<<< HEAD
  var ctx;
  before(require('../../fixtures/mongo').connect);
  beforeEach(function (done) {
    ctx = {};
    done();
  });
  afterEach(require('../../../test/functional/fixtures/clean-mongo').removeEverything);
=======
  before(require('../../fixtures/mongo').connect)
  afterEach(require('../../../test/functional/fixtures/clean-mongo').removeEverything)
>>>>>>> f8d21056

  describe('starting or stopping state detection', function () {
    it('should not error if container is not starting or stopping', function (done) {
      var instance = createNewInstance('container-not-starting-or-stopping')
      instance.isNotStartingOrStopping(function (err) {
        expect(err).to.be.null()
        done()
      })
    })
    it('should error if no container', function (done) {
      var instance = createNewInstance('no-container')
      instance.container = {}
      instance.isNotStartingOrStopping(function (err) {
        expect(err.message).to.equal('Instance does not have a container')
        done()
      })
    })
    it('should error if container starting', function (done) {
      var instance = createNewInstance('container-starting')
      instance.container.inspect.State.Starting = true
      instance.isNotStartingOrStopping(function (err) {
        expect(err.message).to.equal('Instance is already starting')
        done()
      })
    })
    it('should error if container stopping', function (done) {
      var instance = createNewInstance('container-stopping')
      instance.container.inspect.State.Stopping = true
      instance.isNotStartingOrStopping(function (err) {
        expect(err.message).to.equal('Instance is already stopping')
        done()
      })
    })
  })

  describe('#findActiveInstancesByDockerHost', function () {
    var instance1
    var instance2
    var instance3
    var instance4
    var testHost = 'http://10.0.0.1:4242'
    var testHost2 = 'http://10.0.0.2:4242'

    beforeEach(function (done) {
      instance1 = createNewInstance('one', {
        dockerHost: testHost
      })
      instance1.container.inspect.State.Starting = false
      instance1.container.inspect.State.Running = false
      instance2 = createNewInstance('two', {
        dockerHost: testHost
      })
      instance2.container.inspect.State.Starting = true
      instance3 = createNewInstance('three', {
        dockerHost: testHost
      })
      instance3.container.inspect.State.Running = true
      instance4 = createNewInstance('four', {
        dockerHost: testHost2
      })
      done()
    })
    beforeEach(function (done) {
      instance1.save(done)
    })
    beforeEach(function (done) {
      instance2.save(done)
    })
    beforeEach(function (done) {
      instance3.save(done)
    })
    beforeEach(function (done) {
      instance4.save(done)
    })
    it('should get all instances from testHost', function (done) {
      Instance.findActiveInstancesByDockerHost(testHost, function (err, instances) {
        expect(err).to.be.null()
        expect(instances.length).to.equal(3)
        instances.forEach(function (instance) {
          expect(instance._id).to.not.equal(instance4._id)
        })
        done()
      })
    })
  }) // end findActiveInstancesByDockerHost

  describe('atomic set container state', function () {
    it('should not set container state to Starting if container on instance has changed', function (done) {
      var instance = createNewInstance('container-stopping')
      instance.save(function (err) {
        if (err) { throw err }
        // change model data in DB without going through model
        Instance.findOneAndUpdate({
          _id: instance._id
        }, {
          $set: {
            'container.dockerContainer': 'fooo'
          }
        }, function (err) {
          if (err) { throw err }
          instance.setContainerStateToStarting(function (err, result) {
            expect(err.message).to.equal('instance container has changed')
            expect(result).to.be.undefined()
            done()
          })
        })
      })
    })

    it('should not set container state to Stopping if container on instance has changed', function (done) {
      var instance = createNewInstance('container-stopping')
      instance.save(function (err) {
        if (err) { throw err }
        // change model data in DB without going through model
        Instance.findOneAndUpdate({
          _id: instance._id
        }, {
          $set: {
            'container.dockerContainer': 'fooo'
          }
        }, function (err) {
          if (err) { throw err }
          instance.setContainerStateToStopping(function (err, result) {
            expect(err.message).to.equal('instance container has changed')
            expect(result).to.be.undefined()
            done()
          })
        })
      })
    })
  })

  it('should not save an instance with the same (lower) name and owner', function (done) {
    var instance = createNewInstance('hello')
    instance.save(function (err, instance) {
      if (err) { return done(err) }
      expect(instance).to.exist()
      var newInstance = createNewInstance('Hello')
      newInstance.save(function (err, instance) {
        expect(instance).to.not.exist()
        expect(err).to.exist()
        expect(err.code).to.equal(11000)
        done()
      })
    })
  })

  describe('getMainBranchName', function () {
    it('should return null when there is no main AppCodeVersion', function (done) {
      var instance = createNewInstance('no-main-app-code-version')
      instance.contextVersion.appCodeVersions[0].additionalRepo = true
      expect(Instance.getMainBranchName(instance)).to.be.null()
      done()
    })

    it('should return the main AppCodeVersion', function (done) {
      var expectedBranchName = 'somebranchomg'
      var instance = createNewInstance('no-main-app-code-version', {
        branch: expectedBranchName
      })
      expect(Instance.getMainBranchName(instance)).to.equal(expectedBranchName)
      done()
    })
  })

  describe('inspectAndUpdate', function () {
    var savedInstance = null
    var instance = null
    beforeEach(function (done) {
      instance = createNewInstance()
      instance.save(function (err, instance) {
        if (err) { return done(err) }
        expect(instance).to.exist()
        savedInstance = instance
        done()
      })
    })

    // changed behavior in SAN-1089 to prevent GET /instances 404 response
    it('should not return error even if container not found', function (done) {
      savedInstance.inspectAndUpdate(function (err) {
        expect(err).to.equal(null)
        done()
      })
    })

    it('should work for real created container', function (done) {
      var dockerHost = 'http://localhost:4243'
      var docker = new Docker(dockerHost)
      async.waterfall([
        docker.createContainer.bind(docker, {}),
        modifyContainer,
        startContainer,
        stopContainer,
        inspectAndUpdate
      ], done)

      function modifyContainer (container, cb) {
        var cvId = savedInstance.contextVersion._id
        var dockerContainer = container.Id
        var dockerHost = 'http://localhost:4243'
        var query = {
          _id: savedInstance._id,
          'contextVersion._id': toObjectId(cvId)
        }
        var $set = {
          container: {
            dockerHost: dockerHost,
            dockerContainer: dockerContainer
          }
        }
        Instance.findOneAndUpdate(query, { $set: $set }, function (err, instance) {
          if (err) {
            return cb(err)
          }
          if (!instance) { // changed or deleted
            return cb(Boom.conflict("Container was not deployed, instance's build has changed"))
          }
          cb(err, instance)
        })
      }
      function startContainer (savedInstance, cb) {
        docker.startContainer(savedInstance.container.dockerContainer, function (err) {
          cb(err, savedInstance)
        })
      }
      function stopContainer (savedInstance, cb) {
        docker.stopContainer(savedInstance.container.dockerContainer, function (err) {
          cb(err, savedInstance)
        })
      }
      function inspectAndUpdate (savedInstance, cb) {
        savedInstance.inspectAndUpdate(function (err, saved) {
          if (err) { return done(err) }
          expect(saved.container.inspect.State.Running).to.equal(false)
          expect(saved.container.inspect.State.Pid).to.equal(0)
          cb()
        })
      }
    })
  })

  describe('inspectAndUpdateByContainer', function () {
    var instance = null
    beforeEach(function (done) {
      instance = createNewInstance()
      instance.save(done)
    })

    it('should fail if container is not found', function (done) {
      var containerId = '985124d0f0060006af52f2d5a9098c9b4796811597b45c0f44494cb02b452dd1'
      Instance.inspectAndUpdateByContainer(containerId, function (err) {
        expect(err.output.statusCode).to.equal(404)
        done()
      })
    })

    it('should work for real created container', function (done) {
      var docker = new Docker('http://localhost:4243')
      docker.createContainer({}, function (err, cont) {
        if (err) { return done(err) }
        var container = {
          dockerContainer: cont.id
        }
        var opts = {
          dockerHost: 'http://localhost:4243',
          containerId: cont.id
        }
        var instance = createNewInstance('new-inst', opts)
        instance.save(function (err) {
          if (err) { return done(err) }
          docker.startContainer(container.dockerContainer, function (err) {
            if (err) { return done(err) }
            docker.stopContainer(container.dockerContainer, function (err) {
              if (err) { return done(err) }
              Instance.inspectAndUpdateByContainer(container.dockerContainer, function (err, saved) {
                if (err) { return done(err) }
                expect(saved.container.inspect.State.Running).to.equal(false)
                expect(saved.container.inspect.State.Pid).to.equal(0)
                done()
              })
            })
          })
        })
      })
    })
  })

  describe('modifyContainerCreateErr', function () {
    var savedInstance = null
    var instance = null
    beforeEach(function (done) {
      sinon.spy(error, 'log')
      instance = createNewInstance()
      instance.save(function (err, instance) {
        if (err) { return done(err) }
        expect(instance).to.exist()
        savedInstance = instance
        done()
      })
    })
    afterEach(function (done) {
      error.log.restore()
      done()
    })
    it('should fail if error was not provided', function (done) {
      var cvId = savedInstance.contextVersion._id
      savedInstance.modifyContainerCreateErr(cvId, null, function (err) {
        expect(err.output.statusCode).to.equal(500)
        expect(err.message).to.equal('Create container error was not defined')
        done()
      })
    })

    it('should fail if error was empty object', function (done) {
      var cvId = savedInstance.contextVersion._id
      savedInstance.modifyContainerCreateErr(cvId, {}, function (err) {
        expect(err.output.statusCode).to.equal(500)
        expect(err.message).to.equal('Create container error was not defined')
        done()
      })
    })

    it('should pick message, stack and data fields if cvId is ObjectId', function (done) {
      var appError = {
        message: 'random message',
        data: 'random data',
        stack: 'random stack',
        field: 'random field'
      }
      var cvId = toObjectId(savedInstance.contextVersion._id)
      savedInstance.modifyContainerCreateErr(cvId, appError, function (err, newInst) {
        if (err) { return done(err) }
        expect(newInst.container.error.message).to.equal(appError.message)
        expect(newInst.container.error.data).to.equal(appError.data)
        expect(newInst.container.error.stack).to.equal(appError.stack)
        expect(newInst.container.error.field).to.not.exist()
        expect(error.log.callCount).to.equal(0)
        done()
      })
    })

    it('should pick message, stack and data fields if cvId is string', function (done) {
      var appError = {
        message: 'random message',
        data: 'random data',
        stack: 'random stack',
        field: 'random field'
      }
      var cvId = savedInstance.contextVersion._id
      savedInstance.modifyContainerCreateErr(cvId.toString(), appError, function (err, newInst) {
        if (err) { return done(err) }
        expect(newInst.container.error.message).to.equal(appError.message)
        expect(newInst.container.error.data).to.equal(appError.data)
        expect(newInst.container.error.stack).to.equal(appError.stack)
        expect(newInst.container.error.field).to.not.exist()
        expect(error.log.callCount).to.equal(0)
        done()
      })
    })

    it('should conflict if the contextVersion has changed and return same instance', function (done) {
      var appError = {
        message: 'random message',
        data: 'random data',
        stack: 'random stack',
        field: 'random field'
      }
      var cvId = newObjectId()
      savedInstance.modifyContainerCreateErr(cvId, appError, function (err, inst) {
        expect(err).to.not.exist()
        expect(savedInstance.container.error).to.not.exist()
        expect(inst.container.error).to.not.exist()
        expect(savedInstance).to.deep.equal(inst)
        expect(error.log.callCount).to.equal(1)
        var errArg = error.log.getCall(0).args[0]
        expect(errArg.output.statusCode).to.equal(409)
        done()
      })
    })
  })

  describe('modifyContainerInspect', function () {
    var instance

    beforeEach(function (done) {
      instance = createNewInstance('testy', {})
      sinon.spy(instance, 'invalidateContainerDNS')
      sinon.stub(Instance, 'findOneAndUpdate')
      done()
    })

    afterEach(function (done) {
      instance.invalidateContainerDNS.restore()
      Instance.findOneAndUpdate.restore()
      done()
    })

    it('should invalidate the instance container DNS', function (done) {
      instance.modifyContainerInspect('some-id', {}, noop)
      expect(instance.invalidateContainerDNS.calledOnce).to.be.true()
      done()
    })
  })

  describe('modifyContainerInspectErr', function () {
    var savedInstance = null
    var instance = null
    before(function (done) {
      instance = createNewInstance()
      instance.save(function (err, instance) {
        if (err) { return done(err) }
        expect(instance).to.exist()
        savedInstance = instance
        done()
      })
    })

    it('should pick message, stack and data fields', function (done) {
      var fakeError = {
        message: 'random message',
        data: 'random data',
        stack: 'random stack',
        field: 'random field'
      }
      var dockerContainer = savedInstance.container.dockerContainer
      savedInstance.modifyContainerInspectErr(dockerContainer, fakeError, function (err, newInst) {
        if (err) { return done(err) }
        expect(newInst.container.inspect.error.message).to.equal(fakeError.message)
        expect(newInst.container.inspect.error.data).to.equal(fakeError.data)
        expect(newInst.container.inspect.error.stack).to.equal(fakeError.stack)
        expect(newInst.container.inspect.error.field).to.not.exist()
        done()
      })
    })

    describe('conflict error', function () {
      var origErrorLog = error.log
      after(function (done) {
        error.log = origErrorLog
        done()
      })

      it('should conflict if the container has changed', function (done) {
        var fakeError = {
          message: 'random message',
          data: 'random data',
          stack: 'random stack',
          field: 'random field'
        }
        var count = createCount(3, done)
        error.log = function (err) {
          // first call
          if (err === fakeError) { return count.next() }
          // second call
          expect(err).to.exist()
          expect(err.output.statusCode).to.equal(409)
          count.next()
        }
        var dockerContainer = 'fac985124d0f0060006af52f2d5a9098c9b4796811597b45c0f44494cb02b452'
        savedInstance.modifyContainerInspectErr(dockerContainer, fakeError, count.next)
      })
    })
  })

  describe('find instance by container id', function () {
    var savedInstance = null
    var instance = null
    before(function (done) {
      instance = createNewInstance()
      instance.save(function (err, instance) {
        if (err) { return done(err) }
        expect(instance).to.exist()
        savedInstance = instance
        done()
      })
    })

    it('should find an instance', function (done) {
      Instance.findOneByContainerId(savedInstance.container.dockerContainer, function (err, fetchedInstance) {
        if (err) { return done(err) }
        expect(fetchedInstance._id.toString()).to.equal(instance._id.toString())
        expect(fetchedInstance.name).to.equal(instance.name)
        expect(fetchedInstance.container.dockerContainer).to.equal(instance.container.dockerContainer)
        expect(fetchedInstance.public).to.equal(instance.public)
        expect(fetchedInstance.lowerName).to.equal(instance.lowerName)
        expect(fetchedInstance.build.toString()).to.equal(instance.build.toString())
        done()
      })
    })
  })

  describe('find by repo and branch', function () {
    before(function (done) {
      var instance = createNewInstance('instance1')
      instance.save(done)
    })
    before(function (done) {
      var instance = createNewInstance('instance2', { locked: false })
      instance.save(done)
    })
    before(function (done) {
      var instance = createNewInstance('instance3', { locked: true, repo: 'podviaznikov/hello' })
      instance.save(done)
    })

    it('should find instances using repo name and branch', function (done) {
      Instance.findInstancesLinkedToBranch('bkendall/flaming-octo-nemisis._', 'master', function (err, insts) {
        if (err) { return done(err) }
        expect(insts.length).to.equal(2)
        insts.forEach(function (inst) {
          expect([ 'instance1', 'instance2' ]).to.include(inst.name)
        })
        done()
      })
    })

    it('should not find instance using repo name and branch if it was locked', function (done) {
      Instance.findInstancesLinkedToBranch('podviaznikov/hello', 'master', function (err, insts) {
        if (err) { return done(err) }
        expect(insts.length).to.equal(0)
        done()
      })
    })
  })

  describe('#findInstancesByParent', function () {
    it('should return empty [] for if no children were found', function (done) {
      Instance.findInstancesByParent('a5agn3', function (err, instances) {
        expect(err).to.be.null()
        expect(instances.length).to.equal(0)
        done()
      })
    })

    it('should return empty [] for if no autoForked was false', function (done) {
      var repo = 'podviaznikov/hello-2'
      var opts = {
        autoForked: false,
        masterPod: false,
        repo: repo,
        parent: 'a1b2c4'
      }
      var instance = createNewInstance('instance-name-325', opts)
      instance.save(function (err) {
        if (err) { return done(err) }
        Instance.findInstancesByParent('a1b2c4', function (err, instances) {
          expect(err).to.be.null()
          expect(instances.length).to.equal(0)
          done()
        })
      })
    })

    it('should return array with instance that has matching parent', function (done) {
      var repo = 'podviaznikov/hello-2'
      var opts = {
        autoForked: true,
        masterPod: false,
        repo: repo,
        parent: 'a1b2c3'
      }
      var instance = createNewInstance('instance-name-324', opts)
      instance.save(function (err) {
        if (err) { return done(err) }
        Instance.findInstancesByParent('a1b2c3', function (err, instances) {
          expect(err).to.be.null()
          expect(instances.length).to.equal(1)
          done()
        })
      })
    })
  })
  describe('#removeSelfFromGraph', { timeout: 10000 }, function () {
    /*
      instance2(C) is master pod of instance4(D)
      instance0(A): dependsOn instance4(D)
      instance1(B): dependsOn instance4(D)
     */
    var instances = []

    beforeEach(function (done) {
      var names = [ 'A', 'B', 'C', 'D' ]
      while (instances.length < names.length) {
        instances.push(createNewInstance(names[instances.length]))
      }
      done()
    })
    // instance2(C) is master pod of instance4(D)
    beforeEach(function (done) {
      var opts = {
        autoForked: true,
        masterPod: false,
        branch: 'some-branch',
        parent: instances[2].shortHash
      }
      instances.push(createNewInstance('B-some-branch', opts))
      done()
    })
    beforeEach(function (done) {
      async.each(instances, function (instance, cb) {
        instance.save(cb)
      }, done)
    })
    // instance0(A): dependsOn instance4(D)
    beforeEach(function (done) {
      instances[0].addDependency(instances[4], 'somehostname', done)
    })
    // instance1(B): dependsOn instance4(D)
    beforeEach(function (done) {
      instances[1].addDependency(instances[4], 'somehostname', done)
    })
    // TODO: why can you not removeSelfFromGraph if node has a dep
    // // instance4(D): dependsOn instance3
    // beforeEach(function (done) {
    //   instances[4].addDependency(instances[3], 'otherhost', done)
    // })

    it('should remove itself from graph and reset dependents to master', function (done) {
      /*
      instance2(C) is master pod of instance4(D)
      instance0(A): dependsOn instance2(C)
      instance1(B): dependsOn instance2(C)
       */
      var node = instances[4]
      var masterPod = instances[2]
      var count = createCount(4, done)
      node.removeSelfFromGraph(function (err) {
        if (err) { return done(err) }
        instances[0].getDependencies(function (err, deps) {
          expect(err).to.be.null()
          expect(deps).to.be.an.array()
          expect(deps).to.have.length(1)
          expect(deps[0].id.toString()).to.equal(masterPod._id.toString())
          count.next()
        })
        instances[1].getDependencies(function (err, deps) {
          expect(err).to.be.null()
          expect(deps).to.be.an.array()
          expect(deps).to.have.length(1)
          expect(deps[0].id.toString()).to.equal(masterPod._id.toString())
          count.next()
        })
        instances[2].getDependencies(function (err, deps) {
          expect(err).to.be.null()
          expect(deps.length).to.equal(0)
          count.next()
        })
        instances[3].getDependencies(function (err, deps) {
          expect(err).to.be.null()
          expect(deps.length).to.equal(0)
          count.next()
        })
      })
    })
    it('should swallow deleteNodeAndConnections EntityNotFound error', function (done) {
      var node = instances[4]
      var error = new Error('Neo4j error')
      error.code = 'Neo.ClientError.Statement.EntityNotFound'
      sinon.stub(Neo4j.prototype, 'deleteNodeAndConnections').yieldsAsync(error)
      node.removeSelfFromGraph(function (err) {
        expect(err).to.be.null()
        expect(Neo4j.prototype.deleteNodeAndConnections.callCount).to.equal(1)
        Neo4j.prototype.deleteNodeAndConnections.restore()
        done()
      })
    })
    it('should swallow getDependents EntityNotFound error', function (done) {
      var node = instances[4]
      var error = new Error('Neo4j error')
      error.code = 'Neo.ClientError.Statement.EntityNotFound'
      sinon.stub(node, 'getDependents').yieldsAsync(error)
      node.removeSelfFromGraph(function (err) {
        expect(err).to.be.null()
        expect(node.getDependents.callCount).to.equal(1)
        node.getDependents.restore()
        done()
      })
    })
  })

  describe('#findForkableMasterInstances', function () {
    it('should return empty [] for repo that has no instances', function (done) {
      Instance.findForkableMasterInstances('anton/node', 'master', function (err, instances) {
        expect(err).to.be.null()
        expect(instances.length).to.equal(0)
        done()
      })
    })

    describe('non-masterPod instances', function () {
      var ctx = {}
      before(function (done) {
        var instance = createNewInstance('instance-name', { locked: true, repo: 'podviaznikov/hello' })
        instance.save(function (err, instance) {
          if (err) { return done(err) }
          expect(instance).to.exist()
          ctx.savedInstance = instance
          done()
        })
      })
      it('should return empty [] for repo that has no master instances', function (done) {
        var repo = 'podviaznikov/hello'
        Instance.findForkableMasterInstances(repo, 'develop', function (err, instances) {
          expect(err).to.be.null()
          expect(instances.length).to.equal(0)
          done()
        })
      })
    })

    describe('masterPod instances', function () {
      var ctx = {}
      beforeEach(function (done) {
        var opts = {
          locked: true,
          masterPod: true,
          repo: 'podviaznikov/hello-2',
          branch: 'master',
          defaultBranch: 'master'
        }
        var instance = createNewInstance('instance-name-2', opts)
        instance.save(function (err, instance) {
          if (err) { return done(err) }
          expect(instance).to.exist()
          ctx.savedInstance = instance
          done()
        })
      })
      it('should return array with instance that has masterPod=true', function (done) {
        var repo = 'podviaznikov/hello-2'
        Instance.findForkableMasterInstances(repo, 'feature1', function (err, instances) {
          expect(err).to.be.null()
          expect(instances.length).to.equal(1)
          expect(instances[0].shortHash).to.equal(ctx.savedInstance.shortHash)
          done()
        })
      })
      it('should return [] when branch equals masterPod branch', function (done) {
        var repo = 'podviaznikov/hello-2'
        Instance.findForkableMasterInstances(repo, 'master', function (err, instances) {
          expect(err).to.be.null()
          expect(instances.length).to.equal(0)
          done()
        })
      })
      it('should return array with instance that has masterPod=true', function (done) {
        var repo = 'podviaznikov/hello-2'
        var opts = {
          locked: true,
          masterPod: true,
          repo: repo
        }
        var instance2 = createNewInstance('instance-name-3', opts)
        instance2.save(function (err, instance) {
          if (err) { return done(err) }
          Instance.findForkableMasterInstances(repo, 'feature1', function (err, instances) {
            expect(err).to.be.null()
            expect(instances.length).to.equal(2)
            expect(instances.map(pluck('shortHash'))).to.only.contain([
              ctx.savedInstance.shortHash,
              instance.shortHash
            ])
            done()
          })
        })
      })
    })
  })

  describe('dependencies', { timeout: 10000 }, function () {
    var instances = []
    beforeEach(function (done) {
      var names = [ 'A', 'B', 'C' ]
      while (instances.length < names.length) {
        instances.push(createNewInstance(names[instances.length]))
      }
      done()
    })
    beforeEach(function (done) {
      // this deletes all the things out of the graph
      var graph = new Graph()
      graph.graph
        .cypher('MATCH (n) OPTIONAL MATCH (n)-[r]-() DELETE n, r')
        .on('end', done)
        .resume()
    })

    it('should be able to generate a graph node data structure', function (done) {
      var generated = instances[0].generateGraphNode()
      var expected = {
        label: 'Instance',
        props: {
          id: instances[0].id.toString(),
          shortHash: instances[0].shortHash.toString(),
          name: instances[0].name,
          lowerName: instances[0].lowerName,
          'owner_github': instances[0].owner.github, // eslint-disable-line quote-props
          'contextVersion_context': // eslint-disable-line quote-props
          instances[0].contextVersion.context.toString()
        }
      }
      expect(generated).to.deep.equal(expected)
      done()
    })

    it('should be able to put an instance in the graph db', function (done) {
      var i = instances[0]
      i.upsertIntoGraph(function (err) {
        expect(err).to.be.null()
        i.getSelfFromGraph(function (err, selfNode) {
          expect(err).to.be.null()
          expect(selfNode.id).to.equal(i.id.toString())
          done()
        })
      })
    })

    it('should upsert, not created duplicate', function (done) {
      var graph = new Graph()
      var i = instances[0]
      i.upsertIntoGraph(function (err) {
        expect(err).to.be.null()
        i.lowerName = 'new-' + i.lowerName
        i.upsertIntoGraph(function (err) {
          expect(err).to.be.null()
          // have to manually check the db
          var nodes = {}
          graph.graph
            .cypher('MATCH (n:Instance) RETURN n')
            .on('data', function (d) {
              if (!nodes[d.n.id]) {
                nodes[d.n.id] = d.n
              } else {
                err = new Error('duplicate node ' + d.n.id)
              }
            })
            .on('end', function () {
              expect(err).to.be.null()
              expect(Object.keys(nodes)).to.have.length(1)
              expect(nodes[i.id.toString()].lowerName).to.equal('new-a')
              done()
            })
            .on('error', done)
        })
      })
    })

    describe('with instances in the graph', function () {
      var nodeFields = [
        'contextVersion',
        'hostname',
        'id',
        'lowerName',
        'name',
        'owner',
        'shortHash'
      ]
      beforeEach(function (done) {
        async.forEach(
          instances,
          function (i, cb) { i.upsertIntoGraph(cb) },
          done)
      })

      it('should give us the count of instance in the graph', function (done) {
        Instance.getGraphNodeCount(function (err, count) {
          expect(err).to.be.null()
          expect(count).to.equal(3)
          done()
        })
      })

      it('should give us no dependencies when none are defined', function (done) {
        var i = instances[0]
        i.getDependencies(function (err, deps) {
          expect(err).to.be.null()
          expect(deps).to.be.an.array()
          expect(deps).to.have.length(0)
          done()
        })
      })

      it('should allow us to add first dependency', function (done) {
        var i = instances[0]
        var d = instances[1]
        var shortD = pick(d.toJSON(), nodeFields)
        shortD.hostname = 'somehostname'
        shortD.contextVersion = {
          context: shortD.contextVersion.context.toString()
        }
        i.addDependency(d, 'somehostname', function (err, limitedInstance) {
          expect(err).to.be.null()
          expect(limitedInstance).to.exist()
          expect(Object.keys(limitedInstance)).to.only.contain(nodeFields)
          expect(limitedInstance).to.deep.equal(shortD)
          i.getDependencies(function (err, deps) {
            expect(err).to.be.null()
            expect(deps).to.be.an.array()
            expect(deps).to.have.length(1)
            expect(Object.keys(deps[0])).to.contain(nodeFields)
            expect(deps[0]).to.deep.equal(shortD)
            done()
          })
        })
      })

      describe('with a dependency attached', function () {
        beforeEach(function (done) {
          instances[0].addDependency(instances[1], 'somehostname', done)
        })

        it('should give the network for a dependency', function (done) {
          var network = { hostIp: '1.2.3.4' }
          sinon.stub(Instance, 'findById').yieldsAsync(null, { network: network })
          var i = instances[0]
          i.getDependencies(function (err, deps) {
            if (err) { return done(err) }
            expect(deps[0].network).to.deep.equal(network)
            Instance.findById.restore()
            done()
          })
        })

        it('should allow us to remove the dependency', function (done) {
          var i = instances[0]
          var d = instances[1]
          i.removeDependency(d, function (err) {
            expect(err).to.be.null()
            i.getDependencies(function (err, deps) {
              expect(err).to.be.null()
              expect(deps).to.be.an.array()
              expect(deps).to.have.length(0)
              done()
            })
          })
        })

        it('should be able to add a second dependency', function (done) {
          var i = instances[0]
          var d = instances[2]
          var shortD = pick(d.toJSON(), nodeFields)
          shortD.contextVersion = {
            context: shortD.contextVersion.context.toString()
          }
          shortD.hostname = 'somehostname'
          i.addDependency(d, 'somehostname', function (err, limitedInstance) {
            expect(err).to.be.null()
            expect(limitedInstance).to.exist()
            expect(Object.keys(limitedInstance)).to.contain(nodeFields)
            expect(limitedInstance).to.deep.equal(shortD)
            i.getDependencies(function (err, deps) {
              expect(err).to.be.null()
              expect(deps).to.be.an.array()
              expect(deps).to.have.length(2)
              expect(Object.keys(deps[1])).to.contain(nodeFields)
              expect(deps).to.deep.contain(shortD)
              done()
            })
          })
        })

        it('should be able to get dependent', function (done) {
          var dependent = instances[0]
          var dependency = instances[1]
          var shortD = pick(dependent.toJSON(), nodeFields)
          shortD.contextVersion = {
            context: shortD.contextVersion.context.toString()
          }
          shortD.hostname = 'somehostname'
          dependency.getDependents(function (err, dependents) {
            expect(err).to.be.null()
            expect(dependents).to.be.an.array()
            expect(dependents).to.have.length(1)
            expect(Object.keys(dependents[0])).to.contain(nodeFields)
            expect(shortD).to.deep.contain(dependents[0])
            done()
          })
        })

        it('should be able to chain dependencies', function (done) {
          var i = instances[1]
          var d = instances[2]
          var shortD = pick(d, nodeFields)
          shortD.contextVersion = {
            context: shortD.contextVersion.context.toString()
          }
          shortD.hostname = 'somehostname'
          i.addDependency(d, 'somehostname', function (err, limitedInstance) {
            expect(err).to.be.null()
            expect(limitedInstance).to.exist()
            expect(Object.keys(limitedInstance)).to.contain(nodeFields)
            expect(limitedInstance).to.deep.equal(shortD)
            i.getDependencies(function (err, deps) {
              expect(err).to.be.null()
              expect(deps).to.be.an.array()
              expect(deps).to.have.length(1)
              expect(Object.keys(deps[0])).to.contain(nodeFields)
              expect(deps[0]).to.deep.equal(shortD)
              instances[0].getDependencies(function (err, deps) {
                expect(err).to.be.null()
                expect(deps).to.be.an.array()
                expect(deps).to.have.length(1)
                done()
              })
            })
          })
        })

        describe('instance with 2 dependents', function () {
          beforeEach(function (done) {
            instances[2].addDependency(instances[1], 'somehostname', done)
          })
          it('should be able to get dependents', function (done) {
            var dependent1 = instances[0]
            var dependent2 = instances[2]
            var dependency = instances[1]
            var shortD1 = pick(dependent1.toJSON(), nodeFields)
            shortD1.contextVersion = {
              context: shortD1.contextVersion.context.toString()
            }
            shortD1.hostname = 'somehostname'
            var shortD2 = pick(dependent2.toJSON(), nodeFields)
            shortD2.contextVersion = {
              context: shortD2.contextVersion.context.toString()
            }
            shortD2.hostname = 'somehostname'
            dependency.getDependents(function (err, dependents) {
              expect(err).to.be.null()
              expect(dependents).to.be.an.array()
              expect(dependents).to.have.length(2)
              expect(Object.keys(dependents[0])).to.contain(nodeFields)
              expect(Object.keys(dependents[1])).to.contain(nodeFields)
              expect(dependents).to.deep.contain(shortD1)
              expect(dependents).to.deep.contain(shortD2)
              done()
            })
          })
        })

        describe('with chained depedencies', function () {
          beforeEach(function (done) {
            instances[1].addDependency(instances[2], 'somehostname2', done)
          })

          it('should be able to recurse dependencies', function (done) {
            var i = instances[0]
            i.getDependencies({ recurse: true }, function (err, deps) {
              if (err) { return done(err) }
              expect(deps).to.be.an.array()
              expect(deps).to.have.length(1)
              expect(deps[0].id).to.equal(instances[1].id.toString())
              expect(deps[0].dependencies).to.be.an.array()
              expect(deps[0].dependencies).to.have.length(1)
              expect(deps[0].dependencies[0].id).to.equal(instances[2].id.toString())
              done()
            })
          })

          it('should be able to flatten recursed dependencies', function (done) {
            var i = instances[0]
            i.getDependencies({ recurse: true, flatten: true }, function (err, deps) {
              if (err) { return done(err) }
              expect(deps).to.be.an.array()
              expect(deps).to.have.length(2)
              expect(deps.map(pluck('id'))).to.only.include([
                instances[1].id.toString(),
                instances[2].id.toString()
              ])
              var dep1 = find(deps, hasProps({ id: instances[1].id.toString() }))
              var dep2 = find(deps, hasProps({ id: instances[2].id.toString() }))
              expect(dep1.dependencies).to.have.length(1)
              expect(dep1.dependencies[0].id).to.equal(instances[2].id.toString())
              expect(dep2.dependencies).to.have.length(0)
              done()
            })
          })

          it('should not follow circles while flattening', function (done) {
            async.series([
              function (cb) {
                instances[2].addDependency(instances[0], 'circlehost', cb)
              },
              function (cb) {
                var i = instances[0]
                i.getDependencies({ recurse: true, flatten: true }, function (err, deps) {
                  if (err) { return done(err) }
                  expect(deps).to.be.an.array()
                  expect(deps).to.have.length(3)
                  expect(deps.map(pluck('id'))).to.only.include(instances.map(pluck('id')))
                  cb()
                })
              }
            ], done)
          })

          it('should not follow circles', function (done) {
            async.series([
              function (cb) {
                instances[2].addDependency(instances[0], 'circlehost', cb)
              },
              function (cb) {
                var i = instances[0]
                i.getDependencies({ recurse: true }, function (err, deps) {
                  if (err) { return done(err) }
                  expect(deps).to.be.an.array()
                  expect(deps).to.have.length(1)
                  expect(deps[0].id).to.equal(instances[1].id.toString())
                  expect(deps[0].dependencies).to.be.an.array()
                  expect(deps[0].dependencies).to.have.length(1)
                  expect(deps[0].dependencies[0].id).to.equal(instances[2].id.toString())
                  expect(deps[0].dependencies[0].dependencies)
                    .to.be.an.array(instances[0].id.toString())
                  cb()
                })
              }
            ], done)
          })
        })
      })
    })
  })

  describe('invalidateContainerDNS', function () {
    var instance

    beforeEach(function (done) {
      instance = createNewInstance('a', {})
      sinon.stub(pubsub, 'publish')
      done()
    })

    afterEach(function (done) {
      pubsub.publish.restore()
      done()
    })

    it('should not invalidate without a docker host', function (done) {
      delete instance.container.dockerHost
      instance.invalidateContainerDNS()
      expect(pubsub.publish.callCount).to.equal(0)
      done()
    })

    it('should not invalidate without a local ip address', function (done) {
      delete instance.container.inspect.NetworkSettings.IPAddress
      instance.invalidateContainerDNS()
      expect(pubsub.publish.callCount).to.equal(0)
      done()
    })

    it('should not invalidate with a malformed docker host ip', function (done) {
      instance.container.dockerHost = 'skkfksrandom'
      instance.invalidateContainerDNS()
      expect(pubsub.publish.callCount).to.equal(0)
      done()
    })

    it('should publish the correct invalidation event via redis', function (done) {
      var hostIp = '10.20.128.1'
      var localIp = '172.17.14.55'
      var instance = createNewInstance('b', {
        dockerHost: 'http://' + hostIp + ':4242',
        IPAddress: localIp
      })
      instance.invalidateContainerDNS()
      expect(pubsub.publish.calledOnce).to.be.true()
      expect(pubsub.publish.calledWith(
        process.env.REDIS_DNS_INVALIDATION_KEY + ':' + hostIp,
        localIp
      )).to.be.true()
      done()
    })
  })

  describe('setDependenciesFromEnvironment', function () {
    var ownerName = 'someowner'
    var instance = createNewInstance('wooosh')

    beforeEach(function (done) {
      sinon.spy(instance, 'invalidateContainerDNS')
      sinon.stub(instance, 'getDependencies').yieldsAsync(null, [])
      sinon.stub(Instance, 'find').yieldsAsync(null, [])
      done()
    })

    afterEach(function (done) {
      instance.invalidateContainerDNS.restore()
      instance.getDependencies.restore()
      Instance.find.restore()
      done()
    })

    it('should invalidate dns cache entries', function (done) {
      instance.setDependenciesFromEnvironment(ownerName, function (err) {
        if (err) { done(err) }
        expect(instance.invalidateContainerDNS.calledOnce).to.be.true()
        done()
      })
    })
  })

  describe('addDependency', function () {
    var instance = createNewInstance('goooush')
    var dependant = createNewInstance('splooosh')

    beforeEach(function (done) {
      sinon.spy(instance, 'invalidateContainerDNS')
      sinon.stub(async, 'series').yieldsAsync()
      done()
    })

    afterEach(function (done) {
      instance.invalidateContainerDNS.restore()
      async.series.restore()
      done()
    })

    it('should invalidate dns cache entries', function (done) {
      instance.addDependency(dependant, 'wooo.com', function (err) {
        if (err) { done(err) }
        expect(instance.invalidateContainerDNS.calledOnce).to.be.true()
        done()
      })
    })
  })

  describe('removeDependency', function () {
    var Neo4j = require('models/graph/neo4j')
    var instance = createNewInstance('boooush')
    var dependant = createNewInstance('mighty')

    beforeEach(function (done) {
      sinon.spy(instance, 'invalidateContainerDNS')
      sinon.stub(Neo4j.prototype, 'deleteConnection').yieldsAsync()
      done()
    })

    afterEach(function (done) {
      instance.invalidateContainerDNS.restore()
      Neo4j.prototype.deleteConnection.restore()
      done()
    })

    it('should invalidate dns cache entries', function (done) {
      instance.removeDependency(dependant, function (err) {
        if (err) { done(err) }
        expect(instance.invalidateContainerDNS.calledOnce).to.be.true()
        done()
      })
    })
  })

  describe('remove', function () {
    it('should not throw error if instance does not exist in db', function (done) {
      var inst = createNewInstance('api-anton-1')
      inst.remove(function (err) {
        expect(err).to.be.null()
        done()
      })
    })
  })

  describe('addDefaultIsolationOpts', function () {
    it('should add default options for Isolation', function (done) {
      var opts = {}
      expect(Instance.addDefaultIsolationOpts(opts)).to.deep.equal({
        $or: [
          { isolated: { $exists: false } },
          { isIsolationGroupMaster: true }
        ]
      })
      // enforce the function returns a new object, not the same one
      expect(opts).to.deep.equal({})
      opts = { isolated: 4 }
      expect(Instance.addDefaultIsolationOpts(opts)).to.deep.equal({ isolated: 4 })
      opts = { isIsolationGroupMaster: true }
      expect(Instance.addDefaultIsolationOpts(opts)).to.deep.equal({
        isIsolationGroupMaster: true
      })
      opts = { $or: [{ value: 4 }] }
      expect(Instance.addDefaultIsolationOpts(opts)).to.deep.equal({
        $or: [
          { value: 4 },
          { isolated: { $exists: false } },
          { isIsolationGroupMaster: true }
        ]
<<<<<<< HEAD
      });
      done();
    });
  });

  describe('#emitInstanceUpdates', function () {
    function createMockInstance () {
      return new Instance();
    }
    beforeEach(function (done) {
      ctx.query = {};
      ctx.mockSessionUser = {};
      ctx.mockInstances = [
        createMockInstance(),
        createMockInstance(),
        createMockInstance()
      ];
      sinon.stub(Instance, 'find');
      sinon.stub(Instance.prototype, 'emitInstanceUpdate');
      done();
    });
    afterEach(function (done) {
      Instance.find.restore();
      Instance.prototype.emitInstanceUpdate.restore();
      done();
    });

    describe('success', function() {
      beforeEach(function (done) {
        var mockInstances = ctx.mockInstances;
        Instance.find.yieldsAsync(null, mockInstances);
        Instance.prototype.emitInstanceUpdate
          .onCall(0).yieldsAsync(null, mockInstances[0])
          .onCall(1).yieldsAsync(null, mockInstances[1])
          .onCall(2).yieldsAsync(null, mockInstances[2]);
        done();
      });
      it('should emit instance updates', function (done) {
        Instance.emitInstanceUpdates(ctx.mockSessionUser, ctx.query, 'update', function (err, instances) {
          if (err) { return done(err); }
          sinon.assert.calledWith(
            Instance.find,
            ctx.query,
            sinon.match.func
          );
          ctx.mockInstances.forEach(function (mockInstance) {
            sinon.assert.calledOn(
              Instance.prototype.emitInstanceUpdate,
              mockInstance
            );
          });
          sinon.assert.calledWith(
            Instance.prototype.emitInstanceUpdate,
            ctx.mockSessionUser,
            'update'
          );
          expect(instances).to.deep.equal(ctx.mockInstances);
          done();
        });
      });
    });

    describe('errors', function() {
      beforeEach(function (done) {
        ctx.err = new Error('boom');
        done();
      });
      describe('find errors', function() {
        beforeEach(function (done) {
          Instance.find.yieldsAsync(ctx.err);
          done();
        });
        it('should callback the error', function (done) {
          Instance.emitInstanceUpdates(ctx.mockSessionUser, ctx.query, 'update', expectErr(ctx.err, done));
        });
      });
      describe('emitInstanceUpdate errors', function() {
        beforeEach(function (done) {
          Instance.find.yieldsAsync(null, ctx.mockInstances);
          Instance.prototype.emitInstanceUpdate.yieldsAsync(ctx.err);
          done();
        });
        it('should callback the error', function (done) {
          Instance.emitInstanceUpdates(ctx.mockSessionUser, ctx.query, 'update', expectErr(ctx.err, done));
        });
      });
    });
  });
});
=======
      })
      done()
    })
  })
})
>>>>>>> f8d21056
<|MERGE_RESOLUTION|>--- conflicted
+++ resolved
@@ -1,48 +1,3 @@
-<<<<<<< HEAD
-'use strict';
-
-var Lab = require('lab');
-var lab = exports.lab = Lab.script();
-var describe = lab.describe;
-var it = lab.it;
-var before = lab.before;
-var beforeEach = lab.beforeEach;
-var after = lab.after;
-var afterEach = lab.afterEach;
-var Code = require('code');
-var expect = Code.expect;
-var sinon = require('sinon');
-var Boom = require('dat-middleware').Boom;
-
-var Graph = require('models/apis/graph');
-var Neo4j = require('models/graph/neo4j');
-var Hashids = require('hashids');
-var async = require('async');
-var createCount = require('callback-count');
-var error = require('error');
-var find = require('101/find');
-var hasProps = require('101/has-properties');
-var mongoose = require('mongoose');
-var pick = require('101/pick');
-var pluck = require('101/pluck');
-var noop = require('101/noop');
-var toObjectId = require('utils/to-object-id');
-
-var Docker = require('models/apis/docker');
-var Instance = require('models/mongo/instance');
-var Version = require('models/mongo/context-version');
-var dock = require('../../../test/functional/fixtures/dock');
-var pubsub = require('models/redis/pubsub');
-var validation = require('../../fixtures/validation')(lab);
-var expectErr = function (expectedErr, done) {
-  return function (err) {
-    expect(err).to.equal(expectedErr);
-    done();
-  };
-};
-
-var id = 0;
-=======
 'use strict'
 
 var Lab = require('lab')
@@ -72,15 +27,20 @@
 var noop = require('101/noop')
 var toObjectId = require('utils/to-object-id')
 
-var Docker = require('models/apis/docker')
-var Instance = require('models/mongo/instance')
-var Version = require('models/mongo/context-version')
-var dock = require('../../../test/functional/fixtures/dock')
-var pubsub = require('models/redis/pubsub')
-var validation = require('../../fixtures/validation')(lab)
+var Docker = require('models/apis/docker');
+var Instance = require('models/mongo/instance');
+var Version = require('models/mongo/context-version');
+var dock = require('../../../test/functional/fixtures/dock');
+var pubsub = require('models/redis/pubsub');
+var validation = require('../../fixtures/validation')(lab);
+var expectErr = function (expectedErr, done) {
+  return function (err) {
+    expect(err).to.equal(expectedErr);
+    done();
+  };
+};
 
 var id = 0
->>>>>>> f8d21056
 function getNextId () {
   id++
   return id
@@ -186,7 +146,6 @@
 
 describe('Instance Model Tests ' + moduleName, function () {
   // jshint maxcomplexity:5
-<<<<<<< HEAD
   var ctx;
   before(require('../../fixtures/mongo').connect);
   beforeEach(function (done) {
@@ -194,10 +153,6 @@
     done();
   });
   afterEach(require('../../../test/functional/fixtures/clean-mongo').removeEverything);
-=======
-  before(require('../../fixtures/mongo').connect)
-  afterEach(require('../../../test/functional/fixtures/clean-mongo').removeEverything)
->>>>>>> f8d21056
 
   describe('starting or stopping state detection', function () {
     it('should not error if container is not starting or stopping', function (done) {
@@ -1485,7 +1440,6 @@
           { isolated: { $exists: false } },
           { isIsolationGroupMaster: true }
         ]
-<<<<<<< HEAD
       });
       done();
     });
@@ -1574,11 +1528,4 @@
       });
     });
   });
-});
-=======
-      })
-      done()
-    })
-  })
-})
->>>>>>> f8d21056
+});