/**
 * @module unit/models/apis/docker
 */
'use strict';
require('loadenv')();
var url = require('url');
var path = require('path');

var assign = require('101/assign');
var Boom = require('dat-middleware').Boom;
var clone = require('101/clone');
var Code = require('code');
var Container = require('dockerode/lib/container');
var dockerFrame = require('docker-frame');
var Dockerode = require('dockerode');
var keypather = require('keypather')();
var Lab = require('lab');
var Modem = require('docker-modem');
var multiline = require('multiline');
var pluck = require('101/pluck');
var path = require('path');
var sinon = require('sinon');
var through2 = require('through2');

var Docker = require('models/apis/docker');

var lab = exports.lab = Lab.script();

var afterEach = lab.afterEach;
var beforeEach = lab.beforeEach;
var describe = lab.describe;
var expect = Code.expect;
var it = lab.it;
var moduleName = path.relative(process.cwd(), __filename);

var dockerLogs = {
  success: multiline.stripIndent(function () {/*
    {"type":"docker","content":"Step 1 : ADD ./ca.pem /ca.pem","timestamp":"2015-10-09T20:11:42.000Z"}
    {"type":"docker","content":" ---> bf20e0312c8c","timestamp":"2015-10-09T20:11:42.319Z"}
    {"type":"docker","content":"Step 2 : ADD ./cert.pem /cert.pem","timestamp":"2015-10-09T20:11:42.332Z"}
    {"type":"docker","content":" ---> e1969cb6ba66","timestamp":"2015-10-09T20:11:42.556Z"}
    {"type":"docker","content":"Successfully built 6853db027fad","timestamp":"2015-10-09T20:11:43.262Z"}
    {"type":"log","content":"Runnable: Build completed successfully!","timestamp":"2015-10-09T20:11:43.657Z"}
  */}),
  successDockerImage: '6853db027fad', // must match id in log
  failure: multiline.stripIndent(function () {/*
    {"type":"docker","content":"Step 1 : ADD ./ca.pem /ca.pem","timestamp":"2015-10-09T20:11:42.000Z"}
    {"type":"docker","content":" ---> bf20e0312c8c","timestamp":"2015-10-09T20:11:42.319Z"}
    {"type":"docker","content":"Step 2 : RUN vim ./cert.pem","timestamp":"2015-10-09T20:11:42.332Z"}
    {"type":"docker","content":" ---> e1969cb6ba66","timestamp":"2015-10-09T20:11:42.556Z"}
    {"type":"docker","content":"\u001b[91m/bin/sh: 1: \u001b[0m"}
    {"type":"docker","content":"\u001b[91mvim: not found\n\u001b[0m"}
    {"type":"docker","content":"Runnable: The command [vim what] returned a non-zero code: 127\r\n","type":"error"}
  */}),
  jsonParseError: multiline.stripIndent(function () {/*
    {"type":"docker",[]
  */})
};

describe('docker: ' + moduleName, function () {
  var model = new Docker('http://fake.host.com');
  var ctx;

  beforeEach(function (done) {
    ctx = {
      mockContextVersion: {
        _id: 'versionId',
        build: {
          _id: 'buildId'
        },
        owner: {
          github: 'owner'
        },
        context: 'contextId',
        infraCodeVersion: {
          bucket: function () {
            return {
              bucket: 'bucket',
              sourcePath: 'sourcePath'
            };
          },
          files: [{
            Key: '/foo',
            VersionId: '1111'
          }, {
            Key: '/bar',
            VersionId: '2222'
          }, {
            Key: '/qux',
            VersionId: '3333'
          }]
        },
        appCodeVersions: [
          {
            repo: 'github.com/user/repo1',
            commit: 'commit',
            privateKey: 'private1'
          },
          {
            repo: 'github.com/user/repo2',
            branch: 'branch',
            privateKey: 'private2'
          },
          {
            repo: 'github.com/user/repo2',
            privateKey: 'private2'
          }
        ],
        toJSON: function () {
          var json = clone(ctx.mockContextVersion);
          delete json.toJSON;
          delete json.infraCodeVersion.bucket;
          return json;
        }
      },
      mockNetwork: {
        hostIp: '0.0.0.0',
        networkIp: '1.1.1.1'
      },
      mockSessionUser: {
        accounts: {
          github: {
            displayName: 'displayName',
            id: '12345',
            username: 'username'
          }
        }
      }
    };
    done();
  });

  describe('createImageBuilder', function () {
    beforeEach(function (done) {
      ctx.mockDockerTag = 'mockDockerTag';
      ctx.mockLabels = { label1: 1, label2: 2, label3: 3 };
      ctx.mockEnv = [ 'env1', 'env2', 'env3' ];
      sinon.stub(Docker.prototype, '_createImageBuilderValidateCV');
      sinon.stub(Docker, 'getDockerTag').returns(ctx.mockDockerTag);
      sinon.stub(Docker.prototype, '_createImageBuilderLabels').returns(ctx.mockLabels);
      sinon.stub(Docker.prototype, '_createImageBuilderEnv').returns(ctx.mockEnv);
      sinon.stub(Docker.prototype, 'createContainer').yieldsAsync();
      done();
    });
    afterEach(function (done) {
      Docker.prototype._createImageBuilderLabels.restore();
      Docker.getDockerTag.restore();
      Docker.prototype._createImageBuilderEnv.restore();
      Docker.prototype._createImageBuilderValidateCV.restore();
      Docker.prototype.createContainer.restore();
      done();
    });
    describe('no cache', function () {
      beforeEach(function (done) {
        ctx.DOCKER_IMAGE_BUILDER_CACHE = process.env.DOCKER_IMAGE_BUILDER_CACHE;
        delete process.env.DOCKER_IMAGE_BUILDER_CACHE;
        ctx.DOCKER_IMAGE_BUILDER_LAYER_CACHE = process.env.DOCKER_IMAGE_BUILDER_LAYER_CACHE;
        delete process.env.DOCKER_IMAGE_BUILDER_LAYER_CACHE;
        done();
      });
      afterEach(function (done) {
        process.env.DOCKER_IMAGE_BUILDER_CACHE = ctx.DOCKER_IMAGE_BUILDER_CACHE;
        process.env.DOCKER_IMAGE_BUILDER_LAYER_CACHE = ctx.DOCKER_IMAGE_BUILDER_LAYER_CACHE;
        done();
      });

      it('should create an image builder container', function (done) {
        var opts = {
          manualBuild: true,
          sessionUser: ctx.mockSessionUser,
          contextVersion: ctx.mockContextVersion,
          network: ctx.mockNetwork,
          noCache: false,
          tid: '000-0000-0000-0000'
        };
        model.createImageBuilder(opts, function (err) {
          if (err) { return done(err); }
          sinon.assert.calledWith(
            Docker.prototype._createImageBuilderValidateCV,
            opts.contextVersion
          );
          sinon.assert.calledWith(
            Docker.getDockerTag,
            opts.contextVersion
          );
          expect(Docker.prototype._createImageBuilderLabels.firstCall.args[0])
            .to.deep.equal({
              contextVersion: opts.contextVersion,
              dockerTag: ctx.mockDockerTag,
              manualBuild: opts.manualBuild,
              network: opts.network,
              noCache: opts.noCache,
              sessionUser: opts.sessionUser,
              ownerUsername: opts.ownerUsername,
              tid: opts.tid
            });
          expect(Docker.prototype._createImageBuilderEnv.firstCall.args[0])
            .to.deep.equal({
              dockerTag: ctx.mockDockerTag,
              hostIp: opts.network.hostIp,
              networkIp: opts.network.networkIp,
              noCache: opts.noCache,
              sauronHost: url.parse(model.dockerHost).hostname + ':' + process.env.SAURON_PORT,
              contextVersion: opts.contextVersion
            });

          var expected = {
            name: opts.contextVersion.build._id.toString(),
            Image: process.env.DOCKER_IMAGE_BUILDER_NAME + ':' + process.env.DOCKER_IMAGE_BUILDER_VERSION,
            Env: ctx.mockEnv,
            Binds: [process.env.DOCKER_IMAGE_BUILDER_WEAVE_PATH + ':' +
              process.env.DOCKER_IMAGE_BUILDER_WEAVE_PATH + ':ro'],
            Volumes: {},
            Labels: ctx.mockLabels
          };
          expected.Volumes[process.env.DOCKER_IMAGE_BUILDER_WEAVE_PATH] = {};

          expect(Docker.prototype.createContainer.firstCall.args[0])
            .to.deep.equal(expected);
          done();
        });
      });

      describe('w/ image builder cache and layer cache', function () {
        beforeEach(function (done) {
          ctx.DOCKER_IMAGE_BUILDER_CACHE = process.env.DOCKER_IMAGE_BUILDER_CACHE;
          process.env.DOCKER_IMAGE_BUILDER_CACHE = '/builder-cache';
          ctx.DOCKER_IMAGE_BUILDER_LAYER_CACHE = process.env.DOCKER_IMAGE_BUILDER_LAYER_CACHE;
          process.env.DOCKER_IMAGE_BUILDER_LAYER_CACHE = '/builder-layer-cache';
          done();
        });
        afterEach(function (done) {
          process.env.DOCKER_IMAGE_BUILDER_CACHE = ctx.DOCKER_IMAGE_BUILDER_CACHE;
          process.env.DOCKER_IMAGE_BUILDER_LAYER_CACHE = ctx.DOCKER_IMAGE_BUILDER_LAYER_CACHE;
          done();
        });

        it('should create an image builder container', function (done) {
          var opts = {
            manualBuild: true,
            sessionUser: ctx.mockSessionUser,
            contextVersion: ctx.mockContextVersion,
            network: ctx.mockNetwork,
            noCache: false,
            tid: '000-0000-0000-0000'
          };
          model.createImageBuilder(opts, function (err) {
            if (err) { return done(err); }
            var volumes = {};
            volumes['/cache'] = {};
            volumes['/layer-cache'] = {};
            volumes[process.env.DOCKER_IMAGE_BUILDER_WEAVE_PATH] = {};
            expect(Docker.prototype.createContainer.firstCall.args[0])
              .to.deep.equal({
                name: opts.contextVersion.build._id.toString(),
                Image: process.env.DOCKER_IMAGE_BUILDER_NAME + ':' + process.env.DOCKER_IMAGE_BUILDER_VERSION,
                Env: ctx.mockEnv,
                Binds: [
                  process.env.DOCKER_IMAGE_BUILDER_CACHE + ':/cache:rw',
                  process.env.DOCKER_IMAGE_BUILDER_LAYER_CACHE + ':/layer-cache:rw',
                  process.env.DOCKER_IMAGE_BUILDER_WEAVE_PATH + ':' +
                    process.env.DOCKER_IMAGE_BUILDER_WEAVE_PATH + ':ro'
                ],
                Volumes: volumes,
                Labels: ctx.mockLabels
              });
            done();
          });
        });
      });
    });
  });

  describe('_createImageBuilderValidateCV', function () {
    it('should return an error if contextVersion already built', function (done) {
      var validationError = model._createImageBuilderValidateCV({
        build: {
          completed: true
        }
      });
      expect(validationError.message).to.equal('Version already built');
      done();
    });

    it('should return an error if contextVersion has no icv', function (done) {
      var validationError = model._createImageBuilderValidateCV({
        build: {
          completed: false
        }
      });
      expect(validationError.message).to.equal('Cannot build a version without a Dockerfile');
      done();
    });

    it('should return an error if contextVersion icv not populated', function (done) {
      var validationError = model._createImageBuilderValidateCV({
        build: {
          completed: false
        },
        infraCodeVersion: '012345678901234567890123' // validation check regex string length 24
      });
      expect(validationError.message).to.equal('Populate infraCodeVersion before building it');
      done();
    });

    it('should return falsy if no error condition present', function (done) {
      var validationError = model._createImageBuilderValidateCV({
        build: {
          completed: false
        },
        infraCodeVersion: {}
      });
      expect(validationError).to.be.undefined();
      done();
    });
  });

  describe('_createImageBuilderLabels', function () {
    it('should return a hash of container labels', function (done) {
      var opts = {
        contextVersion: ctx.mockContextVersion,
        dockerTag: 'dockerTag',
        network: ctx.mockNetwork,
        manualBuild: 'manualBuild',
        noCache: 'noCache',
        sessionUser: ctx.mockSessionUser,
        ownerUsername: 'ownerUsername',
        tid: 'tid'
      };
      var labels = model._createImageBuilderLabels(opts);
      var expectedLabels = assign(
        keypather.flatten(ctx.mockContextVersion.toJSON(), '.', 'contextVersion'),
        {
          dockerTag: opts.dockerTag,
          hostIp: opts.network.hostIp,
          manualBuild: opts.manualBuild,
          networkIp: opts.network.networkIp,
          noCache: opts.noCache,
          sauronHost: url.parse(model.dockerHost).hostname + ':' + process.env.SAURON_PORT,
          sessionUserDisplayName: opts.sessionUser.accounts.github.displayName,
          sessionUserGithubId: opts.sessionUser.accounts.github.id,
          sessionUserUsername: opts.sessionUser.accounts.github.username,
          ownerUsername: opts.ownerUsername,
          tid: opts.tid,
          type: 'image-builder-container'
        }
      );
      expect(labels).to.deep.equal(expectedLabels);
      // assert type casting to string for known value originally of type Number
      expect(labels.sessionUserGithubId).to.be.a.string();
      done();
    });

    it('should cast all values of flattened labels object to strings', function (done) {
      var imageBuilderContainerLabels = model._createImageBuilderLabels({
        contextVersion: ctx.mockContextVersion,
        network: ctx.mockNetwork,
        sessionUser: ctx.mockSessionUser,
        tid: '0000-0000-0000-0000'
      });
      expect(imageBuilderContainerLabels['contextVersion._id']).to.equal(ctx.mockContextVersion._id);
      done();
    });

    it('should not error if value is undefined', function (done) {
      ctx.mockContextVersion.toJSON = function () {
        return {
          _id: undefined
        };
      };
      var imageBuilderContainerLabels = model._createImageBuilderLabels({
        contextVersion: ctx.mockContextVersion,
        network: ctx.mockNetwork,
        sessionUser: ctx.mockSessionUser,
        tid: '0000-0000-0000-0000'
      });
      expect(imageBuilderContainerLabels['contextVersion._id']).to.equal('undefined');
      done();
    });
  });

  describe('_createImageBuilderEnv', function () {
    beforeEach(function (done) {
      ctx.opts = {
        contextVersion: ctx.mockContextVersion,
        dockerTag: 'dockerTag',
        sauronHost: 'sauronHost',
        networkIp: 'networkIp',
        hostIp: 'hostIp',
        noCache: false
      };
      done();
    });
    describe('no cache', function () {
      beforeEach(function (done) {
        ctx.opts.noCache = true;
        ctx.DOCKER_IMAGE_BUILDER_CACHE = process.env.DOCKER_IMAGE_BUILDER_CACHE;
        delete process.env.DOCKER_IMAGE_BUILDER_CACHE;
        ctx.DOCKER_IMAGE_BUILDER_LAYER_CACHE = process.env.DOCKER_IMAGE_BUILDER_LAYER_CACHE;
        delete process.env.DOCKER_IMAGE_BUILDER_LAYER_CACHE;
        done();
      });
      afterEach(function (done) {
        process.env.DOCKER_IMAGE_BUILDER_CACHE = ctx.DOCKER_IMAGE_BUILDER_CACHE;
        process.env.DOCKER_IMAGE_BUILDER_LAYER_CACHE = ctx.DOCKER_IMAGE_BUILDER_LAYER_CACHE;
        done();
      });

      it('should return an array of ENV for image builder container', function (done) {
        var opts = ctx.opts;
        var buildOpts = {
          Memory: process.env.CONTAINER_MEMORY_LIMIT_BYTES,
          forcerm: true,
          nocache: true
        };
        var envs = model._createImageBuilderEnv(opts);
        var cv = ctx.mockContextVersion;
        var appCodeVersions = cv.appCodeVersions;
        var expectedEnvs = [
          'RUNNABLE_AWS_ACCESS_KEY=' + process.env.AWS_ACCESS_KEY_ID,
          'RUNNABLE_AWS_SECRET_KEY=' + process.env.AWS_SECRET_ACCESS_KEY,
<<<<<<< HEAD
          'RUNNABLE_FILES_BUCKET='   + cv.infraCodeVersion.bucket().bucket,
          'RUNNABLE_PREFIX='         + path.join(cv.infraCodeVersion.bucket().sourcePath, '/'),
          'RUNNABLE_FILES='          + JSON.stringify(cv.infraCodeVersion.files.reduce(mapKeyToVersion, {})),
          'RUNNABLE_DOCKER='         + 'unix:///var/run/docker.sock',
          'RUNNABLE_DOCKERTAG='      + opts.dockerTag,
=======
          'RUNNABLE_FILES_BUCKET=' + cv.infraCodeVersion.bucket().bucket,
          'RUNNABLE_PREFIX=' + path.join(cv.infraCodeVersion.bucket().sourcePath, '/'),
          'RUNNABLE_FILES=' + JSON.stringify(indexBy(cv.infraCodeVersion.files, 'Key')),
          'RUNNABLE_DOCKER=' + 'unix:///var/run/docker.sock',
          'RUNNABLE_DOCKERTAG=' + opts.dockerTag,
>>>>>>> e3943ac6
          'RUNNABLE_IMAGE_BUILDER_NAME=' + process.env.DOCKER_IMAGE_BUILDER_NAME,
          'RUNNABLE_IMAGE_BUILDER_TAG=' + process.env.DOCKER_IMAGE_BUILDER_VERSION,
          // acv envs
          'RUNNABLE_REPO=' + 'git@github.com:' + appCodeVersions.map(pluck('repo')).join(';git@github.com:'),
          'RUNNABLE_COMMITISH=' + [ appCodeVersions[0].commit, appCodeVersions[1].branch, 'master' ].join(';'),
          'RUNNABLE_KEYS_BUCKET=' + process.env.GITHUB_DEPLOY_KEYS_BUCKET,
          'RUNNABLE_DEPLOYKEY=' + appCodeVersions.map(pluck('privateKey')).join(';'),
          // network envs
          'RUNNABLE_CIDR=' + process.env.RUNNABLE_NETWORK_CIDR,
          'RUNNABLE_WAIT_FOR_WEAVE=' + process.env.RUNNABLE_WAIT_FOR_WEAVE,
          'RUNNABLE_WEAVE_PATH=' + process.env.DOCKER_IMAGE_BUILDER_WEAVE_PATH,
          'RUNNABLE_HOST_IP=' + opts.hostIp,
          'RUNNABLE_BUILD_FLAGS=' + JSON.stringify(buildOpts),
          'RUNNABLE_PUSH_IMAGE=true'
        ];
        expect(envs).to.deep.equal(expectedEnvs);
        function mapKeyToVersion (memo, item) {
          memo[item.Key] = item.VersionId;
          return memo;
        }
        done();
      });
    });
    describe('cache', function () {
      beforeEach(function (done) {
        ctx.DOCKER_IMAGE_BUILDER_CACHE = process.env.DOCKER_IMAGE_BUILDER_CACHE;
        process.env.DOCKER_IMAGE_BUILDER_CACHE = '/cache';
        ctx.DOCKER_IMAGE_BUILDER_LAYER_CACHE = process.env.DOCKER_IMAGE_BUILDER_LAYER_CACHE;
        process.env.DOCKER_IMAGE_BUILDER_LAYER_CACHE = '/layer-cache';
        done();
      });
      afterEach(function (done) {
        process.env.DOCKER_IMAGE_BUILDER_CACHE = ctx.DOCKER_IMAGE_BUILDER_CACHE;
        process.env.DOCKER_IMAGE_BUILDER_LAYER_CACHE = ctx.DOCKER_IMAGE_BUILDER_LAYER_CACHE;
        done();
      });

      it('should return conditional container env', function (done) {
        var envs = model._createImageBuilderEnv(ctx.opts);
        var buildOpts = {
          Memory: process.env.CONTAINER_MEMORY_LIMIT_BYTES,
          forcerm: true
        };
        expect(envs).to.contain([
          'DOCKER_IMAGE_BUILDER_CACHE=' + process.env.DOCKER_IMAGE_BUILDER_CACHE,
          'DOCKER_IMAGE_BUILDER_LAYER_CACHE=' + process.env.DOCKER_IMAGE_BUILDER_LAYER_CACHE,
          'RUNNABLE_BUILD_FLAGS=' + JSON.stringify(buildOpts)
        ]);
        done();
      });
    });
  });

  describe('getBuildInfo', function () {
    beforeEach(function (done) {
      sinon.stub(Container.prototype, 'logs');
      done();
    });
    afterEach(function (done) {
      Container.prototype.logs.restore();
      done();
    });

    it('should cleanse and parse logs', function (done) {
      var stream = through2();
      Container.prototype.logs.yieldsAsync(null, stream);
      model.getBuildInfo('containerId', function (err, buildInfo) {
        if (err) { return done(err); }
        expect(buildInfo.dockerImage).to.equal(dockerLogs.successDockerImage);
        expect(buildInfo.failed).to.equal(false);
        expect(buildInfo.log).to.deep.equal(
          dockerLogs.success
            .split('\n')
            .map(JSON.parse.bind(JSON))
        );
        done();
      });
      stream.write(dockerFrame(1, dockerLogs.success));
      stream.end();
    });

    describe('errors', function () {
      it('should handle docker log stream err', function (done) {
        var stream = through2();
        Container.prototype.logs.yieldsAsync(null, stream);
        var streamOn = stream.on;
        var emitErr = new Error('boom');
        sinon.stub(stream, 'on', streamErrHandlerAttached);
        model.getBuildInfo('containerId', function (err) {
          expect(err).to.exist();
          expect(err.message).to.match(/docker logs/);
          expect(err.message).to.match(new RegExp(emitErr.message));
          done();
        });
        function streamErrHandlerAttached () {
          var ret = streamOn.apply(stream, arguments);
          stream.on.restore();
          stream.emit('error', emitErr);
          return ret;
        }
      });
      it('should handle parse err', function (done) {
        var stream = through2();
        Container.prototype.logs.yieldsAsync(null, stream);
        model.getBuildInfo('containerId', function (err) {
          expect(err).to.exist();
          expect(err.message).to.match(/json parse/);
          done();
        });
        stream.write(dockerFrame(1, dockerLogs.jsonParseError));
        stream.end();
      });
      it('should handle streamCleanser err', function (done) {
        var stream = through2();
        Container.prototype.logs.yieldsAsync(null, stream);
        var emitErr = new Error('boom');
        var streamPipe = stream.pipe;
        sinon.stub(stream, 'pipe', handlePipe);
        model.getBuildInfo('containerId', function (err) {
          expect(err).to.exist();
          expect(err.message).to.match(/cleanser/);
          expect(err.message).to.match(new RegExp(emitErr.message));
          done();
        });
        function handlePipe (streamCleanser) {
          var ret = streamPipe.apply(stream, arguments);
          stream.pipe.restore();
          process.nextTick( // emit error on stream cleanser on next tick
            streamCleanser.emit.bind(streamCleanser, 'error', emitErr)
          );
          return ret;
        }
      });
    });
  });

  describe('getLogs', function () {
    it('should call error handler and return error', function (done) {
      sinon.stub(Dockerode.prototype, 'getContainer', function () {
        return {
          logs: function (opts, cb) {
            cb(new Error('Some docker error'));
          }
        };
      });
      sinon.spy(model, 'handleErr');
      model.getLogs('some-container-id', function (err) {
        expect(err).to.exist();
        expect(err.isBoom).to.be.true();
        expect(err.data.err.message).to.equal('Some docker error');
        expect(err.data.docker.containerId).to.equal('some-container-id');
        expect(Dockerode.prototype.getContainer.callCount).to.equal(1);
        expect(Dockerode.prototype.getContainer.getCall(0).args[0])
          .to.equal('some-container-id');
        expect(model.handleErr.callCount).to.equal(1);
        Dockerode.prototype.getContainer.restore();
        model.handleErr.restore();
        done();
      });
    });
    it('should call error but return success', function (done) {
      sinon.stub(Dockerode.prototype, 'getContainer', function () {
        return {
          logs: function (opts, cb) {
            cb(null);
          }
        };
      });
      sinon.spy(model, 'handleErr');
      model.getLogs('some-container-id', function (err) {
        expect(err).to.not.exist();
        expect(Dockerode.prototype.getContainer.callCount).to.equal(1);
        expect(Dockerode.prototype.getContainer.getCall(0).args[0])
          .to.equal('some-container-id');
        expect(model.handleErr.callCount).to.equal(1);
        Dockerode.prototype.getContainer.restore();
        model.handleErr.restore();
        done();
      });
    });
  });

  describe('pullImage', function () {
    var testTag = 'lothlorien';
    var testImageName = 'registy.runnable.com/1234/galadriel';
    var testImage = testImageName + ':' + testTag;
    beforeEach(function (done) {
      sinon.stub(Dockerode.prototype, 'pull');
      sinon.stub(Modem.prototype, 'followProgress');
      done();
    });
    afterEach(function (done) {
      Dockerode.prototype.pull.restore();
      Modem.prototype.followProgress.restore();
      done();
    });

    it('should pull image', function (done) {
      Dockerode.prototype.pull.yieldsAsync();
      Modem.prototype.followProgress.yieldsAsync();
      model.pullImage(testImage, function (err) {
        expect(err).to.not.exist();
        expect(Dockerode.prototype.pull
          .withArgs(testImage)
          .calledOnce).to.be.true();
        done();
      });
    });

    it('should cb error if pull err', function (done) {
      var testErr = 'sauron attacks';
      Dockerode.prototype.pull.yieldsAsync(testErr);
      model.pullImage(testImage, function (err) {
        expect(err).to.be.equal(testErr);
        done();
      });
    });

    it('should cb error if follow err', function (done) {
      var testErr = 'mavis attacks';
      Dockerode.prototype.pull.yieldsAsync();
      Modem.prototype.followProgress.yieldsAsync(testErr);
      model.pullImage(testImage, function (err) {
        expect(err).to.be.equal(testErr);
        done();
      });
    });
  }); // end pullImage
  describe('with retries', function () {
    describe('and no errors', function () {
      beforeEach(function (done) {
        sinon.stub(Docker.prototype, 'inspectContainer', function (container, cb) {
          cb(undefined, { dockerContainer: container });
        });
        done();
      });
      afterEach(function (done) {
        Docker.prototype.inspectContainer.restore();
        done();
      });

      it('should return callback with', function (done) {
        var docker = new Docker('https://localhost:4242');
        docker.inspectContainerWithRetry({ times: 6 }, 'some-container-id', function (err, result) {
          expect(err).to.be.undefined();
          expect(result.dockerContainer).to.equal('some-container-id');
          expect(Docker.prototype.inspectContainer.callCount).to.equal(1);
          done();
        });
      });
    });

    describe('and errors', function () {
      beforeEach(function (done) {
        var dockerErr = Boom.notFound('Docker error');
        sinon.stub(Docker.prototype, 'inspectContainer').yieldsAsync(dockerErr);
        done();
      });

      afterEach(function (done) {
        Docker.prototype.inspectContainer.restore();
        done();
      });

      it('should call original docker method 5 times and return error', function (done) {
        var docker = new Docker('https://localhost:4242');
        docker.inspectContainerWithRetry({ times: 6 }, 'some-container-id', function (err) {
          expect(err.output.statusCode).to.equal(404);
          expect(err.output.payload.message).to.equal('Docker error');
          expect(Docker.prototype.inspectContainer.callCount).to.equal(5);
          done();
        });
      });

      it('should not retry if ignoreStatusCode was specified', function (done) {
        var docker = new Docker('https://localhost:4242');
        docker.inspectContainerWithRetry({ times: 6, ignoreStatusCode: 404 }, 'some-container-id', function (err) {
          expect(err).to.be.null();
          expect(Docker.prototype.inspectContainer.callCount).to.equal(1);
          done();
        });
      });
    });

    describe('with 4 errors and success', function () {
      beforeEach(function (done) {
        var dockerErr = Boom.notFound('Docker error');
        var attemts = 0;
        sinon.stub(Docker.prototype, 'inspectContainer', function (container, cb) {
          attemts++;
          if (attemts < 4) {
            cb(dockerErr);
          } else {
            cb(undefined, { dockerContainer: container });
          }
        });
        done();
      });

      afterEach(function (done) {
        Docker.prototype.inspectContainer.restore();
        done();
      });

      it('should call original docker method with retries on error and final success', function (done) {
        var docker = new Docker('https://localhost:4242');

        docker.inspectContainerWithRetry({ times: 6 }, 'some-container-id', function (err, result) {
          expect(err).to.be.undefined();
          expect(result.dockerContainer).to.equal('some-container-id');
          expect(Docker.prototype.inspectContainer.callCount).to.equal(4);
          done();
        });
      });
    });
  });
});<|MERGE_RESOLUTION|>--- conflicted
+++ resolved
@@ -419,19 +419,11 @@
         var expectedEnvs = [
           'RUNNABLE_AWS_ACCESS_KEY=' + process.env.AWS_ACCESS_KEY_ID,
           'RUNNABLE_AWS_SECRET_KEY=' + process.env.AWS_SECRET_ACCESS_KEY,
-<<<<<<< HEAD
           'RUNNABLE_FILES_BUCKET='   + cv.infraCodeVersion.bucket().bucket,
           'RUNNABLE_PREFIX='         + path.join(cv.infraCodeVersion.bucket().sourcePath, '/'),
           'RUNNABLE_FILES='          + JSON.stringify(cv.infraCodeVersion.files.reduce(mapKeyToVersion, {})),
           'RUNNABLE_DOCKER='         + 'unix:///var/run/docker.sock',
           'RUNNABLE_DOCKERTAG='      + opts.dockerTag,
-=======
-          'RUNNABLE_FILES_BUCKET=' + cv.infraCodeVersion.bucket().bucket,
-          'RUNNABLE_PREFIX=' + path.join(cv.infraCodeVersion.bucket().sourcePath, '/'),
-          'RUNNABLE_FILES=' + JSON.stringify(indexBy(cv.infraCodeVersion.files, 'Key')),
-          'RUNNABLE_DOCKER=' + 'unix:///var/run/docker.sock',
-          'RUNNABLE_DOCKERTAG=' + opts.dockerTag,
->>>>>>> e3943ac6
           'RUNNABLE_IMAGE_BUILDER_NAME=' + process.env.DOCKER_IMAGE_BUILDER_NAME,
           'RUNNABLE_IMAGE_BUILDER_TAG=' + process.env.DOCKER_IMAGE_BUILDER_VERSION,
           // acv envs
