'use strict';

var Lab = require('lab');
var lab = exports.lab = Lab.script();
var describe = lab.describe;
var it = lab.it;
var afterEach = lab.afterEach;
var Code = require('code');
var expect = Code.expect;
var sinon = require('sinon');
var noop = require('101/noop');

require('loadenv')();
var Docker = require('models/apis/docker');

describe('docker', function () {
  var model = new Docker('http://fake.host.com');
<<<<<<< HEAD

  describe('startUserContainer', function () {
    afterEach(function (done) {
      model.startContainer.restore();
      done();
    });

    it('should not include charon if env variable is not set', function (done) {
      sinon.stub(model, 'startContainer', function (container, opts) {
        expect(opts.Dns.length).to.equal(1);
        done();
      });
      model.startUserContainer({}, '', {}, noop);
    });

    it('should include charon as the first dns when evn is set', function (done) {
      var host = process.env.CHARON_HOST = '10.10.10.10';
      sinon.stub(model, 'startContainer', function (container, opts) {
        expect(opts.Dns.length).to.equal(2);
        expect(opts.Dns[0]).to.equal(host);
        delete process.env.CHARON_HOST;
        done();
      });
      model.startUserContainer({}, '', {}, noop);
    });

    it('should use the charon weave ip for codenow', function(done) {
      var owner = process.env.CODENOW_GITHUB_ID;
      var host = process.env.CODENOW_CHARON_WEAVE_IP = '1.1.1.1';
      sinon.stub(model, 'startContainer', function (container, opts) {
        expect(opts.Dns.length).to.equal(2);
        expect(opts.Dns[0]).to.equal(host);
        delete process.env.CODENOW_CHARON_WEAVE_IP;
        done();
      });
      model.startUserContainer({}, owner, {}, noop);
    });
  }); // end 'startUserContainer'

  describe('pullImage', function () {
    var testImageName = 'galadriel';
    beforeEach(function (done) {
      sinon.stub(Dockerode.prototype, 'pull');
      done();
    });
    afterEach(function (done) {
      Dockerode.prototype.pull.restore();
      done();
    });
    it('should pull image', function (done) {
      Dockerode.prototype.pull.yieldsAsync();
      model.pullImage(testImageName, function (err) {
        expect(err).to.not.exist();
        expect(Dockerode.prototype.pull
          .withArgs(testImageName)
          .calledOnce).to.be.true();
        done();
      });
    });
    it('should cb error', function (done) {
      var testErr = 'sauron attacks';
      Dockerode.prototype.pull.yieldsAsync(testErr);
      model.pullImage(testImageName, function (err) {
        expect(err).to.be.equal(testErr);
        done();
      });
    });
  }); // end 'pullImage'

  describe('pushImage', function () {
    var testImageName = 'galadriel';
    var mockObj = {
      push: sinon.stub()
    };
    beforeEach(function (done) {
      sinon.stub(Dockerode.prototype, 'getImage').returns(mockObj);
      done();
    });
    afterEach(function (done) {
      Dockerode.prototype.getImage.restore();
      done();
    });
    it('should pull image', function (done) {
      mockObj.push.yieldsAsync();
      model.pushImage(testImageName, function (err) {
        expect(err).to.not.exist();
        expect(Dockerode.prototype.getImage
          .withArgs(testImageName)
          .calledOnce).to.be.true();
        expect(mockObj.push
          .withArgs({})
          .calledOnce).to.be.true();
        done();
      });
    });
    it('should cb error', function (done) {
      var testErr = 'sauron attacks';
      mockObj.push.yieldsAsync(testErr);
      model.pushImage(testImageName, function (err) {
        expect(err).to.be.equal(testErr);
        done();
      });
    });
  }); // end 'pushImage'

  describe('saveImage', function () {
    var testImageName = 'galadriel';
    var mockObj = {
      get: sinon.stub()
    };
    beforeEach(function (done) {
      sinon.stub(Dockerode.prototype, 'getImage').returns(mockObj);
      done();
    });
    afterEach(function (done) {
      Dockerode.prototype.getImage.restore();
      done();
    });
    it('should pull image', function (done) {
      mockObj.get.yieldsAsync();
      model.saveImage(testImageName, function (err) {
        expect(err).to.not.exist();
        expect(Dockerode.prototype.getImage
          .withArgs(testImageName)
          .calledOnce).to.be.true();
        expect(mockObj.get
          .withArgs()
          .calledOnce).to.be.true();
        done();
      });
    });
    it('should cb error', function (done) {
      var testErr = 'sauron attacks';
      mockObj.get.yieldsAsync(testErr);
      model.saveImage(testImageName, function (err) {
        expect(err).to.be.equal(testErr);
        done();
      });
    });
  }); // end 'saveImage'

  describe('loadImage', function () {
    var testImageName = 'galadriel';
    beforeEach(function (done) {
      sinon.stub(Dockerode.prototype, 'loadImage');
      done();
    });
    afterEach(function (done) {
      Dockerode.prototype.loadImage.restore();
      done();
    });
    it('should load image', function (done) {
      Dockerode.prototype.loadImage.yieldsAsync();
      model.loadImage(testImageName, function (err) {
        expect(err).to.not.exist();
        expect(Dockerode.prototype.loadImage
          .withArgs(testImageName)
          .calledOnce).to.be.true();
        done();
      });
    });
    it('should cb error', function (done) {
      var testErr = 'sauron attacks';
      Dockerode.prototype.loadImage.yieldsAsync(testErr);
      model.loadImage(testImageName, function (err) {
        expect(err).to.be.equal(testErr);
        done();
      });
    });
  }); // end 'loadImage'

  describe('transferImage', function () {
    var testImageName = 'galadriel';
    var mockObj;
    beforeEach(function (done) {
      mockObj = {
        get: sinon.stub(),
        push: sinon.stub()
      };
      sinon.stub(Dockerode.prototype, 'pull');
      sinon.stub(Dockerode.prototype, 'loadImage');
      sinon.stub(Modem.prototype, 'followProgress');
      sinon.stub(Dockerode.prototype, 'getImage').returns(mockObj);
      done();
    });
    afterEach(function (done) {
      Dockerode.prototype.pull.restore();
      Dockerode.prototype.loadImage.restore();
      Dockerode.prototype.getImage.restore();
      Modem.prototype.followProgress.restore();
      done();
    });
    it('should transfer image with direct push', function (done) {
      var testStream = 'mordor';
      var testTarget = 'http://mountdoom:123';
      mockObj.get.yieldsAsync(null, testStream);
      Dockerode.prototype.loadImage.yieldsAsync();
      model.transferImage(testImageName, testTarget, function (err) {
        expect(err).to.not.exist();
        expect(mockObj.get
          .withArgs()
          .calledOnce).to.be.true();
        expect(Dockerode.prototype.loadImage
          .withArgs(testStream)
          .calledOnce).to.be.true();
        done();
      });
    });
    it('should transfer image with registry if save failed', function (done) {
      var testStream = 'mordor';
      var testTarget = 'http://mountdoom:123';
      var testErr = 'Saruman';
      Modem.prototype.followProgress.yieldsAsync();
      Dockerode.prototype.pull.yieldsAsync();
      mockObj.get.yieldsAsync(testErr);
      mockObj.push.yieldsAsync(null, testStream);
      model.transferImage(testImageName, testTarget, function (err) {
        expect(err).to.not.exist();
        expect(mockObj.get
          .withArgs()
          .calledOnce).to.be.true();
        expect(Dockerode.prototype.loadImage
          .calledOnce).to.be.false();
        expect(mockObj.push
          .withArgs({})
          .calledOnce).to.be.true();
        expect(Dockerode.prototype.pull
          .withArgs(testImageName)
          .calledOnce).to.be.true();
        done();
      });
    });
    it('should transfer image with registry if load failed', function (done) {
      var testStream = 'mordor';
      var testTarget = 'http://mountdoom:123';
      var testErr = new Error('attack by Saruman');
      Modem.prototype.followProgress.yieldsAsync();
      Dockerode.prototype.pull.yieldsAsync();
      mockObj.get.yieldsAsync();
      Dockerode.prototype.loadImage.yieldsAsync(testErr);
      mockObj.push.yieldsAsync(null, testStream);
      model.transferImage(testImageName, testTarget, function (err) {
        expect(err).to.not.exist();
        expect(mockObj.get
          .withArgs()
          .calledOnce).to.be.true();
        expect(Dockerode.prototype.loadImage
          .calledOnce).to.be.true();
        expect(mockObj.push
          .withArgs({})
          .calledOnce).to.be.true();
        expect(Dockerode.prototype.pull
          .withArgs(testImageName)
          .calledOnce).to.be.true();
        done();
      });
    });
    it('should cb error if pull fails', function (done) {
      var testStream = 'mordor';
      var testTarget = 'http://mountdoom:123';
      var testErr = new Error('attack by Saruman');
      Modem.prototype.followProgress.yieldsAsync();
      Dockerode.prototype.pull.yieldsAsync(testErr);
      mockObj.get.yieldsAsync();
      Dockerode.prototype.loadImage.yieldsAsync(testErr);
      mockObj.push.yieldsAsync(null, testStream);
      model.transferImage(testImageName, testTarget, function (err) {
        expect(err).to.equal(testErr);
        expect(mockObj.get
          .withArgs()
          .calledOnce).to.be.true();
        expect(Dockerode.prototype.loadImage
          .calledOnce).to.be.true();
        expect(mockObj.push
          .withArgs({})
          .calledOnce).to.be.true();
        expect(Dockerode.prototype.pull
          .withArgs(testImageName)
          .calledOnce).to.be.true();
        done();
      });
    });
    it('should cb error if push fails', function (done) {
      var testTarget = 'http://mountdoom:123';
      var testErr = new Error('attack by Saruman');
      Modem.prototype.followProgress.yieldsAsync();
      Dockerode.prototype.pull.yieldsAsync();
      mockObj.get.yieldsAsync();
      Dockerode.prototype.loadImage.yieldsAsync(testErr);
      mockObj.push.yieldsAsync(testErr);
      model.transferImage(testImageName, testTarget, function (err) {
        expect(err).to.equal(testErr);
        expect(mockObj.get
          .withArgs()
          .calledOnce).to.be.true();
        expect(Dockerode.prototype.loadImage
          .calledOnce).to.be.true();
        expect(mockObj.push
          .withArgs({})
          .calledOnce).to.be.true();
        expect(Dockerode.prototype.pull
          .withArgs(testImageName)
          .calledOnce).to.be.false();
        done();
      });
    });
  }); // end 'transferImage'

  describe('directTransferImage', function () {
    var testImageName = 'galadriel';
    var mockObj;
    beforeEach(function (done) {
      mockObj = {
        get: sinon.stub(),
      };
      sinon.stub(Dockerode.prototype, 'loadImage');
      sinon.stub(Dockerode.prototype, 'getImage').returns(mockObj);
      done();
    });
    afterEach(function (done) {
      Dockerode.prototype.loadImage.restore();
      Dockerode.prototype.getImage.restore();
      done();
    });
    it('should transfer image with direct push', function (done) {
      var testStream = 'mordor';
      var testTarget = 'http://mountdoom:123';
      mockObj.get.yieldsAsync(null, testStream);
      Dockerode.prototype.loadImage.yieldsAsync();
      model.directTransferImage(testImageName, testTarget, function (err) {
        expect(err).to.not.exist();
        expect(mockObj.get
          .withArgs()
          .calledOnce).to.be.true();
        expect(Dockerode.prototype.loadImage
          .withArgs(testStream)
          .calledOnce).to.be.true();
        done();
      });
    });
    it('should cb error if load failed', function (done) {
      var testStream = 'mordor';
      var testTarget = 'http://mountdoom:123';
      var testErr = new Error('Nazgaul attack');
      mockObj.get.yieldsAsync(null, testStream);
      Dockerode.prototype.loadImage.yieldsAsync(testErr);
      model.directTransferImage(testImageName, testTarget, function (err) {
        expect(err.output.statusCode).to.equal(504);
        expect(mockObj.get
          .withArgs()
          .calledOnce).to.be.true();
        expect(Dockerode.prototype.loadImage
          .withArgs(testStream)
          .calledOnce).to.be.true();
        done();
      });
    });
    it('should cb error if save failed', function (done) {
      var testStream = 'mordor';
      var testTarget = 'http://mountdoom:123';
      var testErr = new Error('Nazgaul attack');
      mockObj.get.yieldsAsync(testErr);
      Dockerode.prototype.loadImage.yieldsAsync();
      model.directTransferImage(testImageName, testTarget, function (err) {
        expect(err).to.equal(testErr);
        expect(mockObj.get
          .withArgs()
          .calledOnce).to.be.true();
        expect(Dockerode.prototype.loadImage
          .withArgs(testStream)
          .calledOnce).to.be.false();
        done();
      });
    });
  }); // end 'directTransferImage'
=======

  afterEach(function (done) {
    model.startContainer.restore();
    done();
  });

  it('should not include charon if env variable is not set', function (done) {
    sinon.stub(model, 'startContainer', function (container, opts) {
      expect(opts.Dns.length).to.equal(1);
      done();
    });
    model.startUserContainer({}, {}, noop);
  });

  it('should include charon as the first dns when evn is set', function (done) {
    var host = process.env.CHARON_HOST = '10.10.10.10';
    sinon.stub(model, 'startContainer', function (container, opts) {
      expect(opts.Dns.length).to.equal(2);
      expect(opts.Dns[0]).to.equal(host);
      delete process.env.CHARON_HOST;
      done();
    });
    model.startUserContainer({}, {}, noop);
  });
>>>>>>> 7cea9b7b
});<|MERGE_RESOLUTION|>--- conflicted
+++ resolved
@@ -15,7 +15,6 @@
 
 describe('docker', function () {
   var model = new Docker('http://fake.host.com');
-<<<<<<< HEAD
 
   describe('startUserContainer', function () {
     afterEach(function (done) {
@@ -54,367 +53,4 @@
       model.startUserContainer({}, owner, {}, noop);
     });
   }); // end 'startUserContainer'
-
-  describe('pullImage', function () {
-    var testImageName = 'galadriel';
-    beforeEach(function (done) {
-      sinon.stub(Dockerode.prototype, 'pull');
-      done();
-    });
-    afterEach(function (done) {
-      Dockerode.prototype.pull.restore();
-      done();
-    });
-    it('should pull image', function (done) {
-      Dockerode.prototype.pull.yieldsAsync();
-      model.pullImage(testImageName, function (err) {
-        expect(err).to.not.exist();
-        expect(Dockerode.prototype.pull
-          .withArgs(testImageName)
-          .calledOnce).to.be.true();
-        done();
-      });
-    });
-    it('should cb error', function (done) {
-      var testErr = 'sauron attacks';
-      Dockerode.prototype.pull.yieldsAsync(testErr);
-      model.pullImage(testImageName, function (err) {
-        expect(err).to.be.equal(testErr);
-        done();
-      });
-    });
-  }); // end 'pullImage'
-
-  describe('pushImage', function () {
-    var testImageName = 'galadriel';
-    var mockObj = {
-      push: sinon.stub()
-    };
-    beforeEach(function (done) {
-      sinon.stub(Dockerode.prototype, 'getImage').returns(mockObj);
-      done();
-    });
-    afterEach(function (done) {
-      Dockerode.prototype.getImage.restore();
-      done();
-    });
-    it('should pull image', function (done) {
-      mockObj.push.yieldsAsync();
-      model.pushImage(testImageName, function (err) {
-        expect(err).to.not.exist();
-        expect(Dockerode.prototype.getImage
-          .withArgs(testImageName)
-          .calledOnce).to.be.true();
-        expect(mockObj.push
-          .withArgs({})
-          .calledOnce).to.be.true();
-        done();
-      });
-    });
-    it('should cb error', function (done) {
-      var testErr = 'sauron attacks';
-      mockObj.push.yieldsAsync(testErr);
-      model.pushImage(testImageName, function (err) {
-        expect(err).to.be.equal(testErr);
-        done();
-      });
-    });
-  }); // end 'pushImage'
-
-  describe('saveImage', function () {
-    var testImageName = 'galadriel';
-    var mockObj = {
-      get: sinon.stub()
-    };
-    beforeEach(function (done) {
-      sinon.stub(Dockerode.prototype, 'getImage').returns(mockObj);
-      done();
-    });
-    afterEach(function (done) {
-      Dockerode.prototype.getImage.restore();
-      done();
-    });
-    it('should pull image', function (done) {
-      mockObj.get.yieldsAsync();
-      model.saveImage(testImageName, function (err) {
-        expect(err).to.not.exist();
-        expect(Dockerode.prototype.getImage
-          .withArgs(testImageName)
-          .calledOnce).to.be.true();
-        expect(mockObj.get
-          .withArgs()
-          .calledOnce).to.be.true();
-        done();
-      });
-    });
-    it('should cb error', function (done) {
-      var testErr = 'sauron attacks';
-      mockObj.get.yieldsAsync(testErr);
-      model.saveImage(testImageName, function (err) {
-        expect(err).to.be.equal(testErr);
-        done();
-      });
-    });
-  }); // end 'saveImage'
-
-  describe('loadImage', function () {
-    var testImageName = 'galadriel';
-    beforeEach(function (done) {
-      sinon.stub(Dockerode.prototype, 'loadImage');
-      done();
-    });
-    afterEach(function (done) {
-      Dockerode.prototype.loadImage.restore();
-      done();
-    });
-    it('should load image', function (done) {
-      Dockerode.prototype.loadImage.yieldsAsync();
-      model.loadImage(testImageName, function (err) {
-        expect(err).to.not.exist();
-        expect(Dockerode.prototype.loadImage
-          .withArgs(testImageName)
-          .calledOnce).to.be.true();
-        done();
-      });
-    });
-    it('should cb error', function (done) {
-      var testErr = 'sauron attacks';
-      Dockerode.prototype.loadImage.yieldsAsync(testErr);
-      model.loadImage(testImageName, function (err) {
-        expect(err).to.be.equal(testErr);
-        done();
-      });
-    });
-  }); // end 'loadImage'
-
-  describe('transferImage', function () {
-    var testImageName = 'galadriel';
-    var mockObj;
-    beforeEach(function (done) {
-      mockObj = {
-        get: sinon.stub(),
-        push: sinon.stub()
-      };
-      sinon.stub(Dockerode.prototype, 'pull');
-      sinon.stub(Dockerode.prototype, 'loadImage');
-      sinon.stub(Modem.prototype, 'followProgress');
-      sinon.stub(Dockerode.prototype, 'getImage').returns(mockObj);
-      done();
-    });
-    afterEach(function (done) {
-      Dockerode.prototype.pull.restore();
-      Dockerode.prototype.loadImage.restore();
-      Dockerode.prototype.getImage.restore();
-      Modem.prototype.followProgress.restore();
-      done();
-    });
-    it('should transfer image with direct push', function (done) {
-      var testStream = 'mordor';
-      var testTarget = 'http://mountdoom:123';
-      mockObj.get.yieldsAsync(null, testStream);
-      Dockerode.prototype.loadImage.yieldsAsync();
-      model.transferImage(testImageName, testTarget, function (err) {
-        expect(err).to.not.exist();
-        expect(mockObj.get
-          .withArgs()
-          .calledOnce).to.be.true();
-        expect(Dockerode.prototype.loadImage
-          .withArgs(testStream)
-          .calledOnce).to.be.true();
-        done();
-      });
-    });
-    it('should transfer image with registry if save failed', function (done) {
-      var testStream = 'mordor';
-      var testTarget = 'http://mountdoom:123';
-      var testErr = 'Saruman';
-      Modem.prototype.followProgress.yieldsAsync();
-      Dockerode.prototype.pull.yieldsAsync();
-      mockObj.get.yieldsAsync(testErr);
-      mockObj.push.yieldsAsync(null, testStream);
-      model.transferImage(testImageName, testTarget, function (err) {
-        expect(err).to.not.exist();
-        expect(mockObj.get
-          .withArgs()
-          .calledOnce).to.be.true();
-        expect(Dockerode.prototype.loadImage
-          .calledOnce).to.be.false();
-        expect(mockObj.push
-          .withArgs({})
-          .calledOnce).to.be.true();
-        expect(Dockerode.prototype.pull
-          .withArgs(testImageName)
-          .calledOnce).to.be.true();
-        done();
-      });
-    });
-    it('should transfer image with registry if load failed', function (done) {
-      var testStream = 'mordor';
-      var testTarget = 'http://mountdoom:123';
-      var testErr = new Error('attack by Saruman');
-      Modem.prototype.followProgress.yieldsAsync();
-      Dockerode.prototype.pull.yieldsAsync();
-      mockObj.get.yieldsAsync();
-      Dockerode.prototype.loadImage.yieldsAsync(testErr);
-      mockObj.push.yieldsAsync(null, testStream);
-      model.transferImage(testImageName, testTarget, function (err) {
-        expect(err).to.not.exist();
-        expect(mockObj.get
-          .withArgs()
-          .calledOnce).to.be.true();
-        expect(Dockerode.prototype.loadImage
-          .calledOnce).to.be.true();
-        expect(mockObj.push
-          .withArgs({})
-          .calledOnce).to.be.true();
-        expect(Dockerode.prototype.pull
-          .withArgs(testImageName)
-          .calledOnce).to.be.true();
-        done();
-      });
-    });
-    it('should cb error if pull fails', function (done) {
-      var testStream = 'mordor';
-      var testTarget = 'http://mountdoom:123';
-      var testErr = new Error('attack by Saruman');
-      Modem.prototype.followProgress.yieldsAsync();
-      Dockerode.prototype.pull.yieldsAsync(testErr);
-      mockObj.get.yieldsAsync();
-      Dockerode.prototype.loadImage.yieldsAsync(testErr);
-      mockObj.push.yieldsAsync(null, testStream);
-      model.transferImage(testImageName, testTarget, function (err) {
-        expect(err).to.equal(testErr);
-        expect(mockObj.get
-          .withArgs()
-          .calledOnce).to.be.true();
-        expect(Dockerode.prototype.loadImage
-          .calledOnce).to.be.true();
-        expect(mockObj.push
-          .withArgs({})
-          .calledOnce).to.be.true();
-        expect(Dockerode.prototype.pull
-          .withArgs(testImageName)
-          .calledOnce).to.be.true();
-        done();
-      });
-    });
-    it('should cb error if push fails', function (done) {
-      var testTarget = 'http://mountdoom:123';
-      var testErr = new Error('attack by Saruman');
-      Modem.prototype.followProgress.yieldsAsync();
-      Dockerode.prototype.pull.yieldsAsync();
-      mockObj.get.yieldsAsync();
-      Dockerode.prototype.loadImage.yieldsAsync(testErr);
-      mockObj.push.yieldsAsync(testErr);
-      model.transferImage(testImageName, testTarget, function (err) {
-        expect(err).to.equal(testErr);
-        expect(mockObj.get
-          .withArgs()
-          .calledOnce).to.be.true();
-        expect(Dockerode.prototype.loadImage
-          .calledOnce).to.be.true();
-        expect(mockObj.push
-          .withArgs({})
-          .calledOnce).to.be.true();
-        expect(Dockerode.prototype.pull
-          .withArgs(testImageName)
-          .calledOnce).to.be.false();
-        done();
-      });
-    });
-  }); // end 'transferImage'
-
-  describe('directTransferImage', function () {
-    var testImageName = 'galadriel';
-    var mockObj;
-    beforeEach(function (done) {
-      mockObj = {
-        get: sinon.stub(),
-      };
-      sinon.stub(Dockerode.prototype, 'loadImage');
-      sinon.stub(Dockerode.prototype, 'getImage').returns(mockObj);
-      done();
-    });
-    afterEach(function (done) {
-      Dockerode.prototype.loadImage.restore();
-      Dockerode.prototype.getImage.restore();
-      done();
-    });
-    it('should transfer image with direct push', function (done) {
-      var testStream = 'mordor';
-      var testTarget = 'http://mountdoom:123';
-      mockObj.get.yieldsAsync(null, testStream);
-      Dockerode.prototype.loadImage.yieldsAsync();
-      model.directTransferImage(testImageName, testTarget, function (err) {
-        expect(err).to.not.exist();
-        expect(mockObj.get
-          .withArgs()
-          .calledOnce).to.be.true();
-        expect(Dockerode.prototype.loadImage
-          .withArgs(testStream)
-          .calledOnce).to.be.true();
-        done();
-      });
-    });
-    it('should cb error if load failed', function (done) {
-      var testStream = 'mordor';
-      var testTarget = 'http://mountdoom:123';
-      var testErr = new Error('Nazgaul attack');
-      mockObj.get.yieldsAsync(null, testStream);
-      Dockerode.prototype.loadImage.yieldsAsync(testErr);
-      model.directTransferImage(testImageName, testTarget, function (err) {
-        expect(err.output.statusCode).to.equal(504);
-        expect(mockObj.get
-          .withArgs()
-          .calledOnce).to.be.true();
-        expect(Dockerode.prototype.loadImage
-          .withArgs(testStream)
-          .calledOnce).to.be.true();
-        done();
-      });
-    });
-    it('should cb error if save failed', function (done) {
-      var testStream = 'mordor';
-      var testTarget = 'http://mountdoom:123';
-      var testErr = new Error('Nazgaul attack');
-      mockObj.get.yieldsAsync(testErr);
-      Dockerode.prototype.loadImage.yieldsAsync();
-      model.directTransferImage(testImageName, testTarget, function (err) {
-        expect(err).to.equal(testErr);
-        expect(mockObj.get
-          .withArgs()
-          .calledOnce).to.be.true();
-        expect(Dockerode.prototype.loadImage
-          .withArgs(testStream)
-          .calledOnce).to.be.false();
-        done();
-      });
-    });
-  }); // end 'directTransferImage'
-=======
-
-  afterEach(function (done) {
-    model.startContainer.restore();
-    done();
-  });
-
-  it('should not include charon if env variable is not set', function (done) {
-    sinon.stub(model, 'startContainer', function (container, opts) {
-      expect(opts.Dns.length).to.equal(1);
-      done();
-    });
-    model.startUserContainer({}, {}, noop);
-  });
-
-  it('should include charon as the first dns when evn is set', function (done) {
-    var host = process.env.CHARON_HOST = '10.10.10.10';
-    sinon.stub(model, 'startContainer', function (container, opts) {
-      expect(opts.Dns.length).to.equal(2);
-      expect(opts.Dns[0]).to.equal(host);
-      delete process.env.CHARON_HOST;
-      done();
-    });
-    model.startUserContainer({}, {}, noop);
-  });
->>>>>>> 7cea9b7b
 });