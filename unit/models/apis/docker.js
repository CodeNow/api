--- conflicted
+++ resolved
@@ -1,10 +1,8 @@
 /**
  * @module unit/models/apis/docker
  */
-<<<<<<< HEAD
-'use strict';
-require('loadenv')();
-var path = require('path');
+'use strict'
+require('loadenv')()
 
 var assign = require('101/assign');
 var Boom = require('dat-middleware').Boom;
@@ -25,9 +23,9 @@
 var sinon = require('sinon');
 var through2 = require('through2');
 
-var Docker = require('models/apis/docker');
-
-var lab = exports.lab = Lab.script();
+var Docker = require('models/apis/docker')
+
+var lab = exports.lab = Lab.script()
 
 var afterEach = lab.afterEach;
 var beforeEach = lab.beforeEach;
@@ -41,38 +39,6 @@
     done();
   };
 };
-=======
-'use strict'
-require('loadenv')()
-
-var assign = require('101/assign')
-var Boom = require('dat-middleware').Boom
-var clone = require('101/clone')
-var Code = require('code')
-var Container = require('dockerode/lib/container')
-var dockerFrame = require('docker-frame')
-var Dockerode = require('dockerode')
-var indexBy = require('101/index-by')
-var keypather = require('keypather')()
-var Lab = require('lab')
-var Modem = require('docker-modem')
-var multiline = require('multiline')
-var pluck = require('101/pluck')
-var path = require('path')
-var sinon = require('sinon')
-var through2 = require('through2')
-
-var Docker = require('models/apis/docker')
-
-var lab = exports.lab = Lab.script()
-
-var afterEach = lab.afterEach
-var beforeEach = lab.beforeEach
-var describe = lab.describe
-var expect = Code.expect
-var it = lab.it
-var moduleName = path.relative(process.cwd(), __filename)
->>>>>>> f8d21056
 
 var dockerLogs = {
   success: multiline.stripIndent(function () { /*
@@ -647,7 +613,6 @@
       var testErr = new Error('Docker pull error')
       Dockerode.prototype.pull.yieldsAsync(testErr)
       model.pullImage(testImage, function (err) {
-<<<<<<< HEAD
         expect(err.message).to.be.equal('Pull image failed: '+testErr.message);
         done();
       });
@@ -864,31 +829,14 @@
     });
   });
 
-=======
-        expect(err.message).to.be.equal(testErr.message)
-        done()
-      })
-    })
-
-    it('should cb error if follow err', function (done) {
-      var testErr = 'mavis attacks'
-      Dockerode.prototype.pull.yieldsAsync()
-      Modem.prototype.followProgress.yieldsAsync(testErr)
-      model.pullImage(testImage, function (err) {
-        expect(err).to.be.equal(testErr)
-        done()
-      })
-    })
-  }) // end pullImage
->>>>>>> f8d21056
   describe('with retries', function () {
     describe('and no errors', function () {
       beforeEach(function (done) {
         sinon.stub(Docker.prototype, 'inspectContainer', function (container, cb) {
-          cb(undefined, { dockerContainer: container })
-        })
-        done()
-      })
+          cb(undefined, { dockerContainer: container });
+        });
+        done();
+      });
       afterEach(function (done) {
         Docker.prototype.inspectContainer.restore()
         done()
