'use strict';

var Lab = require('lab');
var lab = exports.lab = Lab.script();
var describe = lab.describe;
var it = lab.it;
var afterEach = lab.afterEach;
var beforeEach = lab.beforeEach;
var Code = require('code');
var expect = Code.expect;
var sinon = require('sinon');
var noop = require('101/noop');

require('loadenv')();
var Docker = require('models/apis/docker');
var Dockerode = require('dockerode');
var Modem = require('docker-modem');

describe('docker unit test', function () {
  var model = new Docker('http://fake.host.com');
  describe('startUserContainer', function () {
    afterEach(function (done) {
      model.startContainer.restore();
      done();
    });

    it('should not include charon if env variable is not set', function (done) {
      sinon.stub(model, 'startContainer', function (container, opts) {
        expect(opts.Dns.length).to.equal(1);
        done();
      });
      model.startUserContainer({}, {}, noop);
    });

    it('should include charon as the first dns when evn is set', function (done) {
      var host = process.env.CHARON_HOST = '10.10.10.10';
      sinon.stub(model, 'startContainer', function (container, opts) {
        expect(opts.Dns.length).to.equal(2);
        expect(opts.Dns[0]).to.equal(host);
        delete process.env.CHARON_HOST;
        done();
      });
      model.startUserContainer({}, {}, noop);
    });
  });
  describe('pullImage', function () {
    var testImageName = 'galadriel';
    beforeEach(function (done) {
      sinon.stub(Dockerode.prototype, 'pull');
      done();
    });
<<<<<<< HEAD
    model.startUserContainer({}, '', {}, noop);
=======
    afterEach(function (done) {
      Dockerode.prototype.pull.restore();
      done();
    });
    it('should pull image', function (done) {
      Dockerode.prototype.pull.yieldsAsync();
      model.pullImage(testImageName, function (err) {
        expect(err).to.not.exist();
        expect(Dockerode.prototype.pull
          .withArgs(testImageName)
          .calledOnce).to.be.true();
        done();
      });
    });
    it('should cb error', function (done) {
      var testErr = 'sauron attacks';
      Dockerode.prototype.pull.yieldsAsync(testErr);
      model.pullImage(testImageName, function (err) {
        expect(err).to.be.equal(testErr);
        done();
      });
    });
>>>>>>> 8a8047b0
  });
  describe('pushImage', function () {
    var testImageName = 'galadriel';
    var mockObj = {
      push: sinon.stub()
    };
    beforeEach(function (done) {
      sinon.stub(Dockerode.prototype, 'getImage').returns(mockObj);
      done();
    });
    afterEach(function (done) {
      Dockerode.prototype.getImage.restore();
      done();
    });
    it('should pull image', function (done) {
      mockObj.push.yieldsAsync();
      model.pushImage(testImageName, function (err) {
        expect(err).to.not.exist();
        expect(Dockerode.prototype.getImage
          .withArgs(testImageName)
          .calledOnce).to.be.true();
        expect(mockObj.push
          .withArgs({})
          .calledOnce).to.be.true();
        done();
      });
    });
    it('should cb error', function (done) {
      var testErr = 'sauron attacks';
      mockObj.push.yieldsAsync(testErr);
      model.pushImage(testImageName, function (err) {
        expect(err).to.be.equal(testErr);
        done();
      });
    });
  });
  describe('saveImage', function () {
    var testImageName = 'galadriel';
    var mockObj = {
      get: sinon.stub()
    };
    beforeEach(function (done) {
      sinon.stub(Dockerode.prototype, 'getImage').returns(mockObj);
      done();
    });
<<<<<<< HEAD
    model.startUserContainer({}, '', {}, noop);
  });

  it('should use the charon weave ip for codenow', function(done) {
    var owner = process.env.CODENOW_GITHUB_ID;
    var host = process.env.CODENOW_CHARON_WEAVE_IP = '1.1.1.1';
    sinon.stub(model, 'startContainer', function (container, opts) {
      expect(opts.Dns.length).to.equal(2);
      expect(opts.Dns[0]).to.equal(host);
      delete process.env.CODENOW_CHARON_WEAVE_IP;
      done();
    });
    model.startUserContainer({}, owner, {}, noop);
=======
    afterEach(function (done) {
      Dockerode.prototype.getImage.restore();
      done();
    });
    it('should pull image', function (done) {
      mockObj.get.yieldsAsync();
      model.saveImage(testImageName, function (err) {
        expect(err).to.not.exist();
        expect(Dockerode.prototype.getImage
          .withArgs(testImageName)
          .calledOnce).to.be.true();
        expect(mockObj.get
          .withArgs()
          .calledOnce).to.be.true();
        done();
      });
    });
    it('should cb error', function (done) {
      var testErr = 'sauron attacks';
      mockObj.get.yieldsAsync(testErr);
      model.saveImage(testImageName, function (err) {
        expect(err).to.be.equal(testErr);
        done();
      });
    });
  });
  describe('loadImage', function () {
    var testImageName = 'galadriel';
    beforeEach(function (done) {
      sinon.stub(Dockerode.prototype, 'loadImage');
      done();
    });
    afterEach(function (done) {
      Dockerode.prototype.loadImage.restore();
      done();
    });
    it('should load image', function (done) {
      Dockerode.prototype.loadImage.yieldsAsync();
      model.loadImage(testImageName, function (err) {
        expect(err).to.not.exist();
        expect(Dockerode.prototype.loadImage
          .withArgs(testImageName)
          .calledOnce).to.be.true();
        done();
      });
    });
    it('should cb error', function (done) {
      var testErr = 'sauron attacks';
      Dockerode.prototype.loadImage.yieldsAsync(testErr);
      model.loadImage(testImageName, function (err) {
        expect(err).to.be.equal(testErr);
        done();
      });
    });
  });
  describe('transferImage', function () {
    var testImageName = 'galadriel';
    var mockObj;
    beforeEach(function (done) {
      mockObj = {
        get: sinon.stub(),
        push: sinon.stub()
      };
      sinon.stub(Dockerode.prototype, 'pull');
      sinon.stub(Dockerode.prototype, 'loadImage');
      sinon.stub(Modem.prototype, 'followProgress');
      sinon.stub(Dockerode.prototype, 'getImage').returns(mockObj);
      done();
    });
    afterEach(function (done) {
      Dockerode.prototype.pull.restore();
      Dockerode.prototype.loadImage.restore();
      Dockerode.prototype.getImage.restore();
      Modem.prototype.followProgress.restore();
      done();
    });
    it('should transfer image with direct push', function (done) {
      var testStream = 'mordor';
      var testTarget = 'http://mountdoom:123';
      mockObj.get.yieldsAsync(null, testStream);
      Dockerode.prototype.loadImage.yieldsAsync();
      model.transferImage(testImageName, testTarget, function (err) {
        expect(err).to.not.exist();
        expect(mockObj.get
          .withArgs()
          .calledOnce).to.be.true();
        expect(Dockerode.prototype.loadImage
          .withArgs(testStream)
          .calledOnce).to.be.true();
        done();
      });
    });
    it('should transfer image with registry if save failed', function (done) {
      var testStream = 'mordor';
      var testTarget = 'http://mountdoom:123';
      var testErr = 'Saruman';
      Modem.prototype.followProgress.yieldsAsync();
      Dockerode.prototype.pull.yieldsAsync();
      mockObj.get.yieldsAsync(testErr);
      mockObj.push.yieldsAsync(null, testStream);
      model.transferImage(testImageName, testTarget, function (err) {
        expect(err).to.not.exist();
        expect(mockObj.get
          .withArgs()
          .calledOnce).to.be.true();
        expect(Dockerode.prototype.loadImage
          .calledOnce).to.be.false();
        expect(mockObj.push
          .withArgs({})
          .calledOnce).to.be.true();
        expect(Dockerode.prototype.pull
          .withArgs(testImageName)
          .calledOnce).to.be.true();
        done();
      });
    });
    it('should transfer image with registry if load failed', function (done) {
      var testStream = 'mordor';
      var testTarget = 'http://mountdoom:123';
      var testErr = new Error('attack by Saruman');
      Modem.prototype.followProgress.yieldsAsync();
      Dockerode.prototype.pull.yieldsAsync();
      mockObj.get.yieldsAsync();
      Dockerode.prototype.loadImage.yieldsAsync(testErr);
      mockObj.push.yieldsAsync(null, testStream);
      model.transferImage(testImageName, testTarget, function (err) {
        expect(err).to.not.exist();
        expect(mockObj.get
          .withArgs()
          .calledOnce).to.be.true();
        expect(Dockerode.prototype.loadImage
          .calledOnce).to.be.true();
        expect(mockObj.push
          .withArgs({})
          .calledOnce).to.be.true();
        expect(Dockerode.prototype.pull
          .withArgs(testImageName)
          .calledOnce).to.be.true();
        done();
      });
    });
    it('should cb error if pull fails', function (done) {
      var testStream = 'mordor';
      var testTarget = 'http://mountdoom:123';
      var testErr = new Error('attack by Saruman');
      Modem.prototype.followProgress.yieldsAsync();
      Dockerode.prototype.pull.yieldsAsync(testErr);
      mockObj.get.yieldsAsync();
      Dockerode.prototype.loadImage.yieldsAsync(testErr);
      mockObj.push.yieldsAsync(null, testStream);
      model.transferImage(testImageName, testTarget, function (err) {
        expect(err).to.equal(testErr);
        expect(mockObj.get
          .withArgs()
          .calledOnce).to.be.true();
        expect(Dockerode.prototype.loadImage
          .calledOnce).to.be.true();
        expect(mockObj.push
          .withArgs({})
          .calledOnce).to.be.true();
        expect(Dockerode.prototype.pull
          .withArgs(testImageName)
          .calledOnce).to.be.true();
        done();
      });
    });
    it('should cb error if push fails', function (done) {
      var testTarget = 'http://mountdoom:123';
      var testErr = new Error('attack by Saruman');
      Modem.prototype.followProgress.yieldsAsync();
      Dockerode.prototype.pull.yieldsAsync();
      mockObj.get.yieldsAsync();
      Dockerode.prototype.loadImage.yieldsAsync(testErr);
      mockObj.push.yieldsAsync(testErr);
      model.transferImage(testImageName, testTarget, function (err) {
        expect(err).to.equal(testErr);
        expect(mockObj.get
          .withArgs()
          .calledOnce).to.be.true();
        expect(Dockerode.prototype.loadImage
          .calledOnce).to.be.true();
        expect(mockObj.push
          .withArgs({})
          .calledOnce).to.be.true();
        expect(Dockerode.prototype.pull
          .withArgs(testImageName)
          .calledOnce).to.be.false();
        done();
      });
    });
  });
  describe('directTransferImage', function () {
    var testImageName = 'galadriel';
    var mockObj;
    beforeEach(function (done) {
      mockObj = {
        get: sinon.stub(),
      };
      sinon.stub(Dockerode.prototype, 'loadImage');
      sinon.stub(Dockerode.prototype, 'getImage').returns(mockObj);
      done();
    });
    afterEach(function (done) {
      Dockerode.prototype.loadImage.restore();
      Dockerode.prototype.getImage.restore();
      done();
    });
    it('should transfer image with direct push', function (done) {
      var testStream = 'mordor';
      var testTarget = 'http://mountdoom:123';
      mockObj.get.yieldsAsync(null, testStream);
      Dockerode.prototype.loadImage.yieldsAsync();
      model.directTransferImage(testImageName, testTarget, function (err) {
        expect(err).to.not.exist();
        expect(mockObj.get
          .withArgs()
          .calledOnce).to.be.true();
        expect(Dockerode.prototype.loadImage
          .withArgs(testStream)
          .calledOnce).to.be.true();
        done();
      });
    });
    it('should cb error if load failed', function (done) {
      var testStream = 'mordor';
      var testTarget = 'http://mountdoom:123';
      var testErr = new Error('Nazgaul attack');
      mockObj.get.yieldsAsync(null, testStream);
      Dockerode.prototype.loadImage.yieldsAsync(testErr);
      model.directTransferImage(testImageName, testTarget, function (err) {
        expect(err.output.statusCode).to.equal(504);
        expect(mockObj.get
          .withArgs()
          .calledOnce).to.be.true();
        expect(Dockerode.prototype.loadImage
          .withArgs(testStream)
          .calledOnce).to.be.true();
        done();
      });
    });
    it('should cb error if save failed', function (done) {
      var testStream = 'mordor';
      var testTarget = 'http://mountdoom:123';
      var testErr = new Error('Nazgaul attack');
      mockObj.get.yieldsAsync(testErr);
      Dockerode.prototype.loadImage.yieldsAsync();
      model.directTransferImage(testImageName, testTarget, function (err) {
        expect(err).to.equal(testErr);
        expect(mockObj.get
          .withArgs()
          .calledOnce).to.be.true();
        expect(Dockerode.prototype.loadImage
          .withArgs(testStream)
          .calledOnce).to.be.false();
        done();
      });
    });
>>>>>>> 8a8047b0
  });
});<|MERGE_RESOLUTION|>--- conflicted
+++ resolved
@@ -18,6 +18,7 @@
 
 describe('docker unit test', function () {
   var model = new Docker('http://fake.host.com');
+
   describe('startUserContainer', function () {
     afterEach(function (done) {
       model.startContainer.restore();
@@ -29,7 +30,7 @@
         expect(opts.Dns.length).to.equal(1);
         done();
       });
-      model.startUserContainer({}, {}, noop);
+      model.startUserContainer({}, '', {}, noop);
     });
 
     it('should include charon as the first dns when evn is set', function (done) {
@@ -40,18 +41,28 @@
         delete process.env.CHARON_HOST;
         done();
       });
-      model.startUserContainer({}, {}, noop);
-    });
-  });
+      model.startUserContainer({}, '', {}, noop);
+    });
+
+    it('should use the charon weave ip for codenow', function(done) {
+      var owner = process.env.CODENOW_GITHUB_ID;
+      var host = process.env.CODENOW_CHARON_WEAVE_IP = '1.1.1.1';
+      sinon.stub(model, 'startContainer', function (container, opts) {
+        expect(opts.Dns.length).to.equal(2);
+        expect(opts.Dns[0]).to.equal(host);
+        delete process.env.CODENOW_CHARON_WEAVE_IP;
+        done();
+      });
+      model.startUserContainer({}, owner, {}, noop);
+    });
+  }); // end 'startUserContainer'
+
   describe('pullImage', function () {
     var testImageName = 'galadriel';
     beforeEach(function (done) {
       sinon.stub(Dockerode.prototype, 'pull');
       done();
     });
-<<<<<<< HEAD
-    model.startUserContainer({}, '', {}, noop);
-=======
     afterEach(function (done) {
       Dockerode.prototype.pull.restore();
       done();
@@ -74,8 +85,8 @@
         done();
       });
     });
->>>>>>> 8a8047b0
-  });
+  }); // end 'pullImage'
+
   describe('pushImage', function () {
     var testImageName = 'galadriel';
     var mockObj = {
@@ -110,7 +121,8 @@
         done();
       });
     });
-  });
+  }); // end 'pushImage'
+
   describe('saveImage', function () {
     var testImageName = 'galadriel';
     var mockObj = {
@@ -120,21 +132,6 @@
       sinon.stub(Dockerode.prototype, 'getImage').returns(mockObj);
       done();
     });
-<<<<<<< HEAD
-    model.startUserContainer({}, '', {}, noop);
-  });
-
-  it('should use the charon weave ip for codenow', function(done) {
-    var owner = process.env.CODENOW_GITHUB_ID;
-    var host = process.env.CODENOW_CHARON_WEAVE_IP = '1.1.1.1';
-    sinon.stub(model, 'startContainer', function (container, opts) {
-      expect(opts.Dns.length).to.equal(2);
-      expect(opts.Dns[0]).to.equal(host);
-      delete process.env.CODENOW_CHARON_WEAVE_IP;
-      done();
-    });
-    model.startUserContainer({}, owner, {}, noop);
-=======
     afterEach(function (done) {
       Dockerode.prototype.getImage.restore();
       done();
@@ -160,7 +157,8 @@
         done();
       });
     });
-  });
+  }); // end 'saveImage'
+
   describe('loadImage', function () {
     var testImageName = 'galadriel';
     beforeEach(function (done) {
@@ -189,7 +187,8 @@
         done();
       });
     });
-  });
+  }); // end 'loadImage'
+
   describe('transferImage', function () {
     var testImageName = 'galadriel';
     var mockObj;
@@ -325,7 +324,8 @@
         done();
       });
     });
-  });
+  }); // end 'transferImage'
+
   describe('directTransferImage', function () {
     var testImageName = 'galadriel';
     var mockObj;
@@ -392,6 +392,5 @@
         done();
       });
     });
->>>>>>> 8a8047b0
-  });
+  }); // end 'directTransferImage'
 });