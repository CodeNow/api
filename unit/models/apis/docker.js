--- conflicted
+++ resolved
@@ -99,16 +99,10 @@
           }
         ],
         toJSON: function () {
-<<<<<<< HEAD
           var json = clone(ctx.mockContextVersion);
           delete json.toJSON;
           delete json.infraCodeVersion.bucket;
           return json;
-=======
-          return {
-            '_id': 12345
-          };
->>>>>>> 3c439f5b
         }
       },
       mockNetwork: {
@@ -348,8 +342,7 @@
         sessionUser: ctx.mockSessionUser,
         tid: '0000-0000-0000-0000'
       });
-      expect(imageBuilderContainerLabels['contextVersion._id']).to.be.a.string();
-      expect(imageBuilderContainerLabels['contextVersion._id']).to.equal('12345');
+      expect(imageBuilderContainerLabels['contextVersion._id']).to.equal(ctx.mockContextVersion._id);
       done();
     });
 
