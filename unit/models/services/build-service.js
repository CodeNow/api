/**
 * @module unit/models/services/build-service
 */
var Lab = require('lab')
var lab = exports.lab = Lab.script()

var Code = require('code')
var Promise = require('bluebird')
var clone = require('101/clone')
var omit = require('101/omit')
var sinon = require('sinon')
require('sinon-as-promised')(Promise)

var Build = require('models/mongo/build')
var BuildService = require('models/services/build-service')
var Context = require('models/mongo/context')
var ContextVersion = require('models/mongo/context-version')
var ContextService = require('models/services/context-service')
var PermisionService = require('models/services/permission-service')
var User = require('models/mongo/user')
var Runnable = require('models/apis/runnable')

var afterEach = lab.afterEach
var beforeEach = lab.beforeEach
var describe = lab.describe
var expect = Code.expect
var it = lab.it

var ctx = {}
describe('BuildService', function () {
  describe('#findBuild', function () {
    beforeEach(function (done) {
      ctx.build = new Build({
        _id: '507f1f77bcf86cd799439011'
      })
      sinon.stub(Build, 'findByIdAsync').resolves(ctx.build)
      done()
    })

    afterEach(function (done) {
      ctx = {}
      Build.findByIdAsync.restore()
      done()
    })

    it('should fail if build is is not valid', function (done) {
      BuildService.findBuild('1111')
      .then(function () {
        done(new Error('Should never happen'))
      })
      .catch(function (err) {
        expect(err.message).to.equal('Invalid build id')
        done()
      })
    })

    it('should fail build lookup failed', function (done) {
      Build.findByIdAsync.rejects(new Error('Mongo error'))
      BuildService.findBuild('507f1f77bcf86cd799439011')
      .then(function () {
        done(new Error('Should never happen'))
      })
      .catch(function (err) {
        expect(err.message).to.equal('Mongo error')
        done()
      })
    })

    it('should fail if build was not found', function (done) {
      Build.findByIdAsync.resolves(null)
      BuildService.findBuild('507f1f77bcf86cd799439011')
      .then(function () {
        done(new Error('Should never happen'))
      })
      .catch(function (err) {
        expect(err.isBoom).to.equal(true)
        expect(err.output.statusCode).to.equal(404)
        expect(err.output.payload.message).to.equal('Build not found')
        done()
      })
    })

    it('should return build', function (done) {
      BuildService.findBuild('507f1f77bcf86cd799439011')
      .then(function (build) {
        expect(build._id.toString()).to.equal('507f1f77bcf86cd799439011')
      })
      .asCallback(done)
    })

    it('should call Build.findByIdAsync with correct params', function (done) {
      BuildService.findBuild('507f1f77bcf86cd799439011')
      .then(function (build) {
        sinon.assert.calledOnce(Build.findByIdAsync)
        sinon.assert.calledWith(Build.findByIdAsync, '507f1f77bcf86cd799439011')
      })
      .asCallback(done)
    })
  })
<<<<<<< HEAD
  describe('#findBuildAndAssert', function () {
=======
  describe('#findBuildAndAssertAccess', function () {
>>>>>>> a11dfd13
    beforeEach(function (done) {
      ctx.build = new Build({
        _id: '507f1f77bcf86cd799439011'
      })
      sinon.stub(BuildService, 'findBuild').resolves(ctx.build)
      sinon.stub(PermisionService, 'ensureModelAccess').resolves()
      done()
    })

    afterEach(function (done) {
      ctx = {}
      BuildService.findBuild.restore()
      PermisionService.ensureModelAccess.restore()
      done()
    })

    it('should fail build lookup failed', function (done) {
      BuildService.findBuild.rejects(new Error('Mongo error'))
<<<<<<< HEAD
      BuildService.findBuildAndAssert('507f1f77bcf86cd799439011', {})
=======
      BuildService.findBuildAndAssertAccess('507f1f77bcf86cd799439011', {})
>>>>>>> a11dfd13
      .then(function () {
        done(new Error('Should never happen'))
      })
      .catch(function (err) {
        expect(err.message).to.equal('Mongo error')
        done()
      })
    })

    it('should fail if perm check failed', function (done) {
      PermisionService.ensureModelAccess.rejects(new Error('Not an owner'))
<<<<<<< HEAD
      BuildService.findBuildAndAssert('507f1f77bcf86cd799439011', {})
=======
      BuildService.findBuildAndAssertAccess('507f1f77bcf86cd799439011', {})
>>>>>>> a11dfd13
      .then(function () {
        done(new Error('Should never happen'))
      })
      .catch(function (err) {
        expect(err.message).to.equal('Not an owner')
        done()
      })
    })

    it('should return build', function (done) {
<<<<<<< HEAD
      BuildService.findBuildAndAssert('507f1f77bcf86cd799439011', {})
=======
      BuildService.findBuildAndAssertAccess('507f1f77bcf86cd799439011', {})
>>>>>>> a11dfd13
      .then(function (build) {
        expect(build._id.toString()).to.equal('507f1f77bcf86cd799439011')
      })
      .asCallback(done)
    })

    it('should call BuildService.findBuild with correct params', function (done) {
<<<<<<< HEAD
      BuildService.findBuildAndAssert('507f1f77bcf86cd799439011', {})
=======
      BuildService.findBuildAndAssertAccess('507f1f77bcf86cd799439011', {})
>>>>>>> a11dfd13
      .then(function (build) {
        sinon.assert.calledOnce(BuildService.findBuild)
        sinon.assert.calledWith(BuildService.findBuild, '507f1f77bcf86cd799439011')
      })
      .asCallback(done)
    })

    it('should call PermisionService.ensureModelAccess with correct params', function (done) {
      var sessionUser = { _id: 'user-id' }
<<<<<<< HEAD
      BuildService.findBuildAndAssert('507f1f77bcf86cd799439011', sessionUser)
=======
      BuildService.findBuildAndAssertAccess('507f1f77bcf86cd799439011', sessionUser)
>>>>>>> a11dfd13
      .then(function (build) {
        sinon.assert.calledOnce(PermisionService.ensureModelAccess)
        sinon.assert.calledWith(PermisionService.ensureModelAccess, sessionUser, ctx.build)
      })
      .asCallback(done)
    })

    it('should call all functions in correct order', function (done) {
      var sessionUser = { _id: 'user-id' }
<<<<<<< HEAD
      BuildService.findBuildAndAssert('507f1f77bcf86cd799439011', sessionUser)
=======
      BuildService.findBuildAndAssertAccess('507f1f77bcf86cd799439011', sessionUser)
>>>>>>> a11dfd13
      .then(function (build) {
        sinon.assert.callOrder(
          BuildService.findBuild,
          PermisionService.ensureModelAccess)
      })
      .asCallback(done)
    })
  })
  describe('#buildBuild', function () {
    beforeEach(function (done) {
      ctx.cv = new ContextVersion({
        _id: '607f1f77bcf86cd799439012'
      })
      ctx.newCv = new ContextVersion({
        _id: '707f1f77bcf86cd799439013'
      })
      ctx.build = new Build({
        _id: '507f1f77bcf86cd799439011',
        contextVersions: [ ctx.cv._id ]
      })
      ctx.sessionUser = { _id: 'user-id' }
      ctx.domain = { runnableData: { tid: 'some-id' } }
      sinon.stub(Build, 'findByIdAsync').resolves(ctx.build)
      sinon.stub(BuildService, 'findBuild').resolves(ctx.build)
      sinon.stub(ContextVersion, 'buildSelf').resolves(ctx.newCv)
      sinon.stub(ContextVersion, 'findByIdAsync').resolves(ctx.cv)
      sinon.stub(ctx.build, 'setInProgressAsync').resolves(ctx.build)
      sinon.stub(ctx.build, 'modifyCompletedIfFinishedAsync').resolves(ctx.build)
      sinon.stub(ctx.build, 'replaceContextVersionAsync').resolves(ctx.build)
      sinon.stub(ctx.build, 'modifyErroredAsync').resolves(ctx.build)
      done()
    })

    afterEach(function (done) {
      ctx = {}
      Build.findByIdAsync.restore()
      BuildService.findBuild.restore()
      ContextVersion.buildSelf.restore()
      ContextVersion.findByIdAsync.restore()
      done()
    })

    it('should fail if build was not found', function (done) {
      BuildService.findBuild.rejects(new Error('Access denied'))
      BuildService.buildBuild('507f1f77bcf86cd799439011', { message: 'new build' }, ctx.sessionUser, ctx.domain)
      .then(function () {
        done(new Error('Should never happen'))
      })
      .catch(function (err) {
        expect(err.message).to.equal('Access denied')
        done()
      })
    })

    it('should fail if build completed', function (done) {
      ctx.build.completed = new Date()
      BuildService.findBuild.resolves(ctx.build)
      BuildService.buildBuild('507f1f77bcf86cd799439011', { message: 'new build' }, ctx.sessionUser, ctx.domain)
      .then(function () {
        done(new Error('Should never happen'))
      })
      .catch(function (err) {
        expect(err.isBoom).to.equal(true)
        expect(err.output.statusCode).to.equal(409)
        expect(err.output.payload.message).to.equal('Build is already built')
        done()
      })
    })

    it('should fail if build started', function (done) {
      ctx.build.started = new Date()
      BuildService.findBuild.resolves(ctx.build)
      BuildService.buildBuild('507f1f77bcf86cd799439011', { message: 'new build' }, ctx.sessionUser, ctx.domain)
      .then(function () {
        done(new Error('Should never happen'))
      })
      .catch(function (err) {
        expect(err.isBoom).to.equal(true)
        expect(err.output.statusCode).to.equal(409)
        expect(err.output.payload.message).to.equal('Build is already in progress')
        done()
      })
    })

    it('should fail if context versions lookup failed', function (done) {
      ContextVersion.findByIdAsync.rejects(new Error('CV lookup failed'))
      BuildService.buildBuild('507f1f77bcf86cd799439011', { message: 'new build' }, ctx.sessionUser, ctx.domain)
      .then(function () {
        done(new Error('Should never happen'))
      })
      .catch(function (err) {
        expect(err.message).to.equal('CV lookup failed')
        done()
      })
    })

    it('should fail if no cvs were found', function (done) {
      ContextVersion.findByIdAsync.resolves(null)
      BuildService.buildBuild('507f1f77bcf86cd799439011', { message: 'new build' }, ctx.sessionUser, ctx.domain)
      .then(function () {
        done(new Error('Should never happen'))
      })
      .catch(function (err) {
        expect(err.isBoom).to.equal(true)
        expect(err.output.statusCode).to.equal(400)
        expect(err.output.payload.message).to.equal('Cannot build a build without context versions')
        done()
      })
    })

    it('should fail if build has no cvs', function (done) {
      var build = clone(ctx.build)
      build.contextVersions = []
      BuildService.findBuild.resolves(build)
      BuildService.buildBuild('507f1f77bcf86cd799439011', { message: 'new build' }, ctx.sessionUser, ctx.domain)
      .then(function () {
        done(new Error('Should never happen'))
      })
      .catch(function (err) {
        expect(err.isBoom).to.equal(true)
        expect(err.output.statusCode).to.equal(400)
        expect(err.output.payload.message).to.equal('Cannot build a build without context versions')
        done()
      })
    })

    it('should fail if more than 1 cvs were found', function (done) {
      var build = clone(ctx.build)
      build.contextVersions.push('507f1f77bcf86cd799439011')
      BuildService.findBuild.resolves(build)
      BuildService.buildBuild('507f1f77bcf86cd799439011', { message: 'new build' }, ctx.sessionUser, ctx.domain)
      .then(function () {
        done(new Error('Should never happen'))
      })
      .catch(function (err) {
        expect(err.isBoom).to.equal(true)
        expect(err.output.statusCode).to.equal(400)
        expect(err.output.payload.message).to.equal('Cannot build a build with many context versions')
        done()
      })
    })

    it('should fail if setBuildInProgress failed', function (done) {
      ctx.build.setInProgressAsync.rejects(new Error('setBuildInProgress failed'))
      BuildService.buildBuild('507f1f77bcf86cd799439011', { message: 'new build' }, ctx.sessionUser, ctx.domain)
      .then(function () {
        done(new Error('Should never happen'))
      })
      .catch(function (err) {
        expect(err.message).to.equal('setBuildInProgress failed')
        done()
      })
    })

    it('should fail if modifyCompletedIfFinishedAsync failed', function (done) {
      ctx.build.modifyCompletedIfFinishedAsync.rejects(new Error('modifyCompletedIfFinishedAsync failed'))
      ctx.cv.build = {
        started: new Date()
      }
      BuildService.buildBuild('507f1f77bcf86cd799439011', { message: 'new build' }, ctx.sessionUser, ctx.domain)
      .then(function () {
        done(new Error('Should never happen'))
      })
      .catch(function (err) {
        expect(err.message).to.equal('modifyCompletedIfFinishedAsync failed')
        done()
      })
    })

    it('should fail if refetch of the build failed', function (done) {
      Build.findByIdAsync.rejects(new Error('Mongo error'))
      ctx.cv.build = {
        started: new Date()
      }
      BuildService.buildBuild('507f1f77bcf86cd799439011', { message: 'new build' }, ctx.sessionUser, ctx.domain)
      .then(function () {
        done(new Error('Should never happen'))
      })
      .catch(function (err) {
        expect(err.message).to.equal('Mongo error')
        done()
      })
    })

    describe('check args', function () {
      it('should call findBuild with correct args', function (done) {
        BuildService.buildBuild('507f1f77bcf86cd799439011', { message: 'new build' }, ctx.sessionUser, ctx.domain)
        .tap(function () {
          sinon.assert.calledOnce(BuildService.findBuild)
          sinon.assert.calledWith(BuildService.findBuild, '507f1f77bcf86cd799439011')
        })
        .asCallback(done)
      })

      it('should call ContextVersion.findByIdAsync with correct args', function (done) {
        BuildService.buildBuild('507f1f77bcf86cd799439011', { message: 'new build' }, ctx.sessionUser, ctx.domain)
        .tap(function () {
          sinon.assert.calledOnce(ContextVersion.findByIdAsync)
          sinon.assert.calledWith(ContextVersion.findByIdAsync, ctx.cv._id)
        })
        .asCallback(done)
      })

      it('should call setInProgressAsync with correct args', function (done) {
        BuildService.buildBuild('507f1f77bcf86cd799439011', { message: 'new build' }, ctx.sessionUser, ctx.domain)
        .tap(function () {
          sinon.assert.calledOnce(ctx.build.setInProgressAsync)
          sinon.assert.calledWith(ctx.build.setInProgressAsync, ctx.sessionUser)
        })
        .asCallback(done)
      })

      it('should call buildSelf with correct args', function (done) {
        BuildService.buildBuild('507f1f77bcf86cd799439011', { message: 'new build' }, ctx.sessionUser, ctx.domain)
        .tap(function () {
          sinon.assert.calledOnce(ContextVersion.buildSelf)
          sinon.assert.calledWith(ContextVersion.buildSelf, ctx.cv, ctx.sessionUser, { message: 'new build', triggeredAction: { manual: true } }, ctx.domain)
        })
        .asCallback(done)
      })

      it('should call replaceContextVersionAsync with correct args', function (done) {
        BuildService.buildBuild('507f1f77bcf86cd799439011', { message: 'new build' }, ctx.sessionUser, ctx.domain)
        .tap(function () {
          sinon.assert.calledOnce(ctx.build.replaceContextVersionAsync)
          sinon.assert.calledWith(ctx.build.replaceContextVersionAsync, ctx.cv, ctx.newCv)
        })
        .asCallback(done)
      })

      it('should call replaceContextVersionAsync with correct args', function (done) {
        BuildService.buildBuild('507f1f77bcf86cd799439011', { message: 'new build' }, ctx.sessionUser, ctx.domain)
        .tap(function () {
          sinon.assert.calledOnce(ctx.build.replaceContextVersionAsync)
          sinon.assert.calledWith(ctx.build.replaceContextVersionAsync, ctx.cv, ctx.newCv)
        })
        .asCallback(done)
      })

      it('should call modifyErroredAsync with correct args', function (done) {
        ContextVersion.buildSelf.rejects(new Error('Build error'))
        BuildService.buildBuild('507f1f77bcf86cd799439011', { message: 'new build' }, ctx.sessionUser, ctx.domain)
        .tap(function () {
          sinon.assert.calledOnce(ctx.build.modifyErroredAsync)
          sinon.assert.calledWith(ctx.build.modifyErroredAsync, ctx.cv._id)
        })
        .asCallback(done)
      })

      it('should call modifyErroredAsync with correct args', function (done) {
        BuildService.buildBuild('507f1f77bcf86cd799439011', { message: 'new build' }, ctx.sessionUser, ctx.domain)
        .tap(function () {
          sinon.assert.calledOnce(ctx.build.modifyCompletedIfFinishedAsync)
          sinon.assert.calledWith(ctx.build.modifyCompletedIfFinishedAsync, ctx.newCv.build)
        })
        .asCallback(done)
      })

      it('should call findByIdAsync with correct args', function (done) {
        BuildService.buildBuild('507f1f77bcf86cd799439011', { message: 'new build' }, ctx.sessionUser, ctx.domain)
        .tap(function () {
          sinon.assert.calledOnce(Build.findByIdAsync)
          sinon.assert.calledWith(Build.findByIdAsync, ctx.build._id)
        })
        .asCallback(done)
      })
    })

    describe('calls order', function () {
      it('should not build cv if started', function (done) {
        ctx.cv.build = {
          started: new Date()
        }
        BuildService.buildBuild('507f1f77bcf86cd799439011', { message: 'new build' }, ctx.sessionUser, ctx.domain)
        .then(function (build) {
          expect(build._id.toString()).to.equal('507f1f77bcf86cd799439011')
          sinon.assert.callOrder(
            BuildService.findBuild,
            ContextVersion.findByIdAsync,
            ctx.build.setInProgressAsync,
            ctx.build.modifyCompletedIfFinishedAsync,
            Build.findByIdAsync
          )
          sinon.assert.notCalled(ContextVersion.buildSelf)
        })
        .asCallback(done)
      })

      it('should build cv if started', function (done) {
        BuildService.buildBuild('507f1f77bcf86cd799439011', { message: 'new build' }, ctx.sessionUser, ctx.domain)
        .then(function (build) {
          expect(build._id.toString()).to.equal('507f1f77bcf86cd799439011')
          sinon.assert.callOrder(
            BuildService.findBuild,
            ContextVersion.findByIdAsync,
            ctx.build.setInProgressAsync,
            ContextVersion.buildSelf,
            build.replaceContextVersionAsync,
            ctx.build.modifyCompletedIfFinishedAsync,
            Build.findByIdAsync
          )
        })
        .asCallback(done)
      })

      it('should call modifyErroredAsync if buildSelf failed', function (done) {
        ContextVersion.buildSelf.rejects(new Error('Build error'))
        BuildService.buildBuild('507f1f77bcf86cd799439011', { message: 'new build' }, ctx.sessionUser, ctx.domain)
        .then(function (build) {
          expect(build._id.toString()).to.equal('507f1f77bcf86cd799439011')
          sinon.assert.callOrder(
            BuildService.findBuild,
            ContextVersion.findByIdAsync,
            ctx.build.setInProgressAsync,
            ContextVersion.buildSelf,
            build.modifyErroredAsync,
            ctx.build.modifyCompletedIfFinishedAsync,
            Build.findByIdAsync
          )
          sinon.assert.notCalled(build.replaceContextVersionAsync)
        })
        .asCallback(done)
      })

      it('should call modifyErroredAsync if replaceContextVersionAsync failed', function (done) {
        ctx.build.replaceContextVersionAsync.rejects(new Error('Build error'))
        BuildService.buildBuild('507f1f77bcf86cd799439011', { message: 'new build' }, ctx.sessionUser, ctx.domain)
        .then(function (build) {
          expect(build._id.toString()).to.equal('507f1f77bcf86cd799439011')
          sinon.assert.callOrder(
            BuildService.findBuild,
            ContextVersion.findByIdAsync,
            ctx.build.setInProgressAsync,
            ContextVersion.buildSelf,
            build.replaceContextVersionAsync,
            build.modifyErroredAsync,
            ctx.build.modifyCompletedIfFinishedAsync,
            Build.findByIdAsync
          )
        })
        .asCallback(done)
      })
    })
  })
  describe('#validatePushInfo', function () {
    var pushInfo

    beforeEach(function (done) {
      pushInfo = {
        repo: 'some/repo',
        branch: 'my-branch',
        commit: 'deadbeef',
        user: { id: '42' }
      }
      done()
    })

    it('should require push info', function (done) {
      BuildService.validatePushInfo().asCallback(function (err) {
        expect(err).to.exist()
        expect(err.message).to.match(/requires.+pushInfo/i)
        done()
      })
    })

    it('should require repo', function (done) {
      var info = omit(pushInfo, 'repo')
      BuildService.validatePushInfo(info).asCallback(function (err) {
        expect(err).to.exist()
        expect(err.message).to.match(/requires.+repo/)
        done()
      })
    })

    it('should require branch', function (done) {
      var info = omit(pushInfo, 'branch')
      BuildService.validatePushInfo(info).asCallback(function (err) {
        expect(err).to.exist()
        expect(err.message).to.match(/requires.+branch/)
        done()
      })
    })

    it('should require commit', function (done) {
      var info = omit(pushInfo, 'commit')
      BuildService.validatePushInfo(info).asCallback(function (err) {
        expect(err).to.exist()
        expect(err.message).to.match(/requires.+commit/)
        done()
      })
    })

    it('should require user.id', function (done) {
      var info = clone(pushInfo)
      delete info.user.id
      BuildService.validatePushInfo(info).asCallback(function (err) {
        expect(err).to.exist()
        expect(err.message).to.match(/requires.+pushInfo.+user.+id/)
        done()
      })
    })
  })

  describe('#createNewContextVersion', function () {
    var contextVersion
    var instance
    var pushInfo
    var mockContext
    var mockContextVersion

    beforeEach(function (done) {
      contextVersion = {
        context: 'mockContextId'
      }
      instance = {
        contextVersion: contextVersion
      }
      pushInfo = {
        repo: 'mockRepo',
        branch: 'mockBranch',
        commit: 'mockCommit',
        user: {
          id: 7
        }
      }
      mockContext = {
        owner: {
          github: 14
        }
      }
      mockContextVersion = {
        _id: 21
      }
      sinon.stub(Context, 'findOne').yieldsAsync(null, mockContext)
      sinon.stub(ContextService, 'handleVersionDeepCopy').yieldsAsync(null, mockContextVersion)
      sinon.stub(ContextVersion, 'modifyAppCodeVersionByRepo').yieldsAsync(null, mockContextVersion)
      done()
    })

    afterEach(function (done) {
      Context.findOne.restore()
      ContextService.handleVersionDeepCopy.restore()
      ContextVersion.modifyAppCodeVersionByRepo.restore()
      done()
    })

    describe('validation errors', function () {
      beforeEach(function (done) {
        sinon.spy(BuildService, 'validatePushInfo')
        done()
      })

      afterEach(function (done) {
        BuildService.validatePushInfo.restore()
        done()
      })

      it('should require an instance', function (done) {
        BuildService.createNewContextVersion().asCallback(function (err) {
          expect(err).to.exist()
          expect(err.message).to.match(/createNewContextVersion.+instance/)
          done()
        })
      })

      it('should require an instance.contextVersion', function (done) {
        delete instance.contextVersion
        BuildService.createNewContextVersion(instance).asCallback(function (err) {
          expect(err).to.exist()
          expect(err.message).to.match(/createNewContextVersion.+instance\.contextVersion/)
          done()
        })
      })

      it('should require an instance.contextVersion.context', function (done) {
        delete contextVersion.context
        BuildService.createNewContextVersion(instance).asCallback(function (err) {
          expect(err).to.exist()
          expect(err.message).to.match(/createNewContextVersion.+instance\.contextVersion\.context/)
          done()
        })
      })

      it('should validate pushInfo', function (done) {
        delete pushInfo.repo
        BuildService.createNewContextVersion(instance, pushInfo, 'autolaunch').asCallback(function (err) {
          expect(err).to.exist()
          sinon.assert.calledOnce(BuildService.validatePushInfo)
          sinon.assert.calledWithExactly(
            BuildService.validatePushInfo,
            pushInfo,
            'createNewContextVersion'
          )
          done()
        })
      })

      // this is a little later in the flow, but a validation none the less
      it('should require the found context to have an owner.github', function (done) {
        delete mockContext.owner.github
        BuildService.createNewContextVersion(instance, pushInfo, 'autolaunch').asCallback(function (err) {
          expect(err).to.exist()
          expect(err.message).to.match(/createNewContextVersion.+context.+owner/)
          done()
        })
      })
    })

    describe('behavior errors', function () {
      var error
      describe('in Context.findOne', function () {
        beforeEach(function (done) {
          error = new Error('doobie')
          Context.findOne.yieldsAsync(error)
          done()
        })

        it('should return errors', function (done) {
          BuildService.createNewContextVersion(instance, pushInfo, 'autolaunch').asCallback(function (err) {
            expect(err).to.exist()
            expect(err.message).to.equal(error.message)
            done()
          })
        })

        it('should not call anything else', function (done) {
          BuildService.createNewContextVersion(instance, pushInfo, 'autolaunch').asCallback(function (err) {
            expect(err).to.exist()
            sinon.assert.calledOnce(Context.findOne)
            sinon.assert.notCalled(ContextService.handleVersionDeepCopy)
            sinon.assert.notCalled(ContextVersion.modifyAppCodeVersionByRepo)
            done()
          })
        })
      })

      describe('in ContextService.handleVersionDeepCopy', function () {
        beforeEach(function (done) {
          error = new Error('robot')
          ContextService.handleVersionDeepCopy.yieldsAsync(error)
          done()
        })

        it('should return errors', function (done) {
          BuildService.createNewContextVersion(instance, pushInfo, 'autolaunch').asCallback(function (err) {
            expect(err).to.exist()
            expect(err.message).to.equal(error.message)
            done()
          })
        })

        it('should not call anything else', function (done) {
          BuildService.createNewContextVersion(instance, pushInfo, 'autolaunch').asCallback(function (err) {
            expect(err).to.exist()
            sinon.assert.calledOnce(Context.findOne)
            sinon.assert.calledOnce(ContextService.handleVersionDeepCopy)
            sinon.assert.notCalled(ContextVersion.modifyAppCodeVersionByRepo)
            done()
          })
        })
      })

      describe('in ContextVersion.modifyAppCodeVersionByRepo', function () {
        beforeEach(function (done) {
          error = new Error('luna')
          ContextVersion.modifyAppCodeVersionByRepo.yieldsAsync(error)
          done()
        })

        it('should return errors', function (done) {
          BuildService.createNewContextVersion(instance, pushInfo, 'autolaunch').asCallback(function (err) {
            expect(err).to.exist()
            expect(err.message).to.equal(error.message)
            done()
          })
        })

        it('should have called everything', function (done) {
          BuildService.createNewContextVersion(instance, pushInfo, 'autolaunch').asCallback(function (err) {
            expect(err).to.exist()
            sinon.assert.calledOnce(Context.findOne)
            sinon.assert.calledOnce(ContextService.handleVersionDeepCopy)
            sinon.assert.calledOnce(ContextVersion.modifyAppCodeVersionByRepo)
            done()
          })
        })
      })
    })

    it('should create a new context version', function (done) {
      BuildService.createNewContextVersion(instance, pushInfo, 'autolaunch').asCallback(function (err, newContextVersion) {
        expect(err).to.not.exist()
        expect(newContextVersion).to.deep.equal(mockContextVersion)
        sinon.assert.calledOnce(Context.findOne)
        sinon.assert.calledWithExactly(
          Context.findOne,
          { _id: 'mockContextId' },
          sinon.match.func
        )
        sinon.assert.calledOnce(ContextService.handleVersionDeepCopy)
        sinon.assert.calledWithExactly(
          ContextService.handleVersionDeepCopy,
          mockContext, // returned from `findOne`
          contextVersion, // from the Instance
          { accounts: { github: { id: 7 } } }, // from pushInfo (like sessionUser)
          { owner: { github: 14 } }, // from mockContext.owner.github (owner object)
          sinon.match.func
        )
        sinon.assert.calledOnce(ContextVersion.modifyAppCodeVersionByRepo)
        sinon.assert.calledWithExactly(
          ContextVersion.modifyAppCodeVersionByRepo,
          '21', // from mockContextVersion, stringified
          pushInfo.repo,
          pushInfo.branch,
          pushInfo.commit,
          sinon.match.func
        )
        done()
      })
    })
  })
  describe('#createAndBuildContextVersion', function () {
    var instance
    var pushInfo
    var mockInstanceUser
    var mockPushUser
    var mockContextVersion = {
      _id: 'deadbeef'
    }
    var mockBuild = {
      _id: 'buildbeef'
    }
    var mockRunnableClient

    beforeEach(function (done) {
      instance = {
        createdBy: {
          github: 'instanceCreatedById'
        },
        owner: {
          github: 'instanceOwnerId'
        }
      }
      pushInfo = {
        repo: 'mockRepo',
        branch: 'mockBranch',
        commit: 'mockCommit',
        user: {
          id: 'pushUserId'
        }
      }
      mockRunnableClient = {
        createAndBuildBuild: sinon.stub().yieldsAsync(null, mockBuild)
      }
      mockInstanceUser = { accounts: { github: { accessToken: 'instanceUserGithubToken' } } }
      mockPushUser = { accounts: { github: { accessToken: 'pushUserGithubToken' } } }
      sinon.spy(BuildService, 'validatePushInfo')
      sinon.stub(User, 'findByGithubId').yieldsAsync(new Error('define behavior'))
      User.findByGithubId.withArgs('pushUserId').yieldsAsync(null, mockPushUser)
      User.findByGithubId.withArgs('instanceCreatedById').yieldsAsync(null, mockInstanceUser)
      sinon.stub(BuildService, 'createNewContextVersion').resolves(mockContextVersion)
      sinon.stub(Runnable, 'createClient').returns(mockRunnableClient)
      done()
    })

    afterEach(function (done) {
      BuildService.validatePushInfo.restore()
      User.findByGithubId.restore()
      BuildService.createNewContextVersion.restore()
      Runnable.createClient.restore()
      done()
    })

    describe('validation errors', function () {
      it('should require instance', function (done) {
        BuildService.createAndBuildContextVersion().asCallback(function (err) {
          expect(err).to.exist()
          expect(err.message).to.match(/instance.+required/i)
          done()
        })
      })

      it('should require the instance createdBy owner', function (done) {
        delete instance.createdBy.github
        BuildService.createAndBuildContextVersion(instance, pushInfo, 'autolaunch').asCallback(function (err) {
          expect(err).to.exist()
          expect(err.message).to.match(/instance.+github.+required/i)
          done()
        })
      })

      it('should validate pushInfo', function (done) {
        delete pushInfo.repo
        BuildService.createAndBuildContextVersion(instance, pushInfo, 'autolaunch').asCallback(function (err) {
          expect(err).to.exist()
          expect(err.message).to.match(/requires.+repo/)
          sinon.assert.calledOnce(BuildService.validatePushInfo)
          sinon.assert.calledWithExactly(
            BuildService.validatePushInfo,
            pushInfo,
            'createAndBuildContextVersion'
          )
          done()
        })
      })
    })

    describe('behaviorial errors', function () {
      it('should throw any instance user fetch error', function (done) {
        var error = new Error('robot')
        User.findByGithubId.withArgs('instanceCreatedById').yieldsAsync(error)
        BuildService.createAndBuildContextVersion(instance, pushInfo, 'autolaunch').asCallback(function (err) {
          sinon.assert.called(User.findByGithubId)
          sinon.assert.calledWithExactly(
            User.findByGithubId,
            'instanceCreatedById',
            sinon.match.func
          )
          expect(err).to.exist()
          expect(err.message).to.equal(error.message)
          done()
        })
      })

      it('should throw any push user fetch error', function (done) {
        var error = new Error('robot')
        User.findByGithubId.withArgs('pushUserId').yieldsAsync(error)
        BuildService.createAndBuildContextVersion(instance, pushInfo, 'autolaunch').asCallback(function (err) {
          sinon.assert.called(User.findByGithubId)
          sinon.assert.calledWithExactly(
            User.findByGithubId,
            'pushUserId',
            sinon.match.func
          )
          expect(err).to.exist()
          expect(err.message).to.equal(error.message)
          done()
        })
      })
    })

    describe('fetching users', function () {
      it('should fetch the instance user', function (done) {
        BuildService.createAndBuildContextVersion(instance, pushInfo, 'autolaunch').asCallback(function (err) {
          expect(err).to.not.exist()
          sinon.assert.calledTwice(User.findByGithubId)
          sinon.assert.calledWithExactly(
            User.findByGithubId,
            'instanceCreatedById',
            sinon.match.func
          )
          done()
        })
      })

      it('should fetch the pushuser', function (done) {
        BuildService.createAndBuildContextVersion(instance, pushInfo, 'autolaunch').asCallback(function (err) {
          expect(err).to.not.exist()
          sinon.assert.calledTwice(User.findByGithubId)
          sinon.assert.calledWithExactly(
            User.findByGithubId,
            'pushUserId',
            sinon.match.func
          )
          done()
        })
      })
    })

    it('should create a new context version', function (done) {
      BuildService.createAndBuildContextVersion(instance, pushInfo, 'autolaunch').asCallback(function (err) {
        expect(err).to.not.exist()
        sinon.assert.calledOnce(BuildService.createNewContextVersion)
        sinon.assert.calledWithExactly(
          BuildService.createNewContextVersion,
          instance,
          pushInfo
        )
        done()
      })
    })

    it('should create a new build and build it', function (done) {
      BuildService.createAndBuildContextVersion(instance, pushInfo, 'autodeploy').asCallback(function (err) {
        expect(err).to.not.exist()
        sinon.assert.calledOnce(mockRunnableClient.createAndBuildBuild)
        sinon.assert.calledWithExactly(
          mockRunnableClient.createAndBuildBuild,
          mockContextVersion._id, // 'deadbeef'
          'instanceOwnerId',
          'autodeploy',
          {
            repo: pushInfo.repo,
            commit: pushInfo.commit,
            branch: pushInfo.branch
          },
          sinon.match.func
        )
        done()
      })
    })

    describe('building a new build', function () {
      it('should use the push user to create the runnable client if available', function (done) {
        BuildService.createAndBuildContextVersion(instance, pushInfo, 'autolaunch').asCallback(function (err, result) {
          expect(err).to.not.exist()
          sinon.assert.called(Runnable.createClient)
          sinon.assert.calledWithExactly(
            Runnable.createClient,
            {},
            mockPushUser
          )
          expect(result.user).to.equal(mockPushUser)
          expect(result.build).to.equal(mockBuild)
          done()
        })
      })
      it('should use the instance user to create the runnable client if pushUser not found', function (done) {
        User.findByGithubId.withArgs('pushUserId').yieldsAsync(null, null)
        BuildService.createAndBuildContextVersion(instance, pushInfo, 'autolaunch').asCallback(function (err, result) {
          expect(err).to.not.exist()
          sinon.assert.called(Runnable.createClient)
          sinon.assert.calledWithExactly(
            Runnable.createClient,
            {},
            mockInstanceUser
          )
          expect(result.user).to.equal(mockInstanceUser)
          expect(result.build).to.equal(mockBuild)
          done()
        })
      })
    })
  })
})<|MERGE_RESOLUTION|>--- conflicted
+++ resolved
@@ -97,11 +97,7 @@
       .asCallback(done)
     })
   })
-<<<<<<< HEAD
-  describe('#findBuildAndAssert', function () {
-=======
   describe('#findBuildAndAssertAccess', function () {
->>>>>>> a11dfd13
     beforeEach(function (done) {
       ctx.build = new Build({
         _id: '507f1f77bcf86cd799439011'
@@ -120,11 +116,7 @@
 
     it('should fail build lookup failed', function (done) {
       BuildService.findBuild.rejects(new Error('Mongo error'))
-<<<<<<< HEAD
-      BuildService.findBuildAndAssert('507f1f77bcf86cd799439011', {})
-=======
       BuildService.findBuildAndAssertAccess('507f1f77bcf86cd799439011', {})
->>>>>>> a11dfd13
       .then(function () {
         done(new Error('Should never happen'))
       })
@@ -136,11 +128,7 @@
 
     it('should fail if perm check failed', function (done) {
       PermisionService.ensureModelAccess.rejects(new Error('Not an owner'))
-<<<<<<< HEAD
-      BuildService.findBuildAndAssert('507f1f77bcf86cd799439011', {})
-=======
       BuildService.findBuildAndAssertAccess('507f1f77bcf86cd799439011', {})
->>>>>>> a11dfd13
       .then(function () {
         done(new Error('Should never happen'))
       })
@@ -151,11 +139,7 @@
     })
 
     it('should return build', function (done) {
-<<<<<<< HEAD
-      BuildService.findBuildAndAssert('507f1f77bcf86cd799439011', {})
-=======
       BuildService.findBuildAndAssertAccess('507f1f77bcf86cd799439011', {})
->>>>>>> a11dfd13
       .then(function (build) {
         expect(build._id.toString()).to.equal('507f1f77bcf86cd799439011')
       })
@@ -163,11 +147,7 @@
     })
 
     it('should call BuildService.findBuild with correct params', function (done) {
-<<<<<<< HEAD
-      BuildService.findBuildAndAssert('507f1f77bcf86cd799439011', {})
-=======
       BuildService.findBuildAndAssertAccess('507f1f77bcf86cd799439011', {})
->>>>>>> a11dfd13
       .then(function (build) {
         sinon.assert.calledOnce(BuildService.findBuild)
         sinon.assert.calledWith(BuildService.findBuild, '507f1f77bcf86cd799439011')
@@ -177,11 +157,7 @@
 
     it('should call PermisionService.ensureModelAccess with correct params', function (done) {
       var sessionUser = { _id: 'user-id' }
-<<<<<<< HEAD
-      BuildService.findBuildAndAssert('507f1f77bcf86cd799439011', sessionUser)
-=======
       BuildService.findBuildAndAssertAccess('507f1f77bcf86cd799439011', sessionUser)
->>>>>>> a11dfd13
       .then(function (build) {
         sinon.assert.calledOnce(PermisionService.ensureModelAccess)
         sinon.assert.calledWith(PermisionService.ensureModelAccess, sessionUser, ctx.build)
@@ -191,11 +167,7 @@
 
     it('should call all functions in correct order', function (done) {
       var sessionUser = { _id: 'user-id' }
-<<<<<<< HEAD
-      BuildService.findBuildAndAssert('507f1f77bcf86cd799439011', sessionUser)
-=======
       BuildService.findBuildAndAssertAccess('507f1f77bcf86cd799439011', sessionUser)
->>>>>>> a11dfd13
       .then(function (build) {
         sinon.assert.callOrder(
           BuildService.findBuild,
