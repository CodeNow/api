--- conflicted
+++ resolved
@@ -8,7 +8,6 @@
 var Promise = require('bluebird')
 var clone = require('101/clone')
 var omit = require('101/omit')
-var pick = require('101/pick')
 var sinon = require('sinon')
 require('sinon-as-promised')(Promise)
 
@@ -34,20 +33,12 @@
         _id: '507f1f77bcf86cd799439011'
       })
       sinon.stub(Build, 'findByIdAsync').resolves(ctx.build)
-<<<<<<< HEAD
-      sinon.stub(PermissionService, 'ensureModelAccess').resolves()
-=======
->>>>>>> 5e504674
       done()
     })
 
     afterEach(function (done) {
       ctx = {}
       Build.findByIdAsync.restore()
-<<<<<<< HEAD
-      PermissionService.ensureModelAccess.restore()
-=======
->>>>>>> 5e504674
       done()
     })
 
@@ -111,7 +102,7 @@
         _id: '507f1f77bcf86cd799439011'
       })
       sinon.stub(BuildService, 'findBuild').resolves(ctx.build)
-      sinon.stub(PermisionService, 'ensureModelAccess').resolves()
+      sinon.stub(PermissionService, 'ensureModelAccess').resolves()
       done()
     })
 
@@ -135,13 +126,8 @@
     })
 
     it('should fail if perm check failed', function (done) {
-<<<<<<< HEAD
-      PermissionService.ensureModelAccess.rejects(new Error('Not an owner'))
-      BuildService.findBuild('507f1f77bcf86cd799439011', {})
-=======
       PermisionService.ensureModelAccess.rejects(new Error('Not an owner'))
       BuildService.findBuildAndAssertAccess('507f1f77bcf86cd799439011', {})
->>>>>>> 5e504674
       .then(function () {
         done(new Error('Should never happen'))
       })
@@ -171,11 +157,11 @@
     it('should call PermissionService.ensureModelAccess with correct params', function (done) {
       var sessionUser = { _id: 'user-id' }
       BuildService.findBuildAndAssertAccess('507f1f77bcf86cd799439011', sessionUser)
-      .then(function (build) {
-        sinon.assert.calledOnce(PermissionService.ensureModelAccess)
-        sinon.assert.calledWith(PermissionService.ensureModelAccess, sessionUser, ctx.build)
-      })
-      .asCallback(done)
+        .then(function (build) {
+          sinon.assert.calledOnce(PermissionService.ensureModelAccess)
+          sinon.assert.calledWith(PermissionService.ensureModelAccess, sessionUser, ctx.build)
+        })
+        .asCallback(done)
     })
 
     it('should call all functions in correct order', function (done) {
@@ -183,13 +169,8 @@
       BuildService.findBuildAndAssertAccess('507f1f77bcf86cd799439011', sessionUser)
       .then(function (build) {
         sinon.assert.callOrder(
-<<<<<<< HEAD
           Build.findByIdAsync,
           PermissionService.ensureModelAccess)
-=======
-          BuildService.findBuild,
-          PermisionService.ensureModelAccess)
->>>>>>> 5e504674
       })
       .asCallback(done)
     })
