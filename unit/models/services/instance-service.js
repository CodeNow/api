--- conflicted
+++ resolved
@@ -13,7 +13,6 @@
 
 var Build = require('models/mongo/build')
 var cleanMongo = require('../../../test/functional/fixtures/clean-mongo.js')
-var Build = require('models/mongo/build')
 var ContextVersion = require('models/mongo/context-version')
 var Docker = require('models/apis/docker')
 var dock = require('../../../test/functional/fixtures/dock')
@@ -55,7 +54,6 @@
     done()
   })
 
-<<<<<<< HEAD
   describe('updateInstanceBuild', function () {
     beforeEach(function (done) {
       var instance = {
@@ -227,7 +225,11 @@
             rabbitMQ.deleteInstanceContainer,
             Build.findByIdAsync,
             rabbitMQ.createInstanceContainer)
-=======
+          done()
+        })
+    })
+  })
+
   describe('#updateBuild', function () {
     beforeEach(function (done) {
       ctx.mockGithubUserId = 12345
@@ -376,7 +378,6 @@
           sinon.assert.calledTwice(InstanceService.updateBuild)
           sinon.assert.calledWith(InstanceService.updateBuild, ctx.instances[0], ctx.build)
           sinon.assert.calledWith(InstanceService.updateBuild, ctx.instances[1], ctx.build)
->>>>>>> be726c05
           done()
         })
     })
