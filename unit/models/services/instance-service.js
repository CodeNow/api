'use strict'

/**
 * @module unit/models/services/instance-service
 */
var assign = require('101/assign')
var clone = require('101/clone')
var put = require('101/put')
var keypather = require('keypather')()
var Lab = require('lab')
var lab = exports.lab = Lab.script()
var sinon = require('sinon')
var Boom = require('dat-middleware').Boom
var Code = require('code')
var Promise = require('bluebird')
require('sinon-as-promised')(Promise)

var Build = require('models/mongo/build')
var BuildService = require('models/services/build-service')
var ContextVersion = require('models/mongo/context-version')
var Docker = require('models/apis/docker')
var InstanceService = require('models/services/instance-service')
var InstanceCounter = require('models/mongo/instance-counter')
var Instance = require('models/mongo/instance')
var User = require('models/mongo/user')
var joi = require('utils/joi')
var rabbitMQ = require('models/rabbitmq')
var Runnable = require('models/apis/runnable')
var messenger = require('socket/messenger')
var ObjectId = require('mongoose').Types.ObjectId

var mongoFactory = require('../../factories/mongo')

var afterEach = lab.afterEach
var beforeEach = lab.beforeEach
var describe = lab.describe
var expect = Code.expect
var it = lab.it
var expectErr = function (expectedErr, done) {
  return function (err) {
    expect(err).to.exist()
    expect(err).to.equal(expectedErr)
    done()
  }
}

describe('InstanceService', function () {
  var ctx

  beforeEach(function (done) {
    ctx = {}
    done()
  })

  describe('updateInstanceBuild', function () {
    var instance
    beforeEach(function (done) {
      instance = {
        _id: 'instance_id_1',
        shortHash: 'abc1',
        name: 'hellonode',
        masterPod: false,
        owner: {
          github: 4,
          username: 'anton'
        },
        contextVersion: {
          _id: '123',
          appCodeVersions: [
            {
              lowerBranch: 'master',
              additionalRepo: false
            }
          ]
        }
      }
      var build = {
        _id: 'build_id_1',
        successful: true,
        contextVersions: [
          'cv_id'
        ]
      }
      sinon.stub(Instance, 'findByIdAndUpdateAsync').resolves(instance)
      sinon.stub(InstanceService, 'deleteInstanceContainer').returns()
      sinon.stub(Build, 'findByIdAsync').resolves(build)
      sinon.stub(rabbitMQ, 'createInstanceContainer').returns()
      sinon.stub(rabbitMQ, 'deleteContextVersion')
      done()
    })
    afterEach(function (done) {
      Instance.findByIdAndUpdateAsync.restore()
      InstanceService.deleteInstanceContainer.restore()
      Build.findByIdAsync.restore()
      rabbitMQ.createInstanceContainer.restore()
      rabbitMQ.deleteContextVersion.restore()
      done()
    })
    it('should return an error if instance update failed', function (done) {
      var mongoError = new Error('Mongo error')
      Instance.findByIdAndUpdateAsync.rejects(mongoError)
      var updates = {
        build: 'build_id'
      }
      InstanceService.updateInstanceBuild(instance, updates, 12345)
        .asCallback(function (err) {
          expect(err).to.equal(mongoError)
          sinon.assert.calledOnce(Instance.findByIdAndUpdateAsync)
          sinon.assert.notCalled(InstanceService.deleteInstanceContainer)
          sinon.assert.notCalled(Build.findByIdAsync)
          sinon.assert.notCalled(rabbitMQ.createInstanceContainer)
          done()
        })
    })
    it('should not publish jobs if instance was not found', function (done) {
      Instance.findByIdAndUpdateAsync.resolves(null)
      var updates = {
        build: 'build_id'
      }
      InstanceService.updateInstanceBuild(instance, updates, 12345)
        .asCallback(function (err) {
          expect(err).to.not.exist()
          sinon.assert.calledOnce(Instance.findByIdAndUpdateAsync)
          sinon.assert.notCalled(InstanceService.deleteInstanceContainer)
          sinon.assert.notCalled(Build.findByIdAsync)
          sinon.assert.notCalled(rabbitMQ.createInstanceContainer)
          done()
        })
    })
    it('should return an error if build find failed', function (done) {
      var mongoError = new Error('Mongo error')
      Build.findByIdAsync.rejects(mongoError)
      var updates = {
        build: 'build_id'
      }
      InstanceService.updateInstanceBuild(instance, updates, 12345)
        .asCallback(function (err) {
          expect(err).to.equal(mongoError)
          sinon.assert.calledOnce(Instance.findByIdAndUpdateAsync)
          sinon.assert.notCalled(InstanceService.deleteInstanceContainer)
          sinon.assert.calledOnce(Build.findByIdAsync)
          sinon.assert.notCalled(rabbitMQ.createInstanceContainer)
          done()
        })
    })
    it('should not publish create instance job if build was not found', function (done) {
      Build.findByIdAsync.resolves(null)
      var updates = {
        build: 'build_id'
      }
      InstanceService.updateInstanceBuild(instance, updates, 12345)
        .asCallback(function (err) {
          expect(err).to.not.exist()
          sinon.assert.calledOnce(Instance.findByIdAndUpdateAsync)
          sinon.assert.notCalled(InstanceService.deleteInstanceContainer)
          sinon.assert.calledOnce(Build.findByIdAsync)
          sinon.assert.notCalled(rabbitMQ.createInstanceContainer)
          done()
        })
    })
    it('should not publish create instance job if build was not successully', function (done) {
      Build.findByIdAsync.resolves({ _id: 'build_id', successful: false })
      var updates = {
        build: 'build_id'
      }
      InstanceService.updateInstanceBuild(instance, updates, 12345)
        .asCallback(function (err) {
          expect(err).to.not.exist()
          sinon.assert.calledOnce(Instance.findByIdAndUpdateAsync)
          sinon.assert.notCalled(InstanceService.deleteInstanceContainer)
          sinon.assert.calledOnce(Build.findByIdAsync)
          sinon.assert.notCalled(rabbitMQ.createInstanceContainer)
          done()
        })
    })
    it('should call 4 functions in the order', function (done) {
      var updates = {
        build: 'build_id'
      }
      var instance = {
        _id: 'instance_id_1',
        shortHash: 'abc1',
        name: 'hellonode',
        masterPod: false,
        owner: {
          github: 4,
          username: 'anton'
        },
        contextVersion: {
          _id: '123',
          appCodeVersions: [
            {
              lowerBranch: 'master',
              additionalRepo: false
            }
          ]
        },
        container: {
          dockerContainer: 'somecontainerid'
        }
      }
      InstanceService.updateInstanceBuild(instance, updates, 12345)
        .asCallback(function (err) {
          expect(err).to.not.exist()
          sinon.assert.calledOnce(Instance.findByIdAndUpdateAsync)
          sinon.assert.calledWith(Instance.findByIdAndUpdateAsync, 'instance_id_1', {
            $set: updates, $unset: { container: 1 } })
          sinon.assert.calledOnce(InstanceService.deleteInstanceContainer)
          var updatedInstance = clone(instance)
          delete updatedInstance['container']
          sinon.assert.calledWith(InstanceService.deleteInstanceContainer,
            updatedInstance, instance.container)
          sinon.assert.calledOnce(Build.findByIdAsync)
          sinon.assert.calledWith(Build.findByIdAsync, 'build_id')
          sinon.assert.calledOnce(rabbitMQ.createInstanceContainer)
          sinon.assert.calledWith(rabbitMQ.createInstanceContainer, {
            instanceId: 'instance_id_1',
            contextVersionId: 'cv_id',
            sessionUserGithubId: 12345,
            ownerUsername: keypather.get(instance, 'owner.username')
          })
          sinon.assert.callOrder(Instance.findByIdAndUpdateAsync,
            InstanceService.deleteInstanceContainer,
            Build.findByIdAsync,
            rabbitMQ.createInstanceContainer)
          done()
        })
    })
    it('should not delete the old context version if there is a new context version', function (done) {
      var updates = {
        build: 'build_id'
      }
      var newInstance = clone(instance)
      Instance.findByIdAndUpdateAsync.resolves(newInstance)

      InstanceService.updateInstanceBuild(instance, updates, 12345)
        .asCallback(function (err) {
          expect(err).to.not.exist()
          sinon.assert.notCalled(rabbitMQ.deleteContextVersion)
          done()
        })
    })
    it('should delete the old context version if there is a new context version', function (done) {
      var updates = {
        build: 'build_id'
      }
      var newInstance = clone(instance)
      assign(newInstance.contextVersion, { _id: '456' })
      Instance.findByIdAndUpdateAsync.resolves(newInstance)

      InstanceService.updateInstanceBuild(instance, updates, 12345)
        .asCallback(function (err) {
          expect(err).to.not.exist()
          sinon.assert.calledOnce(rabbitMQ.deleteContextVersion)
          sinon.assert.calledWith(rabbitMQ.deleteContextVersion, {
            contextVersionId: instance.contextVersion._id
          })
          done()
        })
    })
    it('should not delete the old context version if there is no old context version', function (done) {
      var updates = {
        build: 'build_id'
      }
      var newInstance = clone(instance)
      assign(newInstance.contextVersion, null)
      Instance.findByIdAndUpdateAsync.resolves(newInstance)

      InstanceService.updateInstanceBuild(instance, updates, 12345)
        .asCallback(function (err) {
          expect(err).to.not.exist()
          sinon.assert.notCalled(rabbitMQ.deleteContextVersion)
          done()
        })
    })
  })

  describe('#deleteInstanceContainer', function () {
    beforeEach(function (done) {
      sinon.stub(rabbitMQ, 'deleteInstanceContainer').returns()
      done()
    })

    afterEach(function (done) {
      rabbitMQ.deleteInstanceContainer.restore()
      done()
    })

    it('should publish new job', function (done) {
      var instance = new Instance({
        _id: 123123,
        shortHash: 'ab1',
        name: 'api',
        createdBy: {
          github: 123
        },
        owner: {
          github: 124,
          username: 'runnable'
        },
        masterPod: true,
        isolated: false,
        isIsolationGroupMaster: false,
        contextVersions: [
          {
            appCodeVersions: [
              {
                additionalRepo: false,
                lowerBranch: 'develop'
              }
            ]
          }
        ]
      })
      var container = {
        dockerContainer: '46080d6253c8db55b8bbb9408654896964b86c63e863f1b3b0301057d1ad92ba'
      }
      InstanceService.deleteInstanceContainer(instance, container)
      sinon.assert.calledOnce(rabbitMQ.deleteInstanceContainer)
      var jobData = rabbitMQ.deleteInstanceContainer.getCall(0).args[0]
      expect(jobData.instanceShortHash).to.equal(instance.shortHash)
      expect(jobData.instanceName).to.equal(instance.name)
      expect(jobData.instanceMasterPod).to.equal(instance.masterPod)
      expect(jobData.instanceMasterBranch).to.equal('develop')
      expect(jobData.container).to.equal(container)
      expect(jobData.ownerGithubId).to.equal(instance.owner.github)
      expect(jobData.ownerGithubUsername).to.equal(instance.owner.username)
      expect(jobData.isolated).to.equal(instance.isolated)
      expect(jobData.isIsolationGroupMaster).to.equal(instance.isIsolationGroupMaster)
      done()
    })
  })

  describe('#updateBuild', function () {
    beforeEach(function (done) {
      ctx.mockGithubUserId = 12345
      ctx.mockUser = {
        _id: 'some-id',
        accounts: {
          github: {
            id: ctx.mockGithubUserId
          }
        }
      }
      ctx.mockInstance = {
        _id: 123123,
        shortHash: 'ab1',
        createdBy: {
          github: ctx.mockGithubUserId
        }
      }
      ctx.mockBuild = { _id: 123 }
      sinon.stub(User, 'findByGithubIdAsync').resolves(ctx.mockUser)
      sinon.stub(Runnable.prototype, 'updateInstance').yieldsAsync(null)
      done()
    })
    afterEach(function (done) {
      User.findByGithubIdAsync.restore()
      Runnable.prototype.updateInstance.restore()
      done()
    })
    it('should fail if user lookup failed', function (done) {
      var mongoError = new Error('Mongo error')
      User.findByGithubIdAsync.rejects(mongoError)
      InstanceService.updateBuild(ctx.mockInstance, ctx.mockBuild)
        .asCallback(function (err) {
          expect(err).to.equal(mongoError)
          done()
        })
    })
    it('should fail if update instnance failed', function (done) {
      var apiError = new Error('Api error')
      Runnable.prototype.updateInstance.yieldsAsync(apiError)
      InstanceService.updateBuild(ctx.mockInstance, ctx.mockBuild)
        .asCallback(function (err) {
          expect(err.message).to.equal(apiError.message)
          done()
        })
    })
    it('should fetch user and update an instance', function (done) {
      InstanceService.updateBuild(ctx.mockInstance, ctx.mockBuild)
        .asCallback(function (err) {
          expect(err).to.not.exist()
          sinon.assert.calledOnce(User.findByGithubIdAsync)
          sinon.assert.calledWith(User.findByGithubIdAsync, ctx.mockInstance.createdBy.github)
          sinon.assert.calledOnce(Runnable.prototype.updateInstance)
          sinon.assert.calledWith(Runnable.prototype.updateInstance,
            ctx.mockInstance.shortHash, { json: { build: ctx.mockBuild._id } })
          done()
        })
    })
  })

  describe('#updateBuildByRepoAndBranch', function () {
    beforeEach(function (done) {
      ctx.build = {
        _id: '1233'
      }
      ctx.instances = [
        {
          _id: 1
        },
        {
          _id: 2
        }
      ]
      sinon.stub(Build, 'findByContextVersionIdsAsync').resolves([ctx.build])
      sinon.stub(Instance, 'findInstancesLinkedToBranchAsync').resolves(ctx.instances)
      sinon.stub(InstanceService, 'updateBuild').resolves(null)
      done()
    })
    afterEach(function (done) {
      Build.findByContextVersionIdsAsync.restore()
      Instance.findInstancesLinkedToBranchAsync.restore()
      InstanceService.updateBuild.restore()
      done()
    })
    it('should fail if build lookup failed', function (done) {
      var mongoError = new Error('Mongo error')
      Build.findByContextVersionIdsAsync.rejects(mongoError)
      InstanceService.updateBuildByRepoAndBranch('codenow/api', ' master', '123123')
        .asCallback(function (err) {
          expect(err).to.exist()
          expect(err.message).to.equal(mongoError.message)
          done()
        })
    })
    it('should fail if instances lookup failed', function (done) {
      var mongoError = new Error('Mongo error')
      Instance.findInstancesLinkedToBranchAsync.rejects(mongoError)
      InstanceService.updateBuildByRepoAndBranch('codenow/api', ' master', '123123')
        .asCallback(function (err) {
          expect(err).to.exist()
          expect(err.message).to.equal(mongoError.message)
          done()
        })
    })
    it('should fail if build update failed', function (done) {
      var mongoError = new Error('Mongo error')
      InstanceService.updateBuild.rejects(mongoError)
      InstanceService.updateBuildByRepoAndBranch('codenow/api', ' master', '123123')
        .asCallback(function (err) {
          expect(err).to.exist()
          expect(err.message).to.equal(mongoError.message)
          done()
        })
    })
    it('should call find build', function (done) {
      InstanceService.updateBuildByRepoAndBranch('codenow/api', ' master', '123123')
        .asCallback(function (err) {
          expect(err).to.not.exist()
          sinon.assert.calledOnce(Build.findByContextVersionIdsAsync)
          sinon.assert.calledWith(Build.findByContextVersionIdsAsync, ['123123'])
          done()
        })
    })
    it('should call find instances', function (done) {
      InstanceService.updateBuildByRepoAndBranch('codenow/api', ' master', '123123')
        .asCallback(function (err) {
          expect(err).to.not.exist()
          sinon.assert.calledOnce(Instance.findInstancesLinkedToBranchAsync)
          sinon.assert.calledWith(Instance.findInstancesLinkedToBranchAsync, 'codenow/api', ' master')
          done()
        })
    })
    it('should not call find instances if builds was not found', function (done) {
      Build.findByContextVersionIdsAsync.resolves([])
      InstanceService.updateBuildByRepoAndBranch('codenow/api', ' master', '123123')
        .asCallback(function (err) {
          expect(err).to.not.exist()
          sinon.assert.notCalled(Instance.findInstancesLinkedToBranchAsync)
          done()
        })
    })
    it('should call update builds', function (done) {
      InstanceService.updateBuildByRepoAndBranch('codenow/api', ' master', '123123')
        .asCallback(function (err) {
          expect(err).to.not.exist()
          sinon.assert.calledTwice(InstanceService.updateBuild)
          sinon.assert.calledWith(InstanceService.updateBuild, ctx.instances[0], ctx.build)
          sinon.assert.calledWith(InstanceService.updateBuild, ctx.instances[1], ctx.build)
          done()
        })
    })
  })

  describe('#deleteForkedInstancesByRepoAndBranch', function () {
    it('should return if instanceId param is missing', function (done) {
      sinon.spy(Instance, 'findForkedInstances')
      InstanceService.deleteForkedInstancesByRepoAndBranch(null, 'api', 'master')
        .asCallback(function (err) {
          expect(err).to.not.exist()
          expect(Instance.findForkedInstances.callCount).to.equal(0)
          Instance.findForkedInstances.restore()
          done()
        })
    })

    it('should return if repo param is missing', function (done) {
      sinon.spy(Instance, 'findForkedInstances')
      InstanceService.deleteForkedInstancesByRepoAndBranch('instance-id', null, 'master')
        .asCallback(function (err) {
          expect(err).to.not.exist()
          expect(Instance.findForkedInstances.callCount).to.equal(0)
          Instance.findForkedInstances.restore()
          done()
        })
    })

    it('should return if branch param is missing', function (done) {
      sinon.spy(Instance, 'findForkedInstances')
      InstanceService.deleteForkedInstancesByRepoAndBranch('instance-id', 'api', null)
        .asCallback(function (err) {
          expect(err).to.not.exist()
          expect(Instance.findForkedInstances.callCount).to.equal(0)
          Instance.findForkedInstances.restore()
          done()
        })
    })

    it('should return error if #findForkedInstances failed', function (done) {
      sinon.stub(Instance, 'findForkedInstances')
        .yieldsAsync(new Error('Some error'))
      InstanceService.deleteForkedInstancesByRepoAndBranch('instance-id', 'api', 'master')
        .asCallback(function (err) {
          expect(err).to.exist()
          expect(err.message).to.equal('Some error')
          Instance.findForkedInstances.restore()
          done()
        })
    })

    describe('When queries succeed', function () {
      beforeEach(function (done) {
        sinon.stub(rabbitMQ, 'deleteInstance')
        done()
      })
      afterEach(function (done) {
        Instance.findForkedInstances.restore()
        rabbitMQ.deleteInstance.restore()
        done()
      })
      it('should not create new jobs if instances were not found', function (done) {
        sinon.stub(Instance, 'findForkedInstances')
          .yieldsAsync(null, [])
        InstanceService.deleteForkedInstancesByRepoAndBranch('instance-id', 'api', 'master')
          .asCallback(function (err) {
            expect(err).to.not.exist()
            expect(rabbitMQ.deleteInstance.callCount).to.equal(0)
            done()
          })
      })

      it('should create 2 jobs if 3 instances were found and 1 filtered', function (done) {
        sinon.stub(Instance, 'findForkedInstances')
          .yieldsAsync(null, [{_id: 'inst-1'}, {_id: 'inst-2'}, {_id: 'inst-3'}])
        InstanceService.deleteForkedInstancesByRepoAndBranch('inst-2', 'api', 'master')
          .asCallback(function (err) {
            expect(err).to.not.exist()
            expect(rabbitMQ.deleteInstance.callCount).to.equal(2)
            var arg1 = rabbitMQ.deleteInstance.getCall(0).args[0]
            expect(arg1.instanceId).to.equal('inst-1')
            var arg2 = rabbitMQ.deleteInstance.getCall(1).args[0]
            expect(arg2.instanceId).to.equal('inst-3')
            done()
          })
      })

      it('should create 1 job if 3 instances were found and 1 was isolated', function (done) {
        sinon.stub(Instance, 'findForkedInstances').yieldsAsync(null, [
          {_id: 'inst-1', isolated: '2sdasdasdasd'},
          {_id: 'inst-2'},
          {_id: 'inst-3'}
        ])
        InstanceService.deleteForkedInstancesByRepoAndBranch('inst-2', 'api', 'master')
          .asCallback(function (err) {
            expect(err).to.not.exist()
            expect(rabbitMQ.deleteInstance.callCount).to.equal(1)
            var arg1 = rabbitMQ.deleteInstance.getCall(0).args[0]
            expect(arg1.instanceId).to.equal('inst-3')
            done()
          })
      })
    })
  })

  describe('modifyExistingContainerInspect', function () {
    var ctx = {}

    beforeEach(function (done) {
      ctx.instance = mongoFactory.createNewInstance('testy', {})
      ctx.inspect = {
        Config: {
          Labels: {
            instanceId: ctx.instance._id,
            ownerUsername: 'anton',
            sessionUserGithubId: 111987,
            contextVersionId: 'some-cv-id'
          }
        },
        State: {
          ExitCode: 0,
          FinishedAt: '0001-01-01T00:00:00Z',
          Paused: false,
          Pid: 889,
          Restarting: false,
          Running: true,
          StartedAt: '2014-11-25T22:29:50.23925175Z'
        },
        NetworkSettings: {
          IPAddress: '172.17.14.13',
          Ports: {
            '3000/tcp': [{'HostIp': '0.0.0.0', 'HostPort': '34109'}],
            '80/tcp': [{'HostIp': '0.0.0.0', 'HostPort': '34110'}],
            '8000/tcp': [{'HostIp': '0.0.0.0', 'HostPort': '34111'}],
            '8080/tcp': [{'HostIp': '0.0.0.0', 'HostPort': '34108'}]
          }
        }
      }
      ctx.containerId = ctx.instance.container.dockerContainer
      sinon.spy(Instance.prototype, 'invalidateContainerDNS')
      sinon.stub(Instance, 'findOneAsync').resolves(ctx.instance)
      sinon.stub(InstanceService, 'updateContainerInspect').yieldsAsync(null, ctx.instance)
      done()
    })

    afterEach(function (done) {
      Instance.findOneAsync.restore()
      Instance.prototype.invalidateContainerDNS.restore()
      InstanceService.updateContainerInspect.restore()
      done()
    })

    it('should return an error if findOneAsync failed', function (done) {
      var mongoErr = new Error('Mongo error')
      Instance.findOneAsync.rejects(mongoErr)
      InstanceService.modifyExistingContainerInspect(ctx.instance._id, ctx.containerId, ctx.inspect, '127.0.0.1')
        .asCallback(function (err) {
          expect(err.message).to.equal('Mongo error')
          sinon.assert.calledOnce(Instance.findOneAsync)
          sinon.assert.calledWith(Instance.findOneAsync, {
            _id: ctx.instance._id,
            'container.dockerContainer': ctx.containerId
          })
          sinon.assert.notCalled(InstanceService.updateContainerInspect)
          sinon.assert.notCalled(Instance.prototype.invalidateContainerDNS)
          done()
        })
    })

    it('should return an error if findOneAsync found nothing', function (done) {
      Instance.findOneAsync.resolves(null)
      InstanceService.modifyExistingContainerInspect(ctx.instance._id, ctx.containerId, ctx.inspect, '127.0.0.1')
        .asCallback(function (err) {
          expect(err.message).to.equal("Container was not updated, instance's container has changed")
          expect(err.output.statusCode).to.equal(409)
          sinon.assert.calledOnce(Instance.findOneAsync)
          sinon.assert.calledWith(Instance.findOneAsync, {
            _id: ctx.instance._id,
            'container.dockerContainer': ctx.containerId
          })
          sinon.assert.notCalled(InstanceService.updateContainerInspect)
          sinon.assert.notCalled(Instance.prototype.invalidateContainerDNS)
          done()
        })
    })

    it('should return an error if updateContainerInspect failed', function (done) {
      var mongoErr = new Error('Mongo error')
      InstanceService.updateContainerInspect.yieldsAsync(mongoErr)
      InstanceService.modifyExistingContainerInspect(ctx.instance._id, ctx.containerId, ctx.inspect, '127.0.0.1')
        .asCallback(function (err) {
          expect(err.message).to.equal('Mongo error')
          sinon.assert.calledOnce(Instance.findOneAsync)
          sinon.assert.calledWith(Instance.findOneAsync, {
            _id: ctx.instance._id,
            'container.dockerContainer': ctx.containerId
          })
          sinon.assert.calledOnce(InstanceService.updateContainerInspect)
          sinon.assert.calledWith(InstanceService.updateContainerInspect, {
            _id: ctx.instance._id,
            'container.dockerContainer': ctx.containerId
          }, {
            'container.inspect': sinon.match.object,
            'container.ports': sinon.match.object,
            'network.hostIp': '127.0.0.1'
          })
          sinon.assert.notCalled(Instance.prototype.invalidateContainerDNS)
          done()
        })
    })

    it('should run successfully if no errors', function (done) {
      InstanceService.modifyExistingContainerInspect(ctx.instance._id, ctx.containerId, ctx.inspect, '127.0.0.1')
        .asCallback(function (err, instance) {
          expect(err).to.not.exist()
          expect(instance).to.deep.equal(ctx.instance)
          sinon.assert.calledOnce(Instance.findOneAsync)
          sinon.assert.calledWith(Instance.findOneAsync, {
            _id: ctx.instance._id,
            'container.dockerContainer': ctx.containerId
          })
          sinon.assert.calledOnce(InstanceService.updateContainerInspect)
          sinon.assert.calledWith(InstanceService.updateContainerInspect, {
            _id: ctx.instance._id,
            'container.dockerContainer': ctx.containerId
          }, {
            'container.inspect': sinon.match.object,
            'container.ports': sinon.match.object,
            'network.hostIp': '127.0.0.1'
          })
          sinon.assert.calledOnce(Instance.prototype.invalidateContainerDNS)
          done()
        })
    })

    it('should run successully if no errors and ip was not provided', function (done) {
      InstanceService.modifyExistingContainerInspect(ctx.instance._id, ctx.containerId, ctx.inspect)
        .asCallback(function (err, instance) {
          expect(err).to.not.exist()
          expect(instance).to.deep.equal(ctx.instance)
          sinon.assert.calledOnce(Instance.findOneAsync)
          sinon.assert.calledWith(Instance.findOneAsync, {
            _id: ctx.instance._id,
            'container.dockerContainer': ctx.containerId
          })
          sinon.assert.calledOnce(InstanceService.updateContainerInspect)
          sinon.assert.calledWith(InstanceService.updateContainerInspect, {
            _id: ctx.instance._id,
            'container.dockerContainer': ctx.containerId
          }, {
            'container.inspect': sinon.match.object,
            'container.ports': sinon.match.object
          })
          sinon.assert.calledOnce(Instance.prototype.invalidateContainerDNS)
          done()
        })
    })
  })

  describe('#createContainer', function () {
    beforeEach(function (done) {
      sinon.stub(InstanceService, '_findInstanceAndContextVersion')
      sinon.stub(InstanceService, '_createDockerContainer')
      sinon.stub(Instance, 'findOneByShortHash')
      // correct opts
      ctx.opts = {
        instanceId: '123456789012345678901234',
        contextVersionId: '123456789012345678901234',
        ownerUsername: 'runnable'
      }
      ctx.mockContextVersion = { }
      ctx.mockInstance = {
        parent: null
      }
      ctx.mockContainer = {}
      ctx.mockMongoData = {
        instance: ctx.mockInstance,
        contextVersion: ctx.mockContextVersion
      }
      done()
    })

    afterEach(function (done) {
      InstanceService._findInstanceAndContextVersion.restore()
      InstanceService._createDockerContainer.restore()
      Instance.findOneByShortHash.restore()
      joi.validateOrBoom.restore()
      done()
    })

    describe('success', function () {
      beforeEach(function (done) {
        sinon.stub(joi, 'validateOrBoom', function (data, schema, cb) {
          cb(null, data)
        })
        InstanceService._findInstanceAndContextVersion.yieldsAsync(null, ctx.mockMongoData)
        InstanceService._createDockerContainer.yieldsAsync(null, ctx.mockContainer)
        done()
      })

      it('should create a container', function (done) {
        InstanceService.createContainer(ctx.opts, function (err, container) {
          if (err) { return done(err) }
          // assertions
          sinon.assert.calledWith(
            joi.validateOrBoom, ctx.opts, sinon.match.object, sinon.match.func
          )
          sinon.assert.calledWith(
            InstanceService._findInstanceAndContextVersion,
            ctx.opts,
            sinon.match.func
          )
          sinon.assert.calledWith(
            InstanceService._createDockerContainer,
            sinon.match.object,
            sinon.match.func
          )
          var _createDockerContainerOpts = InstanceService._createDockerContainer.args[0][0]
          expect(_createDockerContainerOpts)
            .to.deep.contain(ctx.mockMongoData)
            .to.deep.contain(ctx.opts)
          expect(container).to.equal(ctx.mockContainer)
          done()
        })
      })
    })

    describe('errors', function () {
      beforeEach(function (done) {
        ctx.err = new Error('boom')
        done()
      })

      describe('validateOrBoom error', function () {
        beforeEach(function (done) {
          sinon.stub(joi, 'validateOrBoom').yieldsAsync(ctx.err)
          done()
        })

        it('should callback the error', function (done) {
          InstanceService.createContainer(ctx.opts, expectErr(ctx.err, done))
        })
      })

      describe('_findInstanceAndContextVersion error', function () {
        beforeEach(function (done) {
          sinon.stub(joi, 'validateOrBoom', function (data, schema, cb) {
            cb(null, data)
          })
          InstanceService._findInstanceAndContextVersion.yieldsAsync(ctx.err)
          done()
        })

        it('should callback the error', function (done) {
          InstanceService.createContainer(ctx.opts, expectErr(ctx.err, done))
        })
      })

      describe('_createDockerContainer error', function () {
        beforeEach(function (done) {
          sinon.stub(joi, 'validateOrBoom', function (data, schema, cb) {
            cb(null, data)
          })
          InstanceService._findInstanceAndContextVersion.yieldsAsync(null, ctx.mockMongoData)
          InstanceService._createDockerContainer.yieldsAsync(ctx.err)
          done()
        })

        it('should callback the error', function (done) {
          InstanceService.createContainer(ctx.opts, expectErr(ctx.err, done))
        })
      })
    })
  })

  describe('#_findInstanceAndContextVersion', function () {
    beforeEach(function (done) {
      // correct opts
      ctx.opts = {
        instanceId: '123456789012345678901234',
        contextVersionId: '123456789012345678901234',
        ownerUsername: 'runnable'
      }
      // mock results
      ctx.mockContextVersion = {
        _id: ctx.opts.contextVersionId
      }
      ctx.mockInstance = {
        contextVersion: {
          _id: ctx.opts.contextVersionId
        }
      }
      sinon.stub(ContextVersion, 'findById')
      sinon.stub(Instance, 'findOne')
      sinon.stub(Instance, 'findOneByShortHash').yieldsAsync(null, {})
      done()
    })

    afterEach(function (done) {
      ContextVersion.findById.restore()
      Instance.findOne.restore()
      Instance.findOneByShortHash.restore()
      done()
    })

    describe('success', function () {
      beforeEach(function (done) {
        ContextVersion.findById.yieldsAsync(null, ctx.mockContextVersion)
        Instance.findOne.yieldsAsync(null, ctx.mockInstance)
        done()
      })

      it('should find instance and contextVersion', function (done) {
        InstanceService._findInstanceAndContextVersion(ctx.opts, function (err, data) {
          if (err) { return done(err) }
          sinon.assert.calledWith(ContextVersion.findById, ctx.opts.contextVersionId, sinon.match.func)
          var instanceQuery = {
            '_id': ctx.opts.instanceId,
            'container': {
              $exists: false
            },
            'contextVersion.id': ctx.opts.contextVersionId
          }
          sinon.assert.calledWith(Instance.findOne, instanceQuery, sinon.match.func)
          expect(data).to.deep.equal({
            contextVersion: ctx.mockContextVersion,
            instance: ctx.mockInstance
          })
          sinon.assert.notCalled(Instance.findOneByShortHash)
          done()
        })
      })
    })

    describe('forked instance', function () {
      beforeEach(function (done) {
        ContextVersion.findById.yieldsAsync(null, ctx.mockContextVersion)
        ctx.forkedInstance = clone(ctx.mockInstance)
        ctx.forkedInstance.parent = '1parentSha'
        Instance.findOne.yieldsAsync(null, ctx.forkedInstance)
        done()
      })

      it('should find instance and contextVersion', function (done) {
        InstanceService._findInstanceAndContextVersion(ctx.opts, function (err, data) {
          if (err) { return done(err) }
          sinon.assert.calledWith(ContextVersion.findById, ctx.opts.contextVersionId, sinon.match.func)
          var instanceQuery = {
            '_id': ctx.opts.instanceId,
            'container': {
              $exists: false
            },
            'contextVersion.id': ctx.opts.contextVersionId
          }
          sinon.assert.calledWith(Instance.findOne, instanceQuery, sinon.match.func)
          expect(data).to.deep.equal({
            contextVersion: ctx.mockContextVersion,
            instance: ctx.forkedInstance
          })
          sinon.assert.calledOnce(Instance.findOneByShortHash)
          sinon.assert.calledWith(Instance.findOneByShortHash, ctx.forkedInstance.parent)
          done()
        })
      })

      it('should return error if parent call failed', function (done) {
        var fetchErr = new Error('Mongo error')
        Instance.findOneByShortHash.yieldsAsync(fetchErr)
        InstanceService._findInstanceAndContextVersion(ctx.opts, function (err, data) {
          expect(err.message).to.equal(fetchErr.message)
          sinon.assert.calledWith(ContextVersion.findById, ctx.opts.contextVersionId, sinon.match.func)
          var instanceQuery = {
            '_id': ctx.opts.instanceId,
            'container': {
              $exists: false
            },
            'contextVersion.id': ctx.opts.contextVersionId
          }
          sinon.assert.calledWith(Instance.findOne, instanceQuery, sinon.match.func)
          expect(data).to.not.exist()
          sinon.assert.calledOnce(Instance.findOneByShortHash)
          sinon.assert.calledWith(Instance.findOneByShortHash, ctx.forkedInstance.parent)
          done()
        })
      })

      it('should return error if parent was not found', function (done) {
        Instance.findOneByShortHash.yieldsAsync(null, null)
        InstanceService._findInstanceAndContextVersion(ctx.opts, function (err, data) {
          expect(err.message).to.equal('Parent instance not found')
          expect(err.output.statusCode).to.equal(404)
          sinon.assert.calledWith(ContextVersion.findById, ctx.opts.contextVersionId, sinon.match.func)
          var instanceQuery = {
            '_id': ctx.opts.instanceId,
            'container': {
              $exists: false
            },
            'contextVersion.id': ctx.opts.contextVersionId
          }
          sinon.assert.calledWith(Instance.findOne, instanceQuery, sinon.match.func)
          expect(data).to.not.exist()
          sinon.assert.calledOnce(Instance.findOneByShortHash)
          sinon.assert.calledWith(Instance.findOneByShortHash, ctx.forkedInstance.parent)
          done()
        })
      })
    })

    describe('errors', function () {
      describe('Instance not found', function () {
        beforeEach(function (done) {
          ctx.err = new Error('boom')
          ContextVersion.findById.yieldsAsync(null, ctx.mockInstance)
          Instance.findOne.yieldsAsync()
          done()
        })

        it('should callback 404 error', function (done) {
          InstanceService._findInstanceAndContextVersion(ctx.opts, function (err) {
            expect(err).to.exist()
            expect(err.isBoom).to.be.true()
            expect(err.output.statusCode).to.equal(404)
            expect(err.message).to.match(/Instance/i)
            sinon.assert.notCalled(Instance.findOneByShortHash)
            done()
          })
        })
      })

      describe('ContextVersion not found', function () {
        beforeEach(function (done) {
          ctx.err = new Error('boom')
          ContextVersion.findById.yieldsAsync()
          Instance.findOne.yieldsAsync(null, ctx.mockInstance)
          done()
        })

        it('should callback 404 error', function (done) {
          InstanceService._findInstanceAndContextVersion(ctx.opts, function (err) {
            expect(err).to.exist()
            expect(err.isBoom).to.be.true()
            expect(err.output.statusCode).to.equal(404)
            expect(err.message).to.match(/ContextVersion/i)
            sinon.assert.notCalled(Instance.findOneByShortHash)
            done()
          })
        })
      })

      describe('Instance contextVersion changed', function () {
        beforeEach(function (done) {
          ctx.mockInstance.contextVersion._id = '000011112222333344445555'
          ContextVersion.findById.yieldsAsync(null, ctx.mockContextVersion)
          Instance.findOne.yieldsAsync(null, ctx.mockInstance)
          done()
        })

        it('should callback 409 error', function (done) {
          InstanceService._findInstanceAndContextVersion(ctx.opts, function (err) {
            expect(err).to.exist()
            expect(err.isBoom).to.be.true()
            expect(err.output.statusCode).to.equal(409)
            expect(err.message).to.match(/Instance.*contextVersion/i)
            sinon.assert.notCalled(Instance.findOneByShortHash)
            done()
          })
        })
      })

      describe('ContextVersion.findById error', function () {
        beforeEach(function (done) {
          ctx.err = new Error('boom')
          ContextVersion.findById.yieldsAsync(ctx.err)
          Instance.findOne.yieldsAsync(null, ctx.mockInstance)
          done()
        })

        it('should callback the error', function (done) {
          InstanceService._findInstanceAndContextVersion(ctx.opts, expectErr(ctx.err, done))
        })
      })

      describe('Instance.findOne error', function () {
        beforeEach(function (done) {
          ctx.err = new Error('boom')
          ContextVersion.findById.yieldsAsync(ctx.err)
          Instance.findOne.yieldsAsync(null, ctx.mockInstance)
          done()
        })

        it('should callback the error', function (done) {
          InstanceService._findInstanceAndContextVersion(ctx.opts, expectErr(ctx.err, done))
        })
      })
    })
  })

  describe('#_createDockerContainer', function () {
    beforeEach(function (done) {
      // correct opts
      ctx.ownerUsername = 'runnable'
      ctx.opts = {
        contextVersion: { _id: '123456789012345678901234' },
        instance: {},
        ownerUsername: 'runnable',
        sessionUserGithubId: 10
      }
      // results
      ctx.mockContainer = {}
      sinon.stub(Docker.prototype, 'createUserContainer')
      done()
    })

    afterEach(function (done) {
      Docker.prototype.createUserContainer.restore()
      done()
    })

    describe('success', function () {
      beforeEach(function (done) {
        Docker.prototype.createUserContainer.yieldsAsync(null, ctx.mockContainer)
        done()
      })

      it('should create a docker container', function (done) {
        InstanceService._createDockerContainer(ctx.opts, function (err, container) {
          if (err) { return done(err) }
          var createOpts = clone(ctx.opts)
          sinon.assert.calledWith(
            Docker.prototype.createUserContainer, createOpts, sinon.match.func
          )
          expect(container).to.equal(ctx.mockContainer)
          done()
        })
      })
    })

    describe('error', function () {
      beforeEach(function (done) {
        ctx.err = new Error('boom')
        done()
      })

      describe('docker error', function () {
        beforeEach(function (done) {
          Docker.prototype.createUserContainer.yieldsAsync(ctx.err, ctx.mockContainer)
          done()
        })

        it('should callback the error', function (done) {
          InstanceService._createDockerContainer(ctx.opts, expectErr(ctx.err, done))
        })
      })

      describe('4XX err', function () {
        beforeEach(function (done) {
          ctx.err = Boom.notFound('Image not found')
          ctx.opts.instance = new Instance()
          Docker.prototype.createUserContainer.yieldsAsync(ctx.err, ctx.mockContainer)
          done()
        })

        afterEach(function (done) {
          Instance.prototype.modifyContainerCreateErr.restore()
          done()
        })

        describe('modifyContainerCreateErr success', function () {
          beforeEach(function (done) {
            sinon.stub(Instance.prototype, 'modifyContainerCreateErr').yieldsAsync()
            done()
          })

          it('should callback the error', function (done) {
            InstanceService._createDockerContainer(ctx.opts, function (err) {
              expect(err).to.equal(ctx.err)
              sinon.assert.calledWith(
                Instance.prototype.modifyContainerCreateErr,
                ctx.opts.contextVersion._id,
                ctx.err,
                sinon.match.func
              )
              InstanceService._createDockerContainer(ctx.opts, expectErr(ctx.err, done))
            })
          })
        })

        describe('modifyContainerCreateErr error', function () {
          beforeEach(function (done) {
            ctx.dbErr = new Error('boom')
            sinon.stub(Instance.prototype, 'modifyContainerCreateErr').yieldsAsync(ctx.dbErr)
            done()
          })

          it('should callback the error', function (done) {
            InstanceService._createDockerContainer(ctx.opts, function (err) {
              expect(err).to.equal(ctx.dbErr)
              sinon.assert.calledWith(
                Instance.prototype.modifyContainerCreateErr,
                ctx.opts.contextVersion._id,
                ctx.err,
                sinon.match.func
              )
              InstanceService._createDockerContainer(ctx.opts, expectErr(ctx.dbErr, done))
            })
          })
        })
      })
    })
  })

  describe('startInstance', function () {
    beforeEach(function (done) {
      sinon.stub(Instance.prototype, 'isNotStartingOrStoppingAsync').returns(Promise.resolve())
      sinon.stub(Instance, 'markAsStartingAsync').returns(Promise.resolve())
      sinon.stub(rabbitMQ, 'startInstanceContainer').returns()
      sinon.stub(rabbitMQ, 'redeployInstanceContainer').returns()
      done()
    })

    afterEach(function (done) {
      Instance.prototype.isNotStartingOrStoppingAsync.restore()
      Instance.markAsStartingAsync.restore()
      rabbitMQ.startInstanceContainer.restore()
      rabbitMQ.redeployInstanceContainer.restore()
      done()
    })

    it('should fail if instance has no container', function (done) {
      InstanceService.startInstance({}, 21331).asCallback(function (err) {
        expect(err.message).to.equal('Instance does not have a container')
        sinon.assert.notCalled(Instance.prototype.isNotStartingOrStoppingAsync)
        sinon.assert.notCalled(Instance.markAsStartingAsync)
        sinon.assert.notCalled(rabbitMQ.startInstanceContainer)
        sinon.assert.notCalled(rabbitMQ.redeployInstanceContainer)
        done()
      })
    })

    it('should fail isNotStartingOrStoppingAsync failed', function (done) {
      var testErr = new Error('Mongo error')
      var rejectionPromise = Promise.reject(testErr)
      rejectionPromise.suppressUnhandledRejections()
      Instance.prototype.isNotStartingOrStoppingAsync.returns(rejectionPromise)
      var instance = mongoFactory.createNewInstance('testy', {})
      InstanceService.startInstance(instance, 21331).asCallback(function (err) {
        expect(err.message).to.equal(testErr.message)
        sinon.assert.calledOnce(Instance.prototype.isNotStartingOrStoppingAsync)
        sinon.assert.notCalled(Instance.markAsStartingAsync)
        sinon.assert.notCalled(rabbitMQ.startInstanceContainer)
        sinon.assert.notCalled(rabbitMQ.redeployInstanceContainer)
        done()
      })
    })

    it('should fail markAsStartingAsync failed', function (done) {
      var testErr = new Error('Mongo error')
      var rejectionPromise = Promise.reject(testErr)
      rejectionPromise.suppressUnhandledRejections()
      Instance.markAsStartingAsync.returns(rejectionPromise)
      var instance = mongoFactory.createNewInstance('testy', {})
      InstanceService.startInstance(instance, 21331).asCallback(function (err) {
        expect(err.message).to.equal(testErr.message)
        sinon.assert.calledOnce(Instance.prototype.isNotStartingOrStoppingAsync)
        sinon.assert.calledOnce(Instance.markAsStartingAsync)
        sinon.assert.notCalled(rabbitMQ.startInstanceContainer)
        sinon.assert.notCalled(rabbitMQ.redeployInstanceContainer)
        done()
      })
    })

    it('should pass if dependant calls pass', function (done) {
      var instance = mongoFactory.createNewInstance('testy', {})
      var sessionUserGithubId = 21331
      Instance.markAsStartingAsync.returns(Promise.resolve(instance))
      InstanceService.startInstance(instance, sessionUserGithubId).asCallback(function (err) {
        expect(err).to.not.exist()
        sinon.assert.calledOnce(Instance.prototype.isNotStartingOrStoppingAsync)
        sinon.assert.calledOnce(Instance.markAsStartingAsync)
        sinon.assert.calledOnce(rabbitMQ.startInstanceContainer)
        sinon.assert.calledWith(rabbitMQ.startInstanceContainer, {
          containerId: instance.container.dockerContainer,
          instanceId: instance._id.toString(),
          sessionUserGithubId: sessionUserGithubId,
          tid: undefined
        })
        sinon.assert.notCalled(rabbitMQ.redeployInstanceContainer)
        done()
      })
    })

    it('should call redeploy', function (done) {
      var sessionUserGithubId = 21331
      var instance = mongoFactory.createNewInstance('testy', { dockRemoved: true })
      Instance.markAsStartingAsync.returns(Promise.resolve(instance))
      InstanceService.startInstance(instance, sessionUserGithubId).asCallback(function (err) {
        expect(err).to.not.exist()
        sinon.assert.calledOnce(Instance.prototype.isNotStartingOrStoppingAsync)
        sinon.assert.notCalled(Instance.markAsStartingAsync)
        sinon.assert.notCalled(rabbitMQ.startInstanceContainer)
        sinon.assert.calledOnce(rabbitMQ.redeployInstanceContainer)
        sinon.assert.calledWith(rabbitMQ.redeployInstanceContainer, {
          instanceId: instance._id,
          sessionUserGithubId: sessionUserGithubId
        })
        done()
      })
    })
  })

  describe('restartInstance', function () {
    beforeEach(function (done) {
      sinon.stub(Instance.prototype, 'isNotStartingOrStoppingAsync').returns(Promise.resolve())
      sinon.stub(Instance, 'markAsStartingAsync').returns(Promise.resolve())
      sinon.stub(rabbitMQ, 'restartInstance').returns()
      done()
    })

    afterEach(function (done) {
      Instance.prototype.isNotStartingOrStoppingAsync.restore()
      Instance.markAsStartingAsync.restore()
      rabbitMQ.restartInstance.restore()
      done()
    })

    it('should fail if instance has no container', function (done) {
      InstanceService.restartInstance({}, 21331).asCallback(function (err) {
        expect(err.message).to.equal('Instance does not have a container')
        sinon.assert.notCalled(Instance.prototype.isNotStartingOrStoppingAsync)
        sinon.assert.notCalled(Instance.markAsStartingAsync)
        sinon.assert.notCalled(rabbitMQ.restartInstance)
        done()
      })
    })

    it('should fail isNotStartingOrStoppingAsync failed', function (done) {
      var testErr = new Error('Mongo error')
      var rejectionPromise = Promise.reject(testErr)
      rejectionPromise.suppressUnhandledRejections()
      Instance.prototype.isNotStartingOrStoppingAsync.returns(rejectionPromise)
      var instance = mongoFactory.createNewInstance('testy', {})
      InstanceService.restartInstance(instance, 21331).asCallback(function (err) {
        expect(err.message).to.equal(testErr.message)
        sinon.assert.calledOnce(Instance.prototype.isNotStartingOrStoppingAsync)
        sinon.assert.notCalled(Instance.markAsStartingAsync)
        sinon.assert.notCalled(rabbitMQ.restartInstance)
        done()
      })
    })

    it('should fail markAsStartingAsync failed', function (done) {
      var testErr = new Error('Mongo error')
      var rejectionPromise = Promise.reject(testErr)
      rejectionPromise.suppressUnhandledRejections()
      Instance.markAsStartingAsync.returns(rejectionPromise)
      var instance = mongoFactory.createNewInstance('testy', {})
      InstanceService.restartInstance(instance, 21331).asCallback(function (err) {
        expect(err.message).to.equal(testErr.message)
        sinon.assert.calledOnce(Instance.prototype.isNotStartingOrStoppingAsync)
        sinon.assert.calledOnce(Instance.markAsStartingAsync)
        sinon.assert.notCalled(rabbitMQ.restartInstance)
        done()
      })
    })

    it('should pass if dependant calls pass', function (done) {
      var instance = mongoFactory.createNewInstance('testy', {})
      var sessionUserGithubId = 21331
      Instance.markAsStartingAsync.returns(Promise.resolve(instance))
      InstanceService.restartInstance(instance, sessionUserGithubId).asCallback(function (err) {
        expect(err).to.not.exist()
        sinon.assert.calledOnce(Instance.prototype.isNotStartingOrStoppingAsync)
        sinon.assert.calledOnce(Instance.markAsStartingAsync)
        sinon.assert.calledOnce(rabbitMQ.restartInstance)
        sinon.assert.calledWith(rabbitMQ.restartInstance, {
          containerId: instance.container.dockerContainer,
          instanceId: instance._id.toString(),
          sessionUserGithubId: sessionUserGithubId,
          tid: null
        })
        done()
      })
    })
  })

  describe('stopInstance', function () {
    beforeEach(function (done) {
      sinon.stub(Instance.prototype, 'isNotStartingOrStoppingAsync').returns(Promise.resolve())
      sinon.stub(Instance, 'markAsStoppingAsync').returns(Promise.resolve())
      sinon.stub(rabbitMQ, 'stopInstanceContainer').returns()
      done()
    })

    afterEach(function (done) {
      Instance.prototype.isNotStartingOrStoppingAsync.restore()
      Instance.markAsStoppingAsync.restore()
      rabbitMQ.stopInstanceContainer.restore()
      done()
    })

    it('should fail if instance has no container', function (done) {
      InstanceService.stopInstance({}, 21331).asCallback(function (err) {
        expect(err.message).to.equal('Instance does not have a container')
        sinon.assert.notCalled(Instance.prototype.isNotStartingOrStoppingAsync)
        sinon.assert.notCalled(Instance.markAsStoppingAsync)
        sinon.assert.notCalled(rabbitMQ.stopInstanceContainer)
        done()
      })
    })

    it('should fail isNotStartingOrStoppingAsync failed', function (done) {
      var testErr = new Error('Mongo error')
      var rejectionPromise = Promise.reject(testErr)
      rejectionPromise.suppressUnhandledRejections()
      Instance.prototype.isNotStartingOrStoppingAsync.returns(rejectionPromise)
      var instance = mongoFactory.createNewInstance('testy', {})
      InstanceService.stopInstance(instance, 21331).asCallback(function (err) {
        expect(err.message).to.equal(testErr.message)
        sinon.assert.calledOnce(Instance.prototype.isNotStartingOrStoppingAsync)
        sinon.assert.notCalled(Instance.markAsStoppingAsync)
        sinon.assert.notCalled(rabbitMQ.stopInstanceContainer)
        done()
      })
    })

    it('should fail markAsStoppingAsync failed', function (done) {
      var testErr = new Error('Mongo error')
      var rejectionPromise = Promise.reject(testErr)
      rejectionPromise.suppressUnhandledRejections()
      Instance.markAsStoppingAsync.returns(rejectionPromise)
      var instance = mongoFactory.createNewInstance('testy', {})
      InstanceService.stopInstance(instance, 21331).asCallback(function (err) {
        expect(err.message).to.equal(testErr.message)
        sinon.assert.calledOnce(Instance.prototype.isNotStartingOrStoppingAsync)
        sinon.assert.calledOnce(Instance.markAsStoppingAsync)
        sinon.assert.notCalled(rabbitMQ.stopInstanceContainer)
        done()
      })
    })

    it('should pass if dependant calls pass', function (done) {
      var instance = mongoFactory.createNewInstance('testy', {})
      var sessionUserGithubId = 21331
      Instance.markAsStoppingAsync.returns(Promise.resolve(instance))
      InstanceService.stopInstance(instance, sessionUserGithubId).asCallback(function (err) {
        expect(err).to.not.exist()
        sinon.assert.calledOnce(Instance.prototype.isNotStartingOrStoppingAsync)
        sinon.assert.calledOnce(Instance.markAsStoppingAsync)
        sinon.assert.calledWith(Instance.markAsStoppingAsync, instance._id, instance.container.dockerContainer)
        sinon.assert.calledOnce(rabbitMQ.stopInstanceContainer)
        sinon.assert.calledWith(rabbitMQ.stopInstanceContainer, {
          containerId: instance.container.dockerContainer,
          instanceId: instance._id.toString(),
          sessionUserGithubId: sessionUserGithubId,
          tid: null
        })
        done()
      })
    })
  })

  describe('emitInstanceUpdate', function () {
    var instance

    beforeEach(function (done) {
      sinon.stub(messenger, 'emitInstanceUpdate')
      sinon.stub(User, 'findByGithubIdAsync').returns(Promise.resolve({_id: '1'}))
      instance = {
        createdBy: {
          github: 123454
        },
        updateCvAsync: sinon.stub().returns(Promise.resolve()),
        populateModelsAsync: sinon.stub().returns(Promise.resolve()),
        populateOwnerAndCreatedByAsync: sinon.stub().returns(Promise.resolve())
      }
      done()
    })
    //
    afterEach(function (done) {
      User.findByGithubIdAsync.restore()
      messenger.emitInstanceUpdate.restore()
      done()
    })

    it('should fail when populateModels fails', function (done) {
      var testErr = 'Populate Models Failed'
      var rejectionPromise = Promise.reject(testErr)
      rejectionPromise.suppressUnhandledRejections()
      instance.populateModelsAsync.returns(rejectionPromise)

      InstanceService.emitInstanceUpdate(instance, null)
        .asCallback(function (err) {
          expect(err).to.equal(testErr)
          sinon.assert.calledOnce(instance.populateModelsAsync)
          sinon.assert.calledOnce(instance.populateOwnerAndCreatedByAsync)
          sinon.assert.notCalled(instance.updateCvAsync)
          sinon.assert.notCalled(messenger.emitInstanceUpdate)
          done()
        })
    })

    it('should fail when populateOwnerAndCreatedByAsync fails', function (done) {
      var testErr = 'Populate Owner Failed'
      var rejectionPromise = Promise.reject(testErr)
      rejectionPromise.suppressUnhandledRejections()
      instance.populateOwnerAndCreatedByAsync.returns(rejectionPromise)

      InstanceService.emitInstanceUpdate(instance, null)
        .asCallback(function (err) {
          expect(err).to.equal(testErr)
          sinon.assert.calledOnce(instance.populateModelsAsync)
          sinon.assert.calledOnce(instance.populateOwnerAndCreatedByAsync)
          sinon.assert.notCalled(instance.updateCvAsync)
          sinon.assert.notCalled(messenger.emitInstanceUpdate)
          done()
        })
    })

    it('should fail is the messenger fails', function (done) {
      var testErr = new Error('Emit Instance Update Failed')
      messenger.emitInstanceUpdate.throws(testErr)

      InstanceService.emitInstanceUpdate(instance)
        .asCallback(function (err) {
          expect(err.message).to.equal(testErr.message)
          sinon.assert.calledOnce(instance.populateModelsAsync)
          sinon.assert.calledOnce(instance.populateOwnerAndCreatedByAsync)
          sinon.assert.notCalled(instance.updateCvAsync)
          done()
        })
    })

    it('should pass the instance into emitInstanceUpdateAsync', function (done) {
      InstanceService.emitInstanceUpdate(instance)
        .asCallback(function (err) {
          expect(err).to.not.exist()
          sinon.assert.calledOnce(messenger.emitInstanceUpdate)
          sinon.assert.calledWith(messenger.emitInstanceUpdate, instance)
          done()
        })
    })

    it('should pass if everything passes', function (done) {
      var updateMessage = 'update'
      InstanceService.emitInstanceUpdate(instance, null, updateMessage)
        .asCallback(function (err) {
          expect(err).to.not.exist()
          sinon.assert.calledOnce(instance.populateModelsAsync)
          sinon.assert.calledOnce(instance.populateOwnerAndCreatedByAsync)
          sinon.assert.calledOnce(messenger.emitInstanceUpdate)
          sinon.assert.calledWith(messenger.emitInstanceUpdate, instance, updateMessage)
          sinon.assert.notCalled(instance.updateCvAsync)
          sinon.assert.callOrder(instance.populateModelsAsync, instance.populateOwnerAndCreatedByAsync, messenger.emitInstanceUpdate)
          done()
        })
    })

    it('should force update the context version if flag is set', function (done) {
      InstanceService.emitInstanceUpdate(instance, null, 'update', true)
        .asCallback(function (err) {
          expect(err).to.not.exist()
          sinon.assert.calledOnce(instance.populateModelsAsync)
          sinon.assert.calledOnce(instance.populateOwnerAndCreatedByAsync)
          sinon.assert.calledOnce(messenger.emitInstanceUpdate)
          sinon.assert.calledOnce(instance.updateCvAsync)
          sinon.assert.callOrder(instance.populateModelsAsync, instance.populateOwnerAndCreatedByAsync, instance.updateCvAsync, messenger.emitInstanceUpdate)
          done()
        })
    })
  })
  describe('emitInstanceUpdateByCvBuildId', function () {
    var instance
    var instance2
    var cvBuildId = new ObjectId()

    beforeEach(function (done) {
      sinon.stub(InstanceService, 'emitInstanceUpdate').resolves()
      instance = {
        _id: 'instance',
        createdBy: {
          github: 123454
        }
      }
      instance2 = {
        _id: 'instance2',
        createdBy: {
          github: 123454
        }
      }
      done()
    })

    afterEach(function (done) {
      Instance.findByContextVersionBuildId.restore()
      InstanceService.emitInstanceUpdate.restore()
      done()
    })

    it('should not emit anything when no instances are found', function (done) {
      sinon.stub(Instance, 'findByContextVersionBuildId').resolves()
      InstanceService.emitInstanceUpdateByCvBuildId(cvBuildId, 'build_started', false)
        .then(function () {
          sinon.assert.calledWith(Instance.findByContextVersionBuildId, cvBuildId)
          sinon.assert.notCalled(InstanceService.emitInstanceUpdate)
        })
        .asCallback(done)
    })

    it('should call emit update for the one instance it receives', function (done) {
      sinon.stub(Instance, 'findByContextVersionBuildId').resolves([instance])
      InstanceService.emitInstanceUpdateByCvBuildId(cvBuildId, 'build_started', false)
        .then(function () {
          sinon.assert.calledWith(Instance.findByContextVersionBuildId, cvBuildId)
          sinon.assert.calledOnce(InstanceService.emitInstanceUpdate)
          sinon.assert.calledWith(InstanceService.emitInstanceUpdate, instance, null, 'build_started', false)
        })
        .asCallback(done)
    })

    it('should call emit update for the each instance it receives', function (done) {
      sinon.stub(Instance, 'findByContextVersionBuildId').resolves([instance, instance2])
      InstanceService.emitInstanceUpdateByCvBuildId(cvBuildId, 'build_started', false)
        .then(function () {
          sinon.assert.calledWith(Instance.findByContextVersionBuildId, cvBuildId)
          sinon.assert.calledTwice(InstanceService.emitInstanceUpdate)
          sinon.assert.calledWith(InstanceService.emitInstanceUpdate, instance, null, 'build_started', false)
          sinon.assert.calledWith(InstanceService.emitInstanceUpdate, instance2, null, 'build_started', false)
        })
        .asCallback(done)
    })
  })

  describe('#deleteAllInstanceForks', function () {
    beforeEach(function (done) {
      sinon.stub(Instance, 'findInstancesByParent')
      sinon.stub(rabbitMQ, 'deleteInstance').returns()
      done()
    })

    afterEach(function (done) {
      Instance.findInstancesByParent.restore()
      rabbitMQ.deleteInstance.restore()
      done()
    })

    it('should return immediately if masterPod !== true', function (done) {
      InstanceService.deleteAllInstanceForks({
        _id: '507f1f77bcf86cd799439011',
        masterPod: false
      }).asCallback(function (err, instances) {
        expect(err).to.be.null()
        expect(instances.length).to.equal(0)
        sinon.assert.notCalled(Instance.findInstancesByParent)
        sinon.assert.notCalled(rabbitMQ.deleteInstance)
        done()
      })
    })

    it('should return error if findInstancesByParent failed', function (done) {
      Instance.findInstancesByParent
        .yieldsAsync(Boom.badRequest('findInstancesByParent failed'))
      InstanceService.deleteAllInstanceForks({
        _id: '507f1f77bcf86cd799439011',
        shortHash: 'abc1',
        masterPod: true
      }).asCallback(function (err, instances) {
        expect(err).to.exist()
        expect(instances).to.not.exist()
        expect(err.output.statusCode).to.equal(400)
        expect(err.output.payload.message).to.equal('findInstancesByParent failed')
        sinon.assert.calledOnce(Instance.findInstancesByParent)
        sinon.assert.calledWith(Instance.findInstancesByParent, 'abc1')
        sinon.assert.notCalled(rabbitMQ.deleteInstance)
        done()
      })
    })

    it('should create new jobs', function (done) {
      Instance.findInstancesByParent.yieldsAsync(null, [{_id: '507f1f77bcf86cd799439012'}, {_id: '507f1f77bcf86cd799439013'}])
      InstanceService.deleteAllInstanceForks({
        _id: '507f1f77bcf86cd799439011',
        shortHash: 'abc1',
        masterPod: true
      }).asCallback(function (err, instances) {
        expect(err).to.be.null()
        expect(instances.length).to.equal(2)
        sinon.assert.calledOnce(Instance.findInstancesByParent)
        sinon.assert.calledWith(Instance.findInstancesByParent, 'abc1')
        sinon.assert.calledTwice(rabbitMQ.deleteInstance)
        done()
      })
    })
  })

  describe('killInstance', function () {
    var mockInstance

    beforeEach(function (done) {
      mockInstance = {
        _id: '1234',
        container: {
          dockerContainer: '12344',
          inspect: {
            State: {
              Starting: false
            }
          }
        }
      }
      sinon.stub(Instance.prototype, 'isNotStartingOrStoppingAsync').resolves(true)
      sinon.stub(Instance, 'markAsStoppingAsync').resolves(mockInstance)
      sinon.stub(rabbitMQ, 'killInstanceContainer')
      done()
    })

    afterEach(function (done) {
      Instance.prototype.isNotStartingOrStoppingAsync.restore()
      Instance.markAsStoppingAsync.restore()
      rabbitMQ.killInstanceContainer.restore()
      done()
    })

    it('should fail if instance.isNotStartingOrStoppingAsync fails', function (done) {
      var error = new Error('notStartingOrStopping error')
      Instance.prototype.isNotStartingOrStoppingAsync.rejects(error)
      InstanceService.killInstance(mockInstance)
        .asCallback(function (err) {
          expect(err).to.exist()
          expect(err.message).to.equal(error.message)
          done()
        })
    })

    it('should fail if markingAsStoppingAsync fails', function (done) {
      var error = new Error('Mongo error')
      Instance.markAsStoppingAsync.rejects(error)
      InstanceService.killInstance(mockInstance)
        .asCallback(function (err) {
          expect(err).to.exist()
          expect(err.message).to.equal(error.message)
          done()
        })
    })

    it('should mark instance as stopping', function (done) {
      InstanceService.killInstance(mockInstance)
        .then(function () {
          sinon.assert.calledOnce(Instance.markAsStoppingAsync)
          sinon.assert.calledWith(Instance.markAsStoppingAsync, mockInstance._id, mockInstance.container.dockerContainer)
        })
        .asCallback(done)
    })

    it('should publish killInstanceContainer', function (done) {
      InstanceService.killInstance(mockInstance)
        .then(function () {
          sinon.assert.calledOnce(rabbitMQ.killInstanceContainer)
          sinon.assert.calledWith(rabbitMQ.killInstanceContainer, {
            containerId: mockInstance.container.dockerContainer,
            instanceId: mockInstance._id,
            tid: sinon.match.any
          })
        })
        .asCallback(done)
    })
  })

  describe('createInstance', function () {
    var ctx = {}
    beforeEach(function (done) {
      sinon.stub(rabbitMQ, 'instanceDeployed')
      sinon.stub(rabbitMQ, 'createInstanceContainer')
      done()
    })
    afterEach(function (done) {
      rabbitMQ.instanceDeployed.restore()
      rabbitMQ.createInstanceContainer.restore()
      done()
    })
    beforeEach(function (done) {
      ctx.mockSessionUser = {
        findGithubUserByGithubIdAsync: sinon.spy(function (id) {
          var login = (id === ctx.mockSessionUser.accounts.github.id) ? 'user' : 'owner'
          return Promise.resolve({
            login: login,
            avatar_url: 'TEST-avatar_url'
          })
        }),
        gravatar: 'sdasdasdasdasdasd',
        accounts: {
          github: {
            id: 1234,
            username: 'user'
          }
        }
      }
      ctx.cvAttrs = {
        name: 'name1',
        owner: {
          github: 2335750
        },
        createdBy: {
          github: 146592
        }
      }
      ctx.unstartedMockCv = new ContextVersion(ctx.cvAttrs)
      ctx.mockCv = new ContextVersion(put(ctx.cvAttrs, {
        build: {
          _id: '23412312h3nk1lj2h3l1k2',
          started: new Date(),
          completed: new Date()
        }
      }))
      ctx.buildAttrs = {
        name: 'name1',
        owner: {
          github: 2335750
        },
        createdBy: {
          github: 146592
        },
        contextVersions: [ctx.mockCv._id]
      }
      ctx.mockHostname = 'hello-runnable.runnableapp.com'
      ctx.mockBuild = new Build(ctx.buildAttrs)
      ctx.mockInstance = {
        _id: '507f1f77bcf86cd799439014',
        name: 'name1',
        owner: {
          github: 2335750,
          username: 'owner'
        },
        createdBy: {
          github: 146592,
          username: 'owner'
        },
        contextVersion: ctx.mockCv.toJSON(),
        getElasticHostname: sinon.stub().returns('hello-runnable.runnableapp.com'),
        saveAsync: sinon.spy(function () {
          return Promise.resolve(ctx.mockInstance)
        }),
        setAsync: sinon.spy(function () {
          return Promise.resolve(ctx.mockInstance)
        }),
        emitInstanceUpdateAsync: sinon.stub().resolves(),
        upsertIntoGraphAsync: sinon.stub(),
        setDependenciesFromEnvironmentAsync: sinon.stub()
      }
      done()
    })
    describe('flow validation', function () {
      afterEach(function (done) {
        Build.findByIdAsync.restore()
        ContextVersion.findByIdAsync.restore()
        InstanceCounter.nextHashAsync.restore()
        Instance.createAsync.restore()
        done()
      })
      describe('built version', function () {
        beforeEach(function (done) {
          sinon.stub(Build, 'findByIdAsync').resolves(ctx.mockBuild)
          sinon.stub(InstanceCounter, 'nextHashAsync').resolves('dsafsd')
          sinon.stub(Instance, 'createAsync').resolves(ctx.mockInstance)
          sinon.stub(ContextVersion, 'findByIdAsync').resolves(ctx.mockCv)
          done()
        })
        describe('with name, buildId, and owner', function () {
          var body = {
            name: 'asdasdasd',
            build: '507f1f77bcf86cd799439011',
            owner: {
              github: 11111
            }
          }
          it('should create an instance and save it', function (done) {
            InstanceService.createInstance(body, ctx.mockSessionUser)
              .then(function (instance) {
                expect(instance).to.exist()
                sinon.assert.calledWithMatch(Instance.createAsync, sinon.match({
                  build: ctx.mockBuild._id,
                  contextVersion: sinon.match.has('id', ctx.mockCv._id.toString()),
                  createdBy: {
                    github: 1234,
                    gravatar: 'sdasdasdasdasdasd',
                    username: 'user'
                  },
                  name: body.name,
                  lowerName: body.name.toLowerCase(),
                  owner: {
                    github: 11111,
                    gravatar: 'TEST-avatar_url',
                    username: 'owner'
                  },
                  shortHash: 'dsafsd'
                }))
                sinon.assert.calledOnce(ctx.mockInstance.saveAsync)
              })
              .asCallback(done)
          })
          it('should set the hostname on the instance', function (done) {
            InstanceService.createInstance(body, ctx.mockSessionUser)
              .then(function () {
                sinon.assert.calledWith(ctx.mockInstance.getElasticHostname, 'owner')
                sinon.assert.calledWith(ctx.mockInstance.setAsync, {
                  elasticHostname: ctx.mockHostname,
                  hostname: ctx.mockHostname
                })
                sinon.assert.calledOnce(ctx.mockInstance.setAsync)
              })
              .asCallback(done)
          })
          it('should emit instanceDeployed and createInstanceContainer', function (done) {
            InstanceService.createInstance(body, ctx.mockSessionUser)
              .then(function () {
                sinon.assert.calledWith(rabbitMQ.instanceDeployed, {
                  cvId: ctx.mockCv._id.toString(),
                  instanceId: '507f1f77bcf86cd799439014'
                })
                sinon.assert.calledWith(rabbitMQ.createInstanceContainer, {
                  contextVersionId: ctx.mockCv._id.toString(),
                  instanceId: '507f1f77bcf86cd799439014',
                  ownerUsername: 'owner',
                  sessionUserGithubId: 1234
                })
              })
              .asCallback(done)
          })
          it('should set dependencies', function (done) {
            InstanceService.createInstance(body, ctx.mockSessionUser)
              .then(function () {
                sinon.assert.calledOnce(ctx.mockInstance.upsertIntoGraphAsync)
                sinon.assert.calledWith(ctx.mockInstance.setDependenciesFromEnvironmentAsync, 'owner')
              })
              .asCallback(done)
          })
        })
        describe('with name and buildId, no owner', function () {
          it('should set the owner of the instance to the build\'s owner', function (done) {
            var body = {
              name: 'asdasdasd',
              build: '507f1f77bcf86cd799439011'
            }
            InstanceService.createInstance(body, ctx.mockSessionUser)
              .then(function (instance) {
                expect(instance).to.exist()
                sinon.assert.calledWithMatch(Instance.createAsync, sinon.match({
                  build: ctx.mockBuild._id,
                  contextVersion: sinon.match.has('id', ctx.mockCv._id.toString()),
                  createdBy: {
                    github: 1234,
                    username: 'user'
                  },
                  name: body.name,
                  lowerName: body.name.toLowerCase(),
                  owner: {
                    github: 2335750,
                    username: 'owner'
                  },
                  shortHash: 'dsafsd'
                }))
              })
              .asCallback(done)
          })
        })
      })

      describe('unbuilt version', function () {
        beforeEach(function (done) {
          ctx.mockCv = new ContextVersion(put(ctx.cvAttrs, {
            build: {
              _id: '23412312h3nk1lj2h3l1k2',
              started: new Date()
            }
          }))
          ctx.buildAttrs.contextVersions = [ctx.mockCv._id]
          ctx.mockBuild = new Build(ctx.buildAttrs)
          ctx.mockInstance.contextVersion = ctx.mockCv.toJSON()
          done()
        })
        beforeEach(function (done) {
          sinon.stub(Build, 'findByIdAsync').resolves(ctx.mockBuild)
          sinon.stub(InstanceCounter, 'nextHashAsync').resolves('dsafsd')
          sinon.stub(Instance, 'createAsync').resolves(ctx.mockInstance)
          sinon.stub(ContextVersion, 'findByIdAsync').resolves(ctx.mockCv)
          done()
        })
        describe('with name, buildId, and owner', function () {
          var body = {
            name: 'asdasdasd',
            build: '507f1f77bcf86cd799439011',
            owner: {
              github: 11111
            }
          }
          it('should create an instance and save it', function (done) {
            InstanceService.createInstance(body, ctx.mockSessionUser)
              .then(function (instance) {
                expect(instance).to.exist()
                sinon.assert.calledWithMatch(Instance.createAsync, sinon.match({
                  build: ctx.mockBuild._id,
                  contextVersion: sinon.match.has('id', ctx.mockCv._id.toString()),
                  createdBy: {
                    github: 1234,
                    username: 'user'
                  },
                  name: body.name,
                  lowerName: body.name.toLowerCase(),
                  owner: {
                    github: 11111,
                    username: 'owner'
                  },
                  shortHash: 'dsafsd'
                }))
                sinon.assert.calledOnce(ctx.mockInstance.saveAsync)
              })
              .asCallback(done)
          })
          it('should set the hostname on the instance', function (done) {
            InstanceService.createInstance(body, ctx.mockSessionUser)
              .then(function () {
                sinon.assert.calledWith(ctx.mockInstance.getElasticHostname, 'owner')
                sinon.assert.calledWith(ctx.mockInstance.setAsync, {
                  elasticHostname: ctx.mockHostname,
                  hostname: ctx.mockHostname
                })
                sinon.assert.calledOnce(ctx.mockInstance.setAsync)
              })
              .asCallback(done)
          })
          it('should not emit instanceDeployed nor createInstanceContainer', function (done) {
            InstanceService.createInstance(body, ctx.mockSessionUser)
              .then(function () {
                sinon.assert.notCalled(rabbitMQ.instanceDeployed)
                sinon.assert.notCalled(rabbitMQ.createInstanceContainer)
              })
              .asCallback(done)
          })
          it('should set dependencies', function (done) {
            InstanceService.createInstance(body, ctx.mockSessionUser)
              .then(function () {
                sinon.assert.calledOnce(ctx.mockInstance.upsertIntoGraphAsync)
                sinon.assert.calledWith(ctx.mockInstance.setDependenciesFromEnvironmentAsync, 'owner')
              })
              .asCallback(done)
          })
        })

        describe('that finishes building during the create', function () {
          var body = {
            name: 'asdasdasd',
            build: '507f1f77bcf86cd799439011',
            owner: {
              github: 11111
            }
          }
          beforeEach(function (done) {
            ContextVersion.findByIdAsync.onFirstCall().resolves(ctx.mockCv)
            ctx.mockCv.setAsync({'build.completed': new Date()})
              .then(function (builtCv) {
                ctx.builtCv = builtCv
                return ContextVersion.findByIdAsync.onSecondCall().resolves(ctx.builtCv)
              })
              .asCallback(done)
          })
          it('should create an instance and save it', function (done) {
            InstanceService.createInstance(body, ctx.mockSessionUser)
              .then(function (instance) {
                expect(instance).to.exist()
                sinon.assert.calledWithMatch(Instance.createAsync, sinon.match({
                  build: ctx.mockBuild._id,
                  contextVersion: sinon.match.has('id', ctx.mockCv._id.toString()),
                  createdBy: {
                    github: 1234,
                    username: 'user'
                  },
                  name: body.name,
                  lowerName: body.name.toLowerCase(),
                  owner: {
                    github: 11111,
                    username: 'owner'
                  },
                  shortHash: 'dsafsd'
                }))
              })
              .asCallback(done)
          })
          it('should set the hostname and new cv info on the instance', function (done) {
            InstanceService.createInstance(body, ctx.mockSessionUser)
              .then(function () {
                sinon.assert.calledWith(ctx.mockInstance.getElasticHostname, 'owner')
                sinon.assert.calledWith(ctx.mockInstance.setAsync.firstCall, {
                  elasticHostname: ctx.mockHostname,
                  hostname: ctx.mockHostname
                })
                sinon.assert.calledWithMatch(ctx.mockInstance.setAsync.secondCall, {
                  contextVersion: sinon.match.has('id', ctx.mockCv._id.toString())
                })
                sinon.assert.calledTwice(ctx.mockInstance.setAsync)
              })
              .asCallback(done)
          })
          it('should emit instanceDeployed and createInstanceContainer', function (done) {
            InstanceService.createInstance(body, ctx.mockSessionUser)
              .then(function () {
                sinon.assert.calledWith(rabbitMQ.instanceDeployed, {
                  cvId: ctx.mockCv._id.toString(),
                  instanceId: '507f1f77bcf86cd799439014'
                })
                sinon.assert.calledWith(rabbitMQ.createInstanceContainer, {
                  contextVersionId: ctx.mockCv._id.toString(),
                  instanceId: '507f1f77bcf86cd799439014',
                  ownerUsername: 'owner',
                  sessionUserGithubId: 1234
                })
              })
              .asCallback(done)
          })
          it('should set dependencies', function (done) {
            InstanceService.createInstance(body, ctx.mockSessionUser)
              .then(function () {
                sinon.assert.calledOnce(ctx.mockInstance.upsertIntoGraphAsync)
                sinon.assert.calledWith(ctx.mockInstance.setDependenciesFromEnvironmentAsync, 'owner')
              })
              .asCallback(done)
          })
        })
      })
      describe('manual built version', function () {
        beforeEach(function (done) {
          ctx.mockCv = new ContextVersion(put(ctx.cvAttrs, {
            build: {
              _id: '23412312h3nk1lj2h3l1k2',
              started: new Date(),
              completed: new Date(),
              triggeredAction: {
                manual: true
              }
            }
          }))
          ctx.buildAttrs.contextVersions = [ctx.mockCv._id]
          ctx.mockBuild = new Build(ctx.buildAttrs)
          ctx.mockInstance.contextVersion = ctx.mockCv.toJSON()
          done()
        })
        beforeEach(function (done) {
          sinon.stub(Build, 'findByIdAsync').resolves(ctx.mockBuild)
          sinon.stub(InstanceCounter, 'nextHashAsync').resolves('dsafsd')
          sinon.stub(Instance, 'createAsync').resolves(ctx.mockInstance)
          sinon.stub(ContextVersion, 'findByIdAsync').resolves(ctx.mockCv)
          done()
        })
        it('should only send createInstanceContainer rabbit event when it\'s a manual build', function (done) {
          var body = {
            name: 'asdasdasd',
            build: '507f1f77bcf86cd799439011',
            owner: {
              github: 11111
            }
          }
          InstanceService.createInstance(body, ctx.mockSessionUser)
            .then(function (instance) {
              expect(instance).to.exist()
              sinon.assert.notCalled(rabbitMQ.instanceDeployed)
              sinon.assert.calledWith(rabbitMQ.createInstanceContainer, {
                contextVersionId: ctx.mockCv._id.toString(),
                instanceId: '507f1f77bcf86cd799439014',
                ownerUsername: 'owner',
                sessionUserGithubId: 1234
              })
            })
            .asCallback(done)
        })
      })
    })

    describe('errors', function () {
      var validBody = {
        name: 'asdasdasd',
        build: '507f1f77bcf86cd799439011'
      }
      var error = new Error('oh shit')
      describe('fetch build errors', function () {
        afterEach(function (done) {
          Build.findByIdAsync.restore()
          done()
        })
        it('should throw error when the build fails to fetch', function (done) {
          sinon.stub(Build, 'findByIdAsync').rejects(error)
          InstanceService.createInstance(validBody, ctx.mockSessionUser)
            .catch(function (err) {
              expect(err.message).to.equal(error.message)
            })
            .asCallback(done)
        })
        it('should throw error when the build fetch doesn\'t return anythin', function (done) {
          sinon.stub(Build, 'findByIdAsync').resolves()
          InstanceService.createInstance(validBody, ctx.mockSessionUser)
            .catch(function (err) {
              expect(err.message).to.equal('build not found')
            })
            .asCallback(done)
        })
      })
      describe('fetch github user errors', function () {
        beforeEach(function (done) {
          ctx.mockSessionUser.findGithubUserByGithubIdAsync = sinon.stub()
          sinon.stub(Build, 'findByIdAsync').resolves(ctx.mockBuild)
          sinon.stub(InstanceCounter, 'nextHashAsync').resolves('dsafsd')
          sinon.stub(ContextVersion, 'findByIdAsync').resolves(ctx.mockCv)
          done()
        })
        afterEach(function (done) {
          Build.findByIdAsync.restore()
          ContextVersion.findByIdAsync.restore()
          InstanceCounter.nextHashAsync.restore()
          done()
        })
        it('should throw error when the github returns an error', function (done) {
          ctx.mockSessionUser.findGithubUserByGithubIdAsync.rejects(error)
          InstanceService.createInstance(validBody, ctx.mockSessionUser)
            .catch(function (err) {
              expect(err.message).to.equal(error.message)
            })
            .asCallback(done)
        })
        it('should throw error when the user\'s info isn\'t returned by Github', function (done) {
          ctx.mockSessionUser.findGithubUserByGithubIdAsync.resolves()
          InstanceService.createInstance(validBody, ctx.mockSessionUser)
            .catch(function (err) {
              expect(err.message).to.equal('owner not found')
            })
            .asCallback(done)
        })
        it('should throw error when the user\'s login isn\'t returned by Github', function (done) {
          ctx.mockSessionUser.findGithubUserByGithubIdAsync.resolves({})
          InstanceService.createInstance(validBody, ctx.mockSessionUser)
            .catch(function (err) {
              expect(err.message).to.equal('owner login info not found on Github')
            })
            .asCallback(done)
        })
      })
      describe('fetch github user errors', function () {
        beforeEach(function (done) {
          sinon.stub(Build, 'findByIdAsync').resolves(ctx.mockBuild)
          sinon.stub(InstanceCounter, 'nextHashAsync').resolves('dsafsd')
          sinon.stub(ContextVersion, 'findByIdAsync').resolves(ctx.mockCv)
          done()
        })
        afterEach(function (done) {
          Build.findByIdAsync.restore()
          ContextVersion.findByIdAsync.restore()
          InstanceCounter.nextHashAsync.restore()
          done()
        })
        it('should throw error when the github returns an error', function (done) {
          InstanceCounter.nextHashAsync.rejects(error)
          InstanceService.createInstance(validBody, ctx.mockSessionUser)
            .catch(function (err) {
              expect(err.message).to.equal(error.message)
            })
            .asCallback(done)
        })
        it('should throw error when the user\'s info isn\'t returned by Github', function (done) {
          InstanceCounter.nextHashAsync.resolves()
          InstanceService.createInstance(validBody, ctx.mockSessionUser)
            .catch(function (err) {
              expect(err.message).to.equal('failed to generate shortHash')
            })
            .asCallback(done)
        })
      })
      describe('fetch cv errors', function () {
        beforeEach(function (done) {
          sinon.stub(Build, 'findByIdAsync').resolves(ctx.mockBuild)
          sinon.stub(InstanceCounter, 'nextHashAsync').resolves('dsafsd')
          sinon.stub(Instance, 'createAsync').resolves(ctx.mockInstance)
          sinon.stub(ContextVersion, 'findByIdAsync')
          done()
        })
        afterEach(function (done) {
          Build.findByIdAsync.restore()
          ContextVersion.findByIdAsync.restore()
          InstanceCounter.nextHashAsync.restore()
          Instance.createAsync.restore()
          done()
        })
        describe('first fetch', function () {
          it('should throw error when the cv fetch fails', function (done) {
            ContextVersion.findByIdAsync.onFirstCall().rejects(error)
            InstanceService.createInstance(validBody, ctx.mockSessionUser)
              .catch(function (err) {
                expect(err.message).to.equal(error.message)
              })
              .asCallback(done)
          })
          it('should throw error when the cv fetch returns nothing', function (done) {
            ContextVersion.findByIdAsync.onFirstCall().resolves()
            InstanceService.createInstance(validBody, ctx.mockSessionUser)
              .catch(function (err) {
                expect(err.message).to.equal('contextVersion not found')
              })
              .asCallback(done)
          })
          it('should throw error when the cv hasn\'t started building', function (done) {
            ContextVersion.findByIdAsync.onFirstCall().resolves(ctx.unstartedMockCv)
            InstanceService.createInstance(validBody, ctx.mockSessionUser)
              .catch(function (err) {
                expect(err.message).to.equal('Cannot attach a build to an instance with context ' +
                  'versions that have not started building')
              })
              .asCallback(done)
          })
        })
        describe('second fetch', function () {
          beforeEach(function (done) {
            ContextVersion.findByIdAsync.onFirstCall().resolves(ctx.mockCv)
            done()
          })
          it('should throw error when the cv fetch fails', function (done) {
            ContextVersion.findByIdAsync.onSecondCall().rejects(error)
            InstanceService.createInstance(validBody, ctx.mockSessionUser)
              .catch(function (err) {
                expect(err.message).to.equal(error.message)
              })
              .asCallback(done)
          })
          it('should throw error when the cv fetch returns nothing', function (done) {
            ContextVersion.findByIdAsync.onSecondCall().resolves()
            InstanceService.createInstance(validBody, ctx.mockSessionUser)
              .catch(function (err) {
                expect(err.message).to.equal('contextVersion not found the second time')
              })
              .asCallback(done)
          })
        })
      })
      describe('instance errors', function () {
        beforeEach(function (done) {
          sinon.stub(Build, 'findByIdAsync').resolves(ctx.mockBuild)
          sinon.stub(InstanceCounter, 'nextHashAsync').resolves('dsafsd')
          sinon.stub(Instance, 'createAsync').resolves(ctx.mockInstance)
          sinon.stub(ContextVersion, 'findByIdAsync').resolves(ctx.mockCv)
          done()
        })
        afterEach(function (done) {
          Build.findByIdAsync.restore()
          ContextVersion.findByIdAsync.restore()
          InstanceCounter.nextHashAsync.restore()
          Instance.createAsync.restore()
          done()
        })
        it('should throw error when create fails', function (done) {
          Instance.createAsync.rejects(error)
          InstanceService.createInstance(validBody, ctx.mockSessionUser)
            .catch(function (err) {
              expect(err.message).to.equal(error.message)
            })
            .asCallback(done)
        })
        it('should throw error when set fails', function (done) {
          ctx.mockInstance.setAsync = sinon.stub().rejects(error)
          InstanceService.createInstance(validBody, ctx.mockSessionUser)
            .catch(function (err) {
              expect(err.message).to.equal(error.message)
            })
            .asCallback(done)
        })
        it('should throw error when save fails', function (done) {
          ctx.mockInstance.saveAsync = sinon.stub().rejects(error)
          InstanceService.createInstance(validBody, ctx.mockSessionUser)
            .catch(function (err) {
              expect(err.message).to.equal(error.message)
            })
            .asCallback(done)
        })
      })
    })
  })
<<<<<<< HEAD

  describe('updateInstanceCommitToNewCommit', function () {
    var instance
    var build
    var contextVersion
    var commit = 'b11410762bf274002fc7f147475525f20ccda91e'
    var sessionUser
    var sessionUserId = '234'
    var branchName = 'branchName'
    var repoName = 'superReponame'
    var contextVersionId = 'context_version_id'
    beforeEach(function (done) {
      instance = {
        _id: 'instance_id_1',
        name: 'hellonode',
        contextVersion: {
          _id: contextVersionId,
          appCodeVersions: [
            {
              branch: branchName,
              repo: repoName,
              commitHash: '46409ea4999d1472844e36640375962a0fa1f3b1'
            }
          ]
        }
      }
      build = {
        _id: 'build_id_1',
        successful: true,
        contextVersions: [
          contextVersionId
        ]
      }
      contextVersion = {
        id: contextVersionId,
        toJSON: function () {
          return this
        }
      }
      sessionUser = {
        accounts: {
          github: {
            id: sessionUserId
          }
        }
      }
      sinon.stub(BuildService, 'createAndBuildContextVersion').resolves({
        build: build,
        contextVersion: {}
      })
      sinon.stub(ContextVersion, 'findByIdAsync').resolves(contextVersion)
      sinon.stub(InstanceService, 'updateInstanceBuild').resolves(instance)
      sinon.stub(InstanceService, 'emitInstanceUpdate').resolves()
      done()
    })
    afterEach(function (done) {
      BuildService.createAndBuildContextVersion.restore()
      ContextVersion.findByIdAsync.restore()
      InstanceService.updateInstanceBuild.restore()
      InstanceService.emitInstanceUpdate.restore()
      done()
    })

    describe('Errors', function () {
      it('should throw an error if there is no repo or branch', function (done) {
        instance.contextVersion.appCodeVersions[0].repo = undefined
        InstanceService.updateInstanceCommitToNewCommit(instance, commit, sessionUser)
          .asCallback(function (err, res) {
            expect(err).to.exist()
            expect(err.message).to.match(/contextversion has no repo.*branch/i)
            done()
          })
      })

      it('should throw an error if there is no new build or new contextVersion', function (done) {
        BuildService.createAndBuildContextVersion.resolves({
          build: null,
          contextVersion: null
        })
        InstanceService.updateInstanceCommitToNewCommit(instance, commit, sessionUser)
          .asCallback(function (err, res) {
            expect(err).to.exist()
            expect(err.message).to.match(/build and context version id required/i)
            done()
          })
      })

      it('should throw an error if it fails to create the build and contextVersion', function (done) {
        var err = new Error('Youre an error')
        BuildService.createAndBuildContextVersion.rejects(err)
        InstanceService.updateInstanceCommitToNewCommit(instance, commit, sessionUser)
          .asCallback(function (err, res) {
            expect(err).to.exist()
            expect(err).to.equal(err)
            done()
          })
      })

      it('should throw an error if it fails to fetch the contextVersion', function (done) {
        var err = new Error('Youre an error')
        ContextVersion.findByIdAsync.rejects(err)
        InstanceService.updateInstanceCommitToNewCommit(instance, commit, sessionUser)
          .asCallback(function (err, res) {
            expect(err).to.exist()
            expect(err).to.equal(err)
            done()
          })
      })

      it('should throw an error if it fails to update the instance build', function (done) {
        var err = new Error('Youre an error')
        InstanceService.updateInstanceBuild.rejects(err)
        InstanceService.updateInstanceCommitToNewCommit(instance, commit, sessionUser)
          .asCallback(function (err, res) {
            expect(err).to.exist()
            expect(err).to.equal(err)
            done()
          })
      })
    })

    describe('Behaviors', function () {
      it('should create and build the context version', function (done) {
        InstanceService.updateInstanceCommitToNewCommit(instance, commit, sessionUser)
          .asCallback(function (err, res) {
            expect(err).to.not.exist()
            sinon.assert.calledOnce(BuildService.createAndBuildContextVersion)
            sinon.assert.calledWithExactly(
              BuildService.createAndBuildContextVersion,
              instance,
              {
                repo: repoName,
                branch: branchName,
                commit: commit,
                user: { id: sessionUserId }
              },
              'isolate'
            )
            done()
          })
      })

      it('should find the context version by id', function (done) {
        InstanceService.updateInstanceCommitToNewCommit(instance, commit, sessionUser)
          .asCallback(function (err, res) {
            expect(err).to.not.exist()
            sinon.assert.calledOnce(ContextVersion.findByIdAsync)
            sinon.assert.calledWith(
              ContextVersion.findByIdAsync,
              contextVersionId
            )
            done()
          })
      })

      it('should update the instance build', function (done) {
        InstanceService.updateInstanceCommitToNewCommit(instance, commit, sessionUser)
          .asCallback(function (err, res) {
            expect(err).to.not.exist()
            sinon.assert.calledOnce(InstanceService.updateInstanceBuild)
            sinon.assert.calledWithExactly(
              InstanceService.updateInstanceBuild,
              instance,
              {
                build: build._id,
                contextVersion: contextVersion
              },
              sessionUserId
            )
            done()
          })
      })

      it('should emit and instance update', function (done) {
        InstanceService.updateInstanceCommitToNewCommit(instance, commit, sessionUser)
          .asCallback(function (err, res) {
            expect(err).to.not.exist()
            sinon.assert.calledOnce(InstanceService.emitInstanceUpdate)
            sinon.assert.calledWithExactly(
              InstanceService.emitInstanceUpdate,
              instance,
              sessionUserId,
              'patch',
              true
            )
            done()
          })
      })
    })
  })

  describe('validateBody', function () {
    var ctx = {}
    ctx.mockSessionUser = {
      findGithubUserByGithubIdAsync: sinon.spy(function (id) {
        var login = (id === ctx.mockSessionUser.accounts.github.id) ? 'user' : 'owner'
        return Promise.resolve({
          login: login,
          avatar_url: 'TEST-avatar_url'
        })
      }),
      gravatar: 'sdasdasdasdasdasd',
      accounts: {
        github: {
          id: 1234,
          username: 'user'
        }
      }
    }
    var def = {
      action: 'create an instance',
      requiredParams: [
        {
          name: 'build',
          type: 'string'
        }, {
          name: 'name',
          type: 'string'
        }
      ],
      optionalParams: [
        {
          name: 'parent',
          type: 'string'
        }, {
          name: 'ipWhitelist',
          type: 'object',
          keys: [
            {
              name: 'enabled',
              type: 'boolean'
            }
          ]
        }, {
          name: 'isolated',
          type: 'string'
        }, {
          name: 'masterPod',
          type: 'boolean'
        }, {
          name: 'public',
          type: 'boolean'
        }, {
          name: 'env',
          type: 'array',
          itemType: 'string',
          itemRegExp: /^([A-z]+[A-z0-9_]*)=.*$/,
          itemValues: [
            'string1',
            '1=X',
            'a!=x'
          ]
        }, {
          name: 'owner',
          type: 'object',
          keys: [
            {
              name: 'github',
              type: 'string, number'
            }
          ]
        }
      ]
    }

    typesTests.makeTestFromDef(def, ctx, lab, function (body, cb) {
      InstanceService.validateCreateOpts(body)
        .asCallback(cb)
    })
  })
=======
>>>>>>> dc812867
})<|MERGE_RESOLUTION|>--- conflicted
+++ resolved
@@ -2358,277 +2358,4 @@
       })
     })
   })
-<<<<<<< HEAD
-
-  describe('updateInstanceCommitToNewCommit', function () {
-    var instance
-    var build
-    var contextVersion
-    var commit = 'b11410762bf274002fc7f147475525f20ccda91e'
-    var sessionUser
-    var sessionUserId = '234'
-    var branchName = 'branchName'
-    var repoName = 'superReponame'
-    var contextVersionId = 'context_version_id'
-    beforeEach(function (done) {
-      instance = {
-        _id: 'instance_id_1',
-        name: 'hellonode',
-        contextVersion: {
-          _id: contextVersionId,
-          appCodeVersions: [
-            {
-              branch: branchName,
-              repo: repoName,
-              commitHash: '46409ea4999d1472844e36640375962a0fa1f3b1'
-            }
-          ]
-        }
-      }
-      build = {
-        _id: 'build_id_1',
-        successful: true,
-        contextVersions: [
-          contextVersionId
-        ]
-      }
-      contextVersion = {
-        id: contextVersionId,
-        toJSON: function () {
-          return this
-        }
-      }
-      sessionUser = {
-        accounts: {
-          github: {
-            id: sessionUserId
-          }
-        }
-      }
-      sinon.stub(BuildService, 'createAndBuildContextVersion').resolves({
-        build: build,
-        contextVersion: {}
-      })
-      sinon.stub(ContextVersion, 'findByIdAsync').resolves(contextVersion)
-      sinon.stub(InstanceService, 'updateInstanceBuild').resolves(instance)
-      sinon.stub(InstanceService, 'emitInstanceUpdate').resolves()
-      done()
-    })
-    afterEach(function (done) {
-      BuildService.createAndBuildContextVersion.restore()
-      ContextVersion.findByIdAsync.restore()
-      InstanceService.updateInstanceBuild.restore()
-      InstanceService.emitInstanceUpdate.restore()
-      done()
-    })
-
-    describe('Errors', function () {
-      it('should throw an error if there is no repo or branch', function (done) {
-        instance.contextVersion.appCodeVersions[0].repo = undefined
-        InstanceService.updateInstanceCommitToNewCommit(instance, commit, sessionUser)
-          .asCallback(function (err, res) {
-            expect(err).to.exist()
-            expect(err.message).to.match(/contextversion has no repo.*branch/i)
-            done()
-          })
-      })
-
-      it('should throw an error if there is no new build or new contextVersion', function (done) {
-        BuildService.createAndBuildContextVersion.resolves({
-          build: null,
-          contextVersion: null
-        })
-        InstanceService.updateInstanceCommitToNewCommit(instance, commit, sessionUser)
-          .asCallback(function (err, res) {
-            expect(err).to.exist()
-            expect(err.message).to.match(/build and context version id required/i)
-            done()
-          })
-      })
-
-      it('should throw an error if it fails to create the build and contextVersion', function (done) {
-        var err = new Error('Youre an error')
-        BuildService.createAndBuildContextVersion.rejects(err)
-        InstanceService.updateInstanceCommitToNewCommit(instance, commit, sessionUser)
-          .asCallback(function (err, res) {
-            expect(err).to.exist()
-            expect(err).to.equal(err)
-            done()
-          })
-      })
-
-      it('should throw an error if it fails to fetch the contextVersion', function (done) {
-        var err = new Error('Youre an error')
-        ContextVersion.findByIdAsync.rejects(err)
-        InstanceService.updateInstanceCommitToNewCommit(instance, commit, sessionUser)
-          .asCallback(function (err, res) {
-            expect(err).to.exist()
-            expect(err).to.equal(err)
-            done()
-          })
-      })
-
-      it('should throw an error if it fails to update the instance build', function (done) {
-        var err = new Error('Youre an error')
-        InstanceService.updateInstanceBuild.rejects(err)
-        InstanceService.updateInstanceCommitToNewCommit(instance, commit, sessionUser)
-          .asCallback(function (err, res) {
-            expect(err).to.exist()
-            expect(err).to.equal(err)
-            done()
-          })
-      })
-    })
-
-    describe('Behaviors', function () {
-      it('should create and build the context version', function (done) {
-        InstanceService.updateInstanceCommitToNewCommit(instance, commit, sessionUser)
-          .asCallback(function (err, res) {
-            expect(err).to.not.exist()
-            sinon.assert.calledOnce(BuildService.createAndBuildContextVersion)
-            sinon.assert.calledWithExactly(
-              BuildService.createAndBuildContextVersion,
-              instance,
-              {
-                repo: repoName,
-                branch: branchName,
-                commit: commit,
-                user: { id: sessionUserId }
-              },
-              'isolate'
-            )
-            done()
-          })
-      })
-
-      it('should find the context version by id', function (done) {
-        InstanceService.updateInstanceCommitToNewCommit(instance, commit, sessionUser)
-          .asCallback(function (err, res) {
-            expect(err).to.not.exist()
-            sinon.assert.calledOnce(ContextVersion.findByIdAsync)
-            sinon.assert.calledWith(
-              ContextVersion.findByIdAsync,
-              contextVersionId
-            )
-            done()
-          })
-      })
-
-      it('should update the instance build', function (done) {
-        InstanceService.updateInstanceCommitToNewCommit(instance, commit, sessionUser)
-          .asCallback(function (err, res) {
-            expect(err).to.not.exist()
-            sinon.assert.calledOnce(InstanceService.updateInstanceBuild)
-            sinon.assert.calledWithExactly(
-              InstanceService.updateInstanceBuild,
-              instance,
-              {
-                build: build._id,
-                contextVersion: contextVersion
-              },
-              sessionUserId
-            )
-            done()
-          })
-      })
-
-      it('should emit and instance update', function (done) {
-        InstanceService.updateInstanceCommitToNewCommit(instance, commit, sessionUser)
-          .asCallback(function (err, res) {
-            expect(err).to.not.exist()
-            sinon.assert.calledOnce(InstanceService.emitInstanceUpdate)
-            sinon.assert.calledWithExactly(
-              InstanceService.emitInstanceUpdate,
-              instance,
-              sessionUserId,
-              'patch',
-              true
-            )
-            done()
-          })
-      })
-    })
-  })
-
-  describe('validateBody', function () {
-    var ctx = {}
-    ctx.mockSessionUser = {
-      findGithubUserByGithubIdAsync: sinon.spy(function (id) {
-        var login = (id === ctx.mockSessionUser.accounts.github.id) ? 'user' : 'owner'
-        return Promise.resolve({
-          login: login,
-          avatar_url: 'TEST-avatar_url'
-        })
-      }),
-      gravatar: 'sdasdasdasdasdasd',
-      accounts: {
-        github: {
-          id: 1234,
-          username: 'user'
-        }
-      }
-    }
-    var def = {
-      action: 'create an instance',
-      requiredParams: [
-        {
-          name: 'build',
-          type: 'string'
-        }, {
-          name: 'name',
-          type: 'string'
-        }
-      ],
-      optionalParams: [
-        {
-          name: 'parent',
-          type: 'string'
-        }, {
-          name: 'ipWhitelist',
-          type: 'object',
-          keys: [
-            {
-              name: 'enabled',
-              type: 'boolean'
-            }
-          ]
-        }, {
-          name: 'isolated',
-          type: 'string'
-        }, {
-          name: 'masterPod',
-          type: 'boolean'
-        }, {
-          name: 'public',
-          type: 'boolean'
-        }, {
-          name: 'env',
-          type: 'array',
-          itemType: 'string',
-          itemRegExp: /^([A-z]+[A-z0-9_]*)=.*$/,
-          itemValues: [
-            'string1',
-            '1=X',
-            'a!=x'
-          ]
-        }, {
-          name: 'owner',
-          type: 'object',
-          keys: [
-            {
-              name: 'github',
-              type: 'string, number'
-            }
-          ]
-        }
-      ]
-    }
-
-    typesTests.makeTestFromDef(def, ctx, lab, function (body, cb) {
-      InstanceService.validateCreateOpts(body)
-        .asCallback(cb)
-    })
-  })
-=======
->>>>>>> dc812867
 })