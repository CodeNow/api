/**
 * @module unit/models/services/instance-service
 */
'use strict';

var Lab = require('lab');
var lab = exports.lab = Lab.script();
var sinon = require('sinon');
var Code = require('code');
var rabbitMQ = require('models/rabbitmq');
var InstanceService = require('models/services/instance-service');
var Instance = require('models/mongo/instance');

var afterEach = lab.afterEach;
var beforeEach = lab.beforeEach;
var describe = lab.describe;
var expect = Code.expect;
var it = lab.it;

<<<<<<< HEAD
describe('InstanceService', function () {
  describe('#deploy', function () {
    beforeEach(function (done) {
      sinon.spy(rabbitMQ, 'deployInstance');
      done();
    });
    afterEach(function (done) {
      rabbitMQ.deployInstance.restore();
      done();
    });
    it('should return if instanceId and buildId param is missing', function (done) {
      var instanceService = new InstanceService();
      instanceService.deploy({
        instanceId: null,
        buildId: null,
        userId: 'user-id',
        ownerUsername: 'name'
      }, function (err) {
        expect(err).to.not.exist();
        expect(rabbitMQ.deployInstance.callCount).to.equal(0);
        done();
      });
    });
    it('should return if user-id param is missing', function (done) {
      var instanceService = new InstanceService();
      instanceService.deploy({
        instanceId: 'instance',
        buildId: null,
        userId: null,
        ownerUsername: 'name',
        forceDock: true
      }, function (err) {
        expect(err).to.not.exist();
        expect(rabbitMQ.deployInstance.callCount).to.equal(0);
        done();
      });
    });
    it('should return if username param is missing', function (done) {
      var instanceService = new InstanceService();
      instanceService.deploy({
        instanceId: null,
        buildId: 'build',
        userId: 'user-id',
        ownerUsername: null
      }, function (err) {
        expect(err).to.not.exist();
        expect(rabbitMQ.deployInstance.callCount).to.equal(0);
        done();
      });
    });
    it('should create a worker for the deploy', function (done) {
      var instanceService = new InstanceService();
      instanceService.deploy({
        instanceId: null,
        buildId: 'build',
        userId: 'user-id',
        ownerUsername: 'name',
        forceDock: 'forceDock'
      }, function (err) {
        expect(err).to.not.exist();
        expect(rabbitMQ.deployInstance.callCount).to.equal(1);
        expect(rabbitMQ.deployInstance.args[0][0]).to.deep.equal({
          instanceId: null,
          buildId: 'build',
          forceDock: undefined,
          ownerUsername: 'name',
          sessionUserGithubId: 'user-id'
        });
        done();
      });
    });
  });
=======
var path = require('path');
var moduleName = path.relative(process.cwd(), __filename);

describe('InstanceService: '+moduleName, function () {

>>>>>>> b2ef541e
  describe('#deleteForkedInstancesByRepoAndBranch', function () {

    it('should return if instanceId param is missing', function (done) {
      var instanceService = new InstanceService();
      sinon.spy(Instance, 'findForkedInstances');
      instanceService.deleteForkedInstancesByRepoAndBranch(null, 'user-id', 'api', 'master',
        function (err) {
          expect(err).to.not.exist();
          expect(Instance.findForkedInstances.callCount).to.equal(0);
          Instance.findForkedInstances.restore();
          done();
        });
    });

    it('should return if user param is missing', function (done) {
      var instanceService = new InstanceService();
      sinon.spy(Instance, 'findForkedInstances');
      instanceService.deleteForkedInstancesByRepoAndBranch('instance-id', null, 'api', 'master',
        function (err) {
          expect(err).to.not.exist();
          expect(Instance.findForkedInstances.callCount).to.equal(0);
          Instance.findForkedInstances.restore();
          done();
        });
    });

    it('should return if repo param is missing', function (done) {
      var instanceService = new InstanceService();
      sinon.spy(Instance, 'findForkedInstances');
      instanceService.deleteForkedInstancesByRepoAndBranch('instance-id', 'user-id', null, 'master',
        function (err) {
          expect(err).to.not.exist();
          expect(Instance.findForkedInstances.callCount).to.equal(0);
          Instance.findForkedInstances.restore();
          done();
        });
    });

    it('should return if branch param is missing', function (done) {
      var instanceService = new InstanceService();
      sinon.spy(Instance, 'findForkedInstances');
      instanceService.deleteForkedInstancesByRepoAndBranch('instance-id', 'user-id', 'api', null,
        function (err) {
          expect(err).to.not.exist();
          expect(Instance.findForkedInstances.callCount).to.equal(0);
          Instance.findForkedInstances.restore();
          done();
        });
    });

    it('should return error if #findForkedInstances failed', function (done) {
      var instanceService = new InstanceService();
      sinon.stub(Instance, 'findForkedInstances')
        .yieldsAsync(new Error('Some error'));
      instanceService.deleteForkedInstancesByRepoAndBranch('instance-id', 'user-id', 'api', 'master',
        function (err) {
          expect(err).to.exist();
          expect(err.message).to.equal('Some error');
          Instance.findForkedInstances.restore();
          done();
        });
    });

    it('should not create new jobs if instances were not found', function (done) {
      var instanceService = new InstanceService();
      sinon.stub(Instance, 'findForkedInstances')
        .yieldsAsync(null, []);
      sinon.spy(rabbitMQ, 'deleteInstance');
      instanceService.deleteForkedInstancesByRepoAndBranch('instance-id', 'user-id', 'api', 'master',
        function (err) {
          expect(err).to.not.exist();
          expect(rabbitMQ.deleteInstance.callCount).to.equal(0);
          Instance.findForkedInstances.restore();
          rabbitMQ.deleteInstance.restore();
          done();
        });
    });

    it('should create 2 jobs if 3 instances were found and 1 filtered', function (done) {
      var instanceService = new InstanceService();
      sinon.stub(Instance, 'findForkedInstances')
        .yieldsAsync(null, [{_id: 'inst-1'}, {_id: 'inst-2'}, {_id: 'inst-3'}]);
      sinon.spy(rabbitMQ, 'deleteInstance');
      instanceService.deleteForkedInstancesByRepoAndBranch('inst-2', 'user-id', 'api', 'master',
        function (err) {
          expect(err).to.not.exist();
          expect(rabbitMQ.deleteInstance.callCount).to.equal(2);
          var arg1 = rabbitMQ.deleteInstance.getCall(0).args[0];
          expect(arg1.instanceId).to.equal('inst-1');
          expect(arg1.sessionUserId).to.equal('user-id');
          var arg2 = rabbitMQ.deleteInstance.getCall(1).args[0];
          expect(arg2.instanceId).to.equal('inst-3');
          expect(arg2.sessionUserId).to.equal('user-id');
          Instance.findForkedInstances.restore();
          rabbitMQ.deleteInstance.restore();
          done();
        });
    });
  });
});<|MERGE_RESOLUTION|>--- conflicted
+++ resolved
@@ -17,9 +17,13 @@
 var expect = Code.expect;
 var it = lab.it;
 
-<<<<<<< HEAD
-describe('InstanceService', function () {
+var path = require('path');
+var moduleName = path.relative(process.cwd(), __filename);
+
+describe('InstanceService: '+moduleName, function () {
+  
   describe('#deploy', function () {
+    
     beforeEach(function (done) {
       sinon.spy(rabbitMQ, 'deployInstance');
       done();
@@ -90,13 +94,7 @@
       });
     });
   });
-=======
-var path = require('path');
-var moduleName = path.relative(process.cwd(), __filename);
-
-describe('InstanceService: '+moduleName, function () {
-
->>>>>>> b2ef541e
+  
   describe('#deleteForkedInstancesByRepoAndBranch', function () {
 
     it('should return if instanceId param is missing', function (done) {
