--- conflicted
+++ resolved
@@ -231,37 +231,23 @@
       ]
     }
     beforeEach(function (done) {
-<<<<<<< HEAD
-      sinon.stub(DockerComposeCluster, 'findByIdAsync').resolves(new DockerComposeCluster(clusterData))
-=======
       sinon.stub(DockerComposeCluster, 'findByIdAndAssert').resolves(new DockerComposeCluster(clusterData))
->>>>>>> d79ac756
       sinon.stub(DockerComposeCluster, 'markAsDeleted').resolves()
       sinon.stub(rabbitMQ, 'deleteInstance').returns()
       sinon.stub(rabbitMQ, 'clusterDeleted').returns()
       done()
     })
     afterEach(function (done) {
-<<<<<<< HEAD
-      DockerComposeCluster.findByIdAsync.restore()
-=======
       DockerComposeCluster.findByIdAndAssert.restore()
->>>>>>> d79ac756
       DockerComposeCluster.markAsDeleted.restore()
       rabbitMQ.deleteInstance.restore()
       rabbitMQ.clusterDeleted.restore()
       done()
     })
     describe('errors', function () {
-<<<<<<< HEAD
-      it('should return error if findByIdAsync failed', function (done) {
-        const error = new Error('Some error')
-        DockerComposeCluster.findByIdAsync.rejects(error)
-=======
       it('should return error if findByIdAndAssert failed', function (done) {
         const error = new Error('Some error')
         DockerComposeCluster.findByIdAndAssert.rejects(error)
->>>>>>> d79ac756
         DockerComposeClusterService.delete(clusterId.toString())
         .asCallback(function (err) {
           expect(err).to.exist()
@@ -308,19 +294,11 @@
         DockerComposeClusterService.delete(clusterId.toString()).asCallback(done)
       })
 
-<<<<<<< HEAD
-      it('should call findByIdAsync with correct args', function (done) {
-        DockerComposeClusterService.delete(clusterId.toString())
-        .tap(function () {
-          sinon.assert.calledOnce(DockerComposeCluster.findByIdAsync)
-          sinon.assert.calledWithExactly(DockerComposeCluster.findByIdAsync, clusterId.toString())
-=======
       it('should call findByIdAndAssert with correct args', function (done) {
         DockerComposeClusterService.delete(clusterId.toString())
         .tap(function () {
           sinon.assert.calledOnce(DockerComposeCluster.findByIdAndAssert)
           sinon.assert.calledWithExactly(DockerComposeCluster.findByIdAndAssert, clusterId.toString())
->>>>>>> d79ac756
         })
         .asCallback(done)
       })
@@ -358,11 +336,7 @@
         DockerComposeClusterService.delete(clusterId.toString())
         .tap(function () {
           sinon.assert.callOrder(
-<<<<<<< HEAD
-            DockerComposeCluster.findByIdAsync,
-=======
             DockerComposeCluster.findByIdAndAssert,
->>>>>>> d79ac756
             rabbitMQ.deleteInstance,
             DockerComposeCluster.markAsDeleted,
             rabbitMQ.clusterDeleted)
