--- conflicted
+++ resolved
@@ -231,12 +231,15 @@
         ClusterConfigService.create(testSessionUser, testData)
         .tap(function () {
           sinon.assert.calledOnce(ClusterConfigService.createFromRunnableConfig)
-          sinon.assert.calledWithExactly(ClusterConfigService.createFromRunnableConfig,
-<<<<<<< HEAD
-            testSessionUser, testParsedContent, triggeredAction, repoFullName, filePath, dockerComposeContent.sha
-=======
-            testSessionUser, testParsedContent, triggeredAction, repoFullName, filePath, isTesting
->>>>>>> c13cced1
+          sinon.assert.calledWithExactly(
+            ClusterConfigService.createFromRunnableConfig,
+            testSessionUser,
+            testParsedContent,
+            triggeredAction,
+            repoFullName,
+            filePath,
+            dockerComposeContent.sha,
+            isTesting
           )
         })
         .asCallback(done)
@@ -305,11 +308,7 @@
         const error = new Error('Some error')
         ClusterConfigService.createClusterInstance.onCall(0).rejects(error)
         ClusterConfigService.createClusterInstance.onCall(1).rejects(error)
-<<<<<<< HEAD
-        ClusterConfigService.createFromRunnableConfig(testSessionUser, testParsedContent, triggeredAction, repoFullName, filePath, fileSha)
-=======
-        ClusterConfigService.createFromRunnableConfig(testSessionUser, testParsedContent, triggeredAction, repoFullName, filePath, isTesting)
->>>>>>> c13cced1
+        ClusterConfigService.createFromRunnableConfig(testSessionUser, testParsedContent, triggeredAction, repoFullName, filePath, fileSha, isTesting)
         .asCallback(function (err) {
           expect(err).to.exist()
           expect(err.message).to.equal(error.message)
@@ -320,11 +319,7 @@
       it('should return error if AutoIsolationService.createAndEmit failed', function (done) {
         const error = new Error('Some error')
         AutoIsolationService.createAndEmit.rejects(error)
-<<<<<<< HEAD
-        ClusterConfigService.createFromRunnableConfig(testSessionUser, testParsedContent, triggeredAction, repoFullName, filePath, fileSha)
-=======
-        ClusterConfigService.createFromRunnableConfig(testSessionUser, testParsedContent, triggeredAction, repoFullName, filePath, isTesting)
->>>>>>> c13cced1
+        ClusterConfigService.createFromRunnableConfig(testSessionUser, testParsedContent, triggeredAction, repoFullName, filePath, fileSha, isTesting)
         .asCallback(function (err) {
           expect(err).to.exist()
           expect(err.message).to.equal(error.message)
@@ -335,11 +330,7 @@
       it('should return error if InputClusterConfig.createAsync failed', function (done) {
         const error = new Error('Some error')
         InputClusterConfig.createAsync.rejects(error)
-<<<<<<< HEAD
-        ClusterConfigService.createFromRunnableConfig(testSessionUser, testParsedContent, triggeredAction, repoFullName, filePath, fileSha)
-=======
-        ClusterConfigService.createFromRunnableConfig(testSessionUser, testParsedContent, triggeredAction, repoFullName, filePath, isTesting)
->>>>>>> c13cced1
+        ClusterConfigService.createFromRunnableConfig(testSessionUser, testParsedContent, triggeredAction, repoFullName, filePath, fileSha, isTesting)
         .asCallback(function (err) {
           expect(err).to.exist()
           expect(err.message).to.equal(error.message)
@@ -349,19 +340,11 @@
     })
     describe('success', function () {
       it('should run successfully', function (done) {
-<<<<<<< HEAD
-        ClusterConfigService.createFromRunnableConfig(testSessionUser, testParsedContent, triggeredAction, repoFullName, filePath, fileSha).asCallback(done)
+        ClusterConfigService.createFromRunnableConfig(testSessionUser, testParsedContent, triggeredAction, repoFullName, filePath, fileSha, isTesting).asCallback(done)
       })
 
       it('should call ClusterConfigService.createClusterInstance with correct args', function (done) {
-        ClusterConfigService.createFromRunnableConfig(testSessionUser, testParsedContent, triggeredAction, repoFullName, filePath, fileSha)
-=======
-        ClusterConfigService.createFromRunnableConfig(testSessionUser, testParsedContent, triggeredAction, repoFullName, filePath, isTesting).asCallback(done)
-      })
-
-      it('should call ClusterConfigService.createClusterInstance with correct args', function (done) {
-        ClusterConfigService.createFromRunnableConfig(testSessionUser, testParsedContent, triggeredAction, repoFullName, filePath, isTesting)
->>>>>>> c13cced1
+        ClusterConfigService.createFromRunnableConfig(testSessionUser, testParsedContent, triggeredAction, repoFullName, filePath, fileSha, isTesting)
         .tap(function () {
           sinon.assert.calledTwice(ClusterConfigService.createClusterInstance)
           sinon.assert.calledWithExactly(ClusterConfigService.createClusterInstance,
@@ -381,11 +364,7 @@
       })
 
       it('should call AutoIsolationService.createAndEmit correct args', function (done) {
-<<<<<<< HEAD
-        ClusterConfigService.createFromRunnableConfig(testSessionUser, testParsedContent, triggeredAction, repoFullName, filePath, fileSha)
-=======
-        ClusterConfigService.createFromRunnableConfig(testSessionUser, testParsedContent, triggeredAction, repoFullName, filePath, isTesting)
->>>>>>> c13cced1
+        ClusterConfigService.createFromRunnableConfig(testSessionUser, testParsedContent, triggeredAction, repoFullName, filePath, fileSha, isTesting)
         .tap(function () {
           sinon.assert.calledOnce(AutoIsolationService.createAndEmit)
           const autoIsolationOpts = {
@@ -409,11 +388,7 @@
         const parsedContent = {
           results: [testMainParsedContent, depParsedContent]
         }
-<<<<<<< HEAD
-        ClusterConfigService.createFromRunnableConfig(testSessionUser, parsedContent, triggeredAction, repoFullName, filePath, fileSha)
-=======
-        ClusterConfigService.createFromRunnableConfig(testSessionUser, parsedContent, triggeredAction, repoFullName, filePath, isTesting)
->>>>>>> c13cced1
+        ClusterConfigService.createFromRunnableConfig(testSessionUser, parsedContent, triggeredAction, repoFullName, filePath, fileSha, isTesting)
           .tap(function () {
             sinon.assert.calledOnce(AutoIsolationService.createAndEmit)
             const autoIsolationOpts = {
@@ -433,11 +408,7 @@
       })
 
       it('should call InputClusterConfig.createAsync with correct args', function (done) {
-<<<<<<< HEAD
-        ClusterConfigService.createFromRunnableConfig(testSessionUser, testParsedContent, triggeredAction, repoFullName, filePath, fileSha)
-=======
-        ClusterConfigService.createFromRunnableConfig(testSessionUser, testParsedContent, triggeredAction, repoFullName, filePath, isTesting)
->>>>>>> c13cced1
+        ClusterConfigService.createFromRunnableConfig(testSessionUser, testParsedContent, triggeredAction, repoFullName, filePath, fileSha, isTesting)
         .tap(function () {
           sinon.assert.calledOnce(InputClusterConfig.createAsync)
           sinon.assert.calledWithExactly(InputClusterConfig.createAsync, {
@@ -453,11 +424,7 @@
 
 
       it('should call all the functions in the order', function (done) {
-<<<<<<< HEAD
-        ClusterConfigService.createFromRunnableConfig(testSessionUser, testParsedContent, triggeredAction, repoFullName, filePath, fileSha)
-=======
-        ClusterConfigService.createFromRunnableConfig(testSessionUser, testParsedContent, triggeredAction, repoFullName, filePath, isTesting)
->>>>>>> c13cced1
+        ClusterConfigService.createFromRunnableConfig(testSessionUser, testParsedContent, triggeredAction, repoFullName, filePath, fileSha, isTesting)
         .tap(function () {
           sinon.assert.callOrder(
             ClusterConfigService.createClusterInstance,
