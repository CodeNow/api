--- conflicted
+++ resolved
@@ -673,8 +673,11 @@
     describe('success', () => {
       it('should call ContextVersion.createWithNewInfraCode if no Dockerfile was provided', () => {
         const testDockerfilePath = '/Dockerfile'
-<<<<<<< HEAD
-        testParsedComposeData.buildDockerfilePath = testDockerfilePath
+        const testBuildDockerContext = '.'
+        testParsedComposeData.build = build: {
+          dockerFilePath: testDockerfilePath,
+            dockerBuildContext: testBuildDockerContext
+        }
         return ClusterConfigService._createContextVersion(testSessionUser, ownerInfo, buildOpts, testParsedComposeData)
           .tap((contextVersion) => {
             expect(contextVersion).to.equal(testContextVersion)
@@ -683,20 +686,26 @@
             sinon.assert.calledOnce(InfraCodeVersionService.findBlankInfraCodeVersion)
             sinon.assert.calledWithExactly(InfraCodeVersionService.findBlankInfraCodeVersion)
             sinon.assert.calledOnce(ContextVersion.createWithNewInfraCode)
-            sinon.assert.calledWithExactly(ContextVersion.createWithNewInfraCode, {
-              context: testContextId,
-              createdBy: {
-                github: testSessionUser.accounts.github.id,
-                bigPoppa: testSessionUser.bigPoppaUser.id
-              },
-              owner: {
-                github: testOrgGithubId,
-                bigPoppa: testOrgBpId
-              },
-              advanced: true,
-              buildDockerfilePath: testDockerfilePath,
-              appCodeVersions: [testAppCodeVersion]
-            }, { parent: testParentInfraCodeVersion._id, edited: true })
+            sinon.assert.calledWithExactly(
+              ContextVersion.createWithNewInfraCode, {
+                context: testContextId,
+                createdBy: {
+                  github: testSessionUser.accounts.github.id,
+                  bigPoppa: testSessionUser.bigPoppaUser.id
+                },
+                owner: {
+                  github: testOrgGithubId,
+                  bigPoppa: testOrgBpId
+                },
+                advanced: true,
+                buildDockerfilePath: testDockerfilePath,
+                buildDockerContext: testBuildDockerContext,
+                appCodeVersions: [testAppCodeVersion]
+              }, {
+                parent: testParentInfraCodeVersion._id,
+                edited: true
+              }
+            )
           })
       })
 
@@ -707,51 +716,6 @@
         testParsedComposeData.files = {
           '/Dockerfile': {
             body: testDockerfileContent
-=======
-        const testBuildDockerContext = '.'
-        const testParsedComposeData = {
-          build: {
-            dockerFilePath: testDockerfilePath,
-            dockerBuildContext: testBuildDockerContext
-          }
-        }
-        ClusterConfigService._createContextVersion(testSessionUser, testContextId, testOrgInfo, testRepoName, testParsedComposeData)
-        .tap((contextVersion) => {
-          expect(contextVersion).to.equal(testContextVersion)
-          sinon.assert.calledOnce(ContextVersion.createAppcodeVersion)
-          sinon.assert.calledWithExactly(ContextVersion.createAppcodeVersion, testSessionUser, testRepoName, null)
-          sinon.assert.calledOnce(InfraCodeVersionService.findBlankInfraCodeVersion)
-          sinon.assert.calledWithExactly(InfraCodeVersionService.findBlankInfraCodeVersion)
-          sinon.assert.calledOnce(ContextVersion.createWithNewInfraCode)
-          sinon.assert.calledWithExactly(ContextVersion.createWithNewInfraCode, {
-            context: testContextId,
-            createdBy: {
-              github: testSessionUser.accounts.github.id,
-              bigPoppa: testSessionUser.bigPoppaUser.id
-            },
-            owner: {
-              github: testOrgGithubId,
-              bigPoppa: testOrgBpId
-            },
-            advanced: true,
-            buildDockerfilePath: testDockerfilePath,
-            buildDockerContext: testBuildDockerContext,
-            appCodeVersions: [testAppCodeVersion]
-          }, { parent: testParentInfraCodeVersion._id, edited: true })
-        }).asCallback(done)
-      })
-
-      it('should call ContextVersion.createWithDockerFileContent if Dockefile was provided', (done) => {
-        const testRepoName = 'runnable/boo'
-        const testParsedComposeData = {
-          contextVersion: {
-            advanced: true
-          },
-          files: {
-            '/Dockerfile': {
-              body: testDockerfileContent
-            }
->>>>>>> fb1026d6
           }
         }
         return ClusterConfigService._createContextVersion(testSessionUser, ownerInfo, buildOpts, testParsedComposeData)
@@ -776,19 +740,7 @@
           })
       })
 
-<<<<<<< HEAD
       it('should call all functions in order if Dockerfile was not specified', () => {
-        testParsedComposeData.buildDockerfilePath = '/Dockerfile'
-        return ClusterConfigService._createContextVersion(testSessionUser, ownerInfo, buildOpts, testParsedComposeData)
-          .tap((contextVersion) => {
-            expect(contextVersion).to.equal(testContextVersion)
-            sinon.assert.callOrder(
-              InfraCodeVersionService.findBlankInfraCodeVersion,
-              ContextVersion.createAppcodeVersion,
-              ContextVersion.createWithNewInfraCode)
-          })
-=======
-      it('should call all functions in order if Dockerfile was not specified', (done) => {
         const testRepoName = 'runnable/boo'
         const testDockerfilePath = '/Dockerfile'
         const testBuildDockerContext = '.'
@@ -798,15 +750,14 @@
             dockerBuildContext: testBuildDockerContext
           }
         }
-        ClusterConfigService._createContextVersion(testSessionUser, testContextId, testOrgInfo, testRepoName, testParsedComposeData)
-        .tap((contextVersion) => {
-          expect(contextVersion).to.equal(testContextVersion)
-          sinon.assert.callOrder(
-            InfraCodeVersionService.findBlankInfraCodeVersion,
-            ContextVersion.createAppcodeVersion,
-            ContextVersion.createWithNewInfraCode)
-        }).asCallback(done)
->>>>>>> fb1026d6
+        return ClusterConfigService._createContextVersion(testSessionUser, ownerInfo, buildOpts, testParsedComposeData)
+          .tap((contextVersion) => {
+            expect(contextVersion).to.equal(testContextVersion)
+            sinon.assert.callOrder(
+              InfraCodeVersionService.findBlankInfraCodeVersion,
+              ContextVersion.createAppcodeVersion,
+              ContextVersion.createWithNewInfraCode)
+          })
       })
 
       it('should call all functions in order if Dockerfile was specified', () => {
