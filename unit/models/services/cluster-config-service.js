'use strict'

const Lab = require('lab')
const lab = exports.lab = Lab.script()
const describe = lab.describe
const it = lab.it
const beforeEach = lab.beforeEach
const afterEach = lab.afterEach

const Code = require('code')
const expect = Code.expect
const objectId = require('objectid')
const Promise = require('bluebird')
const sinon = require('sinon')

const AutoIsolationConfig = require('models/mongo/auto-isolation-config')
const AutoIsolationService = require('models/services/auto-isolation-service')
const InputClusterConfig = require('models/mongo/input-cluster-config')
const ClusterConfigService = require('models/services/cluster-config-service')
const rabbitMQ = require('models/rabbitmq')
const GitHub = require('models/apis/github')
const octobear = require('@runnable/octobear')
const BuildService = require('models/services/build-service')
const ContextService = require('models/services/context-service')
const ContextVersion = require('models/mongo/context-version')
const InfraCodeVersionService = require('models/services/infracode-version-service')
const InstanceService = require('models/services/instance-service')
const UserService = require('models/services/user-service')

require('sinon-as-promised')(Promise)

describe('Cluster Config Service Unit Tests', function () {
  const testOrgGithubId = 111
  const testUserGithubId = 333
  const testOrgBpId = 222
  const testUserBpId = 444
  const testOrgName = 'Runnable'
  const testContextId = objectId('407f191e810c19729de860ef')
  const isTesting = true
  const isTestReporter = false
  const parentInputClusterConfigId = 'dk2kj3492'
  const testReporters = []
  let testOrgInfo

  let testMainParsedContent
  let testDepParsedContent
  let testParsedContent
  let testSessionUser
  const testOrg = {
    id: testOrgBpId
  }
  const ownerInfo = {
    bigPoppaOrgId: testOrgBpId,
    bigPoppaUserId: testUserBpId,
    githubOrgId: testOrgGithubId,
    githubUserId: testUserGithubId
  }
  const getInstanceMock = (name) => {
    return {
      instance: {
        name,
        shortName: name,
        getMainBranchName: sinon.stub().returns('a1')
      }
    }
  }

  beforeEach((done) => {
    testSessionUser = {
      _id: 'id',
      accounts: {
        github: {
          id: testUserGithubId,
          accessToken: 'some-token'
        },
        login: 'login',
        username: 'best'
      },
      bigPoppaUser: {
        id: testUserBpId,
        organizations: [{
          name: testOrgName,
          lowerName: testOrgName.toLowerCase(),
          id: testOrgBpId,
          githubId: testOrgGithubId
        }]
      }
    }

    testOrgInfo = {
      githubOrgId: testOrgGithubId,
      bigPoppaOrgId: testOrgBpId
    }

    testMainParsedContent = {
      metadata: {
        name: 'api',
        isMain: true,
        envFiles: []
      },
      build: {
        dockerFilePath: 'Dockerfile',
        dockerBuildContext: '.'
      },
      files: { // Optional
        '/Dockerfile': {
          body: 'FROM node'
        }
      },
      instance: {
        name: 'api',
        aliases: {
          'dGhyZWUtY2hhbmdpbmctdGhlLWhvc3RuYW1l': {
            'instanceName': 'api-workers',
            'alias': 'three-changing-the-hostname'
          }
        },
        containerStartCommand: 'npm start',
        ports: [80],
        env: ['HELLO=WORLD']
      }
    }
    testDepParsedContent = {
      metadata: {
        name: 'workers',
        isMain: false,
        envFiles: []
      },
      build: {
        dockerFilePath: 'Dockerfile',
        dockerBuildContext: '.'
      },
      files: { // Optional
        '/Dockerfile': {
          body: 'FROM node'
        }
      },
      instance: {
        name: 'api-workers',
        aliases: {
          'dGhyZWUtY2hhbmdpbmctdGhlLWhvc3RuYW1l': {
            'instanceName': 'compose-test-5-1-rethinkdb4',
            'alias': 'three-changing-the-hostname'
          }
        },
        containerStartCommand: 'npm start-workers',
        ports: [80],
        env: ['HELLO=WORLD']
      }
    }
    testParsedContent = {
      results: [testMainParsedContent, testDepParsedContent],
      envFiles: [],
      files: [{
        path: '/docker-compose.extended.yml',
        sha: '5de165f117827881f929b5456ad4081e0445885e',
        _id:  '5930e9d37d9b580e009ce4d2'
      }],
      mains: {
        builds: {},
        externals: {}
      }
    }
    done()
  })

  describe('create', function () {
    const filePath = 'config/compose.yml'
    const dockerComposeContent = {
      name: 'docker-compose.yml',
      path: 'docker-compose.yml',
      sha: '13ec49b1014891c7b494126226f95e318e1d3e82',
      size: 193,
      url: 'https://api.github.com/repos/Runnable/compose-test-repo-1.2/contents/docker-compose.yml?ref=master',
      html_url: 'https://github.com/Runnable/compose-test-repo-1.2/blob/master/docker-compose.yml',
      git_url: 'https://api.github.com/repos/Runnable/compose-test-repo-1.2/git/blobs/13ec49b1014891c7b494126226f95e318e1d3e82',
      download_url: 'https://raw.githubusercontent.com/Runnable/compose-test-repo-1.2/master/docker-compose.yml',
      type: 'file',
      content: 'dmVyc2lvbjogJzInCnNlcnZpY2VzOgogIHdlYjoKICAgIGJ1aWxkOiAnLi9z\ncmMvJwogICAgY29tbWFuZDogW25vZGUsIGluZGV4LmpzXQogICAgcG9ydHM6\nCiAgICAgIC0gIjUwMDA6NTAwMCIKICAgIGVudmlyb25tZW50OgogICAgICAt\nIE5PREVfRU5WPWRldmVsb3BtZW50CiAgICAgIC0gU0hPVz10cnVlCiAgICAg\nIC0gSEVMTE89Njc4Cg==\n',
      encoding: 'base64',
      _links: {
        self: 'https://api.github.com/repos/Runnable/compose-test-repo-1.2/contents/docker-compose.yml?ref=master',
        git: 'https://api.github.com/repos/Runnable/compose-test-repo-1.2/git/blobs/13ec49b1014891c7b494126226f95e318e1d3e82',
        html: 'https://github.com/Runnable/compose-test-repo-1.2/blob/master/docker-compose.yml'
      }
    }
    const triggeredAction = 'webhook'
    const fileString = 'version: \'2\'\nservices:\n  web:\n    build: \'./src/\'\n    command: [node, index.js]\n    ports:\n      - "5000:5000"\n    environment:\n      - NODE_ENV=development\n      - SHOW=true\n      - HELLO=678\n'
    const orgName = 'runnable'
    const ownerUsername = orgName.toLowerCase()
    const repoName = 'api'
    const repoFullName = orgName + '/' + repoName
    const branchName = 'feature-1'
    const clusterName = 'api-unit'
    const parsedInput = {
      repositoryName: clusterName,
      ownerUsername: orgName,
      userContentDomain: process.env.USER_CONTENT_DOMAIN,
      sha: dockerComposeContent.sha,
      fileString: fileString
    }
    const commitSha = 'abcc0b9'
    const branchMock = {
      commit: {
        sha: commitSha
      }
    }

    const testData = {
      triggeredAction, repoFullName, branchName, filePath, isTesting, testReporters, clusterName, parentInputClusterConfigId
    }

    beforeEach(function (done) {
      sinon.stub(GitHub.prototype, 'getBranchAsync').resolves(branchMock)
      sinon.stub(ClusterConfigService, 'parseComposeFileAndPopulateENVs').resolves(testParsedContent)
      sinon.stub(ClusterConfigService, 'createFromRunnableConfig').resolves()
      done()
    })
    afterEach(function (done) {
      GitHub.prototype.getBranchAsync.restore()
      ClusterConfigService.parseComposeFileAndPopulateENVs.restore()
      ClusterConfigService.createFromRunnableConfig.restore()
      done()
    })
    describe('errors', function () {
      it('should return error if ClusterConfigService.parseComposeFileAndPopulateENVs failed', function (done) {
        const error = new Error('Some error')
        ClusterConfigService.parseComposeFileAndPopulateENVs.throws(error)
        ClusterConfigService.create(testSessionUser, testData)
        .asCallback(function (err) {
          expect(err).to.exist()
          expect(err.message).to.equal(error.message)
          done()
        })
      })

      it('should return error if createFromRunnableConfig failed', function (done) {
        const error = new Error('Some error')
        ClusterConfigService.createFromRunnableConfig.rejects(error)
        ClusterConfigService.create(testSessionUser, testData)
        .asCallback(function (err) {
          expect(err).to.exist()
          expect(err.message).to.equal(error.message)
          done()
        })
      })
    })

    describe('success', function () {
      it('should run successfully', function (done) {
        ClusterConfigService.create(testSessionUser, testData).asCallback(done)
      })

      it('should call ClusterConfigService.parseComposeFileAndPopulateENVs with correct args', function (done) {
        ClusterConfigService.create(testSessionUser, testData)
        .tap(function () {
          sinon.assert.calledOnce(ClusterConfigService.parseComposeFileAndPopulateENVs)
        })
        .asCallback(done)
      })

      it('should call ClusterConfigService.createFromRunnableConfig with correct args', function (done) {
        ClusterConfigService.create(testSessionUser, testData)
<<<<<<< HEAD
          .tap(function () {
            sinon.assert.calledOnce(ClusterConfigService.createFromRunnableConfig)
            const args = ClusterConfigService.createFromRunnableConfig.getCall(0).args
            sinon.assert.calledWithExactly(
              ClusterConfigService.createFromRunnableConfig,
              testSessionUser,
              { results: testParsedContent.results, envFiles: [], files: testParsedContent.files },
              { triggeredAction, repoFullName },
              sinon.match({
                clusterName,
                files: testParsedContent.files,
                isTesting,
                testReporters,
                parentInputClusterConfigId
              })
            )
          })
          .asCallback(done)
=======
        .tap(function () {
          sinon.assert.calledOnce(ClusterConfigService.createFromRunnableConfig)
          const args = ClusterConfigService.createFromRunnableConfig.getCall(0).args
          expect(args[0]).to.equal(testSessionUser)
          expect(args[1]).to.equal(testParsedContent.results)
          expect(args[2]).to.equal( { triggeredAction, repoFullName })
          expect(args[3]).to.equal({
            branch: branchName,
            commit: commitSha,
            repo: repoFullName,
            clusterName,
            files: testParsedContent.files,
            isTesting,
            testReporters,
            parentInputClusterConfigId
          })
          sinon.assert.calledWithExactly(
            ClusterConfigService.createFromRunnableConfig,
            testSessionUser,
            testParsedContent.results,
            { triggeredAction, repoFullName },
            sinon.match({
              branch: branchName,
              commit: commitSha,
              repo: repoFullName,
              clusterName,
              files: testParsedContent.files,
              isTesting,
              testReporters,
              parentInputClusterConfigId
            })
          )
        })
        .asCallback(done)
>>>>>>> a34e2dab
      })

      it('should call all the functions in the order', function (done) {
        ClusterConfigService.create(testSessionUser, testData)
        .tap(function () {
          sinon.assert.callOrder(
            ClusterConfigService.parseComposeFileAndPopulateENVs,
            ClusterConfigService.createFromRunnableConfig)
        })
        .asCallback(done)
      })
    })
  })

  describe('createFromRunnableConfig', function () {
    const autoIsolationConfigId = objectId('107f191e810c19729de860ee')
    const clusterConfigId = objectId('407f191e810c19729de860ef')
    const parentInstanceId = objectId('507f191e810c19729de860ea')
    const depInstanceId1 = objectId('607f191e810c19729de860eb')
    const filePath = 'config/compose.yml'
    const isTesting = false
    const fileSha = 'asdfasdfadsfase3kj3lkj4qwdfalk3fawhsdfkjsd'
    const composeData = {
      repositoryName: 'sdasdasd',
      files: [
        {
          sha: fileSha
        }
      ]
    }
    const clusterOpts = {
      clusterName: composeData.repositoryName,
      isTesting,
      testReporters: [],
      files: [
        {
          path: filePath,
          sha: fileSha
        }
      ]
    }
    const buildOpts = {
      repoFullName: composeData.repositoryName,
      triggeredAction: 'autoDeploy'
    }

    beforeEach(function (done) {
      const instanceCreate = sinon.stub(ClusterConfigService, '_createNewInstanceForNewConfig')
      instanceCreate.onCall(0).resolves(testMainParsedContent)
      instanceCreate.onCall(1).resolves(testDepParsedContent)
      sinon.stub(ClusterConfigService, '_getOwnerInfo').returns(ownerInfo)
      sinon.stub(ClusterConfigService, 'createClusterContext').resolves()
      sinon.stub(ClusterConfigService, 'addAliasesToContexts').resolves()
      sinon.stub(ClusterConfigService, 'createOrUpdateIsolationConfig').resolves()
      done()
    })
    afterEach(function (done) {
      ClusterConfigService._getOwnerInfo.restore()
      ClusterConfigService.createClusterContext.restore()
      ClusterConfigService._createNewInstanceForNewConfig.restore()
      ClusterConfigService.addAliasesToContexts.restore()
      ClusterConfigService.createOrUpdateIsolationConfig.restore()
      done()
    })
    describe('errors', function () {
      it('should return error if _createNewInstanceForNewConfig failed', function (done) {
        const error = new Error('Some error')
        ClusterConfigService._createNewInstanceForNewConfig.onCall(0).rejects(error)
        ClusterConfigService._createNewInstanceForNewConfig.onCall(1).rejects(error)
        ClusterConfigService.createFromRunnableConfig(testSessionUser, testParsedContent.results, buildOpts, clusterOpts)
          .asCallback(function (err) {
            expect(err).to.exist()
            expect(err.message).to.equal(error.message)
            done()
          })
      })

      it('should return error if createClusterContext failed', function (done) {
        const error = new Error('Some error')
        ClusterConfigService.createClusterContext.rejects(error)
        ClusterConfigService.createFromRunnableConfig(testSessionUser, testParsedContent.results, buildOpts, clusterOpts)
          .asCallback(function (err) {
            expect(err).to.exist()
            expect(err.message).to.equal(error.message)
            done()
          })
      })

      it('should return error if createOrUpdateIsolationConfig failed', function (done) {
        const error = new Error('Some error')
        ClusterConfigService.createOrUpdateIsolationConfig.rejects(error)
        ClusterConfigService.createFromRunnableConfig(testSessionUser, testParsedContent.results, buildOpts, clusterOpts)
          .asCallback(function (err) {
            expect(err).to.exist()
            expect(err.message).to.equal(error.message)
            done()
          })
      })
    })
    describe('success', function () {
      it('should run successfully', function () {
        return ClusterConfigService.createFromRunnableConfig(testSessionUser, testParsedContent.results, buildOpts, clusterOpts)
      })
      it('should call ClusterConfigService.createClusterContext with correct args', function (done) {
        ClusterConfigService.createFromRunnableConfig(testSessionUser, testParsedContent.results, buildOpts, clusterOpts)
          .tap(function () {
            sinon.assert.calledTwice(ClusterConfigService.createClusterContext)
            sinon.assert.calledWithExactly(ClusterConfigService.createClusterContext,
              testSessionUser,
              testParsedContent.results[0],
              sinon.match({
                githubOrgId: testOrgGithubId,
                bigPoppaOrgId: testOrgBpId
              }))
            sinon.assert.calledWithExactly(ClusterConfigService.createClusterContext,
              testSessionUser,
              testParsedContent.results[1],
              sinon.match({
                githubOrgId: testOrgGithubId,
                bigPoppaOrgId: testOrgBpId
              }))
          })
          .asCallback(done)
      })
      it('should call ClusterConfigService.addAliasesToContexts with correct args', function (done) {
        ClusterConfigService.createFromRunnableConfig(testSessionUser, testParsedContent.results, buildOpts, clusterOpts)
          .tap(function () {
            sinon.assert.calledOnce(ClusterConfigService.addAliasesToContexts)
            sinon.assert.calledWithExactly(ClusterConfigService.addAliasesToContexts,
              testParsedContent.results
            )
          })
          .asCallback(done)
      })

      it('should call _createNewInstanceForNewConfig with correct args', () => {
        return ClusterConfigService.createFromRunnableConfig(testSessionUser, testParsedContent.results, buildOpts, clusterOpts)
          .tap(function () {
            sinon.assert.calledTwice(ClusterConfigService._createNewInstanceForNewConfig)
            sinon.assert.calledWithExactly(ClusterConfigService._createNewInstanceForNewConfig,
              testSessionUser,
              testParsedContent.results[0],
              clusterOpts,
              buildOpts,
              ownerInfo
            )
            sinon.assert.calledWithExactly(ClusterConfigService._createNewInstanceForNewConfig,
              testSessionUser,
              testParsedContent.results[1],
              clusterOpts,
              buildOpts,
              ownerInfo
            )
          })
      })

      it('should call createOrUpdateIsolationConfig correct args', () => {
        return ClusterConfigService.createFromRunnableConfig(testSessionUser, testParsedContent.results, buildOpts, clusterOpts)
          .tap(function () {
            sinon.assert.calledOnce(ClusterConfigService.createOrUpdateIsolationConfig)
            sinon.assert.calledWithExactly(
              ClusterConfigService.createOrUpdateIsolationConfig,
              ownerInfo,
              [testMainParsedContent, testDepParsedContent],
              clusterOpts
            )
          })
      })
      it('should call all the functions in the order', () => {
        return ClusterConfigService.createFromRunnableConfig(testSessionUser, testParsedContent.results, buildOpts, clusterOpts)
          .tap(function () {
            sinon.assert.callOrder(
              ClusterConfigService._getOwnerInfo,
              ClusterConfigService.createClusterContext,
              ClusterConfigService.addAliasesToContexts,
              ClusterConfigService._createNewInstanceForNewConfig,
              ClusterConfigService.createOrUpdateIsolationConfig
            )
          })
      })
    })
  })

  describe('_addBranchName', () => {
    let instanceDef
    let clusterOpts
    const branchName = 'hello'
    beforeEach(done => {
      instanceDef = {
        metadata: {},
        build: {},
        code: {
          repo: 'repository-name'
        }
      }
      clusterOpts = {
        branch: branchName
      }
      done()
    })

    it('should not add the branch name if there is none', done => {
      delete clusterOpts.branch
      ClusterConfigService._addBranchName(instanceDef, clusterOpts)
      expect(instanceDef.metadata.branch).to.be.undefined()
      done()
    })

    it('should not add the branch name if it\'s a github repo', done => {
      ClusterConfigService._addBranchName(instanceDef, clusterOpts)
      expect(instanceDef.metadata.branch).to.be.undefined()
      done()
    })

    it('should add the branch name if build is present and not a repo', done => {
      instanceDef.code = {} // Code is always an object. No key/values when there is no repo
      ClusterConfigService._addBranchName(instanceDef, clusterOpts)
      expect(instanceDef.metadata.branch).to.equal(branchName)
      done()
    })
  })

  describe('addAliasesToContexts', function () {
    const mainContextId = objectId('107f191e810c19729de86011')
    const depContextId = objectId('107f191e810c19729de86012')
    beforeEach(function (done) {
      testMainParsedContent.contextId = mainContextId
      testDepParsedContent.contextId = depContextId
      done()
    })
    describe('success', function () {
      it('should run successfully', function (done) {
        ClusterConfigService.addAliasesToContexts([testMainParsedContent, testDepParsedContent])
        expect(testMainParsedContent.instance.aliases.dGhyZWUtY2hhbmdpbmctdGhlLWhvc3RuYW1l.contextId).to.equal(depContextId)
        expect(testDepParsedContent.instance.aliases.dGhyZWUtY2hhbmdpbmctdGhlLWhvc3RuYW1l.contextId).to.be.undefined()
        done()
      })
      it('shouldn\'t fail if no configs given', function (done) {
        ClusterConfigService.addAliasesToContexts()
        done()
      })
      it('shouldn\'t fail if no configs with aliases are given', function (done) {
        delete testMainParsedContent.instance.aliases
        delete testDepParsedContent.instance.aliases
        ClusterConfigService.addAliasesToContexts([testMainParsedContent, testDepParsedContent])
        done()
      })
      it('should connect both configs together when they reference each other', function (done) {
        // make the other connection
        testDepParsedContent.instance.aliases.dGhyZWUtY2hhbmdpbmctdGhlLWhvc3RuYW1l.instanceName = testMainParsedContent.metadata.name
        ClusterConfigService.addAliasesToContexts([testMainParsedContent, testDepParsedContent])
        expect(testMainParsedContent.instance.aliases.dGhyZWUtY2hhbmdpbmctdGhlLWhvc3RuYW1l.contextId).to.equal(depContextId)
        expect(testDepParsedContent.instance.aliases.dGhyZWUtY2hhbmdpbmctdGhlLWhvc3RuYW1l.contextId).to.equal(mainContextId)
        done()
      })
    })
  })
  describe('createClusterInstance', () => {
    const testRepoName = 'Runnable/boo'
    const testingOpts = {
      isTesting, isTestReporter
    }
    const testTriggeredAction = 'user'
    const buildOpts = {
      repoFullName: testRepoName,
      isTestReporter,
      triggeredAction: testTriggeredAction
    }
    beforeEach((done) => {
      sinon.stub(ClusterConfigService, '_createContextVersion')
      sinon.stub(ClusterConfigService, '_createBuild')
      sinon.stub(BuildService, 'buildBuild')
      sinon.stub(ClusterConfigService, '_createInstance')
      done()
    })

    afterEach((done) => {
      ClusterConfigService._createInstance.restore()
      ClusterConfigService._createBuild.restore()
      ClusterConfigService._createContextVersion.restore()
      BuildService.buildBuild.restore()
      done()
    })

    it('should create cluster instance', () => {
      const testInstance = { _id: 'instance' }
      const testBuild = { _id: objectId('407f191e810c19729de860ef') }
      const testContext = { _id: 'context' }
      const testContextVersion = { _id: 'contextVersion' }

      ClusterConfigService._createInstance.resolves(testInstance)
      ClusterConfigService._createBuild.resolves(testBuild)
      BuildService.buildBuild.resolves(testBuild)
      ClusterConfigService._createContextVersion.resolves(testContextVersion)
      testMainParsedContent.contextId = testContext._id

      return ClusterConfigService.createClusterInstance(
        testSessionUser,
        testMainParsedContent,
        testingOpts,
        buildOpts,
        ownerInfo
      )
        .then(instance => {
          expect(instance).to.equal(testInstance)
          sinon.assert.calledOnce(ClusterConfigService._createContextVersion)
          sinon.assert.calledWithExactly(ClusterConfigService._createContextVersion,
            testSessionUser,
            ownerInfo,
            buildOpts,
            testMainParsedContent
          )
          sinon.assert.calledOnce(ClusterConfigService._createBuild)
          sinon.assert.calledWithExactly(ClusterConfigService._createBuild,
            testSessionUser,
            testContextVersion._id,
            ownerInfo
          )
          sinon.assert.calledOnce(BuildService.buildBuild)
          const buildData = {
            message: 'Initial Cluster Creation',
            triggeredAction: {
              manual: true
            }
          }
          sinon.assert.calledWithExactly(BuildService.buildBuild, testBuild._id, buildData, testSessionUser)
          sinon.assert.calledOnce(ClusterConfigService._createInstance)
          sinon.assert.calledWithExactly(
            ClusterConfigService._createInstance,
            testSessionUser,
            testMainParsedContent,
            testBuild._id.toString(),
            testingOpts,
            buildOpts
          )
        })
    })
  }) // end createClusterInstance

  describe('_createContext', () => {
    beforeEach((done) => {
      sinon.stub(ContextService, 'createNew')
      done()
    })

    afterEach((done) => {
      ContextService.createNew.restore()
      done()
    })

    it('should create context', (done) => {
      const testContext = 'context'
      ContextService.createNew.resolves(testContext)

      ClusterConfigService._createContext(testSessionUser, {
        githubOrgId: testOrgGithubId,
        bigPoppaOrgId: testOrgBpId
      }).asCallback((err, context) => {
        if (err) { return done(err) }
        sinon.assert.calledOnce(ContextService.createNew)
        sinon.assert.calledWith(ContextService.createNew, testSessionUser, sinon.match({
          name: sinon.match.string,
          owner: {
            github: testOrgGithubId,
            bigPoppa: testOrgBpId
          }
        }))

        expect(context).to.equal(testContext)
        done()
      })
    })
  }) // end _createContext

  describe('_createContextVersion', () => {
    const testRepoName = 'runnable/boo'
    let testContextVersion = { _id: 'contextVersion' }
    let testAppCodeVersion = { _id: 'testAppCodeVersion' }
    let testParentInfraCodeVersion = { _id: 'infraCodeVersion' }
    let testDockerfileContent
    const buildOpts = {
      repoFullName: testRepoName
    }
    let testParsedComposeData
    beforeEach((done) => {
      testParsedComposeData = {
        contextId: testContextId
      }
      sinon.stub(ContextVersion, 'createAppcodeVersion').resolves(testAppCodeVersion)
      sinon.stub(ContextVersion, 'createWithNewInfraCode').resolves(testContextVersion)
      sinon.stub(InfraCodeVersionService, 'findBlankInfraCodeVersion').resolves(testParentInfraCodeVersion)
      sinon.spy(ClusterConfigService, '_createDockerfileContent')
      testDockerfileContent = testMainParsedContent.files['/Dockerfile'].body
      sinon.stub(ContextVersion, 'createWithDockerFileContent').resolves(testContextVersion)
      done()
    })

    afterEach((done) => {
      ContextVersion.createAppcodeVersion.restore()
      ContextVersion.createWithNewInfraCode.restore()
      ClusterConfigService._createDockerfileContent.restore()
      InfraCodeVersionService.findBlankInfraCodeVersion.restore()
      ContextVersion.createWithDockerFileContent.restore()
      done()
    })

    describe('success', () => {
      it('should call ContextVersion.createWithNewInfraCode if no Dockerfile was provided', () => {
        const testDockerfilePath = '/Dockerfile'
        const testBuildDockerContext = '.'
        testParsedComposeData.build = {
          dockerFilePath: testDockerfilePath,
          dockerBuildContext: testBuildDockerContext
        }
        return ClusterConfigService._createContextVersion(testSessionUser, ownerInfo, buildOpts, testParsedComposeData)
          .tap((contextVersion) => {
            expect(contextVersion).to.equal(testContextVersion)
            sinon.assert.calledOnce(ContextVersion.createAppcodeVersion)
            sinon.assert.calledWithExactly(ContextVersion.createAppcodeVersion, testSessionUser, testRepoName, null)
            sinon.assert.calledOnce(InfraCodeVersionService.findBlankInfraCodeVersion)
            sinon.assert.calledWithExactly(InfraCodeVersionService.findBlankInfraCodeVersion)
            sinon.assert.calledOnce(ContextVersion.createWithNewInfraCode)
            sinon.assert.calledWithExactly(
              ContextVersion.createWithNewInfraCode, {
                context: testContextId,
                createdBy: {
                  github: testSessionUser.accounts.github.id,
                  bigPoppa: testSessionUser.bigPoppaUser.id
                },
                owner: {
                  github: testOrgGithubId,
                  bigPoppa: testOrgBpId
                },
                advanced: true,
                buildDockerfilePath: testDockerfilePath,
                buildDockerContext: testBuildDockerContext,
                appCodeVersions: [testAppCodeVersion]
              }, {
                parent: testParentInfraCodeVersion._id,
                edited: true
              }
            )
          })
      })

      it('should call ContextVersion.createWithDockerFileContent if Dockefile was provided', () => {
        testParsedComposeData.contextVersion = {
          advanced: true
        }
        testParsedComposeData.files = {
          '/Dockerfile': {
            body: testDockerfileContent
          }
        }
        return ClusterConfigService._createContextVersion(testSessionUser, ownerInfo, buildOpts, testParsedComposeData)
          .tap((contextVersion) => {
            expect(contextVersion).to.equal(testContextVersion)
            sinon.assert.notCalled(ContextVersion.createAppcodeVersion)
            sinon.assert.calledOnce(InfraCodeVersionService.findBlankInfraCodeVersion)
            sinon.assert.calledWithExactly(InfraCodeVersionService.findBlankInfraCodeVersion)
            sinon.assert.calledOnce(ContextVersion.createWithDockerFileContent)
            sinon.assert.calledWithExactly(ContextVersion.createWithDockerFileContent, {
              context: testContextId,
              createdBy: {
                github: testSessionUser.accounts.github.id,
                bigPoppa: testSessionUser.bigPoppaUser.id
              },
              owner: {
                github: testOrgGithubId,
                bigPoppa: testOrgBpId
              },
              advanced: true
            }, testDockerfileContent, { edited: true, parent: testParentInfraCodeVersion._id })
          })
      })

      it('should call all functions in order if Dockerfile was not specified', () => {
        const testRepoName = 'runnable/boo'
        const testDockerfilePath = '/Dockerfile'
        const testBuildDockerContext = '.'
        const testParsedComposeData = {
          build: {
            dockerFilePath: testDockerfilePath,
            dockerBuildContext: testBuildDockerContext
          }
        }
        return ClusterConfigService._createContextVersion(testSessionUser, ownerInfo, buildOpts, testParsedComposeData)
          .tap((contextVersion) => {
            expect(contextVersion).to.equal(testContextVersion)
            sinon.assert.callOrder(
              InfraCodeVersionService.findBlankInfraCodeVersion,
              ContextVersion.createAppcodeVersion,
              ContextVersion.createWithNewInfraCode)
          })
      })

      it('should call all functions in order if Dockerfile was specified', () => {
        testParsedComposeData.contextVersion = {
          advanced: true
        }
        testParsedComposeData.files = {
          '/Dockerfile': {
            body: testDockerfileContent
          }
        }
        return ClusterConfigService._createContextVersion(testSessionUser, ownerInfo, buildOpts, testParsedComposeData)
          .tap((contextVersion) => {
            expect(contextVersion).to.equal(testContextVersion)
            sinon.assert.callOrder(
              InfraCodeVersionService.findBlankInfraCodeVersion,
              ContextVersion.createWithDockerFileContent)
          })
      })
      it('should call _createDockerfileContent after createAppcodeVersion if the metadata isMain is true', () => {
        testParsedComposeData.contextVersion = {
          advanced: true
        }
        testParsedComposeData.files = {
          '/Dockerfile': {
            body: testDockerfileContent
          }
        }
        testParsedComposeData.metadata = {
          isMain: true
        }
        return ClusterConfigService._createContextVersion(testSessionUser, ownerInfo, buildOpts, testParsedComposeData)
          .tap((contextVersion) => {
            expect(contextVersion).to.equal(testContextVersion)
            sinon.assert.callOrder(
              InfraCodeVersionService.findBlankInfraCodeVersion,
              ContextVersion.createAppcodeVersion,
              ClusterConfigService._createDockerfileContent)
          })
      })
      it('should call createAppcodeVersion with branch name if provided', () => {
        const testDockerfilePath = '/Dockerfile'
        const testBuildDockerContext = '.'
        const testParsedComposeData = {
          metadata: {
            isMain: true,
            branch: 'hello'
          },
          build: {
            dockerFilePath: testDockerfilePath,
            dockerBuildContext: testBuildDockerContext
          }
        }
        return ClusterConfigService._createContextVersion(testSessionUser, ownerInfo, buildOpts, testParsedComposeData)
          .tap((contextVersion) => {
            sinon.assert.calledOnce(ContextVersion.createAppcodeVersion)
            sinon.assert.calledWithExactly(ContextVersion.createAppcodeVersion, testSessionUser, testRepoName, 'hello')
          })
      })
      it('should not call before createAppcodeVersion if the config metadata isMain is false', () => {
        testParsedComposeData.contextVersion = {
          advanced: true
        }
        testParsedComposeData.files = {
          '/Dockerfile': {
            body: testDockerfileContent
          }
        }
        return ClusterConfigService._createContextVersion(testSessionUser, ownerInfo, buildOpts, testParsedComposeData)
          .tap((contextVersion) => {
            expect(contextVersion).to.equal(testContextVersion)
            sinon.assert.notCalled(ContextVersion.createAppcodeVersion)
          })
      })

      it('should call createAppcodeVersion with repo from `code` without a commit or branch', () => {
        const testDockerfilePath = '/Dockerfile'
        const testBuildDockerContext = '.'
        const testCodeRepoName = 'Runnable/octobear'
        const testParsedComposeData = {
          metadata: {
            isMain: false,
            branch: 'hello'
          },
          build: {
            dockerFilePath: testDockerfilePath,
            dockerBuildContext: testBuildDockerContext
          },
          code: {
            repo: testCodeRepoName
          }
        }
        return ClusterConfigService._createContextVersion(testSessionUser, ownerInfo, buildOpts, testParsedComposeData)
          .tap((contextVersion) => {
            sinon.assert.calledOnce(ContextVersion.createAppcodeVersion)
            sinon.assert.calledWithExactly(ContextVersion.createAppcodeVersion, testSessionUser, testCodeRepoName, null)
          })
      })

      it('should call createAppcodeVersion with repo and branch from `code`', () => {
        const testDockerfilePath = '/Dockerfile'
        const testBuildDockerContext = '.'
        const testCodeRepoName = 'Runnable/octobear'
        const testCodeRepoCommit = '7f3d086'
        const testParsedComposeData = {
          metadata: {
            isMain: false,
            branch: 'hello'
          },
          build: {
            dockerFilePath: testDockerfilePath,
            dockerBuildContext: testBuildDockerContext
          },
          code: {
            repo: testCodeRepoName,
            commitish: testCodeRepoCommit
          }
        }
        return ClusterConfigService._createContextVersion(testSessionUser, ownerInfo, buildOpts, testParsedComposeData)
          .tap((contextVersion) => {
            sinon.assert.calledOnce(ContextVersion.createAppcodeVersion)
            sinon.assert.calledWithExactly(ContextVersion.createAppcodeVersion, testSessionUser, testCodeRepoName, testCodeRepoCommit)
          })
      })
    })
  }) // end _createContextVersion

  describe('_createBuild', () => {
    beforeEach((done) => {
      sinon.stub(BuildService, 'createBuild')
      done()
    })

    afterEach((done) => {
      BuildService.createBuild.restore()
      done()
    })

    it('should create build', () => {
      const testContextVersionId = objectId('407f191e810c19729de860ef')
      const testBuildId = objectId('507f191e810c19729de860ee')
      const testBuild = {
        _id: testBuildId
      }
      BuildService.createBuild.resolves(testBuild)
      return ClusterConfigService._createBuild(testSessionUser, testContextVersionId, ownerInfo)
        .then(build => {
          sinon.assert.calledOnce(BuildService.createBuild)
          sinon.assert.calledWithExactly(BuildService.createBuild, {
            contextVersion: testContextVersionId,
            createdBy: {
              github: testUserGithubId
            },
            owner: {
              github: testOrgGithubId
            }
          }, testSessionUser)

          expect(build).to.equal(testBuild)
        })
    })
  }) // end _createBuild

  describe('_createInstance', () => {
    let testingOpts
    let buildOpts
    beforeEach((done) => {
      testingOpts = {
        isTesting,
        isTestReporter
      }
      buildOpts = {
        isolated: objectId('407f191e810c19729de860e1'),
        masterShorthash: 'asdasdsad'
      }
      sinon.stub(InstanceService, 'createInstance')
      done()
    })

    afterEach((done) => {
      InstanceService.createInstance.restore()
      done()
    })

    it('should create instance', () => {
      const testParentBuildId = objectId('407f191e810c19729de860ef')
      const testParentComposeData = {
        env: 'env',
        aliases: {
          'dGhyZWUtY2hhbmdpbmctdGhlLWhvc3RuYW1l': {
            'instanceName': 'compose-test-5-1-rethinkdb4',
            'alias': 'three-changing-the-hostname'
          }
        },
        containerStartCommand: 'containerStartCommand',
        name: 'name'
      }
      const composeData = {
        metadata: {
          name: 'a1',
          isMain: true
        },
        instance: testParentComposeData,
        build: {
          dockerFilePath: 'Nathan219/hello'
        }
      }
      const testInstance = 'build'
      InstanceService.createInstance.resolves(testInstance)

      return ClusterConfigService._createInstance(testSessionUser, composeData, testParentBuildId, testingOpts, buildOpts)
        .then(instance => {
          sinon.assert.calledOnce(InstanceService.createInstance)
          sinon.assert.calledWithExactly(InstanceService.createInstance, {
            shortName: composeData.metadata.name,
            build: testParentBuildId,
            aliases: testParentComposeData.aliases,
            env: testParentComposeData.env,
            containerStartCommand: testParentComposeData.containerStartCommand,
            name: buildOpts.masterShorthash + '--' + testParentComposeData.name,
            isTesting,
            isTestReporter,
            isolated: buildOpts.isolated,
            isIsolationGroupMaster: false,
            shouldNotAutofork: false,
            masterPod: false,
            ipWhitelist: {
              enabled: false
            }
          }, testSessionUser)

          expect(instance).to.equal(testInstance)
        })
    })

    it('should create non-test non-isolated instance', () => {
      testingOpts.isTesting = false
      delete buildOpts.isolated
      const testParentBuildId = objectId('407f191e810c19729de860ef')
      const testParentComposeData = {
        env: 'env',
        aliases: {
          'dGhyZWUtY2hhbmdpbmctdGhlLWhvc3RuYW1l': {
            'instanceName': 'compose-test-5-1-rethinkdb4',
            'alias': 'three-changing-the-hostname'
          }
        },
        containerStartCommand: 'containerStartCommand',
        name: 'name'
      }
      testingOpts.isTesting = false
      const composeData = {
        metadata: {
          name: 'b1'
        },
        instance: testParentComposeData
      }
      const testInstance = 'build'
      InstanceService.createInstance.resolves(testInstance)

      return ClusterConfigService._createInstance(testSessionUser, composeData, testParentBuildId, testingOpts, buildOpts)
        .then(instance => {
          sinon.assert.calledOnce(InstanceService.createInstance)
          sinon.assert.calledWithExactly(InstanceService.createInstance, {
            build: testParentBuildId,
            shortName: composeData.metadata.name,
            env: testParentComposeData.env,
            aliases: testParentComposeData.aliases,
            containerStartCommand: testParentComposeData.containerStartCommand,
            name: testParentComposeData.name,
            shouldNotAutofork: true,  // doesn't have a repo
            isTesting: false,
            isTestReporter,
            masterPod: true,
            isolated: undefined,
            ipWhitelist: {
              enabled: false
            }
          }, testSessionUser)

          expect(instance).to.equal(testInstance)
        })
    })
  }) // end _createInstance

  // describe('delete', function () {
  //   const clusterConfigId = objectId('407f191e810c19729de860ef')
  //   const parentInstanceId = objectId('507f191e810c19729de860ea')
  //   const composeConfigData = {
  //     _id: clusterConfigId,
  //     filePath: '/config/compose.yml',
  //     parentInstanceId: parentInstanceId,
  //     instancesIds: [
  //       objectId('607f191e810c19729de860eb'),
  //       objectId('707f191e810c19729de860ec')
  //     ]
  //   }
  //   beforeEach(function (done) {
  //     sinon.stub(InputClusterConfig, 'findByIdAndAssert').resolves(new InputClusterConfig(composeConfigData))
  //     sinon.stub(InputClusterConfig, 'markAsDeleted').resolves()
  //     sinon.stub(rabbitMQ, 'deleteInstance').returns()
  //     sinon.stub(rabbitMQ, 'clusterDeleted').returns()
  //     done()
  //   })
  //   afterEach(function (done) {
  //     InputClusterConfig.findByIdAndAssert.restore()
  //     InputClusterConfig.markAsDeleted.restore()
  //     rabbitMQ.deleteInstance.restore()
  //     rabbitMQ.clusterDeleted.restore()
  //     done()
  //   })
  //   describe('errors', function () {
  //     it('should return error if findByIdAndAssert failed', function (done) {
  //       const error = new Error('Some error')
  //       InputClusterConfig.findByIdAndAssert.rejects(error)
  //       ClusterConfigService.delete(clusterConfigId.toString())
  //       .asCallback(function (err) {
  //         expect(err).to.exist()
  //         expect(err.message).to.equal(error.message)
  //         done()
  //       })
  //     })
  //
  //     it('should return error if deleteInstance failed', function (done) {
  //       const error = new Error('Some error')
  //       rabbitMQ.deleteInstance.throws(error)
  //       ClusterConfigService.delete(clusterConfigId.toString())
  //       .asCallback(function (err) {
  //         expect(err).to.exist()
  //         expect(err.message).to.equal(error.message)
  //         done()
  //       })
  //     })
  //
  //     it('should return error if findByIdAndAssert failed', function (done) {
  //       const error = new Error('Some error')
  //       InputClusterConfig.markAsDeleted.rejects(error)
  //       ClusterConfigService.delete(clusterConfigId.toString())
  //       .asCallback(function (err) {
  //         expect(err).to.exist()
  //         expect(err.message).to.equal(error.message)
  //         done()
  //       })
  //     })
  //
  //     it('should return error if clusterDeleted failed', function (done) {
  //       const error = new Error('Some error')
  //       rabbitMQ.clusterDeleted.throws(error)
  //       ClusterConfigService.delete(clusterConfigId.toString())
  //       .asCallback(function (err) {
  //         expect(err).to.exist()
  //         expect(err.message).to.equal(error.message)
  //         done()
  //       })
  //     })
  //   })
  //   describe('success', function () {
  //     it('should run successfully', function (done) {
  //       ClusterConfigService.delete(clusterConfigId.toString()).asCallback(done)
  //     })
  //
  //     it('should call findByIdAndAssert with correct args', function (done) {
  //       ClusterConfigService.delete(clusterConfigId.toString())
  //       .tap(function () {
  //         sinon.assert.calledOnce(InputClusterConfig.findByIdAndAssert)
  //         sinon.assert.calledWithExactly(InputClusterConfig.findByIdAndAssert, clusterConfigId.toString())
  //       })
  //       .asCallback(done)
  //     })
  //
  //     it('should call deleteInstance with correct args', function (done) {
  //       ClusterConfigService.delete(clusterConfigId.toString())
  //       .tap(function () {
  //         sinon.assert.calledTwice(rabbitMQ.deleteInstance)
  //         sinon.assert.calledWithExactly(rabbitMQ.deleteInstance, { instanceId: composeConfigData.instancesIds[0] })
  //         sinon.assert.calledWithExactly(rabbitMQ.deleteInstance, { instanceId: composeConfigData.instancesIds[1] })
  //       })
  //       .asCallback(done)
  //     })
  //
  //     it('should call markAsDeleted with correct args', function (done) {
  //       ClusterConfigService.delete(clusterConfigId.toString())
  //       .tap(function () {
  //         sinon.assert.calledOnce(InputClusterConfig.markAsDeleted)
  //         sinon.assert.calledWithExactly(InputClusterConfig.markAsDeleted, clusterConfigId)
  //       })
  //       .asCallback(done)
  //     })
  //
  //     it('should call clusterDeleted with correct args', function (done) {
  //       ClusterConfigService.delete(clusterConfigId.toString())
  //       .tap(function () {
  //         sinon.assert.calledOnce(rabbitMQ.clusterDeleted)
  //         const cluster = { id: clusterConfigId.toString() }
  //         sinon.assert.calledWithExactly(rabbitMQ.clusterDeleted, { cluster })
  //       })
  //       .asCallback(done)
  //     })
  //
  //     it('should call all the functions in the order', function (done) {
  //       ClusterConfigService.delete(clusterConfigId.toString())
  //       .tap(function () {
  //         sinon.assert.callOrder(
  //           InputClusterConfig.findByIdAndAssert,
  //           rabbitMQ.deleteInstance,
  //           InputClusterConfig.markAsDeleted,
  //           rabbitMQ.clusterDeleted)
  //       })
  //       .asCallback(done)
  //     })
  //   })
  // })

  describe('_updateInstanceWithConfigs', () => {
    let instanceMock
    let testConfig
    let sessionUser
    let instanceObj
    let mainACVMock
    let orgInfo
    let buildMock
    let buildOpts = {
      repoFullName: 'asdasd/sadasdasd',
      triggerAction: 'autodeploy'
    }
    beforeEach((done) => {
      sessionUser = {
        accounts: {
          github: {
            id: ownerInfo.githubUserId
          }
        }
      }
      testConfig = {
        aliases: {
          'dGhyZWUtY2hhbmdpbmctdGhlLWhvc3RuYW1l': {
            'instanceName': 'compose-test-5-1-rethinkdb4',
            'alias': 'three-changing-the-hostname'
          },
          'cmV0aGlua2RiNA==': {
            'instanceName': 'compose-test-5-1-rethinkdb4',
            'alias': 'rethinkdb4'
          },
          'dGhyZWUtY2hhbmdpbmctdGhlLXdlaXJkLWhvc3Q=': {
            'instanceName': 'compose-test-5-1-rethinkdb3',
            'alias': 'three-changing-the-weird-host'
          }
        },
        env: ['env'],
        ports: [123],
        containerStartCommand: 'start',
        name: 'NewName'
      }
      instanceMock = {
        _id: 1,
        updateAsync: sinon.stub().resolves(),
        name: 'test',
        getRepoName: sinon.stub().returns('org/repoName'),
        contextVersion: {
          context: 'contextId1234',
          buildDockerfilePath: 'path/to/Dockerfile',
          appCodeVersions: []
        }
      }
      instanceObj = {
        instance: instanceMock,
        config: {
          instance: testConfig,
          build: {
            dockerFilePath: 'path/to/Dockerfile'
          },
          code: {
            commitish: 'mainBranchName'
          }
        }
      }
      mainACVMock = {
        branch: 'mainBranchName',
        commit: 'sha1234'
      }
      buildMock = {
        _id: 'foo'
      }
      sinon.stub(InstanceService, 'updateInstance').resolves(instanceMock)
      sinon.stub(ClusterConfigService, '_createCVAndBuildBuild').resolves(buildMock)
      sinon.stub(ContextVersion, 'getMainAppCodeVersion').returns(mainACVMock)
      sinon.stub(rabbitMQ, 'redeployInstanceContainer')
      done()
    })

    afterEach((done) => {
      InstanceService.updateInstance.restore()
      ClusterConfigService._createCVAndBuildBuild.restore()
      ContextVersion.getMainAppCodeVersion.restore()
      rabbitMQ.redeployInstanceContainer.restore()
      done()
    })

    describe('when dockerfile path changes', () => {
      beforeEach((done) => {
        instanceObj.config.build = {
          dockerfilePath: 'new/path/to/Dockerfile'
        }
        done()
      })
      it('should create a new build and update the instance', () => {
        return ClusterConfigService._updateInstanceWithConfigs(sessionUser, instanceObj, buildOpts, ownerInfo)
          .then(() => {
            sinon.assert.calledOnce(ClusterConfigService._createCVAndBuildBuild)
            sinon.assert.calledWithExactly(ClusterConfigService._createCVAndBuildBuild,
              sessionUser,
              ownerInfo,
              buildOpts,
              instanceObj.config
            )
            sinon.assert.calledOnce(InstanceService.updateInstance)
            sinon.assert.calledWithExactly(InstanceService.updateInstance,
              instanceMock, {
                aliases: testConfig.aliases,
                env: testConfig.env,
                ports: testConfig.ports,
                build: 'foo',
                containerStartCommand: testConfig.containerStartCommand
              },
              sessionUser
            )
            sinon.assert.calledOnce(rabbitMQ.redeployInstanceContainer)
            sinon.assert.calledWithExactly(rabbitMQ.redeployInstanceContainer, {
              instanceId: '1',
              sessionUserGithubId: testUserGithubId
            })
          })
      })
    })

    describe('when commit changes', () => {
      beforeEach((done) => {
        instanceObj.config.code.commitish = 'sha4567'
        done()
      })
      it('should create a new build and update the instance', () => {
        return ClusterConfigService._updateInstanceWithConfigs(sessionUser, instanceObj, buildOpts, ownerInfo)
          .then(() => {
            sinon.assert.calledOnce(ClusterConfigService._createCVAndBuildBuild)
            sinon.assert.calledWithExactly(
              ClusterConfigService._createCVAndBuildBuild,
              sessionUser,
              ownerInfo,
              buildOpts,
              instanceObj.config
            )
            sinon.assert.calledOnce(InstanceService.updateInstance)
            sinon.assert.calledWithExactly(InstanceService.updateInstance,
              instanceMock, {
                aliases: testConfig.aliases,
                env: testConfig.env,
                ports: testConfig.ports,
                build: 'foo',
                containerStartCommand: testConfig.containerStartCommand
              },
              sessionUser
            )
            sinon.assert.calledOnce(rabbitMQ.redeployInstanceContainer)
            sinon.assert.calledWithExactly(rabbitMQ.redeployInstanceContainer, {
              instanceId: '1',
              sessionUserGithubId: testUserGithubId
            })
          })
      })
    })

    describe('when branch changes', () => {
      beforeEach((done) => {
        instanceObj.config.code.commitish = 'newBranchName'
        done()
      })
      it('should create a new build and update the instance', () => {
        return ClusterConfigService._updateInstanceWithConfigs(sessionUser, instanceObj, buildOpts, ownerInfo)
          .then(() => {
            sinon.assert.calledOnce(ClusterConfigService._createCVAndBuildBuild)
            sinon.assert.calledWithExactly(
              ClusterConfigService._createCVAndBuildBuild,
              sessionUser,
              ownerInfo,
              buildOpts,
              instanceObj.config
            )
            sinon.assert.calledOnce(InstanceService.updateInstance)
            sinon.assert.calledWithExactly(InstanceService.updateInstance,
              instanceMock, {
                aliases: testConfig.aliases,
                env: testConfig.env,
                ports: testConfig.ports,
                build: 'foo',
                containerStartCommand: testConfig.containerStartCommand
              },
              sessionUser
            )
            sinon.assert.calledOnce(rabbitMQ.redeployInstanceContainer)
            sinon.assert.calledWithExactly(rabbitMQ.redeployInstanceContainer, {
              instanceId: '1',
              sessionUserGithubId: testUserGithubId
            })
          })
      })
    })

    describe('when env changes', () => {
      beforeEach((done) => {
        testConfig.env = ['newEnv']
        done()
      })
      it('should update the instance and redeploy it', () => {
        return ClusterConfigService._updateInstanceWithConfigs(sessionUser, instanceObj, buildOpts, ownerInfo)
          .then(() => {
            sinon.assert.notCalled(ClusterConfigService._createCVAndBuildBuild)
            sinon.assert.calledOnce(InstanceService.updateInstance)
            sinon.assert.calledWithExactly(InstanceService.updateInstance,
              instanceMock, {
                aliases: testConfig.aliases,
                env: testConfig.env,
                ports: testConfig.ports,
                containerStartCommand: testConfig.containerStartCommand
              },
              sessionUser
            )
            sinon.assert.calledOnce(rabbitMQ.redeployInstanceContainer)
            sinon.assert.calledWithExactly(rabbitMQ.redeployInstanceContainer, {
              instanceId: '1',
              sessionUserGithubId: testUserGithubId
            })
          })
      })
    })
  }) // end _updateInstanceWithConfigs

  // describe('_createNewInstanceForNewConfig', () => {
  //   beforeEach((done) => {
  //     sinon.stub(rabbitMQ, 'createClusterInstance')
  //     done()
  //   })
  //
  //   afterEach((done) => {
  //     rabbitMQ.createClusterInstance.restore()
  //     done()
  //   })
  //
  //   it('should call create if instance does not have a name', (done) => {
  //     testMainParsedContent.config = testMainParsedContent
  //     ClusterConfigService._createNewInstanceForNewConfig({
  //       config: testMainParsedContent
  //     }, testOrgBpId)
  //
  //     sinon.assert.calledOnce(rabbitMQ.createClusterInstance)
  //     sinon.assert.calledWith(rabbitMQ.createClusterInstance, {
  //       parsedComposeData: testMainParsedContent,
  //       bigPoppaOrgId: testOrgBpId
  //     })
  //     done()
  //   })
  //
  //   it('should not call create if instance missing name', (done) => {
  //     delete testMainParsedContent.name
  //     ClusterConfigService._createNewInstanceForNewConfig(testMainParsedContent, 1)
  //     sinon.assert.notCalled(rabbitMQ.createClusterInstance)
  //     done()
  //   })
  //
  //   it('should not call create if instance missing config', (done) => {
  //     ClusterConfigService._createNewInstanceForNewConfig(testMainParsedContent, 1)
  //     sinon.assert.notCalled(rabbitMQ.createClusterInstance)
  //     done()
  //   })
  // }) // end _createNewInstanceForNewConfig

  describe('_mergeConfigsIntoInstances', () => {
    it('should output list of configs and instances', (done) => {
      const out = ClusterConfigService._mergeConfigsIntoInstances(
        [{metadata: {name: '1'}}, {metadata: {name: '4'}}],
        [getInstanceMock('1'), getInstanceMock('2')]
      )
      expect(out.length).to.equal(3)
      expect(out[0].instance.name).to.equal('1')
      expect(out[0].config.metadata.name).to.equal('1')
      expect(out[1].instance.name).to.equal('2')
      expect(out[1].config).to.equal(undefined)
      done()
    })
  }) // end _mergeConfigsIntoInstances

  describe('_addConfigToInstances', () => {
    it('should add instances and missing configs into array', (done) => {
      const out = ClusterConfigService._addConfigToInstances(
        [{metadata: {name: '1'}}, {metadata: {name: '4'}}],
        [getInstanceMock('1'), getInstanceMock('2')]
      )
      expect(out.length).to.equal(2)
      expect(out[0].instance.name).to.equal('1')
      expect(out[0].config.metadata.name).to.equal('1')
      expect(out[1].instance.name).to.equal('2')
      expect(out[1].config).to.equal(undefined)
      done()
    })
  }) // end _addConfigToInstances

  describe('_addMissingConfigs', () => {
    it('should add missing configs to array', (done) => {
      const out = ClusterConfigService._addMissingConfigs(
        [{metadata: {name: '1'}}, {metadata: {name: '4'}}],
        [{instance: {shortName: '1'}}, {instance: {shortName: '2'}}]
      )
      expect(out).to.equal([{instance: {shortName: '1'}}, {instance: {shortName: '2'}}, {config: {metadata: {name: '4'}}}])
      done()
    })
  }) // end _addMissingConfigs

  describe('_isConfigMissingInstance', () => {
    it('should return false if config has an instance', (done) => {
      const out = ClusterConfigService._isConfigMissingInstance(
        [{instance: {shortName: '1'}}, {instance: {shortName: '2'}}, {instance: {shortName: '3'}}],
        {metadata: {name: '1'}}
      )

      expect(out).to.be.false()
      done()
    })

    it('should return true if config does not have an instance', (done) => {
      const out = ClusterConfigService._isConfigMissingInstance(
        [{instance: {shortName: '1'}}, {instance: {shortName: '2'}}, {instance: {shortName: '3'}}],
        {metadata: {name: '5'}}
      )

      expect(out).to.be.true()
      done()
    })
  }) // end _isConfigMissingInstance

  describe('fetchConfigByInstanceId', function () {
    const autoIsolationConfigId = objectId('107f191e810c19729de860ee')
    const clusterConfigId = objectId('407f191e810c19729de860ef')
    const parentInstanceId = objectId('507f191e810c19729de860ea')
    const depInstanceId1 = objectId('607f191e810c19729de860eb')
    const filePath = 'config/compose.yml'
    const composeConfigData = {
      _id: clusterConfigId,
      autoIsolationConfigId: autoIsolationConfigId,
      filePath: filePath
    }

    const autoIsolationConfigData = {
      _id: autoIsolationConfigId,
      instance: parentInstanceId,
      requestedDependencies: [
        {
          instance: depInstanceId1
        }
      ]
    }

    beforeEach(function (done) {
      sinon.stub(InputClusterConfig, 'findActiveByAutoIsolationId').resolves(new InputClusterConfig(composeConfigData))
      sinon.stub(AutoIsolationConfig, 'findActiveByInstanceId').resolves(new AutoIsolationConfig(autoIsolationConfigData))
      done()
    })
    afterEach(function (done) {
      InputClusterConfig.findActiveByAutoIsolationId.restore()
      AutoIsolationConfig.findActiveByInstanceId.restore()
      done()
    })
    describe('errors', function () {
      it('should return error if findActiveByAutoIsolationId failed', function (done) {
        const error = new Error('Some error')
        InputClusterConfig.findActiveByAutoIsolationId.rejects(error)
        ClusterConfigService.fetchConfigByInstanceId(parentInstanceId)
          .asCallback(function (err) {
            expect(err).to.exist()
            expect(err.message).to.equal(error.message)
            done()
          })
      })

      it('should return error if findActiveByInstanceId failed', function (done) {
        const error = new Error('Some error')
        AutoIsolationConfig.findActiveByInstanceId.rejects(error)
        ClusterConfigService.fetchConfigByInstanceId(parentInstanceId)
          .asCallback(function (err) {
            expect(err).to.exist()
            expect(err.message).to.equal(error.message)
            done()
          })
      })
    })

    describe('success', function () {
      it('should run successfully', function (done) {
        ClusterConfigService.fetchConfigByInstanceId(parentInstanceId).asCallback(done)
      })

      it('should call InputClusterConfig.findActiveByAutoIsolationId with isolation id from the instance', function (done) {
        ClusterConfigService.fetchConfigByInstanceId(parentInstanceId)
          .tap(function () {
            sinon.assert.calledOnce(InputClusterConfig.findActiveByAutoIsolationId)
            sinon.assert.calledWithExactly(
              InputClusterConfig.findActiveByAutoIsolationId,
              autoIsolationConfigId
            )
          })
          .asCallback(done)
      })
    })
  })

  describe('fetchFileFromGithub', function () {
    const filePath = 'config/compose.yml'
    const dockerComposeContent = {
      name: 'docker-compose.yml',
      path: 'docker-compose.yml',
      sha: '13ec49b1014891c7b494126226f95e318e1d3e82',
      size: 193,
      url: 'https://api.github.com/repos/Runnable/compose-test-repo-1.2/contents/docker-compose.yml?ref=master',
      html_url: 'https://github.com/Runnable/compose-test-repo-1.2/blob/master/docker-compose.yml',
      git_url: 'https://api.github.com/repos/Runnable/compose-test-repo-1.2/git/blobs/13ec49b1014891c7b494126226f95e318e1d3e82',
      download_url: 'https://raw.githubusercontent.com/Runnable/compose-test-repo-1.2/master/docker-compose.yml',
      type: 'file',
      content: 'dmVyc2lvbjogJzInCnNlcnZpY2VzOgogIHdlYjoKICAgIGJ1aWxkOiAnLi9z\ncmMvJwogICAgY29tbWFuZDogW25vZGUsIGluZGV4LmpzXQogICAgcG9ydHM6\nCiAgICAgIC0gIjUwMDA6NTAwMCIKICAgIGVudmlyb25tZW50OgogICAgICAt\nIE5PREVfRU5WPWRldmVsb3BtZW50CiAgICAgIC0gU0hPVz10cnVlCiAgICAg\nIC0gSEVMTE89Njc4Cg==\n',
      encoding: 'base64',
      _links: {
        self: 'https://api.github.com/repos/Runnable/compose-test-repo-1.2/contents/docker-compose.yml?ref=master',
        git: 'https://api.github.com/repos/Runnable/compose-test-repo-1.2/git/blobs/13ec49b1014891c7b494126226f95e318e1d3e82',
        html: 'https://github.com/Runnable/compose-test-repo-1.2/blob/master/docker-compose.yml'
      }
    }
    const fileString = 'version: \'2\'\nservices:\n  web:\n    build: \'./src/\'\n    command: [node, index.js]\n    ports:\n      - "5000:5000"\n    environment:\n      - NODE_ENV=development\n      - SHOW=true\n      - HELLO=678\n'
    const orgName = 'Runnable'
    const repoName = 'api'
    const repoFullName = orgName + '/' + repoName
    const commitRef = 'asdasdassdfgasdfwae'

    beforeEach(function (done) {
      sinon.stub(GitHub.prototype, 'getRepoContent').resolves(dockerComposeContent)
      sinon.stub(ClusterConfigService, 'parseComposeFileAndPopulateENVs').resolves(testParsedContent)
      sinon.stub(ClusterConfigService, 'createFromRunnableConfig').resolves()
      done()
    })
    afterEach(function (done) {
      GitHub.prototype.getRepoContent.restore()
      ClusterConfigService.parseComposeFileAndPopulateENVs.restore()
      ClusterConfigService.createFromRunnableConfig.restore()
      done()
    })
    describe('errors', function () {
      it('should return error if getRepoContent failed', function (done) {
        const error = new Error('Some error')
        GitHub.prototype.getRepoContent.rejects(error)
        ClusterConfigService.fetchFileFromGithub(testSessionUser, repoFullName, filePath, commitRef)
          .asCallback(function (err) {
            expect(err).to.exist()
            expect(err.message).to.equal(error.message)
            done()
          })
      })
    })
    describe('success', function () {
      it('should run successfully', function (done) {
        ClusterConfigService.fetchFileFromGithub(testSessionUser, repoFullName, filePath, commitRef)
          .asCallback(done)
      })

      it('should call getRepoContent with correct args', function (done) {
        ClusterConfigService.fetchFileFromGithub(testSessionUser, repoFullName, filePath, commitRef)
          .tap(function () {
            sinon.assert.calledOnce(GitHub.prototype.getRepoContent)
            sinon.assert.calledWithExactly(GitHub.prototype.getRepoContent, repoFullName, filePath, commitRef)
          })
          .asCallback(done)
      })

      it('should resolve with correct args', function (done) {
        ClusterConfigService.fetchFileFromGithub(testSessionUser, repoFullName, filePath, commitRef)
          .tap(function (parsed) {
            expect(parsed).to.equal({
              fileString,
              commitRef,
              repo: repoFullName,
              sha: dockerComposeContent.sha,
              path: filePath,
            })
          })
          .asCallback(done)
      })
    })
  })
  describe('checkIfComposeFilesChanged', function () {
    const path = 'config/compose.yml'
    const clusterConfigFiles = [
      {
        path,
        sha: '13ec49b1014891c7b494126226f95e318e1d3e82'
      }
    ]
    const changedClusterConfigFiles = [
      {
        path,
        sha: 'dfasdf3qaf3afa3wfa3faw3weas3asfa2eqdqd2q2'
      }
    ]
    const clusterConfig = {
      files: clusterConfigFiles
    }
    const orgName = 'Runnable'
    const userId = 2
    const userModel = {}
    const instanceId = 'sadasdada233awad'
    const repoName = 'api'
    const repoFullName = orgName + '/' + repoName
    const githubPushInfo = {
      user: {
        id: userId
      },
      repo: repoFullName
    }

    beforeEach(function (done) {
      sinon.stub(ClusterConfigService, 'fetchConfigByInstanceId').resolves(clusterConfig)
      sinon.stub(UserService, 'getByGithubId').resolves(userModel)
      sinon.stub(ClusterConfigService, 'fetchFilesFromGithub').resolves(changedClusterConfigFiles)
      done()
    })
    afterEach(function (done) {
      ClusterConfigService.fetchConfigByInstanceId.restore()
      UserService.getByGithubId.restore()
      ClusterConfigService.fetchFilesFromGithub.restore()
      done()
    })
    describe('errors', function () {
      it('should return error if fetchConfigByInstanceId failed', function (done) {
        const error = new Error('Some error')
        ClusterConfigService.fetchConfigByInstanceId.rejects(error)
        ClusterConfigService.checkIfComposeFilesChanged(instanceId, githubPushInfo)
          .asCallback(function (err) {
            expect(err).to.exist()
            expect(err.message).to.equal(error.message)
            done()
          })
      })
      it('should return error if UserService.getByGithubId failed', function (done) {
        const error = new Error('Some error')
        UserService.getByGithubId.rejects(error)
        ClusterConfigService.checkIfComposeFilesChanged(instanceId, githubPushInfo)
          .asCallback(function (err) {
            expect(err).to.exist()
            expect(err.message).to.equal(error.message)
            done()
          })
      })
      it('should return error if ClusterConfigService.fetchFilesFromGithub failed', function (done) {
        const error = new Error('Some error')
        ClusterConfigService.fetchFilesFromGithub.rejects(error)
        ClusterConfigService.checkIfComposeFilesChanged(instanceId, githubPushInfo)
          .asCallback(function (err) {
            expect(err).to.exist()
            expect(err.message).to.equal(error.message)
            done()
          })
      })
    })
    describe('success', function () {
      it('should run successfully', function (done) {
        ClusterConfigService.fetchFilesFromGithub.resolves(changedClusterConfigFiles)
        ClusterConfigService.checkIfComposeFilesChanged(instanceId, githubPushInfo)
          .asCallback(done)
      })
      it('should return InputClusterConfig.NotChangedError if shas match', function (done) {
        ClusterConfigService.fetchFilesFromGithub.resolves(clusterConfigFiles)
        ClusterConfigService.checkIfComposeFilesChanged(instanceId, githubPushInfo)
          .then(function () {
            done(new Error('Expecting NotChangedError'))
          })
          .catch(InputClusterConfig.NotChangedError, function () {
            done()
          })
      })
    })
  })
  describe('_createAutoIsolationModelsFromClusterInstances', function () {
    const mainInstanceId = objectId('407f191e810c19729de860ef')
    const depInstanceId = objectId('407f191e810c19729de860f0')
    const depRepoInstanceId = objectId('407f191e810c19729de860ff')
    const mainInstance = {
      _id: mainInstanceId,
      name: 'api'
    }
    const mainInstanceObj = {
      config: {
        metadata: {
          isMain: true
        }
      },
      instance: mainInstance
    }
    const depRepoInstance = {
      _id: depRepoInstanceId,
      name: 'navi'
    }
    const depRepoInstanceObj = {
      config: {
        metadata: {
          isMain: false
        }
      },
      instance: depRepoInstance
    }
    const depRepoWithBuildInstanceObj = {
      config: {
        metadata: {
          isMain: false
        },
        build: {
          dockerFilePath: '/Dockerfile.server'
        },
        code: {}
      },
      instance: depRepoInstance
    }
    const depInstance = {
      _id: depInstanceId,
      name: 'mongo'
    }
    const depInstanceObj = {
      config: {
        metadata: {
          isMain: false
        },
        files: {}
      },
      instance: depInstance
    }
    let instances
    beforeEach(function (done) {
      instances = []
      done()
    })
    describe('success', function () {
      it('should run successfully', function (done) {
        instances = [mainInstanceObj, depInstanceObj]
        ClusterConfigService._createAutoIsolationModelsFromClusterInstances(instances, mainInstance)
        done()
      })
      it('should return main instance and dep', function (done) {
        instances = [mainInstanceObj, depInstanceObj]
        const model = ClusterConfigService._createAutoIsolationModelsFromClusterInstances(instances, mainInstance)
        expect(model).to.exist()
        expect(model.instance).to.equal(mainInstanceId)
        expect(model.requestedDependencies.length).to.equal(1)
        expect(model.requestedDependencies[0].instance).to.equal(depInstanceId)
        expect(model.requestedDependencies[0].matchBranch).to.be.undefined()
        done()
      })
      it('should return main instance and matched-branched dep', function (done) {
        instances = [mainInstanceObj, depRepoInstanceObj]
        const model = ClusterConfigService._createAutoIsolationModelsFromClusterInstances(instances, mainInstance)
        expect(model).to.exist()
        expect(model.instance).to.equal(mainInstanceId)
        expect(model.requestedDependencies.length).to.equal(1)
        expect(model.requestedDependencies[0].instance).to.equal(depRepoInstanceId)
        expect(model.requestedDependencies[0].matchBranch).to.be.undefined()
        done()
      })
      it('should return main instance and both deps', function (done) {
        instances = [mainInstanceObj, depRepoInstanceObj, depInstanceObj]
        const model = ClusterConfigService._createAutoIsolationModelsFromClusterInstances(instances, mainInstance)
        expect(model).to.exist()
        expect(model.instance).to.equal(mainInstanceId)
        expect(model.requestedDependencies.length).to.equal(2)
        expect(model.requestedDependencies[0].instance).to.equal(depRepoInstanceId)
        expect(model.requestedDependencies[0].matchBranch).to.be.undefined()
        expect(model.requestedDependencies[1].instance).to.equal(depInstanceId)
        expect(model.requestedDependencies[1].matchBranch).to.be.undefined()
        done()
      })
      it('should return main instance and matched-branched dep', function (done) {
        instances = [mainInstanceObj, depRepoWithBuildInstanceObj]
        const model = ClusterConfigService._createAutoIsolationModelsFromClusterInstances(instances, mainInstance)
        expect(model).to.exist()
        expect(model.instance).to.equal(mainInstanceId)
        expect(model.requestedDependencies.length).to.equal(1)
        expect(model.requestedDependencies[0].instance).to.equal(depRepoInstanceId)
        expect(model.requestedDependencies[0].matchBranch).to.equal(true)
        done()
      })
    })
  })
  describe('_createUpdateAndDeleteInstancesForClusterUpdate', function () {
    testSessionUser = {
      _id: 'id',
      accounts: {
        github: {
          id: testUserGithubId,
          accessToken: 'some-token'
        },
        login: 'login',
        username: 'best'
      },
      bigPoppaUser: {
        id: testUserBpId,
        organizations: [{
          name: testOrgName,
          lowerName: testOrgName.toLowerCase(),
          id: testOrgBpId,
          githubId: testOrgGithubId
        }]
      }
    }
    const orgName = 'Runnable'
    const repoName = 'api'
    const repoFullName = orgName + '/' + repoName
    const githubPushInfo = {
      repo: repoFullName
    }
    const clusterOpts = {
      isTesting: true
    }
    const mainInstanceId = objectId('407f191e810c19729de860ef')
    const updateInstanceId = objectId('407f191e810c19729de860f1')
    const deleteInstanceId = objectId('407f191e810c19729de860f2')
    const createInstanceId = objectId('407f191e810c19729de860f3')
    const mainInstance = {
      _id: mainInstanceId,
      name: 'api'
    }
    const updateInstance = {
      _id: updateInstanceId,
      name: 'api'
    }
    const updateInstanceObj = {
      config: {
        instance: {}
      },
      instance: updateInstance
    }
    const deleteInstance = {
      _id: deleteInstanceId,
      name: 'navi'
    }
    const deleteInstanceObj = {
      instance: deleteInstance
    }
    const createInstance = {
      _id: createInstanceId,
      name: 'web'
    }
    const createInstanceConfig = {
      instance: {},
      files: {}
    }
    const preCreateInstanceObj = {
      config: createInstanceConfig
    }
    const postCreateInstanceObj = {
      config: createInstanceConfig,
      instance: createInstance
    }
    const buildOpts = {
      repoFullName,
      triggerAction: 'autodeploy'
    }
    let instances
    beforeEach(function (done) {
      instances = []
      done()
    })
    beforeEach(function (done) {
      sinon.stub(ClusterConfigService, 'addAliasesToContexts').returns()
      sinon.stub(ClusterConfigService, 'createClusterContext').resolves(createInstanceConfig)
      sinon.stub(ClusterConfigService, '_updateInstanceWithConfigs').resolves(updateInstanceObj)
      sinon.stub(ClusterConfigService, '_createNewInstanceForNewConfig').resolves(postCreateInstanceObj)
      sinon.stub(rabbitMQ, 'deleteInstance').returns()
      done()
    })
    afterEach(function (done) {
      ClusterConfigService.addAliasesToContexts.restore()
      ClusterConfigService.createClusterContext.restore()
      ClusterConfigService._updateInstanceWithConfigs.restore()
      ClusterConfigService._createNewInstanceForNewConfig.restore()
      rabbitMQ.deleteInstance.restore()
      done()
    })
    describe('success', function () {
      beforeEach(function (done) {
        instances = [updateInstanceObj, deleteInstanceObj, preCreateInstanceObj]
        done()
      })
      it('should run successfully', function () {
        return ClusterConfigService._createUpdateAndDeleteInstancesForClusterUpdate(
          testSessionUser,
          instances,
          clusterOpts,
          buildOpts,
          ownerInfo
        )
      })
      it('should resolve with an array with 2 instances in it', function (done) {
        ClusterConfigService._createUpdateAndDeleteInstancesForClusterUpdate(
          testSessionUser,
          instances,
          clusterOpts,
          buildOpts,
          ownerInfo
        )
          .then(instances => {
            expect(instances.length).to.equal(2)
            expect(instances).to.contains(updateInstanceObj)
            expect(instances).to.contains(postCreateInstanceObj)
          })
          .asCallback(done)
      })
      it('should call createInstance before update', function (done) {
        ClusterConfigService._createUpdateAndDeleteInstancesForClusterUpdate(
          testSessionUser,
          instances,
          clusterOpts,
          buildOpts,
          ownerInfo
        )
          .then(() => {
            sinon.assert.callOrder(
              ClusterConfigService.createClusterContext,
              ClusterConfigService.addAliasesToContexts,
              ClusterConfigService._createNewInstanceForNewConfig,
              ClusterConfigService._updateInstanceWithConfigs
            )
          })
          .asCallback(done)
      })
      it('should have called update with updateInstance', function (done) {
        ClusterConfigService._createUpdateAndDeleteInstancesForClusterUpdate(
          testSessionUser,
          instances,
          clusterOpts,
          buildOpts,
          ownerInfo
        )
          .then(() => {
            sinon.assert.calledOnce(ClusterConfigService._updateInstanceWithConfigs)
            sinon.assert.calledWithExactly(
              ClusterConfigService._updateInstanceWithConfigs,
              testSessionUser,
              updateInstanceObj,
              buildOpts,
              ownerInfo
            )
          })
          .asCallback(done)
      })
      it('should have called create with createInstance', function (done) {
        ClusterConfigService._createUpdateAndDeleteInstancesForClusterUpdate(
          testSessionUser,
          instances,
          clusterOpts,
          buildOpts,
          ownerInfo
        )
          .then(() => {
            sinon.assert.calledOnce(ClusterConfigService._createNewInstanceForNewConfig)
            sinon.assert.calledWithExactly(
              ClusterConfigService._createNewInstanceForNewConfig,
              testSessionUser,
              preCreateInstanceObj.config,
              clusterOpts,
              buildOpts,
              ownerInfo
            )
          })
          .asCallback(done)
      })
      it('should have given addAliasesToContexts the update and created configs ', function (done) {
        ClusterConfigService._createUpdateAndDeleteInstancesForClusterUpdate(
          testSessionUser,
          instances,
          clusterOpts,
          buildOpts,
          ownerInfo
        )
          .then(() => {
            sinon.assert.calledOnce(ClusterConfigService.addAliasesToContexts)
            sinon.assert.calledWith(ClusterConfigService.addAliasesToContexts, [
              preCreateInstanceObj.config,
              updateInstanceObj.config
            ])
          })
          .asCallback(done)
      })
      it('should have called delete with deleteInstance', function (done) {
        ClusterConfigService._createUpdateAndDeleteInstancesForClusterUpdate(
          testSessionUser,
          instances,
          clusterOpts,
          buildOpts,
          ownerInfo
        )
          .then(() => {
            sinon.assert.calledOnce(rabbitMQ.deleteInstance)
            sinon.assert.calledWithExactly(rabbitMQ.deleteInstance, {
              instanceId: deleteInstanceId.toString()
            })
          })
          .asCallback(done)
      })
    })
  })
  describe('updateCluster', function () {
    const orgName = 'Runnable'
    const repoName = 'api'
    const repoFullName = orgName + '/' + repoName
    const githubPushInfo = {
      repo: repoFullName
    }
    testSessionUser = {
      _id: 'id',
      accounts: {
        github: {
          id: testUserGithubId,
          accessToken: 'some-token'
        },
        login: 'login',
        username: 'best'
      },
      bigPoppaUser: {
        id: testUserBpId,
        organizations: [{
          name: testOrgName,
          lowerName: testOrgName.toLowerCase(),
          id: testOrgBpId,
          githubId: testOrgGithubId
        }]
      }
    }
    const mainInstanceId = objectId('407f191e810c19729de860ef')
    const depInstanceId = objectId('407f191e810c19729de860f0')
    const depRepoInstanceId = objectId('407f191e810c19729de860ff')
    const mainInstance = {
      _id: mainInstanceId,
      name: 'api'
    }
    const mainInstanceObj = {
      config: {
        metadata: {
          isMain: true
        }
      },
      instance: mainInstance
    }
    const depRepoInstance = {
      _id: depRepoInstanceId,
      name: 'navi'
    }
    const depRepoInstanceObj = {
      config: {
        metadata: {
          isMain: false
        }
      },
      instance: depRepoInstance
    }
    const depInstance = {
      _id: depInstanceId,
      name: 'mongo'
    }
    const depInstanceObj = {
      config: {
        metadata: {
          isMain: false
        },
        files: {}
      },
      instance: depInstance
    }
    const autoIsolationModel = {
      instance: mainInstanceId,
      requestedDependencies: [depInstance, depRepoInstance]
    }
    const autoIsolationObject = {
      _id: 'asdasdasdasd',
      instance: mainInstanceId,
      requestedDependencies: [depInstance, depRepoInstance]
    }
    const instanceObjs = [mainInstanceObj, depInstanceObj, depRepoInstanceObj]
    const octobearInfo = {}
    const clusterOpts = {}
    let instances
    beforeEach(function (done) {
      sinon.stub(AutoIsolationService, 'fetchAutoIsolationDependentInstances').resolves(instanceObjs)
      sinon.stub(ClusterConfigService, '_mergeConfigsIntoInstances').resolves(instanceObjs)
      sinon.stub(ClusterConfigService, '_createUpdateAndDeleteInstancesForClusterUpdate').resolves(instanceObjs)
      sinon.stub(ClusterConfigService, 'createOrUpdateIsolationConfig').resolves(autoIsolationObject)
      sinon.stub(rabbitMQ, 'autoDeployInstance').resolves()
      done()
    })
    afterEach(function (done) {
      AutoIsolationService.fetchAutoIsolationDependentInstances.restore()
      ClusterConfigService._mergeConfigsIntoInstances.restore()
      ClusterConfigService._createUpdateAndDeleteInstancesForClusterUpdate.restore()
      ClusterConfigService.createOrUpdateIsolationConfig.restore()
      rabbitMQ.autoDeployInstance.restore()
      done()
    })
    describe('success', function () {
      it('should run successfully', function (done) {
        ClusterConfigService.updateCluster(testSessionUser, mainInstance, githubPushInfo, octobearInfo, clusterOpts)
          .asCallback(done)
      })
      it('should call all the methods in order', function (done) {
        ClusterConfigService.updateCluster(testSessionUser, mainInstance, githubPushInfo, octobearInfo, clusterOpts)
          .then(() => {
            sinon.assert.callOrder(
              AutoIsolationService.fetchAutoIsolationDependentInstances,
              ClusterConfigService._mergeConfigsIntoInstances,
              ClusterConfigService._createUpdateAndDeleteInstancesForClusterUpdate,
              ClusterConfigService.createOrUpdateIsolationConfig
            )
          })
          .asCallback(done)
      })
      it('should call fetchAutoIsolationDependentInstances with the mainInstance', function (done) {
        ClusterConfigService.updateCluster(testSessionUser, mainInstance, githubPushInfo, octobearInfo, clusterOpts)
          .then(() => {
            sinon.assert.calledOnce(AutoIsolationService.fetchAutoIsolationDependentInstances)
            sinon.assert.calledWithExactly(AutoIsolationService.fetchAutoIsolationDependentInstances, mainInstance)
          })
          .asCallback(done)
      })
      it('should call _mergeConfigsIntoInstances with all three instances (including main)', function (done) {
        ClusterConfigService.updateCluster(testSessionUser, mainInstance, githubPushInfo, octobearInfo, clusterOpts)
          .then(() => {
            sinon.assert.calledOnce(ClusterConfigService._mergeConfigsIntoInstances)
            sinon.assert.calledWithExactly(ClusterConfigService._mergeConfigsIntoInstances, octobearInfo, instanceObjs)
          })
          .asCallback(done)
      })
      it('should call _createUpdateAndDeleteInstancesForClusterUpdate with the right inputs', () => {
        return ClusterConfigService.updateCluster(testSessionUser, mainInstance, githubPushInfo, octobearInfo, clusterOpts)
          .then(() => {
            sinon.assert.calledOnce(ClusterConfigService._createUpdateAndDeleteInstancesForClusterUpdate)
            sinon.assert.calledWithExactly(
              ClusterConfigService._createUpdateAndDeleteInstancesForClusterUpdate,
              testSessionUser,
              instanceObjs,
              clusterOpts,
              sinon.match({
                isolated: undefined,
                repoFullName,
                triggeredAction: 'autodeploy'
              }),
              ownerInfo
            )
          })
      })
      it('should call createOrUpdateIsolationConfig with the right inputs', () => {
        return ClusterConfigService.updateCluster(testSessionUser, mainInstance, githubPushInfo, octobearInfo, clusterOpts)
          .then(() => {
            sinon.assert.calledOnce(ClusterConfigService.createOrUpdateIsolationConfig)
            sinon.assert.calledWithExactly(
              ClusterConfigService.createOrUpdateIsolationConfig,
              ownerInfo,
              instanceObjs,
              clusterOpts,
              mainInstance
            )
          })
      })
      it('should call autoDeployInstance with the right inputs', () => {
        return ClusterConfigService.updateCluster(testSessionUser, mainInstance, githubPushInfo, octobearInfo, clusterOpts)
          .then(() => {
            sinon.assert.calledOnce(rabbitMQ.autoDeployInstance)
            sinon.assert.calledWithExactly(
              rabbitMQ.autoDeployInstance, {
                instanceId: mainInstance._id.toString(),
                pushInfo: githubPushInfo
              })
          })
      })
    })
  })

  describe('parseComposeFileAndPopulateENVs', () => {
    const mainInstanceName = 'mainInstanceName'
    const bigPoppaUser = {
      _id: 'user-id'
    }
    const repoFullName = 'Runnable/octobear'
    const commit = 'asdasdasdasdsa'

    const fileString = 'compose-file'
    const envFiles = ['./env', './docker/.env', './wow/.env']
    const composeFiles = [
        'compose1.yml'
      ]
    let parseResult
    beforeEach(done => {
      parseResult = {
        results: [{
          metadata: {
            name: 'wow',
            envFiles: []
          },
          instance: {
            env: []
          }
        }],
        envFiles
      }
      sinon.stub(octobear, 'populateENVsFromFiles').resolves(parseResult.results)
      sinon.stub(octobear, 'findExtendedFiles').resolves(composeFiles)
      sinon.stub(octobear, 'parseAndMergeMultiple').resolves(parseResult)
      sinon.stub(ClusterConfigService, 'fetchFilesFromGithub').resolves([{ fileString, path: './main-compose.yml' }])
      sinon.stub(ClusterConfigService, 'fetchFileFromGithub').resolves({ fileString, path: './compose1.yml' })
      sinon.stub(ClusterConfigService, 'updateBuildContextForEachService').resolves({})
      done()
    })
    afterEach(done => {
      octobear.parseAndMergeMultiple.restore()
      octobear.populateENVsFromFiles.restore()
      octobear.findExtendedFiles.restore()
      ClusterConfigService.fetchFilesFromGithub.restore()
      ClusterConfigService.fetchFileFromGithub.restore()
      ClusterConfigService.updateBuildContextForEachService.restore()
      done()
    })

    it('should call `parseAndMergeMultiple`', () => {
      const fileName = '/compose.yml'
      return ClusterConfigService.parseComposeFileAndPopulateENVs(repoFullName, mainInstanceName, bigPoppaUser, fileName, commit)
        .then(result => {
          sinon.assert.calledOnce(octobear.findExtendedFiles)
          sinon.assert.calledWithExactly(
            octobear.findExtendedFiles,
            fileString
          )
          sinon.assert.calledOnce(ClusterConfigService.fetchFilesFromGithub)
          sinon.assert.calledWithExactly(
            ClusterConfigService.fetchFilesFromGithub,
            bigPoppaUser, repoFullName, composeFiles
          )
          sinon.assert.calledOnce(octobear.parseAndMergeMultiple)
          sinon.assert.calledWithExactly(
            octobear.parseAndMergeMultiple,
            {
              dockerComposeFilePath: '/compose.yml',
              ownerUsername: 'runnable',
              repositoryName: 'mainInstanceName',
              scmDomain: 'github.com',
              userContentDomain: 'runnableapp.com'
            },
            [{
              dockerComposeFilePath: './compose1.yml',
              dockerComposeFileString: 'compose-file'
            }, {
              dockerComposeFilePath: './main-compose.yml',
              dockerComposeFileString: 'compose-file'
            }]
          )
          sinon.assert.calledOnce(octobear.populateENVsFromFiles)
          sinon.assert.callCount(ClusterConfigService.fetchFileFromGithub, 4)
          sinon.assert.calledWithExactly(
            ClusterConfigService.fetchFileFromGithub,
            bigPoppaUser, repoFullName, './env', commit
          )
          sinon.assert.calledOnce(ClusterConfigService.updateBuildContextForEachService)
          sinon.assert.calledWithExactly(
            ClusterConfigService.updateBuildContextForEachService,
            fileName,
            sinon.match.array
          )
        })
    })

    it('should not fetch any files for `envFiles` if they are empty', () => {
      parseResult.envFiles = []
      return ClusterConfigService.parseComposeFileAndPopulateENVs(repoFullName, mainInstanceName, bigPoppaUser, '/compose.yml', commit)
        .then(result => {
          // called only for fetching main compose file
          sinon.assert.calledOnce(ClusterConfigService.fetchFileFromGithub)
        })
    })

    it('should fetch all files in `envFiles`', () => {
      return ClusterConfigService.parseComposeFileAndPopulateENVs(repoFullName, mainInstanceName, bigPoppaUser, '/compose.yml', commit)
        .then(result => {
          sinon.assert.called(ClusterConfigService.fetchFileFromGithub)
          // skip first call that fetch compose file
          sinon.assert.callCount(ClusterConfigService.fetchFileFromGithub, envFiles.length + 1)
          sinon.assert.calledWithExactly(
            ClusterConfigService.fetchFileFromGithub.getCall(1),
            bigPoppaUser,
            repoFullName,
            envFiles[0],
            commit
          )
          sinon.assert.calledWithExactly(
            ClusterConfigService.fetchFileFromGithub.getCall(2),
            bigPoppaUser,
            repoFullName,
            envFiles[1],
            commit
          )
          sinon.assert.calledWithExactly(
            ClusterConfigService.fetchFileFromGithub.getCall(3),
            bigPoppaUser,
            repoFullName,
            envFiles[2],
            commit
          )
        })
    })

    it('should call `populateENVsFromFiles`', () => {
      return ClusterConfigService.parseComposeFileAndPopulateENVs(repoFullName, mainInstanceName, bigPoppaUser, '/compose.yml', commit)
        .then(result => {
          sinon.assert.calledOnce(octobear.populateENVsFromFiles)
          sinon.assert.calledWithExactly(
            octobear.populateENVsFromFiles,
            parseResult.results,
            {
              './env': fileString,
              './docker/.env': fileString,
              './wow/.env': fileString
            }
          )
        })
    })

    it('should return an object with `.results`', () => {
      return ClusterConfigService.parseComposeFileAndPopulateENVs(repoFullName, mainInstanceName, bigPoppaUser, '/compose.yml', commit)
        .then(res => {
          expect(res.results).to.be.an.array()
          expect(res.results).to.equal(parseResult.results)
        })
    })
  })

  describe('updateBuildContextForEachService', () => {
    it('should do nothing for services without builds', (done) => {
      const services = [
        { instance: { name: 'a1' } }, { instance: { name: 'a2' } }
      ]
      ClusterConfigService.updateBuildContextForEachService('/compose.yml', services)
      expect(services.length).to.equal(2)
      expect(services[0].build).to.equal(undefined)
      expect(services[1].build).to.equal(undefined)
      done()
    })

    it('should update build context if compose is in the root', (done) => {
      const services = [
        {
          build: {
            dockerBuildContext: '.'
          },
          instance: { name: 'a1' }
        }, {
          instance: { name: 'a2' }
        }
      ]
      ClusterConfigService.updateBuildContextForEachService('/compose.yml', services)
      expect(services.length).to.equal(2)
      expect(services[0].build.dockerBuildContext).to.equal('./')
      expect(services[1].build).to.equal(undefined)
      done()
    })

    it('should update build context if compose is not in the root', (done) => {
      const services = [
        {
          build: {
            dockerBuildContext: '..'
          },
          instance: { name: 'a1' }
        }, {
          instance: { name: 'a2' }
        }
      ]
      ClusterConfigService.updateBuildContextForEachService('/src/compose.yml', services)
      expect(services.length).to.equal(2)
      expect(services[0].build.dockerBuildContext).to.equal('./')
      expect(services[1].build).to.equal(undefined)
      done()
    })
    describe('unformatted path without /', () => {
      it('should do nothing for services without builds', (done) => {
        const services = [
          { instance: { name: 'a1' } }, { instance: { name: 'a2' } }
        ]
        ClusterConfigService.updateBuildContextForEachService('compose.yml', services)
        expect(services.length).to.equal(2)
        expect(services[0].build).to.equal(undefined)
        expect(services[1].build).to.equal(undefined)
        done()
      })

      it('should update build context if compose is in the root', (done) => {
        const services = [
          {
            build: {
              dockerBuildContext: '.'
            },
            instance: { name: 'a1' }
          }, {
            instance: { name: 'a2' }
          }
        ]
        ClusterConfigService.updateBuildContextForEachService('compose.yml', services)
        expect(services.length).to.equal(2)
        expect(services[0].build.dockerBuildContext).to.equal('./')
        expect(services[1].build).to.equal(undefined)
        done()
      })

      it('should update build context if compose is not in the root', (done) => {
        const services = [
          {
            build: {
              dockerBuildContext: '..'
            },
            instance: { name: 'a1' }
          }, {
            instance: { name: 'a2' }
          }
        ]
        ClusterConfigService.updateBuildContextForEachService('src/compose.yml', services)
        expect(services.length).to.equal(2)
        expect(services[0].build.dockerBuildContext).to.equal('./')
        expect(services[1].build).to.equal(undefined)
        done()
      })
    })

    describe('unformatted path with ./', () => {
      it('should do nothing for services without builds', (done) => {
        const services = [
          { instance: { name: 'a1' } }, { instance: { name: 'a2' } }
        ]
        ClusterConfigService.updateBuildContextForEachService('./compose.yml', services)
        expect(services.length).to.equal(2)
        expect(services[0].build).to.equal(undefined)
        expect(services[1].build).to.equal(undefined)
        done()
      })

      it('should update build context if compose is in the root', (done) => {
        const services = [
          {
            build: {
              dockerBuildContext: '.'
            },
            instance: { name: 'a1' }
          }, {
            instance: { name: 'a2' }
          }
        ]
        ClusterConfigService.updateBuildContextForEachService('./compose.yml', services)
        expect(services.length).to.equal(2)
        expect(services[0].build.dockerBuildContext).to.equal('./')
        expect(services[1].build).to.equal(undefined)
        done()
      })

      it('should update build context if compose is not in the root', (done) => {
        const services = [
          {
            build: {
              dockerBuildContext: '..'
            },
            instance: { name: 'a1' }
          }, {
            instance: { name: 'a2' }
          }
        ]
        ClusterConfigService.updateBuildContextForEachService('./src/compose.yml', services)
        expect(services.length).to.equal(2)
        expect(services[0].build.dockerBuildContext).to.equal('./')
        expect(services[1].build).to.equal(undefined)
        done()
      })
    })
  })

  describe('fetchComposeInfoByInstanceId', function () {
    const filePath = 'config/compose.yml'
    const fileString = 'version: \'2\'\nservices:\n  web:\n    build: \'./src/\'\n    command: [node, index.js]\n    ports:\n      - "5000:5000"\n    environment:\n      - NODE_ENV=development\n      - SHOW=true\n      - HELLO=678\n'
    const orgName = 'runnable'
    const ownerUsername = orgName.toLowerCase()
    const repoName = 'api'
    const repoFullName = orgName + '/' + repoName
    const branchName = 'feature-1'
    const clusterName = 'api-unit'
    const dockerComposeContent = {
      fileString: fileString,
      filePath: filePath,
      fileSha: '13ec49b1014891c7b494126226f95e318e1d3e82',
      repo: repoFullName,
      commitRef: 'asdasdasdsadasdasd'
    }
    const instanceId = 'asdfas34arfw3fwdasafsdf'
    const commitSha = 'abcc0b9'
    const branchMock = {
      commit: {
        sha: commitSha
      }
    }
    let testData = {}
    let config = {}

    beforeEach(done =>{
      testData = {
        repo: repoFullName,
        branch: branchName,
        clusterName,
        filePath,
        isTesting,
        testReporters,
        parentInputClusterConfigId
      }
      config = {
        repo: repoFullName,
        branch: branchName,
        clusterName,
        files: [{
          path: filePath,
          sha: 'filesha'
        }],
        isTesting,
        testReporters,
        parentInputClusterConfigId
      }
      done()
    })

    beforeEach(function (done) {
      sinon.stub(ClusterConfigService, '_parseComposeInfoForConfig').resolves()
      sinon.stub(ClusterConfigService, 'fetchConfigByInstanceId').resolves(config)
      done()
    })
    afterEach(function (done) {
      ClusterConfigService._parseComposeInfoForConfig.restore()
      ClusterConfigService.fetchConfigByInstanceId.restore()
      done()
    })
    describe('errors', function () {
      it('should return error if _parseComposeInfoForConfig failed', function (done) {
        const error = new Error('Some error')
        ClusterConfigService._parseComposeInfoForConfig.rejects(error)
        ClusterConfigService.fetchComposeInfoByInstanceId(testSessionUser, instanceId)
          .asCallback(function (err) {
            expect(err).to.exist()
            expect(err.message).to.equal(error.message)
            done()
          })
      })

      it('should return error if fetchConfigByInstanceId failed', function (done) {
        const error = new Error('Some error')
        ClusterConfigService.fetchConfigByInstanceId.rejects(error)
        ClusterConfigService.fetchComposeInfoByInstanceId(testSessionUser, instanceId)
          .asCallback(function (err) {
            expect(err).to.exist()
            expect(err.message).to.equal(error.message)
            done()
          })
      })
    })

    describe('success', function () {
      it('should run successfully without clusterInfo, but with instanceId', function () {
        return ClusterConfigService.fetchComposeInfoByInstanceId(testSessionUser, instanceId)
      })

      it('should call fetchConfigByInstanceId when an instanceId is given', function () {
        return ClusterConfigService.fetchComposeInfoByInstanceId(testSessionUser, instanceId)
          .tap(() => {
            sinon.assert.calledWith(
              ClusterConfigService._parseComposeInfoForConfig,
              testSessionUser,
              config
            )
          })
      })

      it('should set the config.commit when the repo and branch matches the gitPushInfo ', function () {
        const commit = 'asdasdasdasd'
        return ClusterConfigService.fetchComposeInfoByInstanceId(testSessionUser, instanceId, {
          repo: testData.repo,
          branch: testData.branch,
          commit
        })
          .tap(() => {
            expect(config.commit).to.equal(commit)
          })
      })
      it('should not the config.commit when the repo and branch don\'t match the gitPushInfo ', function () {
        const commit = 'asdasdasdasd'
        return ClusterConfigService.fetchComposeInfoByInstanceId(testSessionUser, instanceId, {
          repo: testData.repo,
          branch: 'sadasdasdasd',
          commit
        })
          .tap(() => {
            expect(testData.commit).to.be.undefined()
          })
      })
    })
  })

  describe('_parseComposeInfoForConfig', function () {
    const filePath = 'config/compose.yml'
    const fileString = 'version: \'2\'\nservices:\n  web:\n    build: \'./src/\'\n    command: [node, index.js]\n    ports:\n      - "5000:5000"\n    environment:\n      - NODE_ENV=development\n      - SHOW=true\n      - HELLO=678\n'
    const orgName = 'runnable'
    const ownerUsername = orgName.toLowerCase()
    const repoName = 'api'
    const repoFullName = orgName + '/' + repoName
    const branchName = 'feature-1'
    const clusterName = 'api-unit'
    const dockerComposeContent = {
      fileString: fileString,
      filePath: filePath,
      fileSha: '13ec49b1014891c7b494126226f95e318e1d3e82',
      repo: repoFullName,
      commitRef: 'asdasdasdsadasdasd'
    }
    const commitSha = 'abcc0b9'
    const branchMock = {
      commit: {
        sha: commitSha
      }
    }
    let testData = {}

    beforeEach(done =>{
      testData = {
        repo: repoFullName,
        branch: branchName,
        clusterName,
        files: [{
          path: filePath,
          sha: dockerComposeContent.fileSha
        }],
        isTesting,
        testReporters,
        parentInputClusterConfigId
      }
      done()
    })

    beforeEach(function (done) {
      sinon.stub(ClusterConfigService, 'fetchFileFromGithub').resolves(dockerComposeContent)
      sinon.stub(GitHub.prototype, 'getBranchAsync').resolves(branchMock)
      sinon.stub(ClusterConfigService, 'parseComposeFileAndPopulateENVs').resolves(testParsedContent)
      done()
    })
    afterEach(function (done) {
      ClusterConfigService.fetchFileFromGithub.restore()
      GitHub.prototype.getBranchAsync.restore()
      ClusterConfigService.parseComposeFileAndPopulateENVs.restore()
      done()
    })
    describe('errors', function () {
      it('should return error if ClusterConfigService.parseComposeFileAndPopulateENVs failed', function (done) {
        const error = new Error('Some error')
        ClusterConfigService.parseComposeFileAndPopulateENVs.throws(error)
        ClusterConfigService._parseComposeInfoForConfig(testSessionUser, testData)
          .asCallback(function (err) {
            expect(err).to.exist()
            expect(err.message).to.equal(error.message)
            done()
          })
      })
    })

    describe('success', function () {
      it('should run successfully', function () {
        return ClusterConfigService._parseComposeInfoForConfig(testSessionUser, testData)
      })

      it('should return a model with clusterOpts and services', function () {
        return ClusterConfigService._parseComposeInfoForConfig(testSessionUser, testData)
          .tap(results => {
            expect(results).to.be.object()
            expect(results.clusterOpts).to.equal(testData)
            expect(results.services).to.equal(testParsedContent.results)
          })
      })

      it('should add files from testParsedContent to clusterOpts', function () {
        return ClusterConfigService._parseComposeInfoForConfig(testSessionUser, testData)
          .tap(results => {
            expect(results.clusterOpts.files).to.equal(testParsedContent.files)
          })
      })

      it('should call getBranchAsync when a commit is not given', function () {
        return ClusterConfigService._parseComposeInfoForConfig(testSessionUser, testData)
          .tap(function () {
            sinon.assert.calledOnce(GitHub.prototype.getBranchAsync)
            sinon.assert.calledWithExactly(GitHub.prototype.getBranchAsync, testData.repo, testData.branch)
          })
      })

      it('should not call getBranchAsync when a commit is given', function () {
        testData.commit = 'asdadasdasdasd'
        return ClusterConfigService._parseComposeInfoForConfig(testSessionUser, testData)
          .tap(function () {
            sinon.assert.notCalled(GitHub.prototype.getBranchAsync)
          })
      })

      it('should call parseComposeFileAndPopulateENVs with commit from testData', function () {
        testData.commit = 'asdadasdasdasd'
        return ClusterConfigService._parseComposeInfoForConfig(testSessionUser, testData)
          .tap(function () {
            sinon.assert.calledOnce(ClusterConfigService.parseComposeFileAndPopulateENVs)
            sinon.assert.calledWithExactly(
              ClusterConfigService.parseComposeFileAndPopulateENVs,
              repoFullName,
              clusterName,
              testSessionUser.bigPoppaUser,
              filePath,
              'asdadasdasdasd'
            )
          })
      })

      it('should call parseComposeFileAndPopulateENVs with commit from branch', function () {
        return ClusterConfigService._parseComposeInfoForConfig(testSessionUser, testData)
          .tap(function () {
            sinon.assert.calledOnce(ClusterConfigService.parseComposeFileAndPopulateENVs)
            sinon.assert.calledWithExactly(
              ClusterConfigService.parseComposeFileAndPopulateENVs,
              repoFullName,
              clusterName,
              testSessionUser.bigPoppaUser,
              filePath,
              commitSha
            )
          })
      })

      it('should call all the functions in the order', function () {
        return ClusterConfigService._parseComposeInfoForConfig(testSessionUser, testData)
          .tap(function () {
            sinon.assert.callOrder(
              GitHub.prototype.getBranchAsync,
              ClusterConfigService.parseComposeFileAndPopulateENVs
            )
          })
      })
    })
  })
})<|MERGE_RESOLUTION|>--- conflicted
+++ resolved
@@ -261,26 +261,6 @@
 
       it('should call ClusterConfigService.createFromRunnableConfig with correct args', function (done) {
         ClusterConfigService.create(testSessionUser, testData)
-<<<<<<< HEAD
-          .tap(function () {
-            sinon.assert.calledOnce(ClusterConfigService.createFromRunnableConfig)
-            const args = ClusterConfigService.createFromRunnableConfig.getCall(0).args
-            sinon.assert.calledWithExactly(
-              ClusterConfigService.createFromRunnableConfig,
-              testSessionUser,
-              { results: testParsedContent.results, envFiles: [], files: testParsedContent.files },
-              { triggeredAction, repoFullName },
-              sinon.match({
-                clusterName,
-                files: testParsedContent.files,
-                isTesting,
-                testReporters,
-                parentInputClusterConfigId
-              })
-            )
-          })
-          .asCallback(done)
-=======
         .tap(function () {
           sinon.assert.calledOnce(ClusterConfigService.createFromRunnableConfig)
           const args = ClusterConfigService.createFromRunnableConfig.getCall(0).args
@@ -315,7 +295,6 @@
           )
         })
         .asCallback(done)
->>>>>>> a34e2dab
       })
 
       it('should call all the functions in the order', function (done) {
