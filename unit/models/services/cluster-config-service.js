'use strict'

const Lab = require('lab')
const lab = exports.lab = Lab.script()
const describe = lab.describe
const it = lab.it
const beforeEach = lab.beforeEach
const afterEach = lab.afterEach

const Code = require('code')
const expect = Code.expect
const objectId = require('objectid')
const Promise = require('bluebird')
const sinon = require('sinon')

const AutoIsolationConfig = require('models/mongo/auto-isolation-config')
const AutoIsolationService = require('models/services/auto-isolation-service')
const InputClusterConfig = require('models/mongo/input-cluster-config')
const ClusterConfigService = require('models/services/cluster-config-service')
const rabbitMQ = require('models/rabbitmq')
const GitHub = require('models/apis/github')
const octobear = require('@runnable/octobear')
const BuildService = require('models/services/build-service')
const ContextService = require('models/services/context-service')
const ContextVersion = require('models/mongo/context-version')
const InfraCodeVersionService = require('models/services/infracode-version-service')
const InstanceService = require('models/services/instance-service')
const UserService = require('models/services/user-service')

require('sinon-as-promised')(Promise)

describe('Cluster Config Service Unit Tests', function () {
  const testOrgGithubId = 111
  const testUserGithubId = 333
  const testOrgBpId = 222
  const testUserBpId = 444
  const testOrgName = 'Runnable'
  const testContextId = objectId('407f191e810c19729de860ef')
  const isTesting = true
  const isTestReporter = false
  const parentInputClusterConfigId = 'dk2kj3492'
  const testReporters = []
  const clusterCreateId = 'bruce leroy'
  let testOrgInfo

  let testMainParsedContent
  let testDepParsedContent
  let testParsedContent
  let testSessionUser
  const testOrg = {
    id: testOrgBpId
  }
  const ownerInfo = {
    bigPoppaOrgId: testOrgBpId,
    bigPoppaUserId: testUserBpId,
    githubOrgId: testOrgGithubId,
    githubUserId: testUserGithubId
  }
  const getInstanceMock = (name) => {
    return {
      instance: {
        name,
        shortName: name,
        getMainBranchName: sinon.stub().returns('a1')
      }
    }
  }

  beforeEach((done) => {
    testSessionUser = {
      _id: 'id',
      accounts: {
        github: {
          id: testUserGithubId,
          accessToken: 'some-token'
        },
        login: 'login',
        username: 'best'
      },
      bigPoppaUser: {
        id: testUserBpId,
        organizations: [{
          name: testOrgName,
          lowerName: testOrgName.toLowerCase(),
          id: testOrgBpId,
          githubId: testOrgGithubId
        }]
      }
    }

    testOrgInfo = {
      githubOrgId: testOrgGithubId,
      bigPoppaOrgId: testOrgBpId
    }

    testMainParsedContent = {
      metadata: {
        name: 'api',
        isMain: true,
        envFiles: []
      },
      build: {
        dockerFilePath: 'Dockerfile',
        dockerBuildContext: '.'
      },
      files: { // Optional
        '/Dockerfile': {
          body: 'FROM node'
        }
      },
      instance: {
        name: 'api',
        aliases: {
          'dGhyZWUtY2hhbmdpbmctdGhlLWhvc3RuYW1l': {
            'instanceName': 'api-workers',
            'alias': 'three-changing-the-hostname'
          }
        },
        containerStartCommand: 'npm start',
        ports: [80],
        env: ['HELLO=WORLD']
      }
    }
    testDepParsedContent = {
      metadata: {
        name: 'workers',
        isMain: false,
        envFiles: []
      },
      build: {
        dockerFilePath: 'Dockerfile',
        dockerBuildContext: '.'
      },
      files: { // Optional
        '/Dockerfile': {
          body: 'FROM node'
        }
      },
      instance: {
        name: 'api-workers',
        aliases: {
          'dGhyZWUtY2hhbmdpbmctdGhlLWhvc3RuYW1l': {
            'instanceName': 'compose-test-5-1-rethinkdb4',
            'alias': 'three-changing-the-hostname'
          }
        },
        containerStartCommand: 'npm start-workers',
        ports: [80],
        env: ['HELLO=WORLD']
      }
    }
    testParsedContent = {
      results: [testMainParsedContent, testDepParsedContent],
      envFiles: [],
      files: [{
        path: '/docker-compose.extended.yml',
        sha: '5de165f117827881f929b5456ad4081e0445885e',
        _id:  '5930e9d37d9b580e009ce4d2'
      }],
      mains: {
        builds: { 'api': {} },
        externals: {}
      }
    }
    done()
  })

  describe('create', function () {
    const filePath = 'config/compose.yml'
    const dockerComposeContent = {
      name: 'docker-compose.yml',
      path: 'docker-compose.yml',
      sha: '13ec49b1014891c7b494126226f95e318e1d3e82',
      size: 193,
      url: 'https://api.github.com/repos/Runnable/compose-test-repo-1.2/contents/docker-compose.yml?ref=master',
      html_url: 'https://github.com/Runnable/compose-test-repo-1.2/blob/master/docker-compose.yml',
      git_url: 'https://api.github.com/repos/Runnable/compose-test-repo-1.2/git/blobs/13ec49b1014891c7b494126226f95e318e1d3e82',
      download_url: 'https://raw.githubusercontent.com/Runnable/compose-test-repo-1.2/master/docker-compose.yml',
      type: 'file',
      content: 'dmVyc2lvbjogJzInCnNlcnZpY2VzOgogIHdlYjoKICAgIGJ1aWxkOiAnLi9z\ncmMvJwogICAgY29tbWFuZDogW25vZGUsIGluZGV4LmpzXQogICAgcG9ydHM6\nCiAgICAgIC0gIjUwMDA6NTAwMCIKICAgIGVudmlyb25tZW50OgogICAgICAt\nIE5PREVfRU5WPWRldmVsb3BtZW50CiAgICAgIC0gU0hPVz10cnVlCiAgICAg\nIC0gSEVMTE89Njc4Cg==\n',
      encoding: 'base64',
      _links: {
        self: 'https://api.github.com/repos/Runnable/compose-test-repo-1.2/contents/docker-compose.yml?ref=master',
        git: 'https://api.github.com/repos/Runnable/compose-test-repo-1.2/git/blobs/13ec49b1014891c7b494126226f95e318e1d3e82',
        html: 'https://github.com/Runnable/compose-test-repo-1.2/blob/master/docker-compose.yml'
      }
    }
    const triggeredAction = 'webhook'
    const fileString = 'version: \'2\'\nservices:\n  web:\n    build: \'./src/\'\n    command: [node, index.js]\n    ports:\n      - "5000:5000"\n    environment:\n      - NODE_ENV=development\n      - SHOW=true\n      - HELLO=678\n'
    const orgName = 'runnable'
    const ownerUsername = orgName.toLowerCase()
    const repoName = 'api'
    const repoFullName = orgName + '/' + repoName
    const branchName = 'feature-1'
    const clusterName = 'api-unit'
    const shouldNotAutoFork = true
    const parsedInput = {
      repositoryName: clusterName,
      ownerUsername: orgName,
      userContentDomain: process.env.USER_CONTENT_DOMAIN,
      sha: dockerComposeContent.sha,
      fileString: fileString
    }
    const commitSha = 'abcc0b9'
    const branchMock = {
      commit: {
        sha: commitSha
      }
    }

    const testData = {
      triggeredAction, repoFullName, branchName, filePath, isTesting, testReporters, clusterName, clusterCreateId, parentInputClusterConfigId, shouldNotAutoFork
    }

    beforeEach(function (done) {
      sinon.stub(GitHub.prototype, 'getBranchAsync').resolves(branchMock)
      sinon.stub(ClusterConfigService, 'parseComposeFileAndPopulateENVs').resolves(testParsedContent)
      sinon.stub(ClusterConfigService, 'createFromRunnableConfig').resolves()
      sinon.stub(ClusterConfigService, '_getMainKeyFromOctobearMains').returns('api')
      done()
    })
    afterEach(function (done) {
      GitHub.prototype.getBranchAsync.restore()
      ClusterConfigService.parseComposeFileAndPopulateENVs.restore()
      ClusterConfigService.createFromRunnableConfig.restore()
      ClusterConfigService._getMainKeyFromOctobearMains.restore()
      done()
    })
    describe('errors', function () {
      it('should return error if ClusterConfigService.parseComposeFileAndPopulateENVs failed', function (done) {
        const error = new Error('Some error')
        ClusterConfigService.parseComposeFileAndPopulateENVs.throws(error)
        ClusterConfigService.create(testSessionUser, testData)
          .asCallback(function (err) {
            expect(err).to.exist()
            expect(err.message).to.equal(error.message)
            done()
          })
      })

      it('should return error if createFromRunnableConfig failed', function (done) {
        const error = new Error('Some error')
        ClusterConfigService.createFromRunnableConfig.rejects(error)
        ClusterConfigService.create(testSessionUser, testData)
          .asCallback(function (err) {
            expect(err).to.exist()
            expect(err.message).to.equal(error.message)
            done()
          })
      })
    })

    describe('success', function () {
      it('should run successfully', function () {
        return ClusterConfigService.create(testSessionUser, testData)
      })

      it('should call ClusterConfigService.parseComposeFileAndPopulateENVs with correct args', function () {
        return ClusterConfigService.create(testSessionUser, testData)
          .tap(function () {
            sinon.assert.calledOnce(ClusterConfigService.parseComposeFileAndPopulateENVs)
          })
      })

<<<<<<< HEAD
      it('should call ClusterConfigService.createFromRunnableConfig with correct args', function (done) {
        ClusterConfigService.create(testSessionUser, testData)
        .tap(function () {
          sinon.assert.calledOnce(ClusterConfigService.createFromRunnableConfig)
          const args = ClusterConfigService.createFromRunnableConfig.getCall(0).args
          expect(args[0]).to.equal(testSessionUser)
          expect(args[1]).to.equal(testParsedContent.results)
          expect(args[2]).to.equal( { triggeredAction, clusterCreateId, repoFullName, shouldNotAutoFork  })
          expect(args[3]).to.equal({
            branch: branchName,
            commit: commitSha,
            repo: repoFullName,
            clusterName,
            files: testParsedContent.files,
            isTesting,
            testReporters,
            parentInputClusterConfigId
          })
          sinon.assert.calledWithExactly(
            ClusterConfigService.createFromRunnableConfig,
            testSessionUser,
            testParsedContent.results,
            { triggeredAction, repoFullName, clusterCreateId, shouldNotAutoFork },
            sinon.match({
=======
      it('should call ClusterConfigService.createFromRunnableConfig with correct args', function () {
        return ClusterConfigService.create(testSessionUser, testData)
          .tap(function () {
            sinon.assert.calledOnce(ClusterConfigService.createFromRunnableConfig)
            const args = ClusterConfigService.createFromRunnableConfig.getCall(0).args
            expect(args[0]).to.equal(testSessionUser)
            expect(args[1]).to.equal(testParsedContent.results)
            expect(args[2]).to.equal( { triggeredAction, clusterCreateId, repoFullName, mainInstanceKey: 'api'  })
            expect(args[3]).to.equal({
>>>>>>> 87054d21
              branch: branchName,
              commit: commitSha,
              repo: repoFullName,
              clusterName,
              files: testParsedContent.files,
              isTesting,
              testReporters,
              parentInputClusterConfigId
            })
            expect(args[4]).to.equal('api')
            sinon.assert.calledWithExactly(
              ClusterConfigService.createFromRunnableConfig,
              testSessionUser,
              testParsedContent.results,
              { triggeredAction, clusterCreateId, repoFullName, mainInstanceKey: 'api' },
              sinon.match({
                branch: branchName,
                commit: commitSha,
                repo: repoFullName,
                clusterName,
                files: testParsedContent.files,
                isTesting,
                testReporters,
                parentInputClusterConfigId
              }),
              'api'
            )
          })
      })

      it('should call all the functions in the order', function () {
        return ClusterConfigService.create(testSessionUser, testData)
          .tap(function () {
            sinon.assert.callOrder(
              ClusterConfigService.parseComposeFileAndPopulateENVs,
              ClusterConfigService.createFromRunnableConfig)
          })
      })
    })
  })

  describe('createFromRunnableConfig', function () {
    const autoIsolationConfigId = objectId('107f191e810c19729de860ee')
    const clusterConfigId = objectId('407f191e810c19729de860ef')
    const parentInstanceId = objectId('507f191e810c19729de860ea')
    const depInstanceId1 = objectId('607f191e810c19729de860eb')
    const filePath = 'config/compose.yml'
    const isTesting = false
    const fileSha = 'asdfasdfadsfase3kj3lkj4qwdfalk3fawhsdfkjsd'
    const mainInstanceKey = 'api'
    const composeData = {
      repositoryName: 'sdasdasd',
      files: [
        {
          sha: fileSha
        }
      ]
    }
    let mainWithConfig
    let depWithConfig
    const clusterOpts = {
      clusterName: composeData.repositoryName,
      isTesting,
      testReporters: [],
      files: [
        {
          path: filePath,
          sha: fileSha
        }
      ]
    }
    const buildOpts = {
      repoFullName: composeData.repositoryName,
      triggeredAction: 'autoDeploy'
    }
    const mainInstance = {}
    beforeEach(function (done) {
      mainWithConfig = { config: testMainParsedContent , instance: {} }
      depWithConfig = { config: testDepParsedContent , instance: {} }
      const instanceCreate = sinon.stub(ClusterConfigService, '_createNewInstanceForNewConfig')
      instanceCreate.onCall(0).resolves(mainWithConfig)
      instanceCreate.onCall(1).resolves(depWithConfig)
      sinon.stub(ClusterConfigService, '_getOwnerInfo').returns(ownerInfo)
      sinon.stub(ClusterConfigService, 'createClusterContext').resolves()
      sinon.stub(ClusterConfigService, 'addAliasesToContexts').resolves()
      sinon.stub(ClusterConfigService, 'createIsolationConfig').resolves()
      sinon.stub(ClusterConfigService, '_getInstanceFromServicesByShortName').returns(mainInstance)
      done()
    })
    afterEach(function (done) {
      ClusterConfigService._getOwnerInfo.restore()
      ClusterConfigService.createClusterContext.restore()
      ClusterConfigService._createNewInstanceForNewConfig.restore()
      ClusterConfigService.addAliasesToContexts.restore()
      ClusterConfigService.createIsolationConfig.restore()
      ClusterConfigService._getInstanceFromServicesByShortName.restore()
      done()
    })
    describe('errors', function () {
      it('should return error if _createNewInstanceForNewConfig failed', function (done) {
        const error = new Error('Some error')
        ClusterConfigService._createNewInstanceForNewConfig.onCall(0).rejects(error)
        ClusterConfigService._createNewInstanceForNewConfig.onCall(1).rejects(error)
        ClusterConfigService.createFromRunnableConfig(testSessionUser, testParsedContent.results, buildOpts, clusterOpts, mainInstanceKey)
          .asCallback(function (err) {
            expect(err).to.exist()
            expect(err.message).to.equal(error.message)
            done()
          })
      })

      it('should return error if createClusterContext failed', function (done) {
        const error = new Error('Some error')
        ClusterConfigService.createClusterContext.rejects(error)
        ClusterConfigService.createFromRunnableConfig(testSessionUser, testParsedContent.results, buildOpts, clusterOpts, mainInstanceKey)
          .asCallback(function (err) {
            expect(err).to.exist()
            expect(err.message).to.equal(error.message)
            done()
          })
      })

      it('should return error if updateIsolationConfig failed', function (done) {
        const error = new Error('Some error')
        ClusterConfigService.createIsolationConfig.rejects(error)
        ClusterConfigService.createFromRunnableConfig(testSessionUser, testParsedContent.results, buildOpts, clusterOpts, mainInstanceKey)
          .asCallback(function (err) {
            expect(err).to.exist()
            expect(err.message).to.equal(error.message)
            done()
          })
      })
    })
    describe('success', function () {
      it('should run successfully', function () {
        return ClusterConfigService.createFromRunnableConfig(testSessionUser, testParsedContent.results, buildOpts, clusterOpts, mainInstanceKey)
      })
      it('should call ClusterConfigService.createClusterContext with correct args', function (done) {
        ClusterConfigService.createFromRunnableConfig(testSessionUser, testParsedContent.results, buildOpts, clusterOpts, mainInstanceKey)
          .tap(function () {
            sinon.assert.calledTwice(ClusterConfigService.createClusterContext)
            sinon.assert.calledWithExactly(ClusterConfigService.createClusterContext,
              testSessionUser,
              testParsedContent.results[0],
              sinon.match({
                githubOrgId: testOrgGithubId,
                bigPoppaOrgId: testOrgBpId
              }))
            sinon.assert.calledWithExactly(ClusterConfigService.createClusterContext,
              testSessionUser,
              testParsedContent.results[1],
              sinon.match({
                githubOrgId: testOrgGithubId,
                bigPoppaOrgId: testOrgBpId
              }))
          })
          .asCallback(done)
      })
      it('should call ClusterConfigService.addAliasesToContexts with correct args', function (done) {
        ClusterConfigService.createFromRunnableConfig(testSessionUser, testParsedContent.results, buildOpts, clusterOpts, mainInstanceKey)
          .tap(function () {
            sinon.assert.calledOnce(ClusterConfigService.addAliasesToContexts)
            sinon.assert.calledWithExactly(ClusterConfigService.addAliasesToContexts,
              testParsedContent.results
            )
          })
          .asCallback(done)
      })

      it('should call _createNewInstanceForNewConfig with correct args', () => {
        return ClusterConfigService.createFromRunnableConfig(testSessionUser, testParsedContent.results, buildOpts, clusterOpts, mainInstanceKey)
          .tap(function () {
            sinon.assert.calledTwice(ClusterConfigService._createNewInstanceForNewConfig)
            sinon.assert.calledWithExactly(ClusterConfigService._createNewInstanceForNewConfig,
              testSessionUser,
              testParsedContent.results[0],
              clusterOpts,
              buildOpts,
              ownerInfo
            )
            sinon.assert.calledWithExactly(ClusterConfigService._createNewInstanceForNewConfig,
              testSessionUser,
              testParsedContent.results[1],
              clusterOpts,
              buildOpts,
              ownerInfo
            )
          })
      })

      it('should call updateIsolationConfig correct args', () => {
        return ClusterConfigService.createFromRunnableConfig(testSessionUser, testParsedContent.results, buildOpts, clusterOpts, mainInstanceKey)
          .tap(function () {
            sinon.assert.calledOnce(ClusterConfigService.createIsolationConfig)
            sinon.assert.calledWithExactly(
              ClusterConfigService.createIsolationConfig,
              ownerInfo,
              [mainWithConfig, depWithConfig],
              clusterOpts,
              mainInstance
            )
          })
      })
      it('should call all the functions in the order', () => {
        return ClusterConfigService.createFromRunnableConfig(testSessionUser, testParsedContent.results, buildOpts, clusterOpts, mainInstanceKey)
          .tap(function () {
            sinon.assert.callOrder(
              ClusterConfigService._getOwnerInfo,
              ClusterConfigService.createClusterContext,
              ClusterConfigService.addAliasesToContexts,
              ClusterConfigService._createNewInstanceForNewConfig,
              ClusterConfigService.createIsolationConfig
            )
          })
      })
    })
  })

  describe('_addBranchName', () => {
    let instanceDef
    let clusterOpts
    const branchName = 'hello'
    beforeEach(done => {
      instanceDef = {
        metadata: {},
        build: {},
        code: {
          repo: 'repository-name'
        }
      }
      clusterOpts = {
        branch: branchName
      }
      done()
    })

    it('should not add the branch name if there is none', done => {
      delete clusterOpts.branch
      ClusterConfigService._addBranchName(instanceDef, clusterOpts)
      expect(instanceDef.metadata.branch).to.be.undefined()
      done()
    })

    it('should not add the branch name if it\'s a github repo', done => {
      ClusterConfigService._addBranchName(instanceDef, clusterOpts)
      expect(instanceDef.metadata.branch).to.be.undefined()
      done()
    })

    it('should add the branch name if build is present and not a repo', done => {
      instanceDef.code = {} // Code is always an object. No key/values when there is no repo
      ClusterConfigService._addBranchName(instanceDef, clusterOpts)
      expect(instanceDef.metadata.branch).to.equal(branchName)
      done()
    })
  })

  describe('addAliasesToContexts', function () {
    const mainContextId = objectId('107f191e810c19729de86011')
    const depContextId = objectId('107f191e810c19729de86012')
    beforeEach(function (done) {
      testMainParsedContent.contextId = mainContextId
      testDepParsedContent.contextId = depContextId
      done()
    })
    describe('success', function () {
      it('should run successfully', function (done) {
        ClusterConfigService.addAliasesToContexts([testMainParsedContent, testDepParsedContent])
        expect(testMainParsedContent.instance.aliases.dGhyZWUtY2hhbmdpbmctdGhlLWhvc3RuYW1l.contextId).to.equal(depContextId)
        expect(testDepParsedContent.instance.aliases.dGhyZWUtY2hhbmdpbmctdGhlLWhvc3RuYW1l.contextId).to.be.undefined()
        done()
      })
      it('shouldn\'t fail if no configs given', function (done) {
        ClusterConfigService.addAliasesToContexts()
        done()
      })
      it('shouldn\'t fail if no configs with aliases are given', function (done) {
        delete testMainParsedContent.instance.aliases
        delete testDepParsedContent.instance.aliases
        ClusterConfigService.addAliasesToContexts([testMainParsedContent, testDepParsedContent])
        done()
      })
      it('should connect both configs together when they reference each other', function (done) {
        // make the other connection
        testDepParsedContent.instance.aliases.dGhyZWUtY2hhbmdpbmctdGhlLWhvc3RuYW1l.instanceName = testMainParsedContent.metadata.name
        ClusterConfigService.addAliasesToContexts([testMainParsedContent, testDepParsedContent])
        expect(testMainParsedContent.instance.aliases.dGhyZWUtY2hhbmdpbmctdGhlLWhvc3RuYW1l.contextId).to.equal(depContextId)
        expect(testDepParsedContent.instance.aliases.dGhyZWUtY2hhbmdpbmctdGhlLWhvc3RuYW1l.contextId).to.equal(mainContextId)
        done()
      })
    })
  })
  describe('createClusterInstance', () => {
    const testRepoName = 'Runnable/boo'
    const testingOpts = {
      isTesting, isTestReporter
    }
    const testTriggeredAction = 'user'
    const buildOpts = {
      repoFullName: testRepoName,
      isTestReporter,
      triggeredAction: testTriggeredAction
    }
    beforeEach((done) => {
      sinon.stub(ClusterConfigService, '_createContextVersion')
      sinon.stub(ClusterConfigService, '_createBuild')
      sinon.stub(BuildService, 'buildBuild')
      sinon.stub(ClusterConfigService, '_createInstance')
      done()
    })

    afterEach((done) => {
      ClusterConfigService._createInstance.restore()
      ClusterConfigService._createBuild.restore()
      ClusterConfigService._createContextVersion.restore()
      BuildService.buildBuild.restore()
      done()
    })

    it('should create cluster instance', () => {
      const testInstance = { _id: 'instance' }
      const testBuild = { _id: objectId('407f191e810c19729de860ef') }
      const testContext = { _id: 'context' }
      const testContextVersion = { _id: 'contextVersion' }

      ClusterConfigService._createInstance.resolves(testInstance)
      ClusterConfigService._createBuild.resolves(testBuild)
      BuildService.buildBuild.resolves(testBuild)
      ClusterConfigService._createContextVersion.resolves(testContextVersion)
      testMainParsedContent.contextId = testContext._id

      return ClusterConfigService.createClusterInstance(
        testSessionUser,
        testMainParsedContent,
        testingOpts,
        buildOpts,
        ownerInfo
      )
        .then(instance => {
          expect(instance).to.equal(testInstance)
          sinon.assert.calledOnce(ClusterConfigService._createContextVersion)
          sinon.assert.calledWithExactly(ClusterConfigService._createContextVersion,
            testSessionUser,
            ownerInfo,
            buildOpts,
            testMainParsedContent
          )
          sinon.assert.calledOnce(ClusterConfigService._createBuild)
          sinon.assert.calledWithExactly(ClusterConfigService._createBuild,
            testSessionUser,
            testContextVersion._id,
            ownerInfo
          )
          sinon.assert.calledOnce(BuildService.buildBuild)
          const buildData = {
            message: 'Initial Cluster Creation',
            triggeredAction: {
              manual: true
            }
          }
          sinon.assert.calledWithExactly(BuildService.buildBuild, testBuild._id, buildData, testSessionUser)
          sinon.assert.calledOnce(ClusterConfigService._createInstance)
          sinon.assert.calledWithExactly(
            ClusterConfigService._createInstance,
            testSessionUser,
            testMainParsedContent,
            testBuild._id.toString(),
            testingOpts,
            buildOpts
          )
        })
    })
  }) // end createClusterInstance

  describe('_createContext', () => {
    beforeEach((done) => {
      sinon.stub(ContextService, 'createNew')
      done()
    })

    afterEach((done) => {
      ContextService.createNew.restore()
      done()
    })

    it('should create context', (done) => {
      const testContext = 'context'
      ContextService.createNew.resolves(testContext)

      ClusterConfigService._createContext(testSessionUser, {
        githubOrgId: testOrgGithubId,
        bigPoppaOrgId: testOrgBpId
      }).asCallback((err, context) => {
        if (err) { return done(err) }
        sinon.assert.calledOnce(ContextService.createNew)
        sinon.assert.calledWith(ContextService.createNew, testSessionUser, sinon.match({
          name: sinon.match.string,
          owner: {
            github: testOrgGithubId,
            bigPoppa: testOrgBpId
          }
        }))

        expect(context).to.equal(testContext)
        done()
      })
    })
  }) // end _createContext

  describe('_createContextVersion', () => {
    const testRepoName = 'runnable/boo'
    let testContextVersion = { _id: 'contextVersion' }
    let testAppCodeVersion = { _id: 'testAppCodeVersion' }
    let testParentInfraCodeVersion = { _id: 'infraCodeVersion' }
    let testDockerfileContent
    const buildOpts = {
      repoFullName: testRepoName
    }
    let testParsedComposeData
    beforeEach((done) => {
      testParsedComposeData = {
        contextId: testContextId
      }
      sinon.stub(ContextVersion, 'createAppcodeVersion').resolves(testAppCodeVersion)
      sinon.stub(ContextVersion, 'createWithNewInfraCode').resolves(testContextVersion)
      sinon.stub(InfraCodeVersionService, 'findBlankInfraCodeVersion').resolves(testParentInfraCodeVersion)
      sinon.spy(ClusterConfigService, '_createDockerfileContent')
      testDockerfileContent = testMainParsedContent.files['/Dockerfile'].body
      sinon.stub(ContextVersion, 'createWithDockerFileContent').resolves(testContextVersion)
      done()
    })

    afterEach((done) => {
      ContextVersion.createAppcodeVersion.restore()
      ContextVersion.createWithNewInfraCode.restore()
      ClusterConfigService._createDockerfileContent.restore()
      InfraCodeVersionService.findBlankInfraCodeVersion.restore()
      ContextVersion.createWithDockerFileContent.restore()
      done()
    })

    describe('success', () => {
      it('should call ContextVersion.createWithNewInfraCode if no Dockerfile was provided', () => {
        const testDockerfilePath = '/Dockerfile'
        const testBuildDockerContext = '.'
        testParsedComposeData.build = {
          dockerFilePath: testDockerfilePath,
          dockerBuildContext: testBuildDockerContext
        }
        return ClusterConfigService._createContextVersion(testSessionUser, ownerInfo, buildOpts, testParsedComposeData)
          .tap((contextVersion) => {
            expect(contextVersion).to.equal(testContextVersion)
            sinon.assert.calledOnce(ContextVersion.createAppcodeVersion)
            sinon.assert.calledWithExactly(ContextVersion.createAppcodeVersion, testSessionUser, testRepoName, null)
            sinon.assert.calledOnce(InfraCodeVersionService.findBlankInfraCodeVersion)
            sinon.assert.calledWithExactly(InfraCodeVersionService.findBlankInfraCodeVersion)
            sinon.assert.calledOnce(ContextVersion.createWithNewInfraCode)
            sinon.assert.calledWithExactly(
              ContextVersion.createWithNewInfraCode, {
                context: testContextId,
                createdBy: {
                  github: testSessionUser.accounts.github.id,
                  bigPoppa: testSessionUser.bigPoppaUser.id
                },
                owner: {
                  github: testOrgGithubId,
                  bigPoppa: testOrgBpId
                },
                advanced: true,
                buildDockerfilePath: testDockerfilePath,
                buildDockerContext: testBuildDockerContext,
                appCodeVersions: [testAppCodeVersion]
              }, {
                parent: testParentInfraCodeVersion._id,
                edited: true
              }
            )
          })
      })

      it('should call ContextVersion.createWithDockerFileContent if Dockefile was provided', () => {
        testParsedComposeData.contextVersion = {
          advanced: true
        }
        testParsedComposeData.files = {
          '/Dockerfile': {
            body: testDockerfileContent
          }
        }
        return ClusterConfigService._createContextVersion(testSessionUser, ownerInfo, buildOpts, testParsedComposeData)
          .tap((contextVersion) => {
            expect(contextVersion).to.equal(testContextVersion)
            sinon.assert.notCalled(ContextVersion.createAppcodeVersion)
            sinon.assert.calledOnce(InfraCodeVersionService.findBlankInfraCodeVersion)
            sinon.assert.calledWithExactly(InfraCodeVersionService.findBlankInfraCodeVersion)
            sinon.assert.calledOnce(ContextVersion.createWithDockerFileContent)
            sinon.assert.calledWithExactly(ContextVersion.createWithDockerFileContent, {
              context: testContextId,
              createdBy: {
                github: testSessionUser.accounts.github.id,
                bigPoppa: testSessionUser.bigPoppaUser.id
              },
              owner: {
                github: testOrgGithubId,
                bigPoppa: testOrgBpId
              },
              advanced: true
            }, testDockerfileContent, { edited: true, parent: testParentInfraCodeVersion._id })
          })
      })

      it('should call all functions in order if Dockerfile was not specified', () => {
        const testRepoName = 'runnable/boo'
        const testDockerfilePath = '/Dockerfile'
        const testBuildDockerContext = '.'
        const testParsedComposeData = {
          build: {
            dockerFilePath: testDockerfilePath,
            dockerBuildContext: testBuildDockerContext
          }
        }
        return ClusterConfigService._createContextVersion(testSessionUser, ownerInfo, buildOpts, testParsedComposeData)
          .tap((contextVersion) => {
            expect(contextVersion).to.equal(testContextVersion)
            sinon.assert.callOrder(
              InfraCodeVersionService.findBlankInfraCodeVersion,
              ContextVersion.createAppcodeVersion,
              ContextVersion.createWithNewInfraCode)
          })
      })

      it('should call all functions in order if Dockerfile was specified', () => {
        testParsedComposeData.contextVersion = {
          advanced: true
        }
        testParsedComposeData.files = {
          '/Dockerfile': {
            body: testDockerfileContent
          }
        }
        return ClusterConfigService._createContextVersion(testSessionUser, ownerInfo, buildOpts, testParsedComposeData)
          .tap((contextVersion) => {
            expect(contextVersion).to.equal(testContextVersion)
            sinon.assert.callOrder(
              InfraCodeVersionService.findBlankInfraCodeVersion,
              ContextVersion.createWithDockerFileContent)
          })
      })
      it('should call _createDockerfileContent after createAppcodeVersion if the metadata isMain is true', () => {
        testParsedComposeData.contextVersion = {
          advanced: true
        }
        testParsedComposeData.files = {
          '/Dockerfile': {
            body: testDockerfileContent
          }
        }
        testParsedComposeData.metadata = {
          isMain: true
        }
        return ClusterConfigService._createContextVersion(testSessionUser, ownerInfo, buildOpts, testParsedComposeData)
          .tap((contextVersion) => {
            expect(contextVersion).to.equal(testContextVersion)
            sinon.assert.callOrder(
              InfraCodeVersionService.findBlankInfraCodeVersion,
              ContextVersion.createAppcodeVersion,
              ClusterConfigService._createDockerfileContent)
          })
      })
      it('should call createAppcodeVersion with branch name if provided', () => {
        const testDockerfilePath = '/Dockerfile'
        const testBuildDockerContext = '.'
        const testParsedComposeData = {
          metadata: {
            isMain: true,
            branch: 'hello'
          },
          build: {
            dockerFilePath: testDockerfilePath,
            dockerBuildContext: testBuildDockerContext
          }
        }
        return ClusterConfigService._createContextVersion(testSessionUser, ownerInfo, buildOpts, testParsedComposeData)
          .tap((contextVersion) => {
            sinon.assert.calledOnce(ContextVersion.createAppcodeVersion)
            sinon.assert.calledWithExactly(ContextVersion.createAppcodeVersion, testSessionUser, testRepoName, 'hello')
          })
      })
      it('should not call before createAppcodeVersion if the config metadata isMain is false', () => {
        testParsedComposeData.contextVersion = {
          advanced: true
        }
        testParsedComposeData.files = {
          '/Dockerfile': {
            body: testDockerfileContent
          }
        }
        return ClusterConfigService._createContextVersion(testSessionUser, ownerInfo, buildOpts, testParsedComposeData)
          .tap((contextVersion) => {
            expect(contextVersion).to.equal(testContextVersion)
            sinon.assert.notCalled(ContextVersion.createAppcodeVersion)
          })
      })

      it('should call createAppcodeVersion with repo from `code` without a commit or branch', () => {
        const testDockerfilePath = '/Dockerfile'
        const testBuildDockerContext = '.'
        const testCodeRepoName = 'Runnable/octobear'
        const testParsedComposeData = {
          metadata: {
            isMain: false,
            branch: 'hello'
          },
          build: {
            dockerFilePath: testDockerfilePath,
            dockerBuildContext: testBuildDockerContext
          },
          code: {
            repo: testCodeRepoName
          }
        }
        return ClusterConfigService._createContextVersion(testSessionUser, ownerInfo, buildOpts, testParsedComposeData)
          .tap((contextVersion) => {
            sinon.assert.calledOnce(ContextVersion.createAppcodeVersion)
            sinon.assert.calledWithExactly(ContextVersion.createAppcodeVersion, testSessionUser, testCodeRepoName, null)
          })
      })

      it('should call createAppcodeVersion with repo and branch from `code`', () => {
        const testDockerfilePath = '/Dockerfile'
        const testBuildDockerContext = '.'
        const testCodeRepoName = 'Runnable/octobear'
        const testCodeRepoCommit = '7f3d086'
        const testParsedComposeData = {
          metadata: {
            isMain: false,
            branch: 'hello'
          },
          build: {
            dockerFilePath: testDockerfilePath,
            dockerBuildContext: testBuildDockerContext
          },
          code: {
            repo: testCodeRepoName,
            commitish: testCodeRepoCommit
          }
        }
        return ClusterConfigService._createContextVersion(testSessionUser, ownerInfo, buildOpts, testParsedComposeData)
          .tap((contextVersion) => {
            sinon.assert.calledOnce(ContextVersion.createAppcodeVersion)
            sinon.assert.calledWithExactly(ContextVersion.createAppcodeVersion, testSessionUser, testCodeRepoName, testCodeRepoCommit)
          })
      })
    })
  }) // end _createContextVersion

  describe('_createBuild', () => {
    beforeEach((done) => {
      sinon.stub(BuildService, 'createBuild')
      done()
    })

    afterEach((done) => {
      BuildService.createBuild.restore()
      done()
    })

    it('should create build', () => {
      const testContextVersionId = objectId('407f191e810c19729de860ef')
      const testBuildId = objectId('507f191e810c19729de860ee')
      const testBuild = {
        _id: testBuildId
      }
      BuildService.createBuild.resolves(testBuild)
      return ClusterConfigService._createBuild(testSessionUser, testContextVersionId, ownerInfo)
        .then(build => {
          sinon.assert.calledOnce(BuildService.createBuild)
          sinon.assert.calledWithExactly(BuildService.createBuild, {
            contextVersion: testContextVersionId,
            createdBy: {
              github: testUserGithubId
            },
            owner: {
              github: testOrgGithubId
            }
          }, testSessionUser)

          expect(build).to.equal(testBuild)
        })
    })
  }) // end _createBuild

  describe('_createInstance', () => {
    let testingOpts
    let buildOpts
    beforeEach((done) => {
      testingOpts = {
        isTesting,
        isTestReporter
      }
      buildOpts = {
        isolated: objectId('407f191e810c19729de860e1'),
        masterShorthash: 'asdasdsad',
        clusterCreateId,
<<<<<<< HEAD
        shouldNotAutoFork: true
=======
        mainInstanceKey: 'a1'
>>>>>>> 87054d21
      }
      sinon.stub(InstanceService, 'createInstance')
      done()
    })

    afterEach((done) => {
      InstanceService.createInstance.restore()
      done()
    })

    it('should create instance', () => {
      const testParentBuildId = objectId('407f191e810c19729de860ef')
      const testParentComposeData = {
        env: 'env',
        aliases: {
          'dGhyZWUtY2hhbmdpbmctdGhlLWhvc3RuYW1l': {
            'instanceName': 'compose-test-5-1-rethinkdb4',
            'alias': 'three-changing-the-hostname'
          }
        },
        containerStartCommand: 'containerStartCommand',
        name: 'name'
      }
      const composeData = {
        metadata: {
          name: 'a1',
          isMain: true
        },
        instance: testParentComposeData,
        build: {
          dockerFilePath: 'Nathan219/hello'
        }
      }
      const testInstance = 'build'
      InstanceService.createInstance.resolves(testInstance)

      return ClusterConfigService._createInstance(testSessionUser, composeData, testParentBuildId, testingOpts, buildOpts)
        .then(instance => {
          sinon.assert.calledOnce(InstanceService.createInstance)
          sinon.assert.calledWithExactly(InstanceService.createInstance, {
            shortName: composeData.metadata.name,
            build: testParentBuildId,
            aliases: testParentComposeData.aliases,
            env: testParentComposeData.env,
            clusterCreateId,
            containerStartCommand: testParentComposeData.containerStartCommand,
            name: buildOpts.masterShorthash + '--' + testParentComposeData.name,
            isTesting,
            isTestReporter,
            isolated: buildOpts.isolated,
            isIsolationGroupMaster: false,
            shouldNotAutofork: true,
            masterPod: false,
            ipWhitelist: {
              enabled: false
            }
          }, testSessionUser)

          expect(instance).to.equal(testInstance)
        })
    })

    it('should set shouldNotAutoFork to false by default', () => {
      const testParentBuildId = objectId('407f191e810c19729de860ef')
      const testParentComposeData = {
        env: 'env',
        aliases: {
          'dGhyZWUtY2hhbmdpbmctdGhlLWhvc3RuYW1l': {
            'instanceName': 'compose-test-5-1-rethinkdb4',
            'alias': 'three-changing-the-hostname'
          }
        },
        containerStartCommand: 'containerStartCommand',
        name: 'name'
      }
      const composeData = {
        metadata: {
          name: 'a1',
          isMain: true
        },
        instance: testParentComposeData,
        build: {
          dockerFilePath: 'Nathan219/hello'
        }
      }
      const testInstance = 'build'
      buildOpts.shouldNotAutoFork = undefined
      InstanceService.createInstance.resolves(testInstance)

      return ClusterConfigService._createInstance(testSessionUser, composeData, testParentBuildId, testingOpts, buildOpts)
        .then(instance => {
          sinon.assert.calledOnce(InstanceService.createInstance)
          sinon.assert.calledWithExactly(InstanceService.createInstance, {
            shortName: composeData.metadata.name,
            build: testParentBuildId,
            aliases: testParentComposeData.aliases,
            env: testParentComposeData.env,
            containerStartCommand: testParentComposeData.containerStartCommand,
            name: buildOpts.masterShorthash + '--' + testParentComposeData.name,
            isTesting,
            isTestReporter,
            clusterCreateId,
            isolated: buildOpts.isolated,
            isIsolationGroupMaster: false,
            shouldNotAutofork: false,
            masterPod: false,
            ipWhitelist: {
              enabled: false
            }
          }, testSessionUser)

          expect(instance).to.equal(testInstance)
        })
    })

    it('should create non-test non-isolated instance', () => {
      testingOpts.isTesting = false
      delete buildOpts.isolated
      const clusterCreateId = 'aaaaaaa'
      buildOpts.clusterCreateId = 'aaaaaaa'
      const testParentBuildId = objectId('407f191e810c19729de860ef')
      const testParentComposeData = {
        env: 'env',
        aliases: {
          'dGhyZWUtY2hhbmdpbmctdGhlLWhvc3RuYW1l': {
            'instanceName': 'compose-test-5-1-rethinkdb4',
            'alias': 'three-changing-the-hostname'
          }
        },
        containerStartCommand: 'containerStartCommand',
        name: 'name'
      }
      testingOpts.isTesting = false
      const composeData = {
        metadata: {
          name: 'b1'
        },
        instance: testParentComposeData
      }
      const testInstance = 'build'
      InstanceService.createInstance.resolves(testInstance)

      return ClusterConfigService._createInstance(testSessionUser, composeData, testParentBuildId, testingOpts, buildOpts)
        .then(instance => {
          sinon.assert.calledOnce(InstanceService.createInstance)
          sinon.assert.calledWithExactly(InstanceService.createInstance, {
            build: testParentBuildId,
            shortName: composeData.metadata.name,
            env: testParentComposeData.env,
            aliases: testParentComposeData.aliases,
            containerStartCommand: testParentComposeData.containerStartCommand,
            name: testParentComposeData.name,
            shouldNotAutofork: true,  // doesn't have a repo
            isTesting: false,
            isTestReporter,
            masterPod: true,
            isolated: undefined,
            clusterCreateId,
            ipWhitelist: {
              enabled: false
            }
          }, testSessionUser)

          expect(instance).to.equal(testInstance)
        })
    })
  }) // end _createInstance

  // describe('delete', function () {
  //   const clusterConfigId = objectId('407f191e810c19729de860ef')
  //   const parentInstanceId = objectId('507f191e810c19729de860ea')
  //   const composeConfigData = {
  //     _id: clusterConfigId,
  //     filePath: '/config/compose.yml',
  //     parentInstanceId: parentInstanceId,
  //     instancesIds: [
  //       objectId('607f191e810c19729de860eb'),
  //       objectId('707f191e810c19729de860ec')
  //     ]
  //   }
  //   beforeEach(function (done) {
  //     sinon.stub(InputClusterConfig, 'findByIdAndAssert').resolves(new InputClusterConfig(composeConfigData))
  //     sinon.stub(InputClusterConfig, 'markAsDeleted').resolves()
  //     sinon.stub(rabbitMQ, 'deleteInstance').returns()
  //     sinon.stub(rabbitMQ, 'clusterDeleted').returns()
  //     done()
  //   })
  //   afterEach(function (done) {
  //     InputClusterConfig.findByIdAndAssert.restore()
  //     InputClusterConfig.markAsDeleted.restore()
  //     rabbitMQ.deleteInstance.restore()
  //     rabbitMQ.clusterDeleted.restore()
  //     done()
  //   })
  //   describe('errors', function () {
  //     it('should return error if findByIdAndAssert failed', function (done) {
  //       const error = new Error('Some error')
  //       InputClusterConfig.findByIdAndAssert.rejects(error)
  //       ClusterConfigService.delete(clusterConfigId.toString())
  //       .asCallback(function (err) {
  //         expect(err).to.exist()
  //         expect(err.message).to.equal(error.message)
  //         done()
  //       })
  //     })
  //
  //     it('should return error if deleteInstance failed', function (done) {
  //       const error = new Error('Some error')
  //       rabbitMQ.deleteInstance.throws(error)
  //       ClusterConfigService.delete(clusterConfigId.toString())
  //       .asCallback(function (err) {
  //         expect(err).to.exist()
  //         expect(err.message).to.equal(error.message)
  //         done()
  //       })
  //     })
  //
  //     it('should return error if findByIdAndAssert failed', function (done) {
  //       const error = new Error('Some error')
  //       InputClusterConfig.markAsDeleted.rejects(error)
  //       ClusterConfigService.delete(clusterConfigId.toString())
  //       .asCallback(function (err) {
  //         expect(err).to.exist()
  //         expect(err.message).to.equal(error.message)
  //         done()
  //       })
  //     })
  //
  //     it('should return error if clusterDeleted failed', function (done) {
  //       const error = new Error('Some error')
  //       rabbitMQ.clusterDeleted.throws(error)
  //       ClusterConfigService.delete(clusterConfigId.toString())
  //       .asCallback(function (err) {
  //         expect(err).to.exist()
  //         expect(err.message).to.equal(error.message)
  //         done()
  //       })
  //     })
  //   })
  //   describe('success', function () {
  //     it('should run successfully', function (done) {
  //       ClusterConfigService.delete(clusterConfigId.toString()).asCallback(done)
  //     })
  //
  //     it('should call findByIdAndAssert with correct args', function (done) {
  //       ClusterConfigService.delete(clusterConfigId.toString())
  //       .tap(function () {
  //         sinon.assert.calledOnce(InputClusterConfig.findByIdAndAssert)
  //         sinon.assert.calledWithExactly(InputClusterConfig.findByIdAndAssert, clusterConfigId.toString())
  //       })
  //       .asCallback(done)
  //     })
  //
  //     it('should call deleteInstance with correct args', function (done) {
  //       ClusterConfigService.delete(clusterConfigId.toString())
  //       .tap(function () {
  //         sinon.assert.calledTwice(rabbitMQ.deleteInstance)
  //         sinon.assert.calledWithExactly(rabbitMQ.deleteInstance, { instanceId: composeConfigData.instancesIds[0] })
  //         sinon.assert.calledWithExactly(rabbitMQ.deleteInstance, { instanceId: composeConfigData.instancesIds[1] })
  //       })
  //       .asCallback(done)
  //     })
  //
  //     it('should call markAsDeleted with correct args', function (done) {
  //       ClusterConfigService.delete(clusterConfigId.toString())
  //       .tap(function () {
  //         sinon.assert.calledOnce(InputClusterConfig.markAsDeleted)
  //         sinon.assert.calledWithExactly(InputClusterConfig.markAsDeleted, clusterConfigId)
  //       })
  //       .asCallback(done)
  //     })
  //
  //     it('should call clusterDeleted with correct args', function (done) {
  //       ClusterConfigService.delete(clusterConfigId.toString())
  //       .tap(function () {
  //         sinon.assert.calledOnce(rabbitMQ.clusterDeleted)
  //         const cluster = { id: clusterConfigId.toString() }
  //         sinon.assert.calledWithExactly(rabbitMQ.clusterDeleted, { cluster })
  //       })
  //       .asCallback(done)
  //     })
  //
  //     it('should call all the functions in the order', function (done) {
  //       ClusterConfigService.delete(clusterConfigId.toString())
  //       .tap(function () {
  //         sinon.assert.callOrder(
  //           InputClusterConfig.findByIdAndAssert,
  //           rabbitMQ.deleteInstance,
  //           InputClusterConfig.markAsDeleted,
  //           rabbitMQ.clusterDeleted)
  //       })
  //       .asCallback(done)
  //     })
  //   })
  // })

  describe('_updateInstanceWithConfigs', () => {
    let instanceMock
    let testConfig
    let sessionUser
    let instanceObj
    let mainACVMock
    let orgInfo
    let buildMock
    let buildOpts = {
      repoFullName: 'asdasd/sadasdasd',
      triggerAction: 'autodeploy'
    }
    beforeEach((done) => {
      sessionUser = {
        accounts: {
          github: {
            id: ownerInfo.githubUserId
          }
        }
      }
      testConfig = {
        aliases: {
          'dGhyZWUtY2hhbmdpbmctdGhlLWhvc3RuYW1l': {
            'instanceName': 'compose-test-5-1-rethinkdb4',
            'alias': 'three-changing-the-hostname'
          },
          'cmV0aGlua2RiNA==': {
            'instanceName': 'compose-test-5-1-rethinkdb4',
            'alias': 'rethinkdb4'
          },
          'dGhyZWUtY2hhbmdpbmctdGhlLXdlaXJkLWhvc3Q=': {
            'instanceName': 'compose-test-5-1-rethinkdb3',
            'alias': 'three-changing-the-weird-host'
          }
        },
        env: ['env'],
        ports: [123],
        containerStartCommand: 'start',
        name: 'NewName'
      }
      instanceMock = {
        _id: 1,
        updateAsync: sinon.stub().resolves(),
        name: 'test',
        getRepoName: sinon.stub().returns('org/repoName'),
        contextVersion: {
          context: 'contextId1234',
          buildDockerfilePath: 'path/to/Dockerfile',
          appCodeVersions: []
        }
      }
      instanceObj = {
        instance: instanceMock,
        config: {
          instance: testConfig,
          build: {
            dockerFilePath: 'path/to/Dockerfile'
          },
          code: {
            commitish: 'mainBranchName'
          }
        }
      }
      mainACVMock = {
        branch: 'mainBranchName',
        commit: 'sha1234'
      }
      buildMock = {
        _id: 'foo'
      }
      sinon.stub(InstanceService, 'updateInstance').resolves(instanceMock)
      sinon.stub(ClusterConfigService, '_createCVAndBuildBuild').resolves(buildMock)
      sinon.stub(ContextVersion, 'getMainAppCodeVersion').returns(mainACVMock)
      sinon.stub(rabbitMQ, 'redeployInstanceContainer')
      done()
    })

    afterEach((done) => {
      InstanceService.updateInstance.restore()
      ClusterConfigService._createCVAndBuildBuild.restore()
      ContextVersion.getMainAppCodeVersion.restore()
      rabbitMQ.redeployInstanceContainer.restore()
      done()
    })

    describe('when dockerfile path changes', () => {
      beforeEach((done) => {
        instanceObj.config.build = {
          dockerfilePath: 'new/path/to/Dockerfile'
        }
        done()
      })
      it('should create a new build and update the instance', () => {
        return ClusterConfigService._updateInstanceWithConfigs(sessionUser, instanceObj, buildOpts, ownerInfo)
          .then(() => {
            sinon.assert.calledOnce(ClusterConfigService._createCVAndBuildBuild)
            sinon.assert.calledWithExactly(ClusterConfigService._createCVAndBuildBuild,
              sessionUser,
              ownerInfo,
              buildOpts,
              instanceObj.config
            )
            sinon.assert.calledOnce(InstanceService.updateInstance)
            sinon.assert.calledWithExactly(InstanceService.updateInstance,
              instanceMock, {
                aliases: testConfig.aliases,
                env: testConfig.env,
                ports: testConfig.ports,
                build: 'foo',
                containerStartCommand: testConfig.containerStartCommand
              },
              sessionUser
            )
            sinon.assert.calledOnce(rabbitMQ.redeployInstanceContainer)
            sinon.assert.calledWithExactly(rabbitMQ.redeployInstanceContainer, {
              instanceId: '1',
              sessionUserGithubId: testUserGithubId
            })
          })
      })
    })

    describe('when commit changes', () => {
      beforeEach((done) => {
        instanceObj.config.code.commitish = 'sha4567'
        done()
      })
      it('should create a new build and update the instance', () => {
        return ClusterConfigService._updateInstanceWithConfigs(sessionUser, instanceObj, buildOpts, ownerInfo)
          .then(() => {
            sinon.assert.calledOnce(ClusterConfigService._createCVAndBuildBuild)
            sinon.assert.calledWithExactly(
              ClusterConfigService._createCVAndBuildBuild,
              sessionUser,
              ownerInfo,
              buildOpts,
              instanceObj.config
            )
            sinon.assert.calledOnce(InstanceService.updateInstance)
            sinon.assert.calledWithExactly(InstanceService.updateInstance,
              instanceMock, {
                aliases: testConfig.aliases,
                env: testConfig.env,
                ports: testConfig.ports,
                build: 'foo',
                containerStartCommand: testConfig.containerStartCommand
              },
              sessionUser
            )
            sinon.assert.calledOnce(rabbitMQ.redeployInstanceContainer)
            sinon.assert.calledWithExactly(rabbitMQ.redeployInstanceContainer, {
              instanceId: '1',
              sessionUserGithubId: testUserGithubId
            })
          })
      })
    })

    describe('when branch changes', () => {
      beforeEach((done) => {
        instanceObj.config.code.commitish = 'newBranchName'
        done()
      })
      it('should create a new build and update the instance', () => {
        return ClusterConfigService._updateInstanceWithConfigs(sessionUser, instanceObj, buildOpts, ownerInfo)
          .then(() => {
            sinon.assert.calledOnce(ClusterConfigService._createCVAndBuildBuild)
            sinon.assert.calledWithExactly(
              ClusterConfigService._createCVAndBuildBuild,
              sessionUser,
              ownerInfo,
              buildOpts,
              instanceObj.config
            )
            sinon.assert.calledOnce(InstanceService.updateInstance)
            sinon.assert.calledWithExactly(InstanceService.updateInstance,
              instanceMock, {
                aliases: testConfig.aliases,
                env: testConfig.env,
                ports: testConfig.ports,
                build: 'foo',
                containerStartCommand: testConfig.containerStartCommand
              },
              sessionUser
            )
            sinon.assert.calledOnce(rabbitMQ.redeployInstanceContainer)
            sinon.assert.calledWithExactly(rabbitMQ.redeployInstanceContainer, {
              instanceId: '1',
              sessionUserGithubId: testUserGithubId
            })
          })
      })
    })

    describe('when env changes', () => {
      beforeEach((done) => {
        testConfig.env = ['newEnv']
        done()
      })
      it('should update the instance and redeploy it', () => {
        return ClusterConfigService._updateInstanceWithConfigs(sessionUser, instanceObj, buildOpts, ownerInfo)
          .then(() => {
            sinon.assert.notCalled(ClusterConfigService._createCVAndBuildBuild)
            sinon.assert.calledOnce(InstanceService.updateInstance)
            sinon.assert.calledWithExactly(InstanceService.updateInstance,
              instanceMock, {
                aliases: testConfig.aliases,
                env: testConfig.env,
                ports: testConfig.ports,
                containerStartCommand: testConfig.containerStartCommand
              },
              sessionUser
            )
            sinon.assert.calledOnce(rabbitMQ.redeployInstanceContainer)
            sinon.assert.calledWithExactly(rabbitMQ.redeployInstanceContainer, {
              instanceId: '1',
              sessionUserGithubId: testUserGithubId
            })
          })
      })
    })
  }) // end _updateInstanceWithConfigs

  // describe('_createNewInstanceForNewConfig', () => {
  //   beforeEach((done) => {
  //     sinon.stub(rabbitMQ, 'createClusterInstance')
  //     done()
  //   })
  //
  //   afterEach((done) => {
  //     rabbitMQ.createClusterInstance.restore()
  //     done()
  //   })
  //
  //   it('should call create if instance does not have a name', (done) => {
  //     testMainParsedContent.config = testMainParsedContent
  //     ClusterConfigService._createNewInstanceForNewConfig({
  //       config: testMainParsedContent
  //     }, testOrgBpId)
  //
  //     sinon.assert.calledOnce(rabbitMQ.createClusterInstance)
  //     sinon.assert.calledWith(rabbitMQ.createClusterInstance, {
  //       parsedComposeData: testMainParsedContent,
  //       bigPoppaOrgId: testOrgBpId
  //     })
  //     done()
  //   })
  //
  //   it('should not call create if instance missing name', (done) => {
  //     delete testMainParsedContent.name
  //     ClusterConfigService._createNewInstanceForNewConfig(testMainParsedContent, 1)
  //     sinon.assert.notCalled(rabbitMQ.createClusterInstance)
  //     done()
  //   })
  //
  //   it('should not call create if instance missing config', (done) => {
  //     ClusterConfigService._createNewInstanceForNewConfig(testMainParsedContent, 1)
  //     sinon.assert.notCalled(rabbitMQ.createClusterInstance)
  //     done()
  //   })
  // }) // end _createNewInstanceForNewConfig

  describe('_mergeConfigsIntoInstances', () => {
    it('should output list of configs and instances', (done) => {
      const out = ClusterConfigService._mergeConfigsIntoInstances(
        [{metadata: {name: '1'}}, {metadata: {name: '4'}}],
        [getInstanceMock('1'), getInstanceMock('2')]
      )
      expect(out.length).to.equal(3)
      expect(out[0].instance.name).to.equal('1')
      expect(out[0].config.metadata.name).to.equal('1')
      expect(out[1].instance.name).to.equal('2')
      expect(out[1].config).to.equal(undefined)
      done()
    })
  }) // end _mergeConfigsIntoInstances

  describe('_addConfigToInstances', () => {
    it('should add instances and missing configs into array', (done) => {
      const out = ClusterConfigService._addConfigToInstances(
        [{metadata: {name: '1'}}, {metadata: {name: '4'}}],
        [getInstanceMock('1'), getInstanceMock('2')]
      )
      expect(out.length).to.equal(2)
      expect(out[0].instance.name).to.equal('1')
      expect(out[0].config.metadata.name).to.equal('1')
      expect(out[1].instance.name).to.equal('2')
      expect(out[1].config).to.equal(undefined)
      done()
    })
  }) // end _addConfigToInstances

  describe('_addMissingConfigs', () => {
    it('should add missing configs to array', (done) => {
      const out = ClusterConfigService._addMissingConfigs(
        [{metadata: {name: '1'}}, {metadata: {name: '4'}}],
        [{instance: {shortName: '1'}}, {instance: {shortName: '2'}}]
      )
      expect(out).to.equal([{instance: {shortName: '1'}}, {instance: {shortName: '2'}}, {config: {metadata: {name: '4'}}}])
      done()
    })
  }) // end _addMissingConfigs

  describe('_isConfigMissingInstance', () => {
    it('should return false if config has an instance', (done) => {
      const out = ClusterConfigService._isConfigMissingInstance(
        [{instance: {shortName: '1'}}, {instance: {shortName: '2'}}, {instance: {shortName: '3'}}],
        {metadata: {name: '1'}}
      )

      expect(out).to.be.false()
      done()
    })

    it('should return true if config does not have an instance', (done) => {
      const out = ClusterConfigService._isConfigMissingInstance(
        [{instance: {shortName: '1'}}, {instance: {shortName: '2'}}, {instance: {shortName: '3'}}],
        {metadata: {name: '5'}}
      )

      expect(out).to.be.true()
      done()
    })
  }) // end _isConfigMissingInstance

  describe('fetchConfigByInstanceId', function () {
    const autoIsolationConfigId = objectId('107f191e810c19729de860ee')
    const clusterConfigId = objectId('407f191e810c19729de860ef')
    const parentInstanceId = objectId('507f191e810c19729de860ea')
    const depInstanceId1 = objectId('607f191e810c19729de860eb')
    const filePath = 'config/compose.yml'
    const composeConfigData = {
      _id: clusterConfigId,
      autoIsolationConfigId: autoIsolationConfigId,
      filePath: filePath
    }

    const autoIsolationConfigData = {
      _id: autoIsolationConfigId,
      instance: parentInstanceId,
      requestedDependencies: [
        {
          instance: depInstanceId1
        }
      ]
    }

    beforeEach(function (done) {
      sinon.stub(InputClusterConfig, 'findActiveByAutoIsolationId').resolves(new InputClusterConfig(composeConfigData))
      sinon.stub(AutoIsolationConfig, 'findActiveByInstanceId').resolves(new AutoIsolationConfig(autoIsolationConfigData))
      done()
    })
    afterEach(function (done) {
      InputClusterConfig.findActiveByAutoIsolationId.restore()
      AutoIsolationConfig.findActiveByInstanceId.restore()
      done()
    })
    describe('errors', function () {
      it('should return error if findActiveByAutoIsolationId failed', function (done) {
        const error = new Error('Some error')
        InputClusterConfig.findActiveByAutoIsolationId.rejects(error)
        ClusterConfigService.fetchConfigByInstanceId(parentInstanceId)
          .asCallback(function (err) {
            expect(err).to.exist()
            expect(err.message).to.equal(error.message)
            done()
          })
      })

      it('should return error if findActiveByInstanceId failed', function (done) {
        const error = new Error('Some error')
        AutoIsolationConfig.findActiveByInstanceId.rejects(error)
        ClusterConfigService.fetchConfigByInstanceId(parentInstanceId)
          .asCallback(function (err) {
            expect(err).to.exist()
            expect(err.message).to.equal(error.message)
            done()
          })
      })
    })

    describe('success', function () {
      it('should run successfully', function (done) {
        ClusterConfigService.fetchConfigByInstanceId(parentInstanceId).asCallback(done)
      })

      it('should call InputClusterConfig.findActiveByAutoIsolationId with isolation id from the instance', function (done) {
        ClusterConfigService.fetchConfigByInstanceId(parentInstanceId)
          .tap(function () {
            sinon.assert.calledOnce(InputClusterConfig.findActiveByAutoIsolationId)
            sinon.assert.calledWithExactly(
              InputClusterConfig.findActiveByAutoIsolationId,
              autoIsolationConfigId
            )
          })
          .asCallback(done)
      })
    })
  })

  describe('fetchFileFromGithub', function () {
    const filePath = 'config/compose.yml'
    const dockerComposeContent = {
      name: 'docker-compose.yml',
      path: 'docker-compose.yml',
      sha: '13ec49b1014891c7b494126226f95e318e1d3e82',
      size: 193,
      url: 'https://api.github.com/repos/Runnable/compose-test-repo-1.2/contents/docker-compose.yml?ref=master',
      html_url: 'https://github.com/Runnable/compose-test-repo-1.2/blob/master/docker-compose.yml',
      git_url: 'https://api.github.com/repos/Runnable/compose-test-repo-1.2/git/blobs/13ec49b1014891c7b494126226f95e318e1d3e82',
      download_url: 'https://raw.githubusercontent.com/Runnable/compose-test-repo-1.2/master/docker-compose.yml',
      type: 'file',
      content: 'dmVyc2lvbjogJzInCnNlcnZpY2VzOgogIHdlYjoKICAgIGJ1aWxkOiAnLi9z\ncmMvJwogICAgY29tbWFuZDogW25vZGUsIGluZGV4LmpzXQogICAgcG9ydHM6\nCiAgICAgIC0gIjUwMDA6NTAwMCIKICAgIGVudmlyb25tZW50OgogICAgICAt\nIE5PREVfRU5WPWRldmVsb3BtZW50CiAgICAgIC0gU0hPVz10cnVlCiAgICAg\nIC0gSEVMTE89Njc4Cg==\n',
      encoding: 'base64',
      _links: {
        self: 'https://api.github.com/repos/Runnable/compose-test-repo-1.2/contents/docker-compose.yml?ref=master',
        git: 'https://api.github.com/repos/Runnable/compose-test-repo-1.2/git/blobs/13ec49b1014891c7b494126226f95e318e1d3e82',
        html: 'https://github.com/Runnable/compose-test-repo-1.2/blob/master/docker-compose.yml'
      }
    }
    const fileString = 'version: \'2\'\nservices:\n  web:\n    build: \'./src/\'\n    command: [node, index.js]\n    ports:\n      - "5000:5000"\n    environment:\n      - NODE_ENV=development\n      - SHOW=true\n      - HELLO=678\n'
    const orgName = 'Runnable'
    const repoName = 'api'
    const repoFullName = orgName + '/' + repoName
    const commitRef = 'asdasdassdfgasdfwae'

    beforeEach(function (done) {
      sinon.stub(GitHub.prototype, 'getRepoContent').resolves(dockerComposeContent)
      sinon.stub(ClusterConfigService, 'parseComposeFileAndPopulateENVs').resolves(testParsedContent)
      sinon.stub(ClusterConfigService, 'createFromRunnableConfig').resolves()
      done()
    })
    afterEach(function (done) {
      GitHub.prototype.getRepoContent.restore()
      ClusterConfigService.parseComposeFileAndPopulateENVs.restore()
      ClusterConfigService.createFromRunnableConfig.restore()
      done()
    })
    describe('errors', function () {
      it('should return error if getRepoContent failed', function (done) {
        const error = new Error('Some error')
        GitHub.prototype.getRepoContent.rejects(error)
        ClusterConfigService.fetchFileFromGithub(testSessionUser, repoFullName, filePath, commitRef)
          .asCallback(function (err) {
            expect(err).to.exist()
            expect(err.message).to.equal(error.message)
            done()
          })
      })
    })
    describe('success', function () {
      it('should run successfully', function (done) {
        ClusterConfigService.fetchFileFromGithub(testSessionUser, repoFullName, filePath, commitRef)
          .asCallback(done)
      })

      it('should call getRepoContent with correct args', function (done) {
        ClusterConfigService.fetchFileFromGithub(testSessionUser, repoFullName, filePath, commitRef)
          .tap(function () {
            sinon.assert.calledOnce(GitHub.prototype.getRepoContent)
            sinon.assert.calledWithExactly(GitHub.prototype.getRepoContent, repoFullName, filePath, commitRef)
          })
          .asCallback(done)
      })

      it('should resolve with correct args', function (done) {
        ClusterConfigService.fetchFileFromGithub(testSessionUser, repoFullName, filePath, commitRef)
          .tap(function (parsed) {
            expect(parsed).to.equal({
              fileString,
              commitRef,
              repo: repoFullName,
              sha: dockerComposeContent.sha,
              path: filePath,
            })
          })
          .asCallback(done)
      })
    })
  })
  describe('checkIfComposeFilesChanged', function () {
    const path = 'config/compose.yml'
    const clusterConfigFiles = [
      {
        path,
        sha: '13ec49b1014891c7b494126226f95e318e1d3e82'
      }
    ]
    const changedClusterConfigFiles = [
      {
        path,
        sha: 'dfasdf3qaf3afa3wfa3faw3weas3asfa2eqdqd2q2'
      }
    ]
    const clusterConfig = {
      files: clusterConfigFiles
    }
    const orgName = 'Runnable'
    const userId = 2
    const userModel = {}
    const instanceId = 'sadasdada233awad'
    const repoName = 'api'
    const repoFullName = orgName + '/' + repoName
    const githubPushInfo = {
      user: {
        id: userId
      },
      repo: repoFullName
    }

    beforeEach(function (done) {
      sinon.stub(ClusterConfigService, 'fetchConfigByInstanceId').resolves(clusterConfig)
      sinon.stub(UserService, 'getByGithubId').resolves(userModel)
      sinon.stub(ClusterConfigService, 'fetchFilesFromGithub').resolves(changedClusterConfigFiles)
      done()
    })
    afterEach(function (done) {
      ClusterConfigService.fetchConfigByInstanceId.restore()
      UserService.getByGithubId.restore()
      ClusterConfigService.fetchFilesFromGithub.restore()
      done()
    })
    describe('errors', function () {
      it('should return error if fetchConfigByInstanceId failed', function (done) {
        const error = new Error('Some error')
        ClusterConfigService.fetchConfigByInstanceId.rejects(error)
        ClusterConfigService.checkIfComposeFilesChanged(instanceId, githubPushInfo)
          .asCallback(function (err) {
            expect(err).to.exist()
            expect(err.message).to.equal(error.message)
            done()
          })
      })
      it('should return error if UserService.getByGithubId failed', function (done) {
        const error = new Error('Some error')
        UserService.getByGithubId.rejects(error)
        ClusterConfigService.checkIfComposeFilesChanged(instanceId, githubPushInfo)
          .asCallback(function (err) {
            expect(err).to.exist()
            expect(err.message).to.equal(error.message)
            done()
          })
      })
      it('should return error if ClusterConfigService.fetchFilesFromGithub failed', function (done) {
        const error = new Error('Some error')
        ClusterConfigService.fetchFilesFromGithub.rejects(error)
        ClusterConfigService.checkIfComposeFilesChanged(instanceId, githubPushInfo)
          .asCallback(function (err) {
            expect(err).to.exist()
            expect(err.message).to.equal(error.message)
            done()
          })
      })
    })
    describe('success', function () {
      it('should run successfully', function (done) {
        ClusterConfigService.fetchFilesFromGithub.resolves(changedClusterConfigFiles)
        ClusterConfigService.checkIfComposeFilesChanged(instanceId, githubPushInfo)
          .asCallback(done)
      })
      it('should return InputClusterConfig.NotChangedError if shas match', function (done) {
        ClusterConfigService.fetchFilesFromGithub.resolves(clusterConfigFiles)
        ClusterConfigService.checkIfComposeFilesChanged(instanceId, githubPushInfo)
          .then(function () {
            done(new Error('Expecting NotChangedError'))
          })
          .catch(InputClusterConfig.NotChangedError, function () {
            done()
          })
      })
    })
  })
  describe('_createAutoIsolationModelsFromClusterInstances', function () {
    const mainInstanceId = objectId('407f191e810c19729de860ef')
    const depInstanceId = objectId('407f191e810c19729de860f0')
    const depRepoInstanceId = objectId('407f191e810c19729de860ff')
    const mainInstance = {
      _id: mainInstanceId,
      name: 'api'
    }
    const mainInstanceObj = {
      config: {
        metadata: {
          isMain: true
        }
      },
      instance: mainInstance
    }
    const depRepoInstance = {
      _id: depRepoInstanceId,
      name: 'navi'
    }
    const depRepoInstanceObj = {
      config: {
        metadata: {
          isMain: false
        }
      },
      instance: depRepoInstance
    }
    const depRepoWithBuildInstanceObj = {
      config: {
        metadata: {
          isMain: false
        },
        build: {
          dockerFilePath: '/Dockerfile.server'
        },
        code: {}
      },
      instance: depRepoInstance
    }
    const depInstance = {
      _id: depInstanceId,
      name: 'mongo'
    }
    const depInstanceObj = {
      config: {
        metadata: {
          isMain: false
        },
        files: {}
      },
      instance: depInstance
    }
    let instances
    beforeEach(function (done) {
      instances = []
      done()
    })
    describe('success', function () {
      it('should run successfully', function (done) {
        instances = [mainInstanceObj, depInstanceObj]
        ClusterConfigService._createAutoIsolationModelsFromClusterInstances(instances, mainInstance)
        done()
      })
      it('should return main instance and dep', function (done) {
        instances = [mainInstanceObj, depInstanceObj]
        const model = ClusterConfigService._createAutoIsolationModelsFromClusterInstances(instances, mainInstance)
        expect(model).to.exist()
        expect(model.instance).to.equal(mainInstanceId)
        expect(model.requestedDependencies.length).to.equal(1)
        expect(model.requestedDependencies[0].instance).to.equal(depInstanceId)
        expect(model.requestedDependencies[0].matchBranch).to.be.undefined()
        done()
      })
      it('should return main instance and matched-branched dep', function (done) {
        instances = [mainInstanceObj, depRepoInstanceObj]
        const model = ClusterConfigService._createAutoIsolationModelsFromClusterInstances(instances, mainInstance)
        expect(model).to.exist()
        expect(model.instance).to.equal(mainInstanceId)
        expect(model.requestedDependencies.length).to.equal(1)
        expect(model.requestedDependencies[0].instance).to.equal(depRepoInstanceId)
        expect(model.requestedDependencies[0].matchBranch).to.be.undefined()
        done()
      })
      it('should return main instance and both deps', function (done) {
        instances = [mainInstanceObj, depRepoInstanceObj, depInstanceObj]
        const model = ClusterConfigService._createAutoIsolationModelsFromClusterInstances(instances, mainInstance)
        expect(model).to.exist()
        expect(model.instance).to.equal(mainInstanceId)
        expect(model.requestedDependencies.length).to.equal(2)
        expect(model.requestedDependencies[0].instance).to.equal(depRepoInstanceId)
        expect(model.requestedDependencies[0].matchBranch).to.be.undefined()
        expect(model.requestedDependencies[1].instance).to.equal(depInstanceId)
        expect(model.requestedDependencies[1].matchBranch).to.be.undefined()
        done()
      })
      it('should return main instance and matched-branched dep', function (done) {
        instances = [mainInstanceObj, depRepoWithBuildInstanceObj]
        const model = ClusterConfigService._createAutoIsolationModelsFromClusterInstances(instances, mainInstance)
        expect(model).to.exist()
        expect(model.instance).to.equal(mainInstanceId)
        expect(model.requestedDependencies.length).to.equal(1)
        expect(model.requestedDependencies[0].instance).to.equal(depRepoInstanceId)
        expect(model.requestedDependencies[0].matchBranch).to.equal(true)
        done()
      })
    })
  })
  describe('_createUpdateAndDeleteInstancesForClusterUpdate', function () {
    testSessionUser = {
      _id: 'id',
      accounts: {
        github: {
          id: testUserGithubId,
          accessToken: 'some-token'
        },
        login: 'login',
        username: 'best'
      },
      bigPoppaUser: {
        id: testUserBpId,
        organizations: [{
          name: testOrgName,
          lowerName: testOrgName.toLowerCase(),
          id: testOrgBpId,
          githubId: testOrgGithubId
        }]
      }
    }
    const orgName = 'Runnable'
    const repoName = 'api'
    const repoFullName = orgName + '/' + repoName
    const githubPushInfo = {
      repo: repoFullName
    }
    const clusterOpts = {
      isTesting: true
    }
    const mainInstanceId = objectId('407f191e810c19729de860ef')
    const updateInstanceId = objectId('407f191e810c19729de860f1')
    const deleteInstanceId = objectId('407f191e810c19729de860f2')
    const createInstanceId = objectId('407f191e810c19729de860f3')
    const mainInstance = {
      _id: mainInstanceId,
      name: 'api'
    }
    const updateInstance = {
      _id: updateInstanceId,
      name: 'api'
    }
    const updateInstanceObj = {
      config: {
        instance: {}
      },
      instance: updateInstance
    }
    const deleteInstance = {
      _id: deleteInstanceId,
      name: 'navi'
    }
    const deleteInstanceObj = {
      instance: deleteInstance
    }
    const createInstance = {
      _id: createInstanceId,
      name: 'web'
    }
    const createInstanceConfig = {
      instance: {},
      files: {}
    }
    const preCreateInstanceObj = {
      config: createInstanceConfig
    }
    const postCreateInstanceObj = {
      config: createInstanceConfig,
      instance: createInstance
    }
    const buildOpts = {
      repoFullName,
      triggerAction: 'autodeploy'
    }
    let instances
    beforeEach(function (done) {
      instances = []
      done()
    })
    beforeEach(function (done) {
      sinon.stub(ClusterConfigService, 'addAliasesToContexts').returns()
      sinon.stub(ClusterConfigService, 'createClusterContext').resolves(createInstanceConfig)
      sinon.stub(ClusterConfigService, '_updateInstanceWithConfigs').resolves(updateInstanceObj)
      sinon.stub(ClusterConfigService, '_createNewInstanceForNewConfig').resolves(postCreateInstanceObj)
      sinon.stub(rabbitMQ, 'deleteInstance').returns()
      done()
    })
    afterEach(function (done) {
      ClusterConfigService.addAliasesToContexts.restore()
      ClusterConfigService.createClusterContext.restore()
      ClusterConfigService._updateInstanceWithConfigs.restore()
      ClusterConfigService._createNewInstanceForNewConfig.restore()
      rabbitMQ.deleteInstance.restore()
      done()
    })
    describe('success', function () {
      beforeEach(function (done) {
        instances = [updateInstanceObj, deleteInstanceObj, preCreateInstanceObj]
        done()
      })
      it('should run successfully', function () {
        return ClusterConfigService._createUpdateAndDeleteInstancesForClusterUpdate(
          testSessionUser,
          instances,
          clusterOpts,
          buildOpts,
          ownerInfo
        )
      })
      it('should resolve with an array with 2 instances in it', function (done) {
        ClusterConfigService._createUpdateAndDeleteInstancesForClusterUpdate(
          testSessionUser,
          instances,
          clusterOpts,
          buildOpts,
          ownerInfo
        )
          .then(instances => {
            expect(instances.length).to.equal(2)
            expect(instances).to.contains(updateInstanceObj)
            expect(instances).to.contains(postCreateInstanceObj)
          })
          .asCallback(done)
      })
      it('should call createInstance before update', function (done) {
        ClusterConfigService._createUpdateAndDeleteInstancesForClusterUpdate(
          testSessionUser,
          instances,
          clusterOpts,
          buildOpts,
          ownerInfo
        )
          .then(() => {
            sinon.assert.callOrder(
              ClusterConfigService.createClusterContext,
              ClusterConfigService.addAliasesToContexts,
              ClusterConfigService._createNewInstanceForNewConfig,
              ClusterConfigService._updateInstanceWithConfigs
            )
          })
          .asCallback(done)
      })
      it('should have called update with updateInstance', function (done) {
        ClusterConfigService._createUpdateAndDeleteInstancesForClusterUpdate(
          testSessionUser,
          instances,
          clusterOpts,
          buildOpts,
          ownerInfo
        )
          .then(() => {
            sinon.assert.calledOnce(ClusterConfigService._updateInstanceWithConfigs)
            sinon.assert.calledWithExactly(
              ClusterConfigService._updateInstanceWithConfigs,
              testSessionUser,
              updateInstanceObj,
              buildOpts,
              ownerInfo
            )
          })
          .asCallback(done)
      })
      it('should have called create with createInstance', function (done) {
        ClusterConfigService._createUpdateAndDeleteInstancesForClusterUpdate(
          testSessionUser,
          instances,
          clusterOpts,
          buildOpts,
          ownerInfo
        )
          .then(() => {
            sinon.assert.calledOnce(ClusterConfigService._createNewInstanceForNewConfig)
            sinon.assert.calledWithExactly(
              ClusterConfigService._createNewInstanceForNewConfig,
              testSessionUser,
              preCreateInstanceObj.config,
              clusterOpts,
              buildOpts,
              ownerInfo
            )
          })
          .asCallback(done)
      })
      it('should have given addAliasesToContexts the update and created configs ', function (done) {
        ClusterConfigService._createUpdateAndDeleteInstancesForClusterUpdate(
          testSessionUser,
          instances,
          clusterOpts,
          buildOpts,
          ownerInfo
        )
          .then(() => {
            sinon.assert.calledOnce(ClusterConfigService.addAliasesToContexts)
            sinon.assert.calledWith(ClusterConfigService.addAliasesToContexts, [
              preCreateInstanceObj.config,
              updateInstanceObj.config
            ])
          })
          .asCallback(done)
      })
      it('should have called delete with deleteInstance', function (done) {
        ClusterConfigService._createUpdateAndDeleteInstancesForClusterUpdate(
          testSessionUser,
          instances,
          clusterOpts,
          buildOpts,
          ownerInfo
        )
          .then(() => {
            sinon.assert.calledOnce(rabbitMQ.deleteInstance)
            sinon.assert.calledWithExactly(rabbitMQ.deleteInstance, {
              instanceId: deleteInstanceId.toString()
            })
          })
          .asCallback(done)
      })
    })
  })
  describe('updateCluster', function () {
    const orgName = 'Runnable'
    const repoName = 'api'
    const repoFullName = orgName + '/' + repoName
    const githubPushInfo = {
      repo: repoFullName
    }
    testSessionUser = {
      _id: 'id',
      accounts: {
        github: {
          id: testUserGithubId,
          accessToken: 'some-token'
        },
        login: 'login',
        username: 'best'
      },
      bigPoppaUser: {
        id: testUserBpId,
        organizations: [{
          name: testOrgName,
          lowerName: testOrgName.toLowerCase(),
          id: testOrgBpId,
          githubId: testOrgGithubId
        }]
      }
    }
    const mainInstanceId = objectId('407f191e810c19729de860ef')
    const depInstanceId = objectId('407f191e810c19729de860f0')
    const depRepoInstanceId = objectId('407f191e810c19729de860ff')
    const mainInstance = {
      _id: mainInstanceId,
      name: 'api'
    }
    const mainInstanceObj = {
      config: {
        metadata: {
          isMain: true
        }
      },
      instance: mainInstance
    }
    const depRepoInstance = {
      _id: depRepoInstanceId,
      name: 'navi'
    }
    const depRepoInstanceObj = {
      config: {
        metadata: {
          isMain: false
        }
      },
      instance: depRepoInstance
    }
    const depInstance = {
      _id: depInstanceId,
      name: 'mongo'
    }
    const depInstanceObj = {
      config: {
        metadata: {
          isMain: false
        },
        files: {}
      },
      instance: depInstance
    }
    const autoIsolationModel = {
      instance: mainInstanceId,
      requestedDependencies: [depInstance, depRepoInstance]
    }
    const autoIsolationObject = {
      _id: 'asdasdasdasd',
      instance: mainInstanceId,
      requestedDependencies: [depInstance, depRepoInstance]
    }
    const instanceObjs = [mainInstanceObj, depInstanceObj, depRepoInstanceObj]
    const octobearInfo = {}
    const clusterOpts = {}
    let instances
    beforeEach(function (done) {
      sinon.stub(AutoIsolationService, 'fetchAutoIsolationDependentInstances').resolves(instanceObjs)
      sinon.stub(ClusterConfigService, '_mergeConfigsIntoInstances').resolves(instanceObjs)
      sinon.stub(ClusterConfigService, '_createUpdateAndDeleteInstancesForClusterUpdate').resolves(instanceObjs)
      sinon.stub(ClusterConfigService, 'updateIsolationConfig').resolves(autoIsolationObject)
      sinon.stub(rabbitMQ, 'autoDeployInstance').resolves()
      done()
    })
    afterEach(function (done) {
      AutoIsolationService.fetchAutoIsolationDependentInstances.restore()
      ClusterConfigService._mergeConfigsIntoInstances.restore()
      ClusterConfigService._createUpdateAndDeleteInstancesForClusterUpdate.restore()
      ClusterConfigService.updateIsolationConfig.restore()
      rabbitMQ.autoDeployInstance.restore()
      done()
    })
    describe('success', function () {
      it('should run successfully', function (done) {
        ClusterConfigService.updateCluster(testSessionUser, mainInstance, githubPushInfo, octobearInfo, clusterOpts)
          .asCallback(done)
      })
      it('should call all the methods in order', function (done) {
        ClusterConfigService.updateCluster(testSessionUser, mainInstance, githubPushInfo, octobearInfo, clusterOpts)
          .then(() => {
            sinon.assert.callOrder(
              AutoIsolationService.fetchAutoIsolationDependentInstances,
              ClusterConfigService._mergeConfigsIntoInstances,
              ClusterConfigService._createUpdateAndDeleteInstancesForClusterUpdate,
              ClusterConfigService.updateIsolationConfig
            )
          })
          .asCallback(done)
      })
      it('should call fetchAutoIsolationDependentInstances with the mainInstance', function (done) {
        ClusterConfigService.updateCluster(testSessionUser, mainInstance, githubPushInfo, octobearInfo, clusterOpts)
          .then(() => {
            sinon.assert.calledOnce(AutoIsolationService.fetchAutoIsolationDependentInstances)
            sinon.assert.calledWithExactly(AutoIsolationService.fetchAutoIsolationDependentInstances, mainInstance)
          })
          .asCallback(done)
      })
      it('should call _mergeConfigsIntoInstances with all three instances (including main)', function (done) {
        ClusterConfigService.updateCluster(testSessionUser, mainInstance, githubPushInfo, octobearInfo, clusterOpts)
          .then(() => {
            sinon.assert.calledOnce(ClusterConfigService._mergeConfigsIntoInstances)
            sinon.assert.calledWithExactly(ClusterConfigService._mergeConfigsIntoInstances, octobearInfo, instanceObjs)
          })
          .asCallback(done)
      })
      it('should call _createUpdateAndDeleteInstancesForClusterUpdate with the right inputs', () => {
        return ClusterConfigService.updateCluster(testSessionUser, mainInstance, githubPushInfo, octobearInfo, clusterOpts)
          .then(() => {
            sinon.assert.calledOnce(ClusterConfigService._createUpdateAndDeleteInstancesForClusterUpdate)
            sinon.assert.calledWithExactly(
              ClusterConfigService._createUpdateAndDeleteInstancesForClusterUpdate,
              testSessionUser,
              instanceObjs,
              clusterOpts,
              sinon.match({
                isolated: undefined,
                repoFullName,
                triggeredAction: 'autodeploy'
              }),
              ownerInfo
            )
          })
      })
      it('should call updateIsolationConfig with the right inputs', () => {
        return ClusterConfigService.updateCluster(testSessionUser, mainInstance, githubPushInfo, octobearInfo, clusterOpts)
          .then(() => {
            sinon.assert.calledOnce(ClusterConfigService.updateIsolationConfig)
            sinon.assert.calledWithExactly(
              ClusterConfigService.updateIsolationConfig,
              ownerInfo,
              instanceObjs,
              clusterOpts,
              mainInstance
            )
          })
      })
      it('should call autoDeployInstance with the right inputs', () => {
        return ClusterConfigService.updateCluster(testSessionUser, mainInstance, githubPushInfo, octobearInfo, clusterOpts)
          .then(() => {
            sinon.assert.calledOnce(rabbitMQ.autoDeployInstance)
            sinon.assert.calledWithExactly(
              rabbitMQ.autoDeployInstance, {
                instanceId: mainInstance._id.toString(),
                pushInfo: githubPushInfo
              })
          })
      })
    })
  })

  describe('parseComposeFileAndPopulateENVs', () => {
    const mainInstanceName = 'mainInstanceName'
    const bigPoppaUser = {
      _id: 'user-id'
    }
    const repoFullName = 'Runnable/octobear'
    const commit = 'asdasdasdasdsa'

    const fileString = 'compose-file'
    const envFiles = ['./env', './docker/.env', './wow/.env']
    const composeFiles = [
        'compose1.yml'
      ]
    let parseResult
    beforeEach(done => {
      parseResult = {
        results: [{
          metadata: {
            name: 'wow',
            envFiles: []
          },
          instance: {
            env: []
          }
        }],
        envFiles
      }
      sinon.stub(octobear, 'populateENVsFromFiles').resolves(parseResult.results)
      sinon.stub(octobear, 'findExtendedFiles').resolves(composeFiles)
      sinon.stub(octobear, 'parseAndMergeMultiple').resolves(parseResult)
      sinon.stub(ClusterConfigService, 'fetchFilesFromGithub').resolves([{ fileString, path: './main-compose.yml' }])
      sinon.stub(ClusterConfigService, 'fetchFileFromGithub').resolves({ fileString, path: './compose1.yml' })
      sinon.stub(ClusterConfigService, 'updateBuildContextForEachService').resolves({})
      done()
    })
    afterEach(done => {
      octobear.parseAndMergeMultiple.restore()
      octobear.populateENVsFromFiles.restore()
      octobear.findExtendedFiles.restore()
      ClusterConfigService.fetchFilesFromGithub.restore()
      ClusterConfigService.fetchFileFromGithub.restore()
      ClusterConfigService.updateBuildContextForEachService.restore()
      done()
    })

    it('should call `parseAndMergeMultiple`', () => {
      const fileName = '/compose.yml'
      return ClusterConfigService.parseComposeFileAndPopulateENVs(repoFullName, mainInstanceName, bigPoppaUser, fileName, commit)
        .then(result => {
          sinon.assert.calledOnce(octobear.findExtendedFiles)
          sinon.assert.calledWithExactly(
            octobear.findExtendedFiles,
            fileString
          )
          sinon.assert.calledOnce(ClusterConfigService.fetchFilesFromGithub)
          sinon.assert.calledWithExactly(
            ClusterConfigService.fetchFilesFromGithub,
            bigPoppaUser, repoFullName, composeFiles
          )
          sinon.assert.calledOnce(octobear.parseAndMergeMultiple)
          sinon.assert.calledWithExactly(
            octobear.parseAndMergeMultiple,
            {
              dockerComposeFilePath: '/compose.yml',
              ownerUsername: 'runnable',
              repositoryName: 'mainInstanceName',
              scmDomain: 'github.com',
              userContentDomain: 'runnableapp.com'
            },
            [{
              dockerComposeFilePath: './compose1.yml',
              dockerComposeFileString: 'compose-file'
            }, {
              dockerComposeFilePath: './main-compose.yml',
              dockerComposeFileString: 'compose-file'
            }]
          )
          sinon.assert.calledOnce(octobear.populateENVsFromFiles)
          sinon.assert.callCount(ClusterConfigService.fetchFileFromGithub, 4)
          sinon.assert.calledWithExactly(
            ClusterConfigService.fetchFileFromGithub,
            bigPoppaUser, repoFullName, './env', commit
          )
          sinon.assert.calledOnce(ClusterConfigService.updateBuildContextForEachService)
          sinon.assert.calledWithExactly(
            ClusterConfigService.updateBuildContextForEachService,
            fileName,
            sinon.match.array
          )
        })
    })

    it('should not fetch any files for `envFiles` if they are empty', () => {
      parseResult.envFiles = []
      return ClusterConfigService.parseComposeFileAndPopulateENVs(repoFullName, mainInstanceName, bigPoppaUser, '/compose.yml', commit)
        .then(result => {
          // called only for fetching main compose file
          sinon.assert.calledOnce(ClusterConfigService.fetchFileFromGithub)
        })
    })

    it('should fetch all files in `envFiles`', () => {
      return ClusterConfigService.parseComposeFileAndPopulateENVs(repoFullName, mainInstanceName, bigPoppaUser, '/compose.yml', commit)
        .then(result => {
          sinon.assert.called(ClusterConfigService.fetchFileFromGithub)
          // skip first call that fetch compose file
          sinon.assert.callCount(ClusterConfigService.fetchFileFromGithub, envFiles.length + 1)
          sinon.assert.calledWithExactly(
            ClusterConfigService.fetchFileFromGithub.getCall(1),
            bigPoppaUser,
            repoFullName,
            envFiles[0],
            commit
          )
          sinon.assert.calledWithExactly(
            ClusterConfigService.fetchFileFromGithub.getCall(2),
            bigPoppaUser,
            repoFullName,
            envFiles[1],
            commit
          )
          sinon.assert.calledWithExactly(
            ClusterConfigService.fetchFileFromGithub.getCall(3),
            bigPoppaUser,
            repoFullName,
            envFiles[2],
            commit
          )
        })
    })

    it('should call `populateENVsFromFiles`', () => {
      return ClusterConfigService.parseComposeFileAndPopulateENVs(repoFullName, mainInstanceName, bigPoppaUser, '/compose.yml', commit)
        .then(result => {
          sinon.assert.calledOnce(octobear.populateENVsFromFiles)
          sinon.assert.calledWithExactly(
            octobear.populateENVsFromFiles,
            parseResult.results,
            {
              './env': fileString,
              './docker/.env': fileString,
              './wow/.env': fileString
            }
          )
        })
    })

    it('should return an object with `.results`', () => {
      return ClusterConfigService.parseComposeFileAndPopulateENVs(repoFullName, mainInstanceName, bigPoppaUser, '/compose.yml', commit)
        .then(res => {
          expect(res.results).to.be.an.array()
          expect(res.results).to.equal(parseResult.results)
        })
    })
  })

  describe('updateBuildContextForEachService', () => {
    it('should do nothing for services without builds', (done) => {
      const services = [
        { instance: { name: 'a1' } }, { instance: { name: 'a2' } }
      ]
      ClusterConfigService.updateBuildContextForEachService('/compose.yml', services)
      expect(services.length).to.equal(2)
      expect(services[0].build).to.equal(undefined)
      expect(services[1].build).to.equal(undefined)
      done()
    })

    it('should update build context if compose is in the root', (done) => {
      const services = [
        {
          build: {
            dockerBuildContext: '.'
          },
          instance: { name: 'a1' }
        }, {
          instance: { name: 'a2' }
        }
      ]
      ClusterConfigService.updateBuildContextForEachService('/compose.yml', services)
      expect(services.length).to.equal(2)
      expect(services[0].build.dockerBuildContext).to.equal('./')
      expect(services[1].build).to.equal(undefined)
      done()
    })

    it('should update build context if compose is not in the root', (done) => {
      const services = [
        {
          build: {
            dockerBuildContext: '..'
          },
          instance: { name: 'a1' }
        }, {
          instance: { name: 'a2' }
        }
      ]
      ClusterConfigService.updateBuildContextForEachService('/src/compose.yml', services)
      expect(services.length).to.equal(2)
      expect(services[0].build.dockerBuildContext).to.equal('./')
      expect(services[1].build).to.equal(undefined)
      done()
    })
    describe('unformatted path without /', () => {
      it('should do nothing for services without builds', (done) => {
        const services = [
          { instance: { name: 'a1' } }, { instance: { name: 'a2' } }
        ]
        ClusterConfigService.updateBuildContextForEachService('compose.yml', services)
        expect(services.length).to.equal(2)
        expect(services[0].build).to.equal(undefined)
        expect(services[1].build).to.equal(undefined)
        done()
      })

      it('should update build context if compose is in the root', (done) => {
        const services = [
          {
            build: {
              dockerBuildContext: '.'
            },
            instance: { name: 'a1' }
          }, {
            instance: { name: 'a2' }
          }
        ]
        ClusterConfigService.updateBuildContextForEachService('compose.yml', services)
        expect(services.length).to.equal(2)
        expect(services[0].build.dockerBuildContext).to.equal('./')
        expect(services[1].build).to.equal(undefined)
        done()
      })

      it('should update build context if compose is not in the root', (done) => {
        const services = [
          {
            build: {
              dockerBuildContext: '..'
            },
            instance: { name: 'a1' }
          }, {
            instance: { name: 'a2' }
          }
        ]
        ClusterConfigService.updateBuildContextForEachService('src/compose.yml', services)
        expect(services.length).to.equal(2)
        expect(services[0].build.dockerBuildContext).to.equal('./')
        expect(services[1].build).to.equal(undefined)
        done()
      })
    })

    describe('unformatted path with ./', () => {
      it('should do nothing for services without builds', (done) => {
        const services = [
          { instance: { name: 'a1' } }, { instance: { name: 'a2' } }
        ]
        ClusterConfigService.updateBuildContextForEachService('./compose.yml', services)
        expect(services.length).to.equal(2)
        expect(services[0].build).to.equal(undefined)
        expect(services[1].build).to.equal(undefined)
        done()
      })

      it('should update build context if compose is in the root', (done) => {
        const services = [
          {
            build: {
              dockerBuildContext: '.'
            },
            instance: { name: 'a1' }
          }, {
            instance: { name: 'a2' }
          }
        ]
        ClusterConfigService.updateBuildContextForEachService('./compose.yml', services)
        expect(services.length).to.equal(2)
        expect(services[0].build.dockerBuildContext).to.equal('./')
        expect(services[1].build).to.equal(undefined)
        done()
      })

      it('should update build context if compose is not in the root', (done) => {
        const services = [
          {
            build: {
              dockerBuildContext: '..'
            },
            instance: { name: 'a1' }
          }, {
            instance: { name: 'a2' }
          }
        ]
        ClusterConfigService.updateBuildContextForEachService('./src/compose.yml', services)
        expect(services.length).to.equal(2)
        expect(services[0].build.dockerBuildContext).to.equal('./')
        expect(services[1].build).to.equal(undefined)
        done()
      })
    })
  })

  describe('fetchComposeInfoByInstanceId', function () {
    const filePath = 'config/compose.yml'
    const fileString = 'version: \'2\'\nservices:\n  web:\n    build: \'./src/\'\n    command: [node, index.js]\n    ports:\n      - "5000:5000"\n    environment:\n      - NODE_ENV=development\n      - SHOW=true\n      - HELLO=678\n'
    const orgName = 'runnable'
    const ownerUsername = orgName.toLowerCase()
    const repoName = 'api'
    const repoFullName = orgName + '/' + repoName
    const branchName = 'feature-1'
    const clusterName = 'api-unit'
    const dockerComposeContent = {
      fileString: fileString,
      filePath: filePath,
      fileSha: '13ec49b1014891c7b494126226f95e318e1d3e82',
      repo: repoFullName,
      commitRef: 'asdasdasdsadasdasd'
    }
    const instanceId = 'asdfas34arfw3fwdasafsdf'
    const commitSha = 'abcc0b9'
    const branchMock = {
      commit: {
        sha: commitSha
      }
    }
    let testData = {}
    let config = {}

    beforeEach(done =>{
      testData = {
        repo: repoFullName,
        branch: branchName,
        clusterName,
        filePath,
        isTesting,
        testReporters,
        parentInputClusterConfigId
      }
      config = {
        repo: repoFullName,
        branch: branchName,
        clusterName,
        files: [{
          path: filePath,
          sha: 'filesha'
        }],
        isTesting,
        testReporters,
        parentInputClusterConfigId
      }
      done()
    })

    beforeEach(function (done) {
      sinon.stub(ClusterConfigService, '_parseComposeInfoForConfig').resolves()
      sinon.stub(ClusterConfigService, 'fetchConfigByInstanceId').resolves(config)
      done()
    })
    afterEach(function (done) {
      ClusterConfigService._parseComposeInfoForConfig.restore()
      ClusterConfigService.fetchConfigByInstanceId.restore()
      done()
    })
    describe('errors', function () {
      it('should return error if _parseComposeInfoForConfig failed', function (done) {
        const error = new Error('Some error')
        ClusterConfigService._parseComposeInfoForConfig.rejects(error)
        ClusterConfigService.fetchComposeInfoByInstanceId(testSessionUser, instanceId)
          .asCallback(function (err) {
            expect(err).to.exist()
            expect(err.message).to.equal(error.message)
            done()
          })
      })

      it('should return error if fetchConfigByInstanceId failed', function (done) {
        const error = new Error('Some error')
        ClusterConfigService.fetchConfigByInstanceId.rejects(error)
        ClusterConfigService.fetchComposeInfoByInstanceId(testSessionUser, instanceId)
          .asCallback(function (err) {
            expect(err).to.exist()
            expect(err.message).to.equal(error.message)
            done()
          })
      })
    })

    describe('success', function () {
      it('should run successfully without clusterInfo, but with instanceId', function () {
        return ClusterConfigService.fetchComposeInfoByInstanceId(testSessionUser, instanceId)
      })

      it('should call fetchConfigByInstanceId when an instanceId is given', function () {
        return ClusterConfigService.fetchComposeInfoByInstanceId(testSessionUser, instanceId)
          .tap(() => {
            sinon.assert.calledWith(
              ClusterConfigService._parseComposeInfoForConfig,
              testSessionUser,
              config
            )
          })
      })

      it('should set the config.commit when the repo and branch matches the gitPushInfo ', function () {
        const commit = 'asdasdasdasd'
        return ClusterConfigService.fetchComposeInfoByInstanceId(testSessionUser, instanceId, {
          repo: testData.repo,
          branch: testData.branch,
          commit
        })
          .tap(() => {
            expect(config.commit).to.equal(commit)
          })
      })
      it('should not the config.commit when the repo and branch don\'t match the gitPushInfo ', function () {
        const commit = 'asdasdasdasd'
        return ClusterConfigService.fetchComposeInfoByInstanceId(testSessionUser, instanceId, {
          repo: testData.repo,
          branch: 'sadasdasdasd',
          commit
        })
          .tap(() => {
            expect(testData.commit).to.be.undefined()
          })
      })
    })
  })

  describe('_parseComposeInfoForConfig', function () {
    const filePath = 'config/compose.yml'
    const fileString = 'version: \'2\'\nservices:\n  web:\n    build: \'./src/\'\n    command: [node, index.js]\n    ports:\n      - "5000:5000"\n    environment:\n      - NODE_ENV=development\n      - SHOW=true\n      - HELLO=678\n'
    const orgName = 'runnable'
    const ownerUsername = orgName.toLowerCase()
    const repoName = 'api'
    const repoFullName = orgName + '/' + repoName
    const branchName = 'feature-1'
    const clusterName = 'api-unit'
    const dockerComposeContent = {
      fileString: fileString,
      filePath: filePath,
      fileSha: '13ec49b1014891c7b494126226f95e318e1d3e82',
      repo: repoFullName,
      commitRef: 'asdasdasdsadasdasd'
    }
    const commitSha = 'abcc0b9'
    const branchMock = {
      commit: {
        sha: commitSha
      }
    }
    let testData = {}

    beforeEach(done =>{
      testData = {
        repo: repoFullName,
        branch: branchName,
        clusterName,
        files: [{
          path: filePath,
          sha: dockerComposeContent.fileSha
        }],
        isTesting,
        testReporters,
        parentInputClusterConfigId
      }
      done()
    })

    beforeEach(function (done) {
      sinon.stub(ClusterConfigService, 'fetchFileFromGithub').resolves(dockerComposeContent)
      sinon.stub(GitHub.prototype, 'getBranchAsync').resolves(branchMock)
      sinon.stub(ClusterConfigService, 'parseComposeFileAndPopulateENVs').resolves(testParsedContent)
      done()
    })
    afterEach(function (done) {
      ClusterConfigService.fetchFileFromGithub.restore()
      GitHub.prototype.getBranchAsync.restore()
      ClusterConfigService.parseComposeFileAndPopulateENVs.restore()
      done()
    })
    describe('errors', function () {
      it('should return error if ClusterConfigService.parseComposeFileAndPopulateENVs failed', function (done) {
        const error = new Error('Some error')
        ClusterConfigService.parseComposeFileAndPopulateENVs.throws(error)
        ClusterConfigService._parseComposeInfoForConfig(testSessionUser, testData)
          .asCallback(function (err) {
            expect(err).to.exist()
            expect(err.message).to.equal(error.message)
            done()
          })
      })
    })

    describe('success', function () {
      it('should run successfully', function () {
        return ClusterConfigService._parseComposeInfoForConfig(testSessionUser, testData)
      })

      it('should return a model with clusterOpts and services', function () {
        return ClusterConfigService._parseComposeInfoForConfig(testSessionUser, testData)
          .tap(results => {
            expect(results).to.be.object()
            expect(results.clusterOpts).to.equal(testData)
            expect(results.services).to.equal(testParsedContent.results)
          })
      })

      it('should add files from testParsedContent to clusterOpts', function () {
        return ClusterConfigService._parseComposeInfoForConfig(testSessionUser, testData)
          .tap(results => {
            expect(results.clusterOpts.files).to.equal(testParsedContent.files)
          })
      })

      it('should call getBranchAsync when a commit is not given', function () {
        return ClusterConfigService._parseComposeInfoForConfig(testSessionUser, testData)
          .tap(function () {
            sinon.assert.calledOnce(GitHub.prototype.getBranchAsync)
            sinon.assert.calledWithExactly(GitHub.prototype.getBranchAsync, testData.repo, testData.branch)
          })
      })

      it('should not call getBranchAsync when a commit is given', function () {
        testData.commit = 'asdadasdasdasd'
        return ClusterConfigService._parseComposeInfoForConfig(testSessionUser, testData)
          .tap(function () {
            sinon.assert.notCalled(GitHub.prototype.getBranchAsync)
          })
      })

      it('should call parseComposeFileAndPopulateENVs with commit from testData', function () {
        testData.commit = 'asdadasdasdasd'
        return ClusterConfigService._parseComposeInfoForConfig(testSessionUser, testData)
          .tap(function () {
            sinon.assert.calledOnce(ClusterConfigService.parseComposeFileAndPopulateENVs)
            sinon.assert.calledWithExactly(
              ClusterConfigService.parseComposeFileAndPopulateENVs,
              repoFullName,
              clusterName,
              testSessionUser.bigPoppaUser,
              filePath,
              'asdadasdasdasd'
            )
          })
      })

      it('should call parseComposeFileAndPopulateENVs with commit from branch', function () {
        return ClusterConfigService._parseComposeInfoForConfig(testSessionUser, testData)
          .tap(function () {
            sinon.assert.calledOnce(ClusterConfigService.parseComposeFileAndPopulateENVs)
            sinon.assert.calledWithExactly(
              ClusterConfigService.parseComposeFileAndPopulateENVs,
              repoFullName,
              clusterName,
              testSessionUser.bigPoppaUser,
              filePath,
              commitSha
            )
          })
      })

      it('should call all the functions in the order', function () {
        return ClusterConfigService._parseComposeInfoForConfig(testSessionUser, testData)
          .tap(function () {
            sinon.assert.callOrder(
              GitHub.prototype.getBranchAsync,
              ClusterConfigService.parseComposeFileAndPopulateENVs
            )
          })
      })
    })
  })
  describe('_getInstanceFromServicesByShortName', function () {
    let instancesWithConfigs
    const instance1Name = 'hello'
    const instance1 = {
      name: instance1Name
    }
    const instance2Name = 'goodbye'
    const instance2 = {
      name: instance2Name
    }
    beforeEach(done =>{
      instancesWithConfigs = [
        {
          config: {
            metadata: {
              name: instance1Name
            }
          },
          instance: instance1
        },
        {
          config: {
            metadata: {
              name: instance2Name
            }
          },
          instance: instance2
        }
      ]

      done()
    })
    it('should return instance1', function (done) {
      const instance = ClusterConfigService._getInstanceFromServicesByShortName(instancesWithConfigs, instance1Name)
      expect(instance).to.equal(instance1)
      done()
    })
  })
})<|MERGE_RESOLUTION|>--- conflicted
+++ resolved
@@ -262,42 +262,16 @@
           })
       })
 
-<<<<<<< HEAD
       it('should call ClusterConfigService.createFromRunnableConfig with correct args', function (done) {
+        const buildOpts = { triggeredAction, clusterCreateId, repoFullName, mainInstanceKey: 'api', shouldNotAutoFork }
         ClusterConfigService.create(testSessionUser, testData)
-        .tap(function () {
-          sinon.assert.calledOnce(ClusterConfigService.createFromRunnableConfig)
-          const args = ClusterConfigService.createFromRunnableConfig.getCall(0).args
-          expect(args[0]).to.equal(testSessionUser)
-          expect(args[1]).to.equal(testParsedContent.results)
-          expect(args[2]).to.equal( { triggeredAction, clusterCreateId, repoFullName, shouldNotAutoFork  })
-          expect(args[3]).to.equal({
-            branch: branchName,
-            commit: commitSha,
-            repo: repoFullName,
-            clusterName,
-            files: testParsedContent.files,
-            isTesting,
-            testReporters,
-            parentInputClusterConfigId
-          })
-          sinon.assert.calledWithExactly(
-            ClusterConfigService.createFromRunnableConfig,
-            testSessionUser,
-            testParsedContent.results,
-            { triggeredAction, repoFullName, clusterCreateId, shouldNotAutoFork },
-            sinon.match({
-=======
-      it('should call ClusterConfigService.createFromRunnableConfig with correct args', function () {
-        return ClusterConfigService.create(testSessionUser, testData)
           .tap(function () {
             sinon.assert.calledOnce(ClusterConfigService.createFromRunnableConfig)
             const args = ClusterConfigService.createFromRunnableConfig.getCall(0).args
             expect(args[0]).to.equal(testSessionUser)
             expect(args[1]).to.equal(testParsedContent.results)
-            expect(args[2]).to.equal( { triggeredAction, clusterCreateId, repoFullName, mainInstanceKey: 'api'  })
+            expect(args[2]).to.equal(buildOpts)
             expect(args[3]).to.equal({
->>>>>>> 87054d21
               branch: branchName,
               commit: commitSha,
               repo: repoFullName,
@@ -312,7 +286,7 @@
               ClusterConfigService.createFromRunnableConfig,
               testSessionUser,
               testParsedContent.results,
-              { triggeredAction, clusterCreateId, repoFullName, mainInstanceKey: 'api' },
+              buildOpts,
               sinon.match({
                 branch: branchName,
                 commit: commitSha,
@@ -326,6 +300,7 @@
               'api'
             )
           })
+          .asCallback(done)
       })
 
       it('should call all the functions in the order', function () {
@@ -1002,11 +977,8 @@
         isolated: objectId('407f191e810c19729de860e1'),
         masterShorthash: 'asdasdsad',
         clusterCreateId,
-<<<<<<< HEAD
-        shouldNotAutoFork: true
-=======
+        shouldNotAutoFork: true,
         mainInstanceKey: 'a1'
->>>>>>> 87054d21
       }
       sinon.stub(InstanceService, 'createInstance')
       done()
