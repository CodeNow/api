--- conflicted
+++ resolved
@@ -347,13 +347,7 @@
         }
       ]
     }
-<<<<<<< HEAD
-    const clusterData = {
-=======
     const clusterOpts = {
-      filePath,
-      fileSha,
->>>>>>> 6b8d669e
       clusterName: composeData.repositoryName,
       isTesting,
       testReporters: [],
@@ -481,24 +475,6 @@
           })
       })
 
-<<<<<<< HEAD
-      it('should call InputClusterConfig.createAsync with correct args', function (done) {
-        const allOpts = Object.assign(clusterData, { parentInputClusterConfigId })
-        ClusterConfigService.createFromRunnableConfig(testSessionUser, testParsedContent, triggeredAction, repoFullName, allOpts)
-        .tap(function () {
-          sinon.assert.calledOnce(InputClusterConfig.createAsync)
-          sinon.assert.calledWithExactly(InputClusterConfig.createAsync, {
-            autoIsolationConfigId,
-            files: [{
-              path: filePath,
-              sha: fileSha
-            }],
-            createdByUser: testSessionUser.bigPoppaUser.id,
-            ownedByOrg: testOrg.id,
-            isTesting: false,
-            clusterName: composeData.repositoryName,
-            parentInputClusterConfigId
-=======
       it('should call createOrUpdateIsolationConfig correct args', () => {
         return ClusterConfigService.createFromRunnableConfig(testSessionUser, testParsedContent, buildOpts, clusterOpts)
           .tap(function () {
@@ -509,7 +485,6 @@
               [testMainParsedContent, testDepParsedContent],
               clusterOpts
             )
->>>>>>> 6b8d669e
           })
       })
       it('should call all the functions in the order', () => {
@@ -1623,7 +1598,7 @@
       })
     })
   })
-  describe('checkIfComposeFilesHasChanged', function () {
+  describe('checkIfComposeFilesChanged', function () {
     const path = 'config/compose.yml'
     const clusterConfigFiles = [
       {
@@ -1669,7 +1644,7 @@
       it('should return error if fetchConfigByInstanceId failed', function (done) {
         const error = new Error('Some error')
         ClusterConfigService.fetchConfigByInstanceId.rejects(error)
-        ClusterConfigService.checkIfComposeFilesHasChanged(instanceId, githubPushInfo)
+        ClusterConfigService.checkIfComposeFilesChanged(instanceId, githubPushInfo)
           .asCallback(function (err) {
             expect(err).to.exist()
             expect(err.message).to.equal(error.message)
@@ -1679,7 +1654,7 @@
       it('should return error if UserService.getByGithubId failed', function (done) {
         const error = new Error('Some error')
         UserService.getByGithubId.rejects(error)
-        ClusterConfigService.checkIfComposeFilesHasChanged(instanceId, githubPushInfo)
+        ClusterConfigService.checkIfComposeFilesChanged(instanceId, githubPushInfo)
           .asCallback(function (err) {
             expect(err).to.exist()
             expect(err.message).to.equal(error.message)
@@ -1689,7 +1664,7 @@
       it('should return error if ClusterConfigService.fetchFilesFromGithub failed', function (done) {
         const error = new Error('Some error')
         ClusterConfigService.fetchFilesFromGithub.rejects(error)
-        ClusterConfigService.checkIfComposeFilesHasChanged(instanceId, githubPushInfo)
+        ClusterConfigService.checkIfComposeFilesChanged(instanceId, githubPushInfo)
           .asCallback(function (err) {
             expect(err).to.exist()
             expect(err.message).to.equal(error.message)
@@ -1700,12 +1675,12 @@
     describe('success', function () {
       it('should run successfully', function (done) {
         ClusterConfigService.fetchFilesFromGithub.resolves(changedClusterConfigFiles)
-        ClusterConfigService.checkIfComposeFilesHasChanged(instanceId, githubPushInfo)
+        ClusterConfigService.checkIfComposeFilesChanged(instanceId, githubPushInfo)
           .asCallback(done)
       })
       it('should return InputClusterConfig.NotChangedError if shas match', function (done) {
         ClusterConfigService.fetchFilesFromGithub.resolves(clusterConfigFiles)
-        ClusterConfigService.checkIfComposeFilesHasChanged(instanceId, githubPushInfo)
+        ClusterConfigService.checkIfComposeFilesChanged(instanceId, githubPushInfo)
           .then(function () {
             done(new Error('Expecting NotChangedError'))
           })
