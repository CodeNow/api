'use strict'

const Lab = require('lab')
const lab = exports.lab = Lab.script()
const describe = lab.describe
const it = lab.it
const beforeEach = lab.beforeEach
const afterEach = lab.afterEach

const Code = require('code')
const expect = Code.expect
const objectId = require('objectid')
const Promise = require('bluebird')
const sinon = require('sinon')

const AutoIsolationConfig = require('models/mongo/auto-isolation-config')
const AutoIsolationService = require('models/services/auto-isolation-service')
const InputClusterConfig = require('models/mongo/input-cluster-config')
const ClusterConfigService = require('models/services/cluster-config-service')
const rabbitMQ = require('models/rabbitmq')
const GitHub = require('models/apis/github')
const octobear = require('@runnable/octobear')
const BuildService = require('models/services/build-service')
const ContextService = require('models/services/context-service')
const ContextVersion = require('models/mongo/context-version')
const InfraCodeVersionService = require('models/services/infracode-version-service')
const InstanceService = require('models/services/instance-service')
const UserService = require('models/services/user-service')

require('sinon-as-promised')(Promise)

describe('Cluster Config Service Unit Tests', function () {
  const testOrgGithubId = 111
  const testUserGithubId = 333
  const testOrgBpId = 222
  const testUserBpId = 444
  const testOrgName = 'Runnable'
  const testContextId = objectId('407f191e810c19729de860ef')
  const isTesting = true
  const isTestReporter = false
  const parentInputClusterConfigId = 'dk2kj3492'
  const testReporters = []
  let testOrgInfo

  let testMainParsedContent
  let testDepParsedContent
  let testParsedContent
  let testSessionUser
  const testOrg = {
    id: testOrgBpId
  }
  const ownerInfo = {
    bigPoppaOrgId: testOrgBpId,
    bigPoppaUserId: testUserBpId,
    githubOrgId: testOrgGithubId,
    githubUserId: testUserGithubId
  }
  const getInstanceMock = (name) => {
    return {
      instance: {
        name,
        shortName: name,
        getMainBranchName: sinon.stub().returns('a1')
      }
    }
  }

  beforeEach((done) => {
    testSessionUser = {
      _id: 'id',
      accounts: {
        github: {
          id: testUserGithubId,
          accessToken: 'some-token'
        },
        login: 'login',
        username: 'best'
      },
      bigPoppaUser: {
        id: testUserBpId,
        organizations: [{
          name: testOrgName,
          lowerName: testOrgName.toLowerCase(),
          id: testOrgBpId,
          githubId: testOrgGithubId
        }]
      }
    }

    testOrgInfo = {
      githubOrgId: testOrgGithubId,
      bigPoppaOrgId: testOrgBpId
    }

    testMainParsedContent = {
      metadata: {
        name: 'api',
        isMain: true,
        envFiles: []
      },
      build: {
        dockerFilePath: 'Dockerfile',
        dockerBuildContext: '.'
      },
      files: { // Optional
        '/Dockerfile': {
          body: 'FROM node'
        }
      },
      instance: {
        name: 'api',
        aliases: {
          'dGhyZWUtY2hhbmdpbmctdGhlLWhvc3RuYW1l': {
            'instanceName': 'api-workers',
            'alias': 'three-changing-the-hostname'
          }
        },
        containerStartCommand: 'npm start',
        ports: [80],
        env: ['HELLO=WORLD']
      }
    }
    testDepParsedContent = {
      metadata: {
        name: 'workers',
        isMain: false,
        envFiles: []
      },
      build: {
        dockerFilePath: 'Dockerfile',
        dockerBuildContext: '.'
      },
      files: { // Optional
        '/Dockerfile': {
          body: 'FROM node'
        }
      },
      instance: {
        name: 'api-workers',
        aliases: {
          'dGhyZWUtY2hhbmdpbmctdGhlLWhvc3RuYW1l': {
            'instanceName': 'compose-test-5-1-rethinkdb4',
            'alias': 'three-changing-the-hostname'
          }
        },
        containerStartCommand: 'npm start-workers',
        ports: [80],
        env: ['HELLO=WORLD']
      }
    }
    testParsedContent = {
      results: [testMainParsedContent, testDepParsedContent],
      envFiles: []
    }
    done()
  })

  describe('create', function () {
    const filePath = 'config/compose.yml'
    const dockerComposeContent = {
      name: 'docker-compose.yml',
      path: 'docker-compose.yml',
      sha: '13ec49b1014891c7b494126226f95e318e1d3e82',
      size: 193,
      url: 'https://api.github.com/repos/Runnable/compose-test-repo-1.2/contents/docker-compose.yml?ref=master',
      html_url: 'https://github.com/Runnable/compose-test-repo-1.2/blob/master/docker-compose.yml',
      git_url: 'https://api.github.com/repos/Runnable/compose-test-repo-1.2/git/blobs/13ec49b1014891c7b494126226f95e318e1d3e82',
      download_url: 'https://raw.githubusercontent.com/Runnable/compose-test-repo-1.2/master/docker-compose.yml',
      type: 'file',
      content: 'dmVyc2lvbjogJzInCnNlcnZpY2VzOgogIHdlYjoKICAgIGJ1aWxkOiAnLi9z\ncmMvJwogICAgY29tbWFuZDogW25vZGUsIGluZGV4LmpzXQogICAgcG9ydHM6\nCiAgICAgIC0gIjUwMDA6NTAwMCIKICAgIGVudmlyb25tZW50OgogICAgICAt\nIE5PREVfRU5WPWRldmVsb3BtZW50CiAgICAgIC0gU0hPVz10cnVlCiAgICAg\nIC0gSEVMTE89Njc4Cg==\n',
      encoding: 'base64',
      _links: {
        self: 'https://api.github.com/repos/Runnable/compose-test-repo-1.2/contents/docker-compose.yml?ref=master',
        git: 'https://api.github.com/repos/Runnable/compose-test-repo-1.2/git/blobs/13ec49b1014891c7b494126226f95e318e1d3e82',
        html: 'https://github.com/Runnable/compose-test-repo-1.2/blob/master/docker-compose.yml'
      }
    }
    const triggeredAction = 'webhook'
    const fileString = 'version: \'2\'\nservices:\n  web:\n    build: \'./src/\'\n    command: [node, index.js]\n    ports:\n      - "5000:5000"\n    environment:\n      - NODE_ENV=development\n      - SHOW=true\n      - HELLO=678\n'
    const orgName = 'runnable'
    const ownerUsername = orgName.toLowerCase()
    const repoName = 'api'
    const repoFullName = orgName + '/' + repoName
    const branchName = 'feature-1'
    const clusterName = 'api-unit'
    const parsedInput = {
      repositoryName: clusterName,
      ownerUsername: orgName,
      userContentDomain: process.env.USER_CONTENT_DOMAIN,
      sha: dockerComposeContent.sha,
      fileString: fileString
    }
    const commitSha = 'abcc0b9'
    const branchMock = {
      commit: {
        sha: commitSha
      }
    }

    const testData = {
      triggeredAction, repoFullName, branchName, filePath, isTesting, testReporters, clusterName, parentInputClusterConfigId
    }

    beforeEach(function (done) {
      sinon.stub(GitHub.prototype, 'getRepoContent').resolves(dockerComposeContent)
      sinon.stub(GitHub.prototype, 'getBranchAsync').resolves(branchMock)
      sinon.stub(octobear, 'parse').resolves(testParsedContent)
      sinon.stub(ClusterConfigService, 'createFromRunnableConfig').resolves()
      done()
    })
    afterEach(function (done) {
      GitHub.prototype.getRepoContent.restore()
      GitHub.prototype.getBranchAsync.restore()
      octobear.parse.restore()
      ClusterConfigService.createFromRunnableConfig.restore()
      done()
    })
    describe('errors', function () {
      it('should return error if getRepoContent failed', function (done) {
        const error = new Error('Some error')
        GitHub.prototype.getRepoContent.rejects(error)
        ClusterConfigService.create(testSessionUser, testData)
        .asCallback(function (err) {
          expect(err).to.exist()
          expect(err.message).to.equal(error.message)
          done()
        })
      })

      it('should return error if octobear.parse failed', function (done) {
        const error = new Error('Some error')
        octobear.parse.throws(error)
        ClusterConfigService.create(testSessionUser, testData)
        .asCallback(function (err) {
          expect(err).to.exist()
          expect(err.message).to.equal(error.message)
          done()
        })
      })

      it('should return error if createFromRunnableConfig failed', function (done) {
        const error = new Error('Some error')
        ClusterConfigService.createFromRunnableConfig.rejects(error)
        ClusterConfigService.create(testSessionUser, testData)
        .asCallback(function (err) {
          expect(err).to.exist()
          expect(err.message).to.equal(error.message)
          done()
        })
      })
    })

    describe('success', function () {
      it('should run successfully', function (done) {
        ClusterConfigService.create(testSessionUser, testData).asCallback(done)
      })

      it('should call getRepoContent with correct args', function (done) {
        ClusterConfigService.create(testSessionUser, testData)
        .tap(function () {
          sinon.assert.calledOnce(GitHub.prototype.getBranchAsync)
          sinon.assert.calledWithExactly(GitHub.prototype.getBranchAsync, testData.repoFullName, testData.branchName)
          sinon.assert.calledOnce(GitHub.prototype.getRepoContent)
          sinon.assert.calledWithExactly(GitHub.prototype.getRepoContent, repoFullName, filePath, commitSha)
        })
        .asCallback(done)
      })

      it('should call octobear.parse with correct args', function (done) {
        ClusterConfigService.create(testSessionUser, testData)
        .tap(function () {
          sinon.assert.calledOnce(octobear.parse)
          const parserPayload = {
            dockerComposeFileString: fileString,
            dockerComposeFilePath: filePath,
            repositoryName: clusterName,
            ownerUsername: ownerUsername,
            userContentDomain: process.env.USER_CONTENT_DOMAIN,
            scmDomain: process.env.GITHUB_HOST
          }
          sinon.assert.calledWithExactly(octobear.parse, parserPayload)
        })
        .asCallback(done)
      })

      it('should call ClusterConfigService.createFromRunnableConfig with correct args', function (done) {
        ClusterConfigService.create(testSessionUser, testData)
        .tap(function () {
          sinon.assert.calledOnce(ClusterConfigService.createFromRunnableConfig)
          sinon.assert.calledWithExactly(
            ClusterConfigService.createFromRunnableConfig,
            testSessionUser,
            { results: testParsedContent.results }, // `envFiles` property removed
            { triggeredAction, repoFullName },
            sinon.match({
              clusterName,
              files: [
                {
                  path: filePath,
                  sha: parsedInput.sha,
                }
              ],
              isTesting,
              testReporters,
              parentInputClusterConfigId
            })
          )
        })
        .asCallback(done)
      })

      it('should call all the functions in the order', function (done) {
        ClusterConfigService.create(testSessionUser, testData)
        .tap(function () {
          sinon.assert.callOrder(
            GitHub.prototype.getRepoContent,
            octobear.parse,
            ClusterConfigService.createFromRunnableConfig)
        })
        .asCallback(done)
      })
    })
  })

  describe('createFromRunnableConfig', function () {
    const autoIsolationConfigId = objectId('107f191e810c19729de860ee')
    const clusterConfigId = objectId('407f191e810c19729de860ef')
    const parentInstanceId = objectId('507f191e810c19729de860ea')
    const depInstanceId1 = objectId('607f191e810c19729de860eb')
    const filePath = 'config/compose.yml'
    const isTesting = false
<<<<<<< HEAD
    const isTestReporter = false
    const composeConfigData = {
      _id: clusterConfigId,
      files: [
        {
          path: filePath
        }
      ]
    }
=======
>>>>>>> f433fb51
    const fileSha = 'asdfasdfadsfase3kj3lkj4qwdfalk3fawhsdfkjsd'
    const composeData = {
      repositoryName: 'sdasdasd',
      files: [
        {
          sha: fileSha
        }
      ]
    }
    const clusterOpts = {
      clusterName: composeData.repositoryName,
      isTesting,
      testReporters: [],
      files: [
        {
          path: filePath,
          sha: fileSha
        }
      ]
    }
    const buildOpts = {
      repoFullName: composeData.repositoryName,
      triggeredAction: 'autoDeploy'
    }

    beforeEach(function (done) {
      const instanceCreate = sinon.stub(ClusterConfigService, '_createNewInstanceForNewConfig')
      instanceCreate.onCall(0).resolves(testMainParsedContent)
      instanceCreate.onCall(1).resolves(testDepParsedContent)
      sinon.stub(ClusterConfigService, '_getOwnerInfo').returns(ownerInfo)
      sinon.stub(ClusterConfigService, 'createClusterContext').resolves()
      sinon.stub(ClusterConfigService, 'addAliasesToContexts').resolves()
      sinon.stub(ClusterConfigService, 'createOrUpdateIsolationConfig').resolves()
      done()
    })
    afterEach(function (done) {
      ClusterConfigService._getOwnerInfo.restore()
      ClusterConfigService.createClusterContext.restore()
      ClusterConfigService._createNewInstanceForNewConfig.restore()
      ClusterConfigService.addAliasesToContexts.restore()
      ClusterConfigService.createOrUpdateIsolationConfig.restore()
      done()
    })
    describe('errors', function () {
      it('should return error if _createNewInstanceForNewConfig failed', function (done) {
        const error = new Error('Some error')
        ClusterConfigService._createNewInstanceForNewConfig.onCall(0).rejects(error)
        ClusterConfigService._createNewInstanceForNewConfig.onCall(1).rejects(error)
        ClusterConfigService.createFromRunnableConfig(testSessionUser, testParsedContent, buildOpts, clusterOpts)
          .asCallback(function (err) {
            expect(err).to.exist()
            expect(err.message).to.equal(error.message)
            done()
          })
      })

      it('should return error if createClusterContext failed', function (done) {
        const error = new Error('Some error')
        ClusterConfigService.createClusterContext.rejects(error)
        ClusterConfigService.createFromRunnableConfig(testSessionUser, testParsedContent, buildOpts, clusterOpts)
          .asCallback(function (err) {
            expect(err).to.exist()
            expect(err.message).to.equal(error.message)
            done()
          })
      })

      it('should return error if createOrUpdateIsolationConfig failed', function (done) {
        const error = new Error('Some error')
        ClusterConfigService.createOrUpdateIsolationConfig.rejects(error)
        ClusterConfigService.createFromRunnableConfig(testSessionUser, testParsedContent, buildOpts, clusterOpts)
          .asCallback(function (err) {
            expect(err).to.exist()
            expect(err.message).to.equal(error.message)
            done()
          })
      })
    })
    describe('success', function () {
      it('should run successfully', function () {
        return ClusterConfigService.createFromRunnableConfig(testSessionUser, testParsedContent, buildOpts, clusterOpts)
      })
      it('should call ClusterConfigService.createClusterContext with correct args', function (done) {
        ClusterConfigService.createFromRunnableConfig(testSessionUser, testParsedContent, buildOpts, clusterOpts)
          .tap(function () {
            sinon.assert.calledTwice(ClusterConfigService.createClusterContext)
            sinon.assert.calledWithExactly(ClusterConfigService.createClusterContext,
              testSessionUser,
              testParsedContent.results[0],
              sinon.match({
                githubOrgId: testOrgGithubId,
                bigPoppaOrgId: testOrgBpId
              }))
            sinon.assert.calledWithExactly(ClusterConfigService.createClusterContext,
              testSessionUser,
              testParsedContent.results[0],
              sinon.match({
                githubOrgId: testOrgGithubId,
                bigPoppaOrgId: testOrgBpId
              }))
          })
          .asCallback(done)
      })
      it('should call ClusterConfigService.addAliasesToContexts with correct args', function (done) {
        ClusterConfigService.createFromRunnableConfig(testSessionUser, testParsedContent, buildOpts, clusterOpts)
          .tap(function () {
            sinon.assert.calledOnce(ClusterConfigService.addAliasesToContexts)
            sinon.assert.calledWithExactly(ClusterConfigService.addAliasesToContexts,
              testParsedContent.results
            )
          })
          .asCallback(done)
      })

      it('should call _createNewInstanceForNewConfig with correct args', () => {
        return ClusterConfigService.createFromRunnableConfig(testSessionUser, testParsedContent, buildOpts, clusterOpts)
          .tap(function () {
            sinon.assert.calledTwice(ClusterConfigService._createNewInstanceForNewConfig)
            sinon.assert.calledWithExactly(ClusterConfigService._createNewInstanceForNewConfig,
              testSessionUser,
              testParsedContent.results[0],
              clusterOpts,
              buildOpts,
              ownerInfo
            )
            sinon.assert.calledWithExactly(ClusterConfigService._createNewInstanceForNewConfig,
              testSessionUser,
              testParsedContent.results[1],
              clusterOpts,
              buildOpts,
              ownerInfo
            )
          })
      })

      it('should call createOrUpdateIsolationConfig correct args', () => {
        return ClusterConfigService.createFromRunnableConfig(testSessionUser, testParsedContent, buildOpts, clusterOpts)
          .tap(function () {
            sinon.assert.calledOnce(ClusterConfigService.createOrUpdateIsolationConfig)
            sinon.assert.calledWithExactly(
              ClusterConfigService.createOrUpdateIsolationConfig,
              ownerInfo,
              [testMainParsedContent, testDepParsedContent],
              clusterOpts
            )
          })
      })
      it('should call all the functions in the order', () => {
        return ClusterConfigService.createFromRunnableConfig(testSessionUser, testParsedContent, buildOpts, clusterOpts)
          .tap(function () {
            sinon.assert.callOrder(
              ClusterConfigService._getOwnerInfo,
              ClusterConfigService.createClusterContext,
              ClusterConfigService.addAliasesToContexts,
              ClusterConfigService._createNewInstanceForNewConfig,
              ClusterConfigService.createOrUpdateIsolationConfig
            )
          })
      })
    })
  })

  describe('_addBranchName', () => {
    let instanceDef
    let clusterOpts
    const branchName = 'hello'
    beforeEach(done => {
      instanceDef = {
        metadata: {},
        build: {},
        code: {
          repo: 'repository-name'
        }
      }
      clusterOpts = {
        branch: branchName
      }
      done()
    })

    it('should not add the branch name if there is none', done => {
      delete clusterOpts.branch
      ClusterConfigService._addBranchName(instanceDef, clusterOpts)
      expect(instanceDef.metadata.branch).to.be.undefined()
      done()
    })

    it('should not add the branch name if it\'s a github repo', done => {
      ClusterConfigService._addBranchName(instanceDef, clusterOpts)
      expect(instanceDef.metadata.branch).to.be.undefined()
      done()
    })

    it('should add the branch name if build is present and not a repo', done => {
      instanceDef.code = {} // Code is always an object. No key/values when there is no repo
      ClusterConfigService._addBranchName(instanceDef, clusterOpts)
      expect(instanceDef.metadata.branch).to.equal(branchName)
      done()
    })
  })

  describe('addAliasesToContexts', function () {
    const mainContextId = objectId('107f191e810c19729de86011')
    const depContextId = objectId('107f191e810c19729de86012')
    beforeEach(function (done) {
      testMainParsedContent.contextId = mainContextId
      testDepParsedContent.contextId = depContextId
      done()
    })
    describe('success', function () {
      it('should run successfully', function (done) {
        ClusterConfigService.addAliasesToContexts([testMainParsedContent, testDepParsedContent])
        expect(testMainParsedContent.instance.aliases.dGhyZWUtY2hhbmdpbmctdGhlLWhvc3RuYW1l.contextId).to.equal(depContextId)
        expect(testDepParsedContent.instance.aliases.dGhyZWUtY2hhbmdpbmctdGhlLWhvc3RuYW1l.contextId).to.be.undefined()
        done()
      })
      it('shouldn\'t fail if no configs given', function (done) {
        ClusterConfigService.addAliasesToContexts()
        done()
      })
      it('shouldn\'t fail if no configs with aliases are given', function (done) {
        delete testMainParsedContent.instance.aliases
        delete testDepParsedContent.instance.aliases
        ClusterConfigService.addAliasesToContexts([testMainParsedContent, testDepParsedContent])
        done()
      })
      it('should connect both configs together when they reference each other', function (done) {
        // make the other connection
        testDepParsedContent.instance.aliases.dGhyZWUtY2hhbmdpbmctdGhlLWhvc3RuYW1l.instanceName = testMainParsedContent.metadata.name
        ClusterConfigService.addAliasesToContexts([testMainParsedContent, testDepParsedContent])
        expect(testMainParsedContent.instance.aliases.dGhyZWUtY2hhbmdpbmctdGhlLWhvc3RuYW1l.contextId).to.equal(depContextId)
        expect(testDepParsedContent.instance.aliases.dGhyZWUtY2hhbmdpbmctdGhlLWhvc3RuYW1l.contextId).to.equal(mainContextId)
        done()
      })
    })
  })
  describe('createClusterInstance', () => {
    const testRepoName = 'Runnable/boo'
    const testingOpts = {
      isTesting, isTestReporter
    }
    const testTriggeredAction = 'user'
    const buildOpts = {
      repoFullName: testRepoName,
      isTestReporter,
      triggeredAction: testTriggeredAction
    }
    beforeEach((done) => {
      sinon.stub(ClusterConfigService, '_createContextVersion')
      sinon.stub(ClusterConfigService, '_createBuild')
      sinon.stub(BuildService, 'buildBuild')
      sinon.stub(ClusterConfigService, '_createInstance')
      done()
    })

    afterEach((done) => {
      ClusterConfigService._createInstance.restore()
      ClusterConfigService._createBuild.restore()
      ClusterConfigService._createContextVersion.restore()
      BuildService.buildBuild.restore()
      done()
    })

    it('should create cluster instance', () => {
      const testInstance = { _id: 'instance' }
      const testBuild = { _id: objectId('407f191e810c19729de860ef') }
      const testContext = { _id: 'context' }
      const testContextVersion = { _id: 'contextVersion' }

      ClusterConfigService._createInstance.resolves(testInstance)
      ClusterConfigService._createBuild.resolves(testBuild)
      BuildService.buildBuild.resolves(testBuild)
      ClusterConfigService._createContextVersion.resolves(testContextVersion)
      testMainParsedContent.contextId = testContext._id

      return ClusterConfigService.createClusterInstance(
        testSessionUser,
        testMainParsedContent,
        testingOpts,
        buildOpts,
        ownerInfo
      )
        .then(instance => {
          expect(instance).to.equal(testInstance)
          sinon.assert.calledOnce(ClusterConfigService._createContextVersion)
          sinon.assert.calledWithExactly(ClusterConfigService._createContextVersion,
            testSessionUser,
            ownerInfo,
            buildOpts,
            testMainParsedContent
          )
          sinon.assert.calledOnce(ClusterConfigService._createBuild)
          sinon.assert.calledWithExactly(ClusterConfigService._createBuild,
            testSessionUser,
            testContextVersion._id,
            ownerInfo
          )
          sinon.assert.calledOnce(BuildService.buildBuild)
          const buildData = {
            message: 'Initial Cluster Creation',
            triggeredAction: {
              manual: true
            }
          }
          sinon.assert.calledWithExactly(BuildService.buildBuild, testBuild._id, buildData, testSessionUser)
          sinon.assert.calledOnce(ClusterConfigService._createInstance)
          sinon.assert.calledWithExactly(
            ClusterConfigService._createInstance,
            testSessionUser,
            testMainParsedContent,
            testBuild._id.toString(),
            testingOpts,
            buildOpts
          )
        })
    })
  }) // end createClusterInstance

  describe('_createContext', () => {
    beforeEach((done) => {
      sinon.stub(ContextService, 'createNew')
      done()
    })

    afterEach((done) => {
      ContextService.createNew.restore()
      done()
    })

    it('should create context', (done) => {
      const testContext = 'context'
      ContextService.createNew.resolves(testContext)

      ClusterConfigService._createContext(testSessionUser, {
        githubOrgId: testOrgGithubId,
        bigPoppaOrgId: testOrgBpId
      }).asCallback((err, context) => {
        if (err) { return done(err) }
        sinon.assert.calledOnce(ContextService.createNew)
        sinon.assert.calledWith(ContextService.createNew, testSessionUser, sinon.match({
          name: sinon.match.string,
          owner: {
            github: testOrgGithubId,
            bigPoppa: testOrgBpId
          }
        }))

        expect(context).to.equal(testContext)
        done()
      })
    })
  }) // end _createContext

  describe('_createContextVersion', () => {
    const testRepoName = 'runnable/boo'
    let testContextVersion = { _id: 'contextVersion' }
    let testAppCodeVersion = { _id: 'testAppCodeVersion' }
    let testParentInfraCodeVersion = { _id: 'infraCodeVersion' }
    let testDockerfileContent
    const buildOpts = {
      repoFullName: testRepoName
    }
    let testParsedComposeData
    beforeEach((done) => {
      testParsedComposeData = {
        contextId: testContextId
      }
      sinon.stub(ContextVersion, 'createAppcodeVersion').resolves(testAppCodeVersion)
      sinon.stub(ContextVersion, 'createWithNewInfraCode').resolves(testContextVersion)
      sinon.stub(InfraCodeVersionService, 'findBlankInfraCodeVersion').resolves(testParentInfraCodeVersion)
      sinon.spy(ClusterConfigService, '_createDockerfileContent')
      testDockerfileContent = testMainParsedContent.files['/Dockerfile'].body
      sinon.stub(ContextVersion, 'createWithDockerFileContent').resolves(testContextVersion)
      done()
    })

    afterEach((done) => {
      ContextVersion.createAppcodeVersion.restore()
      ContextVersion.createWithNewInfraCode.restore()
      ClusterConfigService._createDockerfileContent.restore()
      InfraCodeVersionService.findBlankInfraCodeVersion.restore()
      ContextVersion.createWithDockerFileContent.restore()
      done()
    })

    describe('success', () => {
      it('should call ContextVersion.createWithNewInfraCode if no Dockerfile was provided', () => {
        const testDockerfilePath = '/Dockerfile'
        const testBuildDockerContext = '.'
        testParsedComposeData.build = {
          dockerFilePath: testDockerfilePath,
          dockerBuildContext: testBuildDockerContext
        }
        return ClusterConfigService._createContextVersion(testSessionUser, ownerInfo, buildOpts, testParsedComposeData)
          .tap((contextVersion) => {
            expect(contextVersion).to.equal(testContextVersion)
            sinon.assert.calledOnce(ContextVersion.createAppcodeVersion)
            sinon.assert.calledWithExactly(ContextVersion.createAppcodeVersion, testSessionUser, testRepoName, null)
            sinon.assert.calledOnce(InfraCodeVersionService.findBlankInfraCodeVersion)
            sinon.assert.calledWithExactly(InfraCodeVersionService.findBlankInfraCodeVersion)
            sinon.assert.calledOnce(ContextVersion.createWithNewInfraCode)
            sinon.assert.calledWithExactly(
              ContextVersion.createWithNewInfraCode, {
                context: testContextId,
                createdBy: {
                  github: testSessionUser.accounts.github.id,
                  bigPoppa: testSessionUser.bigPoppaUser.id
                },
                owner: {
                  github: testOrgGithubId,
                  bigPoppa: testOrgBpId
                },
                advanced: true,
                buildDockerfilePath: testDockerfilePath,
                buildDockerContext: testBuildDockerContext,
                appCodeVersions: [testAppCodeVersion]
              }, {
                parent: testParentInfraCodeVersion._id,
                edited: true
              }
            )
          })
      })

      it('should call ContextVersion.createWithDockerFileContent if Dockefile was provided', () => {
        testParsedComposeData.contextVersion = {
          advanced: true
        }
        testParsedComposeData.files = {
          '/Dockerfile': {
            body: testDockerfileContent
          }
        }
        return ClusterConfigService._createContextVersion(testSessionUser, ownerInfo, buildOpts, testParsedComposeData)
          .tap((contextVersion) => {
            expect(contextVersion).to.equal(testContextVersion)
            sinon.assert.notCalled(ContextVersion.createAppcodeVersion)
            sinon.assert.calledOnce(InfraCodeVersionService.findBlankInfraCodeVersion)
            sinon.assert.calledWithExactly(InfraCodeVersionService.findBlankInfraCodeVersion)
            sinon.assert.calledOnce(ContextVersion.createWithDockerFileContent)
            sinon.assert.calledWithExactly(ContextVersion.createWithDockerFileContent, {
              context: testContextId,
              createdBy: {
                github: testSessionUser.accounts.github.id,
                bigPoppa: testSessionUser.bigPoppaUser.id
              },
              owner: {
                github: testOrgGithubId,
                bigPoppa: testOrgBpId
              },
              advanced: true
            }, testDockerfileContent, { edited: true, parent: testParentInfraCodeVersion._id })
          })
      })

      it('should call all functions in order if Dockerfile was not specified', () => {
        const testRepoName = 'runnable/boo'
        const testDockerfilePath = '/Dockerfile'
        const testBuildDockerContext = '.'
        const testParsedComposeData = {
          build: {
            dockerFilePath: testDockerfilePath,
            dockerBuildContext: testBuildDockerContext
          }
        }
        return ClusterConfigService._createContextVersion(testSessionUser, ownerInfo, buildOpts, testParsedComposeData)
          .tap((contextVersion) => {
            expect(contextVersion).to.equal(testContextVersion)
            sinon.assert.callOrder(
              InfraCodeVersionService.findBlankInfraCodeVersion,
              ContextVersion.createAppcodeVersion,
              ContextVersion.createWithNewInfraCode)
          })
      })

      it('should call all functions in order if Dockerfile was specified', () => {
        testParsedComposeData.contextVersion = {
          advanced: true
        }
        testParsedComposeData.files = {
          '/Dockerfile': {
            body: testDockerfileContent
          }
        }
        return ClusterConfigService._createContextVersion(testSessionUser, ownerInfo, buildOpts, testParsedComposeData)
          .tap((contextVersion) => {
            expect(contextVersion).to.equal(testContextVersion)
            sinon.assert.callOrder(
              InfraCodeVersionService.findBlankInfraCodeVersion,
              ContextVersion.createWithDockerFileContent)
          })
      })
      it('should call _createDockerfileContent after createAppcodeVersion if the metadata isMain is true', () => {
        testParsedComposeData.contextVersion = {
          advanced: true
        }
        testParsedComposeData.files = {
          '/Dockerfile': {
            body: testDockerfileContent
          }
        }
        testParsedComposeData.metadata = {
          isMain: true
        }
        return ClusterConfigService._createContextVersion(testSessionUser, ownerInfo, buildOpts, testParsedComposeData)
          .tap((contextVersion) => {
            expect(contextVersion).to.equal(testContextVersion)
            sinon.assert.callOrder(
              InfraCodeVersionService.findBlankInfraCodeVersion,
              ContextVersion.createAppcodeVersion,
              ClusterConfigService._createDockerfileContent)
          })
      })
      it('should call createAppcodeVersion with branch name if provided', () => {
        const testDockerfilePath = '/Dockerfile'
        const testBuildDockerContext = '.'
        const testParsedComposeData = {
          metadata: {
            isMain: true,
            branch: 'hello'
          },
          build: {
            dockerFilePath: testDockerfilePath,
            dockerBuildContext: testBuildDockerContext
          }
        }
        return ClusterConfigService._createContextVersion(testSessionUser, ownerInfo, buildOpts, testParsedComposeData)
          .tap((contextVersion) => {
            sinon.assert.calledOnce(ContextVersion.createAppcodeVersion)
            sinon.assert.calledWithExactly(ContextVersion.createAppcodeVersion, testSessionUser, testRepoName, 'hello')
          })
      })
      it('should not call before createAppcodeVersion if the config metadata isMain is false', () => {
        testParsedComposeData.contextVersion = {
          advanced: true
        }
        testParsedComposeData.files = {
          '/Dockerfile': {
            body: testDockerfileContent
          }
        }
        return ClusterConfigService._createContextVersion(testSessionUser, ownerInfo, buildOpts, testParsedComposeData)
          .tap((contextVersion) => {
            expect(contextVersion).to.equal(testContextVersion)
            sinon.assert.notCalled(ContextVersion.createAppcodeVersion)
          })
      })

      it('should call createAppcodeVersion with repo from `code` without a commit or branch', () => {
        const testDockerfilePath = '/Dockerfile'
        const testBuildDockerContext = '.'
        const testCodeRepoName = 'Runnable/octobear'
        const testParsedComposeData = {
          metadata: {
            isMain: false,
            branch: 'hello'
          },
          build: {
            dockerFilePath: testDockerfilePath,
            dockerBuildContext: testBuildDockerContext
          },
          code: {
            repo: testCodeRepoName
          }
        }
        return ClusterConfigService._createContextVersion(testSessionUser, ownerInfo, buildOpts, testParsedComposeData)
          .tap((contextVersion) => {
            sinon.assert.calledOnce(ContextVersion.createAppcodeVersion)
            sinon.assert.calledWithExactly(ContextVersion.createAppcodeVersion, testSessionUser, testCodeRepoName, null)
          })
      })

      it('should call createAppcodeVersion with repo and branch from `code`', () => {
        const testDockerfilePath = '/Dockerfile'
        const testBuildDockerContext = '.'
        const testCodeRepoName = 'Runnable/octobear'
        const testCodeRepoCommit = '7f3d086'
        const testParsedComposeData = {
          metadata: {
            isMain: false,
            branch: 'hello'
          },
          build: {
            dockerFilePath: testDockerfilePath,
            dockerBuildContext: testBuildDockerContext
          },
          code: {
            repo: testCodeRepoName,
            commitish: testCodeRepoCommit
          }
        }
        return ClusterConfigService._createContextVersion(testSessionUser, ownerInfo, buildOpts, testParsedComposeData)
          .tap((contextVersion) => {
            sinon.assert.calledOnce(ContextVersion.createAppcodeVersion)
            sinon.assert.calledWithExactly(ContextVersion.createAppcodeVersion, testSessionUser, testCodeRepoName, testCodeRepoCommit)
          })
      })
    })
  }) // end _createContextVersion

  describe('_createBuild', () => {
    beforeEach((done) => {
      sinon.stub(BuildService, 'createBuild')
      done()
    })

    afterEach((done) => {
      BuildService.createBuild.restore()
      done()
    })

    it('should create build', () => {
      const testContextVersionId = objectId('407f191e810c19729de860ef')
      const testBuildId = objectId('507f191e810c19729de860ee')
      const testBuild = {
        _id: testBuildId
      }
      BuildService.createBuild.resolves(testBuild)
      return ClusterConfigService._createBuild(testSessionUser, testContextVersionId, ownerInfo)
        .then(build => {
          sinon.assert.calledOnce(BuildService.createBuild)
          sinon.assert.calledWithExactly(BuildService.createBuild, {
            contextVersion: testContextVersionId,
            createdBy: {
              github: testUserGithubId
            },
            owner: {
              github: testOrgGithubId
            }
          }, testSessionUser)

          expect(build).to.equal(testBuild)
        })
    })
  }) // end _createBuild

  describe('_createInstance', () => {
    let testingOpts
    let buildOpts
    beforeEach((done) => {
      testingOpts = {
        isTesting,
        isTestReporter
      }
      buildOpts = {
        isolated: objectId('407f191e810c19729de860e1'),
        masterShorthash: 'asdasdsad'
      }
      sinon.stub(InstanceService, 'createInstance')
      done()
    })

    afterEach((done) => {
      InstanceService.createInstance.restore()
      done()
    })

    it('should create instance', () => {
      const testParentBuildId = objectId('407f191e810c19729de860ef')
      const testParentComposeData = {
        env: 'env',
        aliases: {
          'dGhyZWUtY2hhbmdpbmctdGhlLWhvc3RuYW1l': {
            'instanceName': 'compose-test-5-1-rethinkdb4',
            'alias': 'three-changing-the-hostname'
          }
        },
        containerStartCommand: 'containerStartCommand',
        name: 'name'
      }
      const composeData = {
        metadata: {
          name: 'a1',
          isMain: true
        },
        instance: testParentComposeData,
        build: {
          dockerFilePath: 'Nathan219/hello'
        }
      }
      const testInstance = 'build'
      InstanceService.createInstance.resolves(testInstance)

      return ClusterConfigService._createInstance(testSessionUser, composeData, testParentBuildId, testingOpts, buildOpts)
        .then(instance => {
          sinon.assert.calledOnce(InstanceService.createInstance)
          sinon.assert.calledWithExactly(InstanceService.createInstance, {
            shortName: composeData.metadata.name,
            build: testParentBuildId,
            aliases: testParentComposeData.aliases,
            env: testParentComposeData.env,
            containerStartCommand: testParentComposeData.containerStartCommand,
            name: buildOpts.masterShorthash + '--' + testParentComposeData.name,
            isTesting,
            isTestReporter,
            isolated: buildOpts.isolated,
            isIsolationGroupMaster: false,
            shouldNotAutofork: false,
            masterPod: false,
            ipWhitelist: {
              enabled: false
            }
          }, testSessionUser)

          expect(instance).to.equal(testInstance)
        })
    })

    it('should create non-test non-isolated instance', () => {
      testingOpts.isTesting = false
      delete buildOpts.isolated
      const testParentBuildId = objectId('407f191e810c19729de860ef')
      const testParentComposeData = {
        env: 'env',
        aliases: {
          'dGhyZWUtY2hhbmdpbmctdGhlLWhvc3RuYW1l': {
            'instanceName': 'compose-test-5-1-rethinkdb4',
            'alias': 'three-changing-the-hostname'
          }
        },
        containerStartCommand: 'containerStartCommand',
        name: 'name'
      }
      testingOpts.isTesting = false
      const composeData = {
        metadata: {
          name: 'b1'
        },
        instance: testParentComposeData
      }
      const testInstance = 'build'
      InstanceService.createInstance.resolves(testInstance)

      return ClusterConfigService._createInstance(testSessionUser, composeData, testParentBuildId, testingOpts, buildOpts)
        .then(instance => {
          sinon.assert.calledOnce(InstanceService.createInstance)
          sinon.assert.calledWithExactly(InstanceService.createInstance, {
            build: testParentBuildId,
            shortName: composeData.metadata.name,
            env: testParentComposeData.env,
            aliases: testParentComposeData.aliases,
            containerStartCommand: testParentComposeData.containerStartCommand,
            name: testParentComposeData.name,
            shouldNotAutofork: true,  // doesn't have a repo
            isTesting: false,
            isTestReporter,
            masterPod: true,
            isolated: undefined,
            ipWhitelist: {
              enabled: false
            }
          }, testSessionUser)

          expect(instance).to.equal(testInstance)
        })
    })
  }) // end _createInstance

  // describe('delete', function () {
  //   const clusterConfigId = objectId('407f191e810c19729de860ef')
  //   const parentInstanceId = objectId('507f191e810c19729de860ea')
  //   const composeConfigData = {
  //     _id: clusterConfigId,
  //     filePath: '/config/compose.yml',
  //     parentInstanceId: parentInstanceId,
  //     instancesIds: [
  //       objectId('607f191e810c19729de860eb'),
  //       objectId('707f191e810c19729de860ec')
  //     ]
  //   }
  //   beforeEach(function (done) {
  //     sinon.stub(InputClusterConfig, 'findByIdAndAssert').resolves(new InputClusterConfig(composeConfigData))
  //     sinon.stub(InputClusterConfig, 'markAsDeleted').resolves()
  //     sinon.stub(rabbitMQ, 'deleteInstance').returns()
  //     sinon.stub(rabbitMQ, 'clusterDeleted').returns()
  //     done()
  //   })
  //   afterEach(function (done) {
  //     InputClusterConfig.findByIdAndAssert.restore()
  //     InputClusterConfig.markAsDeleted.restore()
  //     rabbitMQ.deleteInstance.restore()
  //     rabbitMQ.clusterDeleted.restore()
  //     done()
  //   })
  //   describe('errors', function () {
  //     it('should return error if findByIdAndAssert failed', function (done) {
  //       const error = new Error('Some error')
  //       InputClusterConfig.findByIdAndAssert.rejects(error)
  //       ClusterConfigService.delete(clusterConfigId.toString())
  //       .asCallback(function (err) {
  //         expect(err).to.exist()
  //         expect(err.message).to.equal(error.message)
  //         done()
  //       })
  //     })
  //
  //     it('should return error if deleteInstance failed', function (done) {
  //       const error = new Error('Some error')
  //       rabbitMQ.deleteInstance.throws(error)
  //       ClusterConfigService.delete(clusterConfigId.toString())
  //       .asCallback(function (err) {
  //         expect(err).to.exist()
  //         expect(err.message).to.equal(error.message)
  //         done()
  //       })
  //     })
  //
  //     it('should return error if findByIdAndAssert failed', function (done) {
  //       const error = new Error('Some error')
  //       InputClusterConfig.markAsDeleted.rejects(error)
  //       ClusterConfigService.delete(clusterConfigId.toString())
  //       .asCallback(function (err) {
  //         expect(err).to.exist()
  //         expect(err.message).to.equal(error.message)
  //         done()
  //       })
  //     })
  //
  //     it('should return error if clusterDeleted failed', function (done) {
  //       const error = new Error('Some error')
  //       rabbitMQ.clusterDeleted.throws(error)
  //       ClusterConfigService.delete(clusterConfigId.toString())
  //       .asCallback(function (err) {
  //         expect(err).to.exist()
  //         expect(err.message).to.equal(error.message)
  //         done()
  //       })
  //     })
  //   })
  //   describe('success', function () {
  //     it('should run successfully', function (done) {
  //       ClusterConfigService.delete(clusterConfigId.toString()).asCallback(done)
  //     })
  //
  //     it('should call findByIdAndAssert with correct args', function (done) {
  //       ClusterConfigService.delete(clusterConfigId.toString())
  //       .tap(function () {
  //         sinon.assert.calledOnce(InputClusterConfig.findByIdAndAssert)
  //         sinon.assert.calledWithExactly(InputClusterConfig.findByIdAndAssert, clusterConfigId.toString())
  //       })
  //       .asCallback(done)
  //     })
  //
  //     it('should call deleteInstance with correct args', function (done) {
  //       ClusterConfigService.delete(clusterConfigId.toString())
  //       .tap(function () {
  //         sinon.assert.calledTwice(rabbitMQ.deleteInstance)
  //         sinon.assert.calledWithExactly(rabbitMQ.deleteInstance, { instanceId: composeConfigData.instancesIds[0] })
  //         sinon.assert.calledWithExactly(rabbitMQ.deleteInstance, { instanceId: composeConfigData.instancesIds[1] })
  //       })
  //       .asCallback(done)
  //     })
  //
  //     it('should call markAsDeleted with correct args', function (done) {
  //       ClusterConfigService.delete(clusterConfigId.toString())
  //       .tap(function () {
  //         sinon.assert.calledOnce(InputClusterConfig.markAsDeleted)
  //         sinon.assert.calledWithExactly(InputClusterConfig.markAsDeleted, clusterConfigId)
  //       })
  //       .asCallback(done)
  //     })
  //
  //     it('should call clusterDeleted with correct args', function (done) {
  //       ClusterConfigService.delete(clusterConfigId.toString())
  //       .tap(function () {
  //         sinon.assert.calledOnce(rabbitMQ.clusterDeleted)
  //         const cluster = { id: clusterConfigId.toString() }
  //         sinon.assert.calledWithExactly(rabbitMQ.clusterDeleted, { cluster })
  //       })
  //       .asCallback(done)
  //     })
  //
  //     it('should call all the functions in the order', function (done) {
  //       ClusterConfigService.delete(clusterConfigId.toString())
  //       .tap(function () {
  //         sinon.assert.callOrder(
  //           InputClusterConfig.findByIdAndAssert,
  //           rabbitMQ.deleteInstance,
  //           InputClusterConfig.markAsDeleted,
  //           rabbitMQ.clusterDeleted)
  //       })
  //       .asCallback(done)
  //     })
  //   })
  // })

  describe('_updateInstanceWithConfigs', () => {
    let instanceMock
    let testConfig
    let sessionUser
    let instanceObj
    let mainACVMock
    let orgInfo
    let buildMock
    let buildOpts = {
      repoFullName: 'asdasd/sadasdasd',
      triggerAction: 'autodeploy'
    }
    beforeEach((done) => {
      sessionUser = {
        accounts: {
          github: {
            id: ownerInfo.githubUserId
          }
        }
      }
      testConfig = {
        aliases: {
          'dGhyZWUtY2hhbmdpbmctdGhlLWhvc3RuYW1l': {
            'instanceName': 'compose-test-5-1-rethinkdb4',
            'alias': 'three-changing-the-hostname'
          },
          'cmV0aGlua2RiNA==': {
            'instanceName': 'compose-test-5-1-rethinkdb4',
            'alias': 'rethinkdb4'
          },
          'dGhyZWUtY2hhbmdpbmctdGhlLXdlaXJkLWhvc3Q=': {
            'instanceName': 'compose-test-5-1-rethinkdb3',
            'alias': 'three-changing-the-weird-host'
          }
        },
        env: ['env'],
        ports: [123],
        containerStartCommand: 'start',
        name: 'NewName'
      }
      instanceMock = {
        _id: 1,
        updateAsync: sinon.stub().resolves(),
        name: 'test',
        getRepoName: sinon.stub().returns('org/repoName'),
        contextVersion: {
          context: 'contextId1234',
          buildDockerfilePath: 'path/to/Dockerfile',
          appCodeVersions: []
        }
      }
      instanceObj = {
        instance: instanceMock,
        config: {
          instance: testConfig,
          build: {
            dockerFilePath: 'path/to/Dockerfile'
          },
          code: {
            commitish: 'mainBranchName'
          }
        }
      }
      mainACVMock = {
        branch: 'mainBranchName',
        commit: 'sha1234'
      }
      buildMock = {
        _id: 'foo'
      }
      sinon.stub(InstanceService, 'updateInstance').resolves(instanceMock)
      sinon.stub(ClusterConfigService, '_createCVAndBuildBuild').resolves(buildMock)
      sinon.stub(ContextVersion, 'getMainAppCodeVersion').returns(mainACVMock)
      sinon.stub(rabbitMQ, 'redeployInstanceContainer')
      done()
    })

    afterEach((done) => {
      InstanceService.updateInstance.restore()
      ClusterConfigService._createCVAndBuildBuild.restore()
      ContextVersion.getMainAppCodeVersion.restore()
      rabbitMQ.redeployInstanceContainer.restore()
      done()
    })

    describe('when dockerfile path changes', () => {
      beforeEach((done) => {
        instanceObj.config.build = {
          dockerfilePath: 'new/path/to/Dockerfile'
        }
        done()
      })
      it('should create a new build and update the instance', () => {
        return ClusterConfigService._updateInstanceWithConfigs(sessionUser, instanceObj, buildOpts, ownerInfo)
          .then(() => {
            sinon.assert.calledOnce(ClusterConfigService._createCVAndBuildBuild)
            sinon.assert.calledWithExactly(ClusterConfigService._createCVAndBuildBuild,
              sessionUser,
              ownerInfo,
              buildOpts,
              instanceObj.config
            )
            sinon.assert.calledOnce(InstanceService.updateInstance)
            sinon.assert.calledWithExactly(InstanceService.updateInstance,
              instanceMock, {
                aliases: testConfig.aliases,
                env: testConfig.env,
                ports: testConfig.ports,
                build: 'foo',
                containerStartCommand: testConfig.containerStartCommand
              },
              sessionUser
            )
            sinon.assert.calledOnce(rabbitMQ.redeployInstanceContainer)
            sinon.assert.calledWithExactly(rabbitMQ.redeployInstanceContainer, {
              instanceId: '1',
              sessionUserGithubId: testUserGithubId
            })
          })
      })
    })

    describe('when commit changes', () => {
      beforeEach((done) => {
        instanceObj.config.code.commitish = 'sha4567'
        done()
      })
      it('should create a new build and update the instance', () => {
        return ClusterConfigService._updateInstanceWithConfigs(sessionUser, instanceObj, buildOpts, ownerInfo)
          .then(() => {
            sinon.assert.calledOnce(ClusterConfigService._createCVAndBuildBuild)
            sinon.assert.calledWithExactly(
              ClusterConfigService._createCVAndBuildBuild,
              sessionUser,
              ownerInfo,
              buildOpts,
              instanceObj.config
            )
            sinon.assert.calledOnce(InstanceService.updateInstance)
            sinon.assert.calledWithExactly(InstanceService.updateInstance,
              instanceMock, {
                aliases: testConfig.aliases,
                env: testConfig.env,
                ports: testConfig.ports,
                build: 'foo',
                containerStartCommand: testConfig.containerStartCommand
              },
              sessionUser
            )
            sinon.assert.calledOnce(rabbitMQ.redeployInstanceContainer)
            sinon.assert.calledWithExactly(rabbitMQ.redeployInstanceContainer, {
              instanceId: '1',
              sessionUserGithubId: testUserGithubId
            })
          })
      })
    })

    describe('when branch changes', () => {
      beforeEach((done) => {
        instanceObj.config.code.commitish = 'newBranchName'
        done()
      })
      it('should create a new build and update the instance', () => {
        return ClusterConfigService._updateInstanceWithConfigs(sessionUser, instanceObj, buildOpts, ownerInfo)
          .then(() => {
            sinon.assert.calledOnce(ClusterConfigService._createCVAndBuildBuild)
            sinon.assert.calledWithExactly(
              ClusterConfigService._createCVAndBuildBuild,
              sessionUser,
              ownerInfo,
              buildOpts,
              instanceObj.config
            )
            sinon.assert.calledOnce(InstanceService.updateInstance)
            sinon.assert.calledWithExactly(InstanceService.updateInstance,
              instanceMock, {
                aliases: testConfig.aliases,
                env: testConfig.env,
                ports: testConfig.ports,
                build: 'foo',
                containerStartCommand: testConfig.containerStartCommand
              },
              sessionUser
            )
            sinon.assert.calledOnce(rabbitMQ.redeployInstanceContainer)
            sinon.assert.calledWithExactly(rabbitMQ.redeployInstanceContainer, {
              instanceId: '1',
              sessionUserGithubId: testUserGithubId
            })
          })
      })
    })

    describe('when env changes', () => {
      beforeEach((done) => {
        testConfig.env = ['newEnv']
        done()
      })
      it('should update the instance and redeploy it', () => {
        return ClusterConfigService._updateInstanceWithConfigs(sessionUser, instanceObj, buildOpts, ownerInfo)
          .then(() => {
            sinon.assert.notCalled(ClusterConfigService._createCVAndBuildBuild)
            sinon.assert.calledOnce(InstanceService.updateInstance)
            sinon.assert.calledWithExactly(InstanceService.updateInstance,
              instanceMock, {
                aliases: testConfig.aliases,
                env: testConfig.env,
                ports: testConfig.ports,
                containerStartCommand: testConfig.containerStartCommand
              },
              sessionUser
            )
            sinon.assert.calledOnce(rabbitMQ.redeployInstanceContainer)
            sinon.assert.calledWithExactly(rabbitMQ.redeployInstanceContainer, {
              instanceId: '1',
              sessionUserGithubId: testUserGithubId
            })
          })
      })
    })
  }) // end _updateInstanceWithConfigs

  // describe('_createNewInstanceForNewConfig', () => {
  //   beforeEach((done) => {
  //     sinon.stub(rabbitMQ, 'createClusterInstance')
  //     done()
  //   })
  //
  //   afterEach((done) => {
  //     rabbitMQ.createClusterInstance.restore()
  //     done()
  //   })
  //
  //   it('should call create if instance does not have a name', (done) => {
  //     testMainParsedContent.config = testMainParsedContent
  //     ClusterConfigService._createNewInstanceForNewConfig({
  //       config: testMainParsedContent
  //     }, testOrgBpId)
  //
  //     sinon.assert.calledOnce(rabbitMQ.createClusterInstance)
  //     sinon.assert.calledWith(rabbitMQ.createClusterInstance, {
  //       parsedComposeData: testMainParsedContent,
  //       bigPoppaOrgId: testOrgBpId
  //     })
  //     done()
  //   })
  //
  //   it('should not call create if instance missing name', (done) => {
  //     delete testMainParsedContent.name
  //     ClusterConfigService._createNewInstanceForNewConfig(testMainParsedContent, 1)
  //     sinon.assert.notCalled(rabbitMQ.createClusterInstance)
  //     done()
  //   })
  //
  //   it('should not call create if instance missing config', (done) => {
  //     ClusterConfigService._createNewInstanceForNewConfig(testMainParsedContent, 1)
  //     sinon.assert.notCalled(rabbitMQ.createClusterInstance)
  //     done()
  //   })
  // }) // end _createNewInstanceForNewConfig

  describe('_mergeConfigsIntoInstances', () => {
    it('should output list of configs and instances', (done) => {
      const out = ClusterConfigService._mergeConfigsIntoInstances(
        [{metadata: {name: '1'}}, {metadata: {name: '4'}}],
        [getInstanceMock('1'), getInstanceMock('2')]
      )
      expect(out.length).to.equal(3)
      expect(out[0].instance.name).to.equal('1')
      expect(out[0].config.metadata.name).to.equal('1')
      expect(out[1].instance.name).to.equal('2')
      expect(out[1].config).to.equal(undefined)
      done()
    })
  }) // end _mergeConfigsIntoInstances

  describe('_addConfigToInstances', () => {
    it('should add instances and missing configs into array', (done) => {
      const out = ClusterConfigService._addConfigToInstances(
        [{metadata: {name: '1'}}, {metadata: {name: '4'}}],
        [getInstanceMock('1'), getInstanceMock('2')]
      )
      expect(out.length).to.equal(2)
      expect(out[0].instance.name).to.equal('1')
      expect(out[0].config.metadata.name).to.equal('1')
      expect(out[1].instance.name).to.equal('2')
      expect(out[1].config).to.equal(undefined)
      done()
    })
  }) // end _addConfigToInstances

  describe('_addMissingConfigs', () => {
    it('should add missing configs to array', (done) => {
      const out = ClusterConfigService._addMissingConfigs(
        [{metadata: {name: '1'}}, {metadata: {name: '4'}}],
        [{instance: {shortName: '1'}}, {instance: {shortName: '2'}}]
      )
      expect(out).to.equal([{instance: {shortName: '1'}}, {instance: {shortName: '2'}}, {config: {metadata: {name: '4'}}}])
      done()
    })
  }) // end _addMissingConfigs

  describe('_isConfigMissingInstance', () => {
    it('should return false if config has an instance', (done) => {
      const out = ClusterConfigService._isConfigMissingInstance(
        [{instance: {shortName: '1'}}, {instance: {shortName: '2'}}, {instance: {shortName: '3'}}],
        {metadata: {name: '1'}}
      )

      expect(out).to.be.false()
      done()
    })

    it('should return true if config does not have an instance', (done) => {
      const out = ClusterConfigService._isConfigMissingInstance(
        [{instance: {shortName: '1'}}, {instance: {shortName: '2'}}, {instance: {shortName: '3'}}],
        {metadata: {name: '5'}}
      )

      expect(out).to.be.true()
      done()
    })
  }) // end _isConfigMissingInstance

  describe('fetchConfigByInstanceId', function () {
    const autoIsolationConfigId = objectId('107f191e810c19729de860ee')
    const clusterConfigId = objectId('407f191e810c19729de860ef')
    const parentInstanceId = objectId('507f191e810c19729de860ea')
    const depInstanceId1 = objectId('607f191e810c19729de860eb')
    const filePath = 'config/compose.yml'
    const composeConfigData = {
      _id: clusterConfigId,
      autoIsolationConfigId: autoIsolationConfigId,
      filePath: filePath
    }

    const autoIsolationConfigData = {
      _id: autoIsolationConfigId,
      instance: parentInstanceId,
      requestedDependencies: [
        {
          instance: depInstanceId1
        }
      ]
    }

    beforeEach(function (done) {
      sinon.stub(InputClusterConfig, 'findActiveByAutoIsolationId').resolves(new InputClusterConfig(composeConfigData))
      sinon.stub(AutoIsolationConfig, 'findActiveByInstanceId').resolves(new AutoIsolationConfig(autoIsolationConfigData))
      done()
    })
    afterEach(function (done) {
      InputClusterConfig.findActiveByAutoIsolationId.restore()
      AutoIsolationConfig.findActiveByInstanceId.restore()
      done()
    })
    describe('errors', function () {
      it('should return error if findActiveByAutoIsolationId failed', function (done) {
        const error = new Error('Some error')
        InputClusterConfig.findActiveByAutoIsolationId.rejects(error)
        ClusterConfigService.fetchConfigByInstanceId(parentInstanceId)
          .asCallback(function (err) {
            expect(err).to.exist()
            expect(err.message).to.equal(error.message)
            done()
          })
      })

      it('should return error if findActiveByInstanceId failed', function (done) {
        const error = new Error('Some error')
        AutoIsolationConfig.findActiveByInstanceId.rejects(error)
        ClusterConfigService.fetchConfigByInstanceId(parentInstanceId)
          .asCallback(function (err) {
            expect(err).to.exist()
            expect(err.message).to.equal(error.message)
            done()
          })
      })
    })

    describe('success', function () {
      it('should run successfully', function (done) {
        ClusterConfigService.fetchConfigByInstanceId(parentInstanceId).asCallback(done)
      })

      it('should call InputClusterConfig.findActiveByAutoIsolationId with isolation id from the instance', function (done) {
        ClusterConfigService.fetchConfigByInstanceId(parentInstanceId)
          .tap(function () {
            sinon.assert.calledOnce(InputClusterConfig.findActiveByAutoIsolationId)
            sinon.assert.calledWithExactly(
              InputClusterConfig.findActiveByAutoIsolationId,
              autoIsolationConfigId
            )
          })
          .asCallback(done)
      })
    })
  })

  describe('fetchFileFromGithub', function () {
    const filePath = 'config/compose.yml'
    const dockerComposeContent = {
      name: 'docker-compose.yml',
      path: 'docker-compose.yml',
      sha: '13ec49b1014891c7b494126226f95e318e1d3e82',
      size: 193,
      url: 'https://api.github.com/repos/Runnable/compose-test-repo-1.2/contents/docker-compose.yml?ref=master',
      html_url: 'https://github.com/Runnable/compose-test-repo-1.2/blob/master/docker-compose.yml',
      git_url: 'https://api.github.com/repos/Runnable/compose-test-repo-1.2/git/blobs/13ec49b1014891c7b494126226f95e318e1d3e82',
      download_url: 'https://raw.githubusercontent.com/Runnable/compose-test-repo-1.2/master/docker-compose.yml',
      type: 'file',
      content: 'dmVyc2lvbjogJzInCnNlcnZpY2VzOgogIHdlYjoKICAgIGJ1aWxkOiAnLi9z\ncmMvJwogICAgY29tbWFuZDogW25vZGUsIGluZGV4LmpzXQogICAgcG9ydHM6\nCiAgICAgIC0gIjUwMDA6NTAwMCIKICAgIGVudmlyb25tZW50OgogICAgICAt\nIE5PREVfRU5WPWRldmVsb3BtZW50CiAgICAgIC0gU0hPVz10cnVlCiAgICAg\nIC0gSEVMTE89Njc4Cg==\n',
      encoding: 'base64',
      _links: {
        self: 'https://api.github.com/repos/Runnable/compose-test-repo-1.2/contents/docker-compose.yml?ref=master',
        git: 'https://api.github.com/repos/Runnable/compose-test-repo-1.2/git/blobs/13ec49b1014891c7b494126226f95e318e1d3e82',
        html: 'https://github.com/Runnable/compose-test-repo-1.2/blob/master/docker-compose.yml'
      }
    }
    const fileString = 'version: \'2\'\nservices:\n  web:\n    build: \'./src/\'\n    command: [node, index.js]\n    ports:\n      - "5000:5000"\n    environment:\n      - NODE_ENV=development\n      - SHOW=true\n      - HELLO=678\n'
    const orgName = 'Runnable'
    const repoName = 'api'
    const repoFullName = orgName + '/' + repoName
    const commitRef = 'asdasdassdfgasdfwae'

    beforeEach(function (done) {
      sinon.stub(GitHub.prototype, 'getRepoContent').resolves(dockerComposeContent)
      sinon.stub(octobear, 'parse').resolves(testParsedContent)
      sinon.stub(ClusterConfigService, 'createFromRunnableConfig').resolves()
      done()
    })
    afterEach(function (done) {
      GitHub.prototype.getRepoContent.restore()
      octobear.parse.restore()
      ClusterConfigService.createFromRunnableConfig.restore()
      done()
    })
    describe('errors', function () {
      it('should return error if getRepoContent failed', function (done) {
        const error = new Error('Some error')
        GitHub.prototype.getRepoContent.rejects(error)
        ClusterConfigService.fetchFileFromGithub(testSessionUser, repoFullName, filePath, commitRef)
          .asCallback(function (err) {
            expect(err).to.exist()
            expect(err.message).to.equal(error.message)
            done()
          })
      })
    })
    describe('success', function () {
      it('should run successfully', function (done) {
        ClusterConfigService.fetchFileFromGithub(testSessionUser, repoFullName, filePath, commitRef)
          .asCallback(done)
      })

      it('should call getRepoContent with correct args', function (done) {
        ClusterConfigService.fetchFileFromGithub(testSessionUser, repoFullName, filePath, commitRef)
          .tap(function () {
            sinon.assert.calledOnce(GitHub.prototype.getRepoContent)
            sinon.assert.calledWithExactly(GitHub.prototype.getRepoContent, repoFullName, filePath, commitRef)
          })
          .asCallback(done)
      })

      it('should resolve with correct args', function (done) {
        ClusterConfigService.fetchFileFromGithub(testSessionUser, repoFullName, filePath, commitRef)
          .tap(function (parsed) {
            expect(parsed).to.equal({
              fileString,
              sha: dockerComposeContent.sha,
              path: filePath,
              commitRef
            })
          })
          .asCallback(done)
      })
    })
  })
  describe('checkIfComposeFilesChanged', function () {
    const path = 'config/compose.yml'
    const clusterConfigFiles = [
      {
        path,
        sha: '13ec49b1014891c7b494126226f95e318e1d3e82'
      }
    ]
    const changedClusterConfigFiles = [
      {
        path,
        sha: 'dfasdf3qaf3afa3wfa3faw3weas3asfa2eqdqd2q2'
      }
    ]
    const clusterConfig = {
      files: clusterConfigFiles
    }
    const orgName = 'Runnable'
    const userId = 2
    const userModel = {}
    const instanceId = 'sadasdada233awad'
    const repoName = 'api'
    const repoFullName = orgName + '/' + repoName
    const githubPushInfo = {
      user: {
        id: userId
      },
      repo: repoFullName
    }

    beforeEach(function (done) {
      sinon.stub(ClusterConfigService, 'fetchConfigByInstanceId').resolves(clusterConfig)
      sinon.stub(UserService, 'getByGithubId').resolves(userModel)
      sinon.stub(ClusterConfigService, 'fetchFilesFromGithub').resolves(changedClusterConfigFiles)
      done()
    })
    afterEach(function (done) {
      ClusterConfigService.fetchConfigByInstanceId.restore()
      UserService.getByGithubId.restore()
      ClusterConfigService.fetchFilesFromGithub.restore()
      done()
    })
    describe('errors', function () {
      it('should return error if fetchConfigByInstanceId failed', function (done) {
        const error = new Error('Some error')
        ClusterConfigService.fetchConfigByInstanceId.rejects(error)
        ClusterConfigService.checkIfComposeFilesChanged(instanceId, githubPushInfo)
          .asCallback(function (err) {
            expect(err).to.exist()
            expect(err.message).to.equal(error.message)
            done()
          })
      })
      it('should return error if UserService.getByGithubId failed', function (done) {
        const error = new Error('Some error')
        UserService.getByGithubId.rejects(error)
        ClusterConfigService.checkIfComposeFilesChanged(instanceId, githubPushInfo)
          .asCallback(function (err) {
            expect(err).to.exist()
            expect(err.message).to.equal(error.message)
            done()
          })
      })
      it('should return error if ClusterConfigService.fetchFilesFromGithub failed', function (done) {
        const error = new Error('Some error')
        ClusterConfigService.fetchFilesFromGithub.rejects(error)
        ClusterConfigService.checkIfComposeFilesChanged(instanceId, githubPushInfo)
          .asCallback(function (err) {
            expect(err).to.exist()
            expect(err.message).to.equal(error.message)
            done()
          })
      })
    })
    describe('success', function () {
      it('should run successfully', function (done) {
        ClusterConfigService.fetchFilesFromGithub.resolves(changedClusterConfigFiles)
        ClusterConfigService.checkIfComposeFilesChanged(instanceId, githubPushInfo)
          .asCallback(done)
      })
      it('should return InputClusterConfig.NotChangedError if shas match', function (done) {
        ClusterConfigService.fetchFilesFromGithub.resolves(clusterConfigFiles)
        ClusterConfigService.checkIfComposeFilesChanged(instanceId, githubPushInfo)
          .then(function () {
            done(new Error('Expecting NotChangedError'))
          })
          .catch(InputClusterConfig.NotChangedError, function () {
            done()
          })
      })
    })
  })
  describe('_createAutoIsolationModelsFromClusterInstances', function () {
    const mainInstanceId = objectId('407f191e810c19729de860ef')
    const depInstanceId = objectId('407f191e810c19729de860f0')
    const depRepoInstanceId = objectId('407f191e810c19729de860ff')
    const mainInstance = {
      _id: mainInstanceId,
      name: 'api'
    }
    const mainInstanceObj = {
      config: {
        metadata: {
          isMain: true
        }
      },
      instance: mainInstance
    }
    const depRepoInstance = {
      _id: depRepoInstanceId,
      name: 'navi'
    }
    const depRepoInstanceObj = {
      config: {
        metadata: {
          isMain: false
        }
      },
      instance: depRepoInstance
    }
    const depRepoWithBuildInstanceObj = {
      config: {
        metadata: {
          isMain: false
        },
        build: {
          dockerFilePath: '/Dockerfile.server'
        },
        code: {}
      },
      instance: depRepoInstance
    }
    const depInstance = {
      _id: depInstanceId,
      name: 'mongo'
    }
    const depInstanceObj = {
      config: {
        metadata: {
          isMain: false
        },
        files: {}
      },
      instance: depInstance
    }
    let instances
    beforeEach(function (done) {
      instances = []
      done()
    })
    describe('success', function () {
      it('should run successfully', function (done) {
        instances = [mainInstanceObj, depInstanceObj]
        ClusterConfigService._createAutoIsolationModelsFromClusterInstances(instances, mainInstance)
        done()
      })
      it('should return main instance and dep', function (done) {
        instances = [mainInstanceObj, depInstanceObj]
        const model = ClusterConfigService._createAutoIsolationModelsFromClusterInstances(instances, mainInstance)
        expect(model).to.exist()
        expect(model.instance).to.equal(mainInstanceId)
        expect(model.requestedDependencies.length).to.equal(1)
        expect(model.requestedDependencies[0].instance).to.equal(depInstanceId)
        expect(model.requestedDependencies[0].matchBranch).to.be.undefined()
        done()
      })
      it('should return main instance and dep (without giving mainInstance)', function (done) {
        instances = [mainInstanceObj, depInstanceObj]
        const model = ClusterConfigService._createAutoIsolationModelsFromClusterInstances(instances)
        expect(model).to.exist()
        expect(model.instance).to.equal(mainInstanceId)
        expect(model.requestedDependencies.length).to.equal(1)
        expect(model.requestedDependencies[0].instance).to.equal(depInstanceId)
        expect(model.requestedDependencies[0].matchBranch).to.be.undefined()
        done()
      })
      it('should return main instance and matched-branched dep', function (done) {
        instances = [mainInstanceObj, depRepoInstanceObj]
        const model = ClusterConfigService._createAutoIsolationModelsFromClusterInstances(instances, mainInstance)
        expect(model).to.exist()
        expect(model.instance).to.equal(mainInstanceId)
        expect(model.requestedDependencies.length).to.equal(1)
        expect(model.requestedDependencies[0].instance).to.equal(depRepoInstanceId)
        expect(model.requestedDependencies[0].matchBranch).to.be.undefined()
        done()
      })
      it('should return main instance and both deps', function (done) {
        instances = [mainInstanceObj, depRepoInstanceObj, depInstanceObj]
        const model = ClusterConfigService._createAutoIsolationModelsFromClusterInstances(instances, mainInstance)
        expect(model).to.exist()
        expect(model.instance).to.equal(mainInstanceId)
        expect(model.requestedDependencies.length).to.equal(2)
        expect(model.requestedDependencies[0].instance).to.equal(depRepoInstanceId)
        expect(model.requestedDependencies[0].matchBranch).to.be.undefined()
        expect(model.requestedDependencies[1].instance).to.equal(depInstanceId)
        expect(model.requestedDependencies[1].matchBranch).to.be.undefined()
        done()
      })
      it('should return main instance and matched-branched dep', function (done) {
        instances = [mainInstanceObj, depRepoWithBuildInstanceObj]
        const model = ClusterConfigService._createAutoIsolationModelsFromClusterInstances(instances, mainInstance)
        expect(model).to.exist()
        expect(model.instance).to.equal(mainInstanceId)
        expect(model.requestedDependencies.length).to.equal(1)
        expect(model.requestedDependencies[0].instance).to.equal(depRepoInstanceId)
        expect(model.requestedDependencies[0].matchBranch).to.equal(true)
        done()
      })
    })
  })
  describe('_createUpdateAndDeleteInstancesForClusterUpdate', function () {
    testSessionUser = {
      _id: 'id',
      accounts: {
        github: {
          id: testUserGithubId,
          accessToken: 'some-token'
        },
        login: 'login',
        username: 'best'
      },
      bigPoppaUser: {
        id: testUserBpId,
        organizations: [{
          name: testOrgName,
          lowerName: testOrgName.toLowerCase(),
          id: testOrgBpId,
          githubId: testOrgGithubId
        }]
      }
    }
    const orgName = 'Runnable'
    const repoName = 'api'
    const repoFullName = orgName + '/' + repoName
    const githubPushInfo = {
      repo: repoFullName
    }
    const clusterOpts = {
      isTesting: true
    }
    const mainInstanceId = objectId('407f191e810c19729de860ef')
    const updateInstanceId = objectId('407f191e810c19729de860f1')
    const deleteInstanceId = objectId('407f191e810c19729de860f2')
    const createInstanceId = objectId('407f191e810c19729de860f3')
    const mainInstance = {
      _id: mainInstanceId,
      name: 'api'
    }
    const updateInstance = {
      _id: updateInstanceId,
      name: 'api'
    }
    const updateInstanceObj = {
      config: {
        instance: {}
      },
      instance: updateInstance
    }
    const deleteInstance = {
      _id: deleteInstanceId,
      name: 'navi'
    }
    const deleteInstanceObj = {
      instance: deleteInstance
    }
    const createInstance = {
      _id: createInstanceId,
      name: 'web'
    }
    const createInstanceConfig = {
      instance: {},
      files: {}
    }
    const preCreateInstanceObj = {
      config: createInstanceConfig
    }
    const postCreateInstanceObj = {
      config: createInstanceConfig,
      instance: createInstance
    }
    const buildOpts = {
      repoFullName,
      triggerAction: 'autodeploy'
    }
    let instances
    beforeEach(function (done) {
      instances = []
      done()
    })
    beforeEach(function (done) {
      sinon.stub(ClusterConfigService, 'addAliasesToContexts').returns()
      sinon.stub(ClusterConfigService, 'createClusterContext').resolves(createInstanceConfig)
      sinon.stub(ClusterConfigService, '_updateInstanceWithConfigs').resolves(updateInstanceObj)
      sinon.stub(ClusterConfigService, '_createNewInstanceForNewConfig').resolves(postCreateInstanceObj)
      sinon.stub(rabbitMQ, 'deleteInstance').returns()
      done()
    })
    afterEach(function (done) {
      ClusterConfigService.addAliasesToContexts.restore()
      ClusterConfigService.createClusterContext.restore()
      ClusterConfigService._updateInstanceWithConfigs.restore()
      ClusterConfigService._createNewInstanceForNewConfig.restore()
      rabbitMQ.deleteInstance.restore()
      done()
    })
    describe('success', function () {
      beforeEach(function (done) {
        instances = [updateInstanceObj, deleteInstanceObj, preCreateInstanceObj]
        done()
      })
      it('should run successfully', function () {
        return ClusterConfigService._createUpdateAndDeleteInstancesForClusterUpdate(
          testSessionUser,
          instances,
          githubPushInfo,
          clusterOpts,
          buildOpts,
          ownerInfo
        )
      })
      it('should resolve with an array with 2 instances in it', function (done) {
        ClusterConfigService._createUpdateAndDeleteInstancesForClusterUpdate(
          testSessionUser,
          instances,
          githubPushInfo,
          clusterOpts,
          buildOpts,
          ownerInfo
        )
          .then(instances => {
            expect(instances.length).to.equal(2)
            expect(instances).to.contains(updateInstanceObj)
            expect(instances).to.contains(postCreateInstanceObj)
          })
          .asCallback(done)
      })
      it('should call createInstance before update', function (done) {
        ClusterConfigService._createUpdateAndDeleteInstancesForClusterUpdate(
          testSessionUser,
          instances,
          githubPushInfo,
          clusterOpts,
          buildOpts,
          ownerInfo
        )
          .then(() => {
            sinon.assert.callOrder(
              ClusterConfigService.createClusterContext,
              ClusterConfigService.addAliasesToContexts,
              ClusterConfigService._createNewInstanceForNewConfig,
              ClusterConfigService._updateInstanceWithConfigs
            )
          })
          .asCallback(done)
      })
      it('should have called update with updateInstance', function (done) {
        ClusterConfigService._createUpdateAndDeleteInstancesForClusterUpdate(
          testSessionUser,
          instances,
          githubPushInfo,
          clusterOpts,
          buildOpts,
          ownerInfo
        )
          .then(() => {
            sinon.assert.calledOnce(ClusterConfigService._updateInstanceWithConfigs)
            sinon.assert.calledWithExactly(
              ClusterConfigService._updateInstanceWithConfigs,
              testSessionUser,
              updateInstanceObj,
              buildOpts,
              ownerInfo
            )
          })
          .asCallback(done)
      })
      it('should have called create with createInstance', function (done) {
        ClusterConfigService._createUpdateAndDeleteInstancesForClusterUpdate(
          testSessionUser,
          instances,
          githubPushInfo,
          clusterOpts,
          buildOpts,
          ownerInfo
        )
          .then(() => {
            sinon.assert.calledOnce(ClusterConfigService._createNewInstanceForNewConfig)
            sinon.assert.calledWithExactly(
              ClusterConfigService._createNewInstanceForNewConfig,
              testSessionUser,
              preCreateInstanceObj.config,
              clusterOpts,
              buildOpts,
              ownerInfo
            )
          })
          .asCallback(done)
      })
      it('should have given addAliasesToContexts the update and created configs ', function (done) {
        ClusterConfigService._createUpdateAndDeleteInstancesForClusterUpdate(
          testSessionUser,
          instances,
          githubPushInfo,
          clusterOpts,
          buildOpts,
          ownerInfo
        )
          .then(() => {
            sinon.assert.calledOnce(ClusterConfigService.addAliasesToContexts)
            sinon.assert.calledWith(ClusterConfigService.addAliasesToContexts, [
              preCreateInstanceObj.config,
              updateInstanceObj.config
            ])
          })
          .asCallback(done)
      })
      it('should have called delete with deleteInstance', function (done) {
        ClusterConfigService._createUpdateAndDeleteInstancesForClusterUpdate(
          testSessionUser,
          instances,
          githubPushInfo,
          clusterOpts,
          buildOpts,
          ownerInfo
        )
          .then(() => {
            sinon.assert.calledOnce(rabbitMQ.deleteInstance)
            sinon.assert.calledWithExactly(rabbitMQ.deleteInstance, {
              instanceId: deleteInstanceId.toString()
            })
          })
          .asCallback(done)
      })
    })
  })
  describe('updateCluster', function () {
    const orgName = 'Runnable'
    const repoName = 'api'
    const repoFullName = orgName + '/' + repoName
    const githubPushInfo = {
      repo: repoFullName
    }
    testSessionUser = {
      _id: 'id',
      accounts: {
        github: {
          id: testUserGithubId,
          accessToken: 'some-token'
        },
        login: 'login',
        username: 'best'
      },
      bigPoppaUser: {
        id: testUserBpId,
        organizations: [{
          name: testOrgName,
          lowerName: testOrgName.toLowerCase(),
          id: testOrgBpId,
          githubId: testOrgGithubId
        }]
      }
    }
    const mainInstanceId = objectId('407f191e810c19729de860ef')
    const depInstanceId = objectId('407f191e810c19729de860f0')
    const depRepoInstanceId = objectId('407f191e810c19729de860ff')
    const mainInstance = {
      _id: mainInstanceId,
      name: 'api'
    }
    const mainInstanceObj = {
      config: {
        metadata: {
          isMain: true
        }
      },
      instance: mainInstance
    }
    const depRepoInstance = {
      _id: depRepoInstanceId,
      name: 'navi'
    }
    const depRepoInstanceObj = {
      config: {
        metadata: {
          isMain: false
        }
      },
      instance: depRepoInstance
    }
    const depInstance = {
      _id: depInstanceId,
      name: 'mongo'
    }
    const depInstanceObj = {
      config: {
        metadata: {
          isMain: false
        },
        files: {}
      },
      instance: depInstance
    }
    const autoIsolationModel = {
      instance: mainInstanceId,
      requestedDependencies: [depInstance, depRepoInstance]
    }
    const autoIsolationObject = {
      _id: 'asdasdasdasd',
      instance: mainInstanceId,
      requestedDependencies: [depInstance, depRepoInstance]
    }
    const instanceObjs = [mainInstanceObj, depInstanceObj, depRepoInstanceObj]
    const octobearInfo = {}
    const clusterOpts = {}
    let instances
    beforeEach(function (done) {
      sinon.stub(AutoIsolationService, 'fetchAutoIsolationDependentInstances').resolves(instanceObjs)
      sinon.stub(ClusterConfigService, '_mergeConfigsIntoInstances').resolves(instanceObjs)
      sinon.stub(ClusterConfigService, '_createUpdateAndDeleteInstancesForClusterUpdate').resolves(instanceObjs)
      sinon.stub(ClusterConfigService, 'createOrUpdateIsolationConfig').resolves(autoIsolationObject)
      sinon.stub(rabbitMQ, 'autoDeployInstance').resolves()
      done()
    })
    afterEach(function (done) {
      AutoIsolationService.fetchAutoIsolationDependentInstances.restore()
      ClusterConfigService._mergeConfigsIntoInstances.restore()
      ClusterConfigService._createUpdateAndDeleteInstancesForClusterUpdate.restore()
      ClusterConfigService.createOrUpdateIsolationConfig.restore()
      rabbitMQ.autoDeployInstance.restore()
      done()
    })
    describe('success', function () {
      it('should run successfully', function (done) {
        ClusterConfigService.updateCluster(testSessionUser, mainInstance, githubPushInfo, octobearInfo, clusterOpts)
          .asCallback(done)
      })
      it('should call all the methods in order', function (done) {
        ClusterConfigService.updateCluster(testSessionUser, mainInstance, githubPushInfo, octobearInfo, clusterOpts)
          .then(() => {
            sinon.assert.callOrder(
              AutoIsolationService.fetchAutoIsolationDependentInstances,
              ClusterConfigService._mergeConfigsIntoInstances,
              ClusterConfigService._createUpdateAndDeleteInstancesForClusterUpdate,
              ClusterConfigService.createOrUpdateIsolationConfig
            )
          })
          .asCallback(done)
      })
      it('should call fetchAutoIsolationDependentInstances with the mainInstance', function (done) {
        ClusterConfigService.updateCluster(testSessionUser, mainInstance, githubPushInfo, octobearInfo, clusterOpts)
          .then(() => {
            sinon.assert.calledOnce(AutoIsolationService.fetchAutoIsolationDependentInstances)
            sinon.assert.calledWithExactly(AutoIsolationService.fetchAutoIsolationDependentInstances, mainInstance)
          })
          .asCallback(done)
      })
      it('should call _mergeConfigsIntoInstances with all three instances (including main)', function (done) {
        ClusterConfigService.updateCluster(testSessionUser, mainInstance, githubPushInfo, octobearInfo, clusterOpts)
          .then(() => {
            sinon.assert.calledOnce(ClusterConfigService._mergeConfigsIntoInstances)
            sinon.assert.calledWithExactly(ClusterConfigService._mergeConfigsIntoInstances, octobearInfo, instanceObjs)
          })
          .asCallback(done)
      })
      it('should call _createUpdateAndDeleteInstancesForClusterUpdate with the right inputs', () => {
        return ClusterConfigService.updateCluster(testSessionUser, mainInstance, githubPushInfo, octobearInfo, clusterOpts)
          .then(() => {
            sinon.assert.calledOnce(ClusterConfigService._createUpdateAndDeleteInstancesForClusterUpdate)
            sinon.assert.calledWithExactly(
              ClusterConfigService._createUpdateAndDeleteInstancesForClusterUpdate,
              testSessionUser,
              instanceObjs,
              githubPushInfo,
              clusterOpts,
              sinon.match({
                isolated: undefined,
                repoFullName,
                triggeredAction: 'autodeploy'
              }),
              ownerInfo
            )
          })
      })
      it('should call createOrUpdateIsolationConfig with the right inputs', () => {
        return ClusterConfigService.updateCluster(testSessionUser, mainInstance, githubPushInfo, octobearInfo, clusterOpts)
          .then(() => {
            sinon.assert.calledOnce(ClusterConfigService.createOrUpdateIsolationConfig)
            sinon.assert.calledWithExactly(
              ClusterConfigService.createOrUpdateIsolationConfig,
              ownerInfo,
              instanceObjs,
              clusterOpts,
              mainInstance
            )
          })
      })
      it('should call autoDeployInstance with the right inputs', () => {
        return ClusterConfigService.updateCluster(testSessionUser, mainInstance, githubPushInfo, octobearInfo, clusterOpts)
          .then(() => {
            sinon.assert.calledOnce(rabbitMQ.autoDeployInstance)
            sinon.assert.calledWithExactly(
              rabbitMQ.autoDeployInstance, {
                instanceId: mainInstance._id.toString(),
                pushInfo: githubPushInfo
              })
          })
      })
    })
  })

  describe('parseComposeFileAndPopulateENVs', () => {
    const mainInstanceName = 'mainInstanceName'
    const bigPoppaUser = {}
    const repoFullName = 'Runnable/octobear'
    const composeFileData = {
      commitRef: 'asdasdasdasdsa'
    }
    const fileString = 'ENV1=hello'
   const envFiles = ['./env', './docker/.env', './wow/.env']
    let parseResult
    beforeEach(done => {
      parseResult = {
        results: [{
          metadata: {
            name: 'wow',
            envFiles: []
          },
          instance: {
            env: []
          }
        }],
        envFiles
      }
      sinon.spy(octobear, 'populateENVsFromFiles')
      sinon.stub(ClusterConfigService, 'parseComposeFile').resolves(parseResult)
      sinon.stub(ClusterConfigService, 'fetchFileFromGithub').resolves({ fileString })
      sinon.spy(ClusterConfigService, 'updateBuildContextForEachService')
      done()
    })
    afterEach(done => {
      octobear.populateENVsFromFiles.restore()
      ClusterConfigService.parseComposeFile.restore()
      ClusterConfigService.fetchFileFromGithub.restore()
      ClusterConfigService.updateBuildContextForEachService.restore()
      done()
    })

    it('should call `parse`', () => {
      const fileName = '/compose.yml'
      return ClusterConfigService.parseComposeFileAndPopulateENVs(composeFileData, repoFullName, mainInstanceName, bigPoppaUser, fileName)
        .then(result => {
          sinon.assert.calledOnce(ClusterConfigService.parseComposeFile)
          sinon.assert.calledWithExactly(
            ClusterConfigService.parseComposeFile,
            composeFileData,
            repoFullName,
            mainInstanceName
          )
          sinon.assert.calledOnce(ClusterConfigService.updateBuildContextForEachService)
          sinon.assert.calledWithExactly(
            ClusterConfigService.updateBuildContextForEachService,
            fileName,
            sinon.match.array
          )
        })
    })

    it('should not fetch any files if `envFiles` is empty', () => {
      parseResult.envFiles = []
      return ClusterConfigService.parseComposeFileAndPopulateENVs(composeFileData, repoFullName, mainInstanceName, bigPoppaUser, '/compose.yml')
        .then(result => {
          sinon.assert.notCalled(ClusterConfigService.fetchFileFromGithub)
        })
    })

    it('should fetch all files in `envFiles`', () => {
      return ClusterConfigService.parseComposeFileAndPopulateENVs(composeFileData, repoFullName, mainInstanceName, bigPoppaUser, '/compose.yml')
        .then(result => {
          sinon.assert.called(ClusterConfigService.fetchFileFromGithub)
          sinon.assert.callCount(ClusterConfigService.fetchFileFromGithub, envFiles.length)
          sinon.assert.calledWithExactly(
            ClusterConfigService.fetchFileFromGithub,
            bigPoppaUser,
            repoFullName,
            envFiles[0],
            composeFileData.commitRef
          )
          sinon.assert.calledWithExactly(
            ClusterConfigService.fetchFileFromGithub,
            bigPoppaUser,
            repoFullName,
            envFiles[1],
            composeFileData.commitRef
          )
          sinon.assert.calledWithExactly(
            ClusterConfigService.fetchFileFromGithub,
            bigPoppaUser,
            repoFullName,
            envFiles[2],
            composeFileData.commitRef
          )
        })
    })

    it('should call `populateENVsFromFiles`', () => {
      return ClusterConfigService.parseComposeFileAndPopulateENVs(composeFileData, repoFullName, mainInstanceName, bigPoppaUser, '/compose.yml')
        .then(result => {
          sinon.assert.calledOnce(octobear.populateENVsFromFiles)
          sinon.assert.calledWithExactly(
            octobear.populateENVsFromFiles,
            parseResult.results,
            {
              './env': fileString,
              './docker/.env': fileString,
              './wow/.env': fileString
            }
          )
        })
    })

    it('should return an object with `.results`', () => {
      return ClusterConfigService.parseComposeFileAndPopulateENVs(composeFileData, repoFullName, mainInstanceName, bigPoppaUser, '/compose.yml')
        .then(res => {
          expect(res.results).to.be.an.array()
          expect(res.results).to.equal(parseResult.results)
        })
    })
  })

  describe('updateBuildContextForEachService', () => {
    it('should do nothing for services without builds', (done) => {
      const services = [
        { instance: { name: 'a1' } }, { instance: { name: 'a2' } }
      ]
      ClusterConfigService.updateBuildContextForEachService('/compose.yml', services)
      expect(services.length).to.equal(2)
      expect(services[0].build).to.equal(undefined)
      expect(services[1].build).to.equal(undefined)
      done()
    })

    it('should update build context if compose is in the root', (done) => {
      const services = [
        {
          build: {
            dockerBuildContext: '.'
          },
          instance: { name: 'a1' }
        }, {
          instance: { name: 'a2' }
        }
      ]
      ClusterConfigService.updateBuildContextForEachService('/compose.yml', services)
      expect(services.length).to.equal(2)
      expect(services[0].build.dockerBuildContext).to.equal('./')
      expect(services[1].build).to.equal(undefined)
      done()
    })

    it('should update build context if compose is not in the root', (done) => {
      const services = [
        {
          build: {
            dockerBuildContext: '..'
          },
          instance: { name: 'a1' }
        }, {
          instance: { name: 'a2' }
        }
      ]
      ClusterConfigService.updateBuildContextForEachService('/src/compose.yml', services)
      expect(services.length).to.equal(2)
      expect(services[0].build.dockerBuildContext).to.equal('./')
      expect(services[1].build).to.equal(undefined)
      done()
    })
    describe('unformatted path without /', () => {
      it('should do nothing for services without builds', (done) => {
        const services = [
          { instance: { name: 'a1' } }, { instance: { name: 'a2' } }
        ]
        ClusterConfigService.updateBuildContextForEachService('compose.yml', services)
        expect(services.length).to.equal(2)
        expect(services[0].build).to.equal(undefined)
        expect(services[1].build).to.equal(undefined)
        done()
      })

      it('should update build context if compose is in the root', (done) => {
        const services = [
          {
            build: {
              dockerBuildContext: '.'
            },
            instance: { name: 'a1' }
          }, {
            instance: { name: 'a2' }
          }
        ]
        ClusterConfigService.updateBuildContextForEachService('compose.yml', services)
        expect(services.length).to.equal(2)
        expect(services[0].build.dockerBuildContext).to.equal('./')
        expect(services[1].build).to.equal(undefined)
        done()
      })

      it('should update build context if compose is not in the root', (done) => {
        const services = [
          {
            build: {
              dockerBuildContext: '..'
            },
            instance: { name: 'a1' }
          }, {
            instance: { name: 'a2' }
          }
        ]
        ClusterConfigService.updateBuildContextForEachService('src/compose.yml', services)
        expect(services.length).to.equal(2)
        expect(services[0].build.dockerBuildContext).to.equal('./')
        expect(services[1].build).to.equal(undefined)
        done()
      })
    })

    describe('unformatted path with ./', () => {
      it('should do nothing for services without builds', (done) => {
        const services = [
          { instance: { name: 'a1' } }, { instance: { name: 'a2' } }
        ]
        ClusterConfigService.updateBuildContextForEachService('./compose.yml', services)
        expect(services.length).to.equal(2)
        expect(services[0].build).to.equal(undefined)
        expect(services[1].build).to.equal(undefined)
        done()
      })

      it('should update build context if compose is in the root', (done) => {
        const services = [
          {
            build: {
              dockerBuildContext: '.'
            },
            instance: { name: 'a1' }
          }, {
            instance: { name: 'a2' }
          }
        ]
        ClusterConfigService.updateBuildContextForEachService('./compose.yml', services)
        expect(services.length).to.equal(2)
        expect(services[0].build.dockerBuildContext).to.equal('./')
        expect(services[1].build).to.equal(undefined)
        done()
      })

      it('should update build context if compose is not in the root', (done) => {
        const services = [
          {
            build: {
              dockerBuildContext: '..'
            },
            instance: { name: 'a1' }
          }, {
            instance: { name: 'a2' }
          }
        ]
        ClusterConfigService.updateBuildContextForEachService('./src/compose.yml', services)
        expect(services.length).to.equal(2)
        expect(services[0].build.dockerBuildContext).to.equal('./')
        expect(services[1].build).to.equal(undefined)
        done()
      })
    })
  })
})<|MERGE_RESOLUTION|>--- conflicted
+++ resolved
@@ -329,18 +329,6 @@
     const depInstanceId1 = objectId('607f191e810c19729de860eb')
     const filePath = 'config/compose.yml'
     const isTesting = false
-<<<<<<< HEAD
-    const isTestReporter = false
-    const composeConfigData = {
-      _id: clusterConfigId,
-      files: [
-        {
-          path: filePath
-        }
-      ]
-    }
-=======
->>>>>>> f433fb51
     const fileSha = 'asdfasdfadsfase3kj3lkj4qwdfalk3fawhsdfkjsd'
     const composeData = {
       repositoryName: 'sdasdasd',
@@ -2318,13 +2306,20 @@
 
   describe('parseComposeFileAndPopulateENVs', () => {
     const mainInstanceName = 'mainInstanceName'
-    const bigPoppaUser = {}
+    const bigPoppaUser = {
+      _id: 'user-id'
+    }
     const repoFullName = 'Runnable/octobear'
     const composeFileData = {
-      commitRef: 'asdasdasdasdsa'
-    }
-    const fileString = 'ENV1=hello'
-   const envFiles = ['./env', './docker/.env', './wow/.env']
+      commitRef: 'asdasdasdasdsa',
+      fileString: 'compose-file-content',
+      path: 'compose1.yml'
+    }
+    const fileString = 'compose-file'
+    const envFiles = ['./env', './docker/.env', './wow/.env']
+    const composeFiles = [
+        'compose1.yml'
+      ]
     let parseResult
     beforeEach(done => {
       parseResult = {
@@ -2339,30 +2334,62 @@
         }],
         envFiles
       }
-      sinon.spy(octobear, 'populateENVsFromFiles')
-      sinon.stub(ClusterConfigService, 'parseComposeFile').resolves(parseResult)
-      sinon.stub(ClusterConfigService, 'fetchFileFromGithub').resolves({ fileString })
-      sinon.spy(ClusterConfigService, 'updateBuildContextForEachService')
+      sinon.stub(octobear, 'populateENVsFromFiles').resolves(parseResult.results)
+      sinon.stub(octobear, 'findExtendedFiles').resolves(composeFiles)
+      sinon.stub(octobear, 'parseAndMergeMultiple').resolves(parseResult)
+      sinon.stub(ClusterConfigService, 'fetchFilesFromGithub').resolves([{ fileString, path: './compose1.yml' }])
+      sinon.stub(ClusterConfigService, 'fetchFileFromGithub').resolves({ fileString, path: './compose1.yml' })
+      sinon.stub(ClusterConfigService, 'updateBuildContextForEachService').resolves({})
       done()
     })
     afterEach(done => {
+      octobear.parseAndMergeMultiple.restore()
       octobear.populateENVsFromFiles.restore()
-      ClusterConfigService.parseComposeFile.restore()
+      octobear.findExtendedFiles.restore()
+      ClusterConfigService.fetchFilesFromGithub.restore()
       ClusterConfigService.fetchFileFromGithub.restore()
       ClusterConfigService.updateBuildContextForEachService.restore()
       done()
     })
 
-    it('should call `parse`', () => {
+    it('should call `parseAndMergeMultiple`', () => {
       const fileName = '/compose.yml'
       return ClusterConfigService.parseComposeFileAndPopulateENVs(composeFileData, repoFullName, mainInstanceName, bigPoppaUser, fileName)
         .then(result => {
-          sinon.assert.calledOnce(ClusterConfigService.parseComposeFile)
+          sinon.assert.calledOnce(octobear.findExtendedFiles)
           sinon.assert.calledWithExactly(
-            ClusterConfigService.parseComposeFile,
-            composeFileData,
-            repoFullName,
-            mainInstanceName
+            octobear.findExtendedFiles,
+            composeFileData.fileString
+          )
+          sinon.assert.calledOnce(ClusterConfigService.fetchFilesFromGithub)
+          sinon.assert.calledWithExactly(
+            ClusterConfigService.fetchFilesFromGithub,
+            bigPoppaUser, repoFullName, composeFiles
+          )
+          sinon.assert.calledOnce(octobear.parseAndMergeMultiple)
+          sinon.assert.calledWithExactly(
+            octobear.parseAndMergeMultiple,
+            {
+              dockerComposeFilePath: 'compose1.yml',
+              dockerComposeFileString: 'compose-file-content',
+              ownerUsername: 'runnable',
+              repositoryName: 'mainInstanceName',
+              scmDomain: 'github.com',
+              userContentDomain: 'runnableapp.com'
+            },
+            [{
+              dockerComposeFilePath: './compose1.yml',
+              dockerComposeFileString: 'compose-file'
+            }, {
+              dockerComposeFilePath: 'compose1.yml',
+              dockerComposeFileString: 'compose-file-content'
+            }]
+          )
+          sinon.assert.calledOnce(octobear.populateENVsFromFiles)
+          sinon.assert.calledThrice(ClusterConfigService.fetchFileFromGithub)
+          sinon.assert.calledWithExactly(
+            ClusterConfigService.fetchFileFromGithub,
+            bigPoppaUser, repoFullName, './env', composeFileData.commitRef
           )
           sinon.assert.calledOnce(ClusterConfigService.updateBuildContextForEachService)
           sinon.assert.calledWithExactly(
