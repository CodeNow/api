--- conflicted
+++ resolved
@@ -904,16 +904,12 @@
           name: 'a1'
         },
         instance: testParentComposeData,
-<<<<<<< HEAD
         build: {
           dockerFilePath: 'Nathan219/hello'
-        }
-=======
+        },
         metadata: {
           isMain: true
-        },
-        buildDockerfilePath: 'Nathan219/hello'
->>>>>>> c4af0ac3
+        }
       }
       const testInstance = 'build'
       InstanceService.createInstance.resolves(testInstance)
