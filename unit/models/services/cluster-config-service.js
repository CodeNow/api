'use strict'

const Lab = require('lab')
const lab = exports.lab = Lab.script()
const describe = lab.describe
const it = lab.it
const beforeEach = lab.beforeEach
const afterEach = lab.afterEach

const Code = require('code')
const expect = Code.expect
const objectId = require('objectid')
const Promise = require('bluebird')
const sinon = require('sinon')

const AutoIsolationConfig = require('models/mongo/auto-isolation-config')
const AutoIsolationService = require('models/services/auto-isolation-service')
const InputClusterConfig = require('models/mongo/input-cluster-config')
const ClusterConfigService = require('models/services/cluster-config-service')
const rabbitMQ = require('models/rabbitmq')
const GitHub = require('models/apis/github')
const octobear = require('@runnable/octobear')
const BuildService = require('models/services/build-service')
const ContextService = require('models/services/context-service')
const ContextVersion = require('models/mongo/context-version')
const InfraCodeVersionService = require('models/services/infracode-version-service')
const InstanceService = require('models/services/instance-service')
const UserService = require('models/services/user-service')

require('sinon-as-promised')(Promise)

describe('Cluster Config Service Unit Tests', function () {
  const testOrgGithubId = 111
  const testUserGithubId = 333
  const testOrgBpId = 222
  const testUserBpId = 444
  const testOrgName = 'Runnable'
  const testContextId = objectId('407f191e810c19729de860ef')
  const isTesting = true
  const isTestReporter = false
  const parentInputClusterConfigId = 'dk2kj3492'
  const testReporters = []
  let testOrgInfo

  let testMainParsedContent
  let testDepParsedContent
  let testParsedContent
  let testSessionUser
  const testOrg = {
    id: testOrgBpId
  }
  const ownerInfo = {
    bigPoppaOrgId: testOrgBpId,
    bigPoppaUserId: testUserBpId,
    githubOrgId: testOrgGithubId,
    githubUserId: testUserGithubId
  }
  const getInstanceMock = (name) => {
    return {
      instance: {
        name,
        shortName: name,
        getMainBranchName: sinon.stub().returns('a1')
      }
    }
  }

  beforeEach((done) => {
    testSessionUser = {
      _id: 'id',
      accounts: {
        github: {
          id: testUserGithubId,
          accessToken: 'some-token'
        },
        login: 'login',
        username: 'best'
      },
      bigPoppaUser: {
        id: testUserBpId,
        organizations: [{
          name: testOrgName,
          lowerName: testOrgName.toLowerCase(),
          id: testOrgBpId,
          githubId: testOrgGithubId
        }]
      }
    }

    testOrgInfo = {
      githubOrgId: testOrgGithubId,
      bigPoppaOrgId: testOrgBpId
    }

    testMainParsedContent = {
      metadata: {
        name: 'api',
        isMain: true,
        envFiles: []
      },
      build: {
        dockerFilePath: 'Dockerfile',
        dockerBuildContext: '.'
      },
      files: { // Optional
        '/Dockerfile': {
          body: 'FROM node'
        }
      },
      instance: {
        name: 'api',
        aliases: {
          'dGhyZWUtY2hhbmdpbmctdGhlLWhvc3RuYW1l': {
            'instanceName': 'api-workers',
            'alias': 'three-changing-the-hostname'
          }
        },
        containerStartCommand: 'npm start',
        ports: [80],
        env: ['HELLO=WORLD']
      }
    }
    testDepParsedContent = {
      metadata: {
        name: 'workers',
        isMain: false,
        envFiles: []
      },
      build: {
        dockerFilePath: 'Dockerfile',
        dockerBuildContext: '.'
      },
      files: { // Optional
        '/Dockerfile': {
          body: 'FROM node'
        }
      },
      instance: {
        name: 'api-workers',
        aliases: {
          'dGhyZWUtY2hhbmdpbmctdGhlLWhvc3RuYW1l': {
            'instanceName': 'compose-test-5-1-rethinkdb4',
            'alias': 'three-changing-the-hostname'
          }
        },
        containerStartCommand: 'npm start-workers',
        ports: [80],
        env: ['HELLO=WORLD']
      }
    }
    testParsedContent = {
      results: [testMainParsedContent, testDepParsedContent],
      envFiles: []
    }
    done()
  })

  describe('create', function () {
    const filePath = 'config/compose.yml'
    const dockerComposeContent = {
      name: 'docker-compose.yml',
      path: 'docker-compose.yml',
      sha: '13ec49b1014891c7b494126226f95e318e1d3e82',
      size: 193,
      url: 'https://api.github.com/repos/Runnable/compose-test-repo-1.2/contents/docker-compose.yml?ref=master',
      html_url: 'https://github.com/Runnable/compose-test-repo-1.2/blob/master/docker-compose.yml',
      git_url: 'https://api.github.com/repos/Runnable/compose-test-repo-1.2/git/blobs/13ec49b1014891c7b494126226f95e318e1d3e82',
      download_url: 'https://raw.githubusercontent.com/Runnable/compose-test-repo-1.2/master/docker-compose.yml',
      type: 'file',
      content: 'dmVyc2lvbjogJzInCnNlcnZpY2VzOgogIHdlYjoKICAgIGJ1aWxkOiAnLi9z\ncmMvJwogICAgY29tbWFuZDogW25vZGUsIGluZGV4LmpzXQogICAgcG9ydHM6\nCiAgICAgIC0gIjUwMDA6NTAwMCIKICAgIGVudmlyb25tZW50OgogICAgICAt\nIE5PREVfRU5WPWRldmVsb3BtZW50CiAgICAgIC0gU0hPVz10cnVlCiAgICAg\nIC0gSEVMTE89Njc4Cg==\n',
      encoding: 'base64',
      _links: {
        self: 'https://api.github.com/repos/Runnable/compose-test-repo-1.2/contents/docker-compose.yml?ref=master',
        git: 'https://api.github.com/repos/Runnable/compose-test-repo-1.2/git/blobs/13ec49b1014891c7b494126226f95e318e1d3e82',
        html: 'https://github.com/Runnable/compose-test-repo-1.2/blob/master/docker-compose.yml'
      }
    }
    const triggeredAction = 'webhook'
    const fileString = 'version: \'2\'\nservices:\n  web:\n    build: \'./src/\'\n    command: [node, index.js]\n    ports:\n      - "5000:5000"\n    environment:\n      - NODE_ENV=development\n      - SHOW=true\n      - HELLO=678\n'
    const orgName = 'runnable'
    const ownerUsername = orgName.toLowerCase()
    const repoName = 'api'
    const repoFullName = orgName + '/' + repoName
    const branchName = 'feature-1'
    const clusterName = 'api-unit'
    const parsedInput = {
      repositoryName: clusterName,
      ownerUsername: orgName,
      userContentDomain: process.env.USER_CONTENT_DOMAIN,
      fileSha: dockerComposeContent.sha,
      fileString: fileString
    }
    const commitSha = 'abcc0b9'
    const branchMock = {
      commit: {
        sha: commitSha
      }
    }

    const testData = {
      triggeredAction, repoFullName, branchName, filePath, isTesting, testReporters, clusterName, parentInputClusterConfigId
    }

    beforeEach(function (done) {
      sinon.stub(GitHub.prototype, 'getRepoContent').resolves(dockerComposeContent)
      sinon.stub(GitHub.prototype, 'getBranchAsync').resolves(branchMock)
      sinon.stub(octobear, 'parse').resolves(testParsedContent)
      sinon.stub(ClusterConfigService, 'createFromRunnableConfig').resolves()
      done()
    })
    afterEach(function (done) {
      GitHub.prototype.getRepoContent.restore()
      GitHub.prototype.getBranchAsync.restore()
      octobear.parse.restore()
      ClusterConfigService.createFromRunnableConfig.restore()
      done()
    })
    describe('errors', function () {
      it('should return error if getRepoContent failed', function (done) {
        const error = new Error('Some error')
        GitHub.prototype.getRepoContent.rejects(error)
        ClusterConfigService.create(testSessionUser, testData)
        .asCallback(function (err) {
          expect(err).to.exist()
          expect(err.message).to.equal(error.message)
          done()
        })
      })

      it('should return error if octobear.parse failed', function (done) {
        const error = new Error('Some error')
        octobear.parse.throws(error)
        ClusterConfigService.create(testSessionUser, testData)
        .asCallback(function (err) {
          expect(err).to.exist()
          expect(err.message).to.equal(error.message)
          done()
        })
      })

      it('should return error if createFromRunnableConfig failed', function (done) {
        const error = new Error('Some error')
        ClusterConfigService.createFromRunnableConfig.rejects(error)
        ClusterConfigService.create(testSessionUser, testData)
        .asCallback(function (err) {
          expect(err).to.exist()
          expect(err.message).to.equal(error.message)
          done()
        })
      })
    })

    describe('success', function () {
      it('should run successfully', function (done) {
        ClusterConfigService.create(testSessionUser, testData).asCallback(done)
      })

<<<<<<< HEAD
      it('should call getRepoContent with correct args', function () {
        return ClusterConfigService.create(testSessionUser, testData)
          .tap(function () {
            sinon.assert.calledOnce(GitHub.prototype.getRepoContent)
            sinon.assert.calledWithExactly(GitHub.prototype.getRepoContent, repoFullName, filePath, branchName)
          })
=======
      it('should call getRepoContent with correct args', function (done) {
        ClusterConfigService.create(testSessionUser, testData)
        .tap(function () {
          sinon.assert.calledOnce(GitHub.prototype.getBranchAsync)
          sinon.assert.calledWithExactly(GitHub.prototype.getBranchAsync, testData.repoFullName, testData.branchName)
          sinon.assert.calledOnce(GitHub.prototype.getRepoContent)
          sinon.assert.calledWithExactly(GitHub.prototype.getRepoContent, repoFullName, filePath, commitSha)
        })
        .asCallback(done)
>>>>>>> f433fb51
      })

      it('should call octobear.parse with correct args', function (done) {
        ClusterConfigService.create(testSessionUser, testData)
        .tap(function () {
          sinon.assert.calledOnce(octobear.parse)
          const parserPayload = {
            dockerComposeFileString: fileString,
            dockerComposeFilePath: filePath,
            repositoryName: clusterName,
            ownerUsername: ownerUsername,
            userContentDomain: process.env.USER_CONTENT_DOMAIN,
            scmDomain: process.env.GITHUB_HOST
          }
          sinon.assert.calledWithExactly(octobear.parse, parserPayload)
        })
        .asCallback(done)
      })

      it('should call ClusterConfigService.createFromRunnableConfig with correct args', function (done) {
        ClusterConfigService.create(testSessionUser, testData)
        .tap(function () {
          sinon.assert.calledOnce(ClusterConfigService.createFromRunnableConfig)
          sinon.assert.calledWithExactly(
            ClusterConfigService.createFromRunnableConfig,
            testSessionUser,
            { results: testParsedContent.results }, // `envFiles` property removed
            { triggeredAction, repoFullName },
            sinon.match({
              clusterName,
              filePath,
              fileSha: parsedInput.fileSha,
              isTesting,
              testReporters,
              parentInputClusterConfigId
            })
          )
        })
        .asCallback(done)
      })

      it('should call all the functions in the order', function (done) {
        ClusterConfigService.create(testSessionUser, testData)
        .tap(function () {
          sinon.assert.callOrder(
            GitHub.prototype.getRepoContent,
            octobear.parse,
            ClusterConfigService.createFromRunnableConfig)
        })
        .asCallback(done)
      })
    })
  })

  describe('createFromRunnableConfig', function () {
    const autoIsolationConfigId = objectId('107f191e810c19729de860ee')
    const clusterConfigId = objectId('407f191e810c19729de860ef')
    const parentInstanceId = objectId('507f191e810c19729de860ea')
    const depInstanceId1 = objectId('607f191e810c19729de860eb')
    const filePath = 'config/compose.yml'
    const isTesting = false
    const fileSha = 'asdfasdfadsfase3kj3lkj4qwdfalk3fawhsdfkjsd'
    const composeData = {
      repositoryName: 'sdasdasd',
      fileSha: fileSha
    }
    const clusterOpts = {
      filePath,
      fileSha,
      clusterName: composeData.repositoryName,
      isTesting,
      testReporters: []
    }
    const buildOpts = {
      repoFullName: composeData.repositoryName,
      triggeredAction: 'autoDeploy'
    }

    beforeEach(function (done) {
      const instanceCreate = sinon.stub(ClusterConfigService, '_createNewInstanceForNewConfig')
      instanceCreate.onCall(0).resolves(testMainParsedContent)
      instanceCreate.onCall(1).resolves(testDepParsedContent)
      sinon.stub(ClusterConfigService, '_getOwnerInfo').returns(ownerInfo)
      sinon.stub(ClusterConfigService, 'createClusterContext').resolves()
      sinon.stub(ClusterConfigService, 'addAliasesToContexts').resolves()
      sinon.stub(ClusterConfigService, 'createOrUpdateIsolationConfig').resolves()
      done()
    })
    afterEach(function (done) {
      ClusterConfigService._getOwnerInfo.restore()
      ClusterConfigService.createClusterContext.restore()
      ClusterConfigService._createNewInstanceForNewConfig.restore()
      ClusterConfigService.addAliasesToContexts.restore()
      ClusterConfigService.createOrUpdateIsolationConfig.restore()
      done()
    })
    describe('errors', function () {
      it('should return error if _createNewInstanceForNewConfig failed', function (done) {
        const error = new Error('Some error')
        ClusterConfigService._createNewInstanceForNewConfig.onCall(0).rejects(error)
        ClusterConfigService._createNewInstanceForNewConfig.onCall(1).rejects(error)
        ClusterConfigService.createFromRunnableConfig(testSessionUser, testParsedContent, buildOpts, clusterOpts)
          .asCallback(function (err) {
            expect(err).to.exist()
            expect(err.message).to.equal(error.message)
            done()
          })
      })

      it('should return error if createClusterContext failed', function (done) {
        const error = new Error('Some error')
        ClusterConfigService.createClusterContext.rejects(error)
        ClusterConfigService.createFromRunnableConfig(testSessionUser, testParsedContent, buildOpts, clusterOpts)
          .asCallback(function (err) {
            expect(err).to.exist()
            expect(err.message).to.equal(error.message)
            done()
          })
      })

      it('should return error if createOrUpdateIsolationConfig failed', function (done) {
        const error = new Error('Some error')
        ClusterConfigService.createOrUpdateIsolationConfig.rejects(error)
        ClusterConfigService.createFromRunnableConfig(testSessionUser, testParsedContent, buildOpts, clusterOpts)
          .asCallback(function (err) {
            expect(err).to.exist()
            expect(err.message).to.equal(error.message)
            done()
          })
      })
    })
    describe('success', function () {
      it('should run successfully', function () {
        return ClusterConfigService.createFromRunnableConfig(testSessionUser, testParsedContent, buildOpts, clusterOpts)
      })
      it('should call ClusterConfigService.createClusterContext with correct args', function (done) {
        ClusterConfigService.createFromRunnableConfig(testSessionUser, testParsedContent, buildOpts, clusterOpts)
          .tap(function () {
            sinon.assert.calledTwice(ClusterConfigService.createClusterContext)
            sinon.assert.calledWithExactly(ClusterConfigService.createClusterContext,
              testSessionUser,
              testParsedContent.results[0],
              sinon.match({
                githubOrgId: testOrgGithubId,
                bigPoppaOrgId: testOrgBpId
              }))
            sinon.assert.calledWithExactly(ClusterConfigService.createClusterContext,
              testSessionUser,
              testParsedContent.results[0],
              sinon.match({
                githubOrgId: testOrgGithubId,
                bigPoppaOrgId: testOrgBpId
              }))
          })
          .asCallback(done)
      })
      it('should call ClusterConfigService.addAliasesToContexts with correct args', function (done) {
        ClusterConfigService.createFromRunnableConfig(testSessionUser, testParsedContent, buildOpts, clusterOpts)
          .tap(function () {
            sinon.assert.calledOnce(ClusterConfigService.addAliasesToContexts)
            sinon.assert.calledWithExactly(ClusterConfigService.addAliasesToContexts,
              testParsedContent.results
            )
          })
          .asCallback(done)
      })

      it('should call _createNewInstanceForNewConfig with correct args', () => {
        return ClusterConfigService.createFromRunnableConfig(testSessionUser, testParsedContent, buildOpts, clusterOpts)
          .tap(function () {
            sinon.assert.calledTwice(ClusterConfigService._createNewInstanceForNewConfig)
            sinon.assert.calledWithExactly(ClusterConfigService._createNewInstanceForNewConfig,
              testSessionUser,
              testParsedContent.results[0],
              clusterOpts,
              buildOpts,
              ownerInfo
            )
            sinon.assert.calledWithExactly(ClusterConfigService._createNewInstanceForNewConfig,
              testSessionUser,
              testParsedContent.results[1],
              clusterOpts,
              buildOpts,
              ownerInfo
            )
          })
      })

      it('should call createOrUpdateIsolationConfig correct args', () => {
        return ClusterConfigService.createFromRunnableConfig(testSessionUser, testParsedContent, buildOpts, clusterOpts)
          .tap(function () {
            sinon.assert.calledOnce(ClusterConfigService.createOrUpdateIsolationConfig)
            sinon.assert.calledWithExactly(
              ClusterConfigService.createOrUpdateIsolationConfig,
              ownerInfo,
              [testMainParsedContent, testDepParsedContent],
              clusterOpts
            )
          })
      })
      it('should call all the functions in the order', () => {
        return ClusterConfigService.createFromRunnableConfig(testSessionUser, testParsedContent, buildOpts, clusterOpts)
          .tap(function () {
            sinon.assert.callOrder(
              ClusterConfigService._getOwnerInfo,
              ClusterConfigService.createClusterContext,
              ClusterConfigService.addAliasesToContexts,
              ClusterConfigService._createNewInstanceForNewConfig,
              ClusterConfigService.createOrUpdateIsolationConfig
            )
          })
      })
    })
  })

  describe('_addBranchName', () => {
    let instanceDef
    let clusterOpts
    const branchName = 'hello'
    beforeEach(done => {
      instanceDef = {
        metadata: {},
        build: {},
        code: {
          repo: 'repository-name'
        }
      }
      clusterOpts = {
        branch: branchName
      }
      done()
    })

    it('should not add the branch name if there is none', done => {
      delete clusterOpts.branch
      ClusterConfigService._addBranchName(instanceDef, clusterOpts)
      expect(instanceDef.metadata.branch).to.be.undefined()
      done()
    })

    it('should not add the branch name if it\'s a github repo', done => {
      ClusterConfigService._addBranchName(instanceDef, clusterOpts)
      expect(instanceDef.metadata.branch).to.be.undefined()
      done()
    })

    it('should add the branch name if build is present and not a repo', done => {
      instanceDef.code = {} // Code is always an object. No key/values when there is no repo
      ClusterConfigService._addBranchName(instanceDef, clusterOpts)
      expect(instanceDef.metadata.branch).to.equal(branchName)
      done()
    })
  })

  describe('addAliasesToContexts', function () {
    const mainContextId = objectId('107f191e810c19729de86011')
    const depContextId = objectId('107f191e810c19729de86012')
    beforeEach(function (done) {
      testMainParsedContent.contextId = mainContextId
      testDepParsedContent.contextId = depContextId
      done()
    })
    describe('success', function () {
      it('should run successfully', function (done) {
        ClusterConfigService.addAliasesToContexts([testMainParsedContent, testDepParsedContent])
        expect(testMainParsedContent.instance.aliases.dGhyZWUtY2hhbmdpbmctdGhlLWhvc3RuYW1l.contextId).to.equal(depContextId)
        expect(testDepParsedContent.instance.aliases.dGhyZWUtY2hhbmdpbmctdGhlLWhvc3RuYW1l.contextId).to.be.undefined()
        done()
      })
      it('shouldn\'t fail if no configs given', function (done) {
        ClusterConfigService.addAliasesToContexts()
        done()
      })
      it('shouldn\'t fail if no configs with aliases are given', function (done) {
        delete testMainParsedContent.instance.aliases
        delete testDepParsedContent.instance.aliases
        ClusterConfigService.addAliasesToContexts([testMainParsedContent, testDepParsedContent])
        done()
      })
      it('should connect both configs together when they reference each other', function (done) {
        // make the other connection
        testDepParsedContent.instance.aliases.dGhyZWUtY2hhbmdpbmctdGhlLWhvc3RuYW1l.instanceName = testMainParsedContent.metadata.name
        ClusterConfigService.addAliasesToContexts([testMainParsedContent, testDepParsedContent])
        expect(testMainParsedContent.instance.aliases.dGhyZWUtY2hhbmdpbmctdGhlLWhvc3RuYW1l.contextId).to.equal(depContextId)
        expect(testDepParsedContent.instance.aliases.dGhyZWUtY2hhbmdpbmctdGhlLWhvc3RuYW1l.contextId).to.equal(mainContextId)
        done()
      })
    })
  })
  describe('createClusterInstance', () => {
    const testRepoName = 'Runnable/boo'
    const testingOpts = {
      isTesting, isTestReporter
    }
    const testTriggeredAction = 'user'
    const buildOpts = {
      repoFullName: testRepoName,
      isTestReporter,
      triggeredAction: testTriggeredAction
    }
    beforeEach((done) => {
      sinon.stub(ClusterConfigService, '_createContextVersion')
      sinon.stub(ClusterConfigService, '_createBuild')
      sinon.stub(BuildService, 'buildBuild')
      sinon.stub(ClusterConfigService, '_createInstance')
      done()
    })

    afterEach((done) => {
      ClusterConfigService._createInstance.restore()
      ClusterConfigService._createBuild.restore()
      ClusterConfigService._createContextVersion.restore()
      BuildService.buildBuild.restore()
      done()
    })

    it('should create cluster instance', () => {
      const testInstance = { _id: 'instance' }
      const testBuild = { _id: objectId('407f191e810c19729de860ef') }
      const testContext = { _id: 'context' }
      const testContextVersion = { _id: 'contextVersion' }

      ClusterConfigService._createInstance.resolves(testInstance)
      ClusterConfigService._createBuild.resolves(testBuild)
      BuildService.buildBuild.resolves(testBuild)
      ClusterConfigService._createContextVersion.resolves(testContextVersion)
      testMainParsedContent.contextId = testContext._id

      return ClusterConfigService.createClusterInstance(
        testSessionUser,
        testMainParsedContent,
        testingOpts,
        buildOpts,
        ownerInfo
      )
        .then(instance => {
          expect(instance).to.equal(testInstance)
          sinon.assert.calledOnce(ClusterConfigService._createContextVersion)
          sinon.assert.calledWithExactly(ClusterConfigService._createContextVersion,
            testSessionUser,
            ownerInfo,
            buildOpts,
            testMainParsedContent
          )
          sinon.assert.calledOnce(ClusterConfigService._createBuild)
          sinon.assert.calledWithExactly(ClusterConfigService._createBuild,
            testSessionUser,
            testContextVersion._id,
            ownerInfo
          )
          sinon.assert.calledOnce(BuildService.buildBuild)
          const buildData = {
            message: 'Initial Cluster Creation',
            triggeredAction: {
              manual: true
            }
          }
          sinon.assert.calledWithExactly(BuildService.buildBuild, testBuild._id, buildData, testSessionUser)
          sinon.assert.calledOnce(ClusterConfigService._createInstance)
          sinon.assert.calledWithExactly(
            ClusterConfigService._createInstance,
            testSessionUser,
            testMainParsedContent,
            testBuild._id.toString(),
            testingOpts,
            buildOpts
          )
        })
    })
  }) // end createClusterInstance

  describe('_createContext', () => {
    beforeEach((done) => {
      sinon.stub(ContextService, 'createNew')
      done()
    })

    afterEach((done) => {
      ContextService.createNew.restore()
      done()
    })

    it('should create context', (done) => {
      const testContext = 'context'
      ContextService.createNew.resolves(testContext)

      ClusterConfigService._createContext(testSessionUser, {
        githubOrgId: testOrgGithubId,
        bigPoppaOrgId: testOrgBpId
      }).asCallback((err, context) => {
        if (err) { return done(err) }
        sinon.assert.calledOnce(ContextService.createNew)
        sinon.assert.calledWith(ContextService.createNew, testSessionUser, sinon.match({
          name: sinon.match.string,
          owner: {
            github: testOrgGithubId,
            bigPoppa: testOrgBpId
          }
        }))

        expect(context).to.equal(testContext)
        done()
      })
    })
  }) // end _createContext

  describe('_createContextVersion', () => {
    const testRepoName = 'runnable/boo'
    let testContextVersion = { _id: 'contextVersion' }
    let testAppCodeVersion = { _id: 'testAppCodeVersion' }
    let testParentInfraCodeVersion = { _id: 'infraCodeVersion' }
    let testDockerfileContent
    const buildOpts = {
      repoFullName: testRepoName
    }
    let testParsedComposeData
    beforeEach((done) => {
      testParsedComposeData = {
        contextId: testContextId
      }
      sinon.stub(ContextVersion, 'createAppcodeVersion').resolves(testAppCodeVersion)
      sinon.stub(ContextVersion, 'createWithNewInfraCode').resolves(testContextVersion)
      sinon.stub(InfraCodeVersionService, 'findBlankInfraCodeVersion').resolves(testParentInfraCodeVersion)
      sinon.spy(ClusterConfigService, '_createDockerfileContent')
      testDockerfileContent = testMainParsedContent.files['/Dockerfile'].body
      sinon.stub(ContextVersion, 'createWithDockerFileContent').resolves(testContextVersion)
      done()
    })

    afterEach((done) => {
      ContextVersion.createAppcodeVersion.restore()
      ContextVersion.createWithNewInfraCode.restore()
      ClusterConfigService._createDockerfileContent.restore()
      InfraCodeVersionService.findBlankInfraCodeVersion.restore()
      ContextVersion.createWithDockerFileContent.restore()
      done()
    })

    describe('success', () => {
      it('should call ContextVersion.createWithNewInfraCode if no Dockerfile was provided', () => {
        const testDockerfilePath = '/Dockerfile'
        const testBuildDockerContext = '.'
        testParsedComposeData.build = {
          dockerFilePath: testDockerfilePath,
          dockerBuildContext: testBuildDockerContext
        }
        return ClusterConfigService._createContextVersion(testSessionUser, ownerInfo, buildOpts, testParsedComposeData)
          .tap((contextVersion) => {
            expect(contextVersion).to.equal(testContextVersion)
            sinon.assert.calledOnce(ContextVersion.createAppcodeVersion)
            sinon.assert.calledWithExactly(ContextVersion.createAppcodeVersion, testSessionUser, testRepoName, null)
            sinon.assert.calledOnce(InfraCodeVersionService.findBlankInfraCodeVersion)
            sinon.assert.calledWithExactly(InfraCodeVersionService.findBlankInfraCodeVersion)
            sinon.assert.calledOnce(ContextVersion.createWithNewInfraCode)
            sinon.assert.calledWithExactly(
              ContextVersion.createWithNewInfraCode, {
                context: testContextId,
                createdBy: {
                  github: testSessionUser.accounts.github.id,
                  bigPoppa: testSessionUser.bigPoppaUser.id
                },
                owner: {
                  github: testOrgGithubId,
                  bigPoppa: testOrgBpId
                },
                advanced: true,
                buildDockerfilePath: testDockerfilePath,
                buildDockerContext: testBuildDockerContext,
                appCodeVersions: [testAppCodeVersion]
              }, {
                parent: testParentInfraCodeVersion._id,
                edited: true
              }
            )
          })
      })

      it('should call ContextVersion.createWithDockerFileContent if Dockefile was provided', () => {
        testParsedComposeData.contextVersion = {
          advanced: true
        }
        testParsedComposeData.files = {
          '/Dockerfile': {
            body: testDockerfileContent
          }
        }
        return ClusterConfigService._createContextVersion(testSessionUser, ownerInfo, buildOpts, testParsedComposeData)
          .tap((contextVersion) => {
            expect(contextVersion).to.equal(testContextVersion)
            sinon.assert.notCalled(ContextVersion.createAppcodeVersion)
            sinon.assert.calledOnce(InfraCodeVersionService.findBlankInfraCodeVersion)
            sinon.assert.calledWithExactly(InfraCodeVersionService.findBlankInfraCodeVersion)
            sinon.assert.calledOnce(ContextVersion.createWithDockerFileContent)
            sinon.assert.calledWithExactly(ContextVersion.createWithDockerFileContent, {
              context: testContextId,
              createdBy: {
                github: testSessionUser.accounts.github.id,
                bigPoppa: testSessionUser.bigPoppaUser.id
              },
              owner: {
                github: testOrgGithubId,
                bigPoppa: testOrgBpId
              },
              advanced: true
            }, testDockerfileContent, { edited: true, parent: testParentInfraCodeVersion._id })
          })
      })

      it('should call all functions in order if Dockerfile was not specified', () => {
        const testRepoName = 'runnable/boo'
        const testDockerfilePath = '/Dockerfile'
        const testBuildDockerContext = '.'
        const testParsedComposeData = {
          build: {
            dockerFilePath: testDockerfilePath,
            dockerBuildContext: testBuildDockerContext
          }
        }
        return ClusterConfigService._createContextVersion(testSessionUser, ownerInfo, buildOpts, testParsedComposeData)
          .tap((contextVersion) => {
            expect(contextVersion).to.equal(testContextVersion)
            sinon.assert.callOrder(
              InfraCodeVersionService.findBlankInfraCodeVersion,
              ContextVersion.createAppcodeVersion,
              ContextVersion.createWithNewInfraCode)
          })
      })

      it('should call all functions in order if Dockerfile was specified', () => {
        testParsedComposeData.contextVersion = {
          advanced: true
        }
        testParsedComposeData.files = {
          '/Dockerfile': {
            body: testDockerfileContent
          }
        }
        return ClusterConfigService._createContextVersion(testSessionUser, ownerInfo, buildOpts, testParsedComposeData)
          .tap((contextVersion) => {
            expect(contextVersion).to.equal(testContextVersion)
            sinon.assert.callOrder(
              InfraCodeVersionService.findBlankInfraCodeVersion,
              ContextVersion.createWithDockerFileContent)
          })
      })
      it('should call _createDockerfileContent after createAppcodeVersion if the metadata isMain is true', () => {
        testParsedComposeData.contextVersion = {
          advanced: true
        }
        testParsedComposeData.files = {
          '/Dockerfile': {
            body: testDockerfileContent
          }
        }
        testParsedComposeData.metadata = {
          isMain: true
        }
        return ClusterConfigService._createContextVersion(testSessionUser, ownerInfo, buildOpts, testParsedComposeData)
          .tap((contextVersion) => {
            expect(contextVersion).to.equal(testContextVersion)
            sinon.assert.callOrder(
              InfraCodeVersionService.findBlankInfraCodeVersion,
              ContextVersion.createAppcodeVersion,
              ClusterConfigService._createDockerfileContent)
          })
      })
      it('should call createAppcodeVersion with branch name if provided', () => {
        const testDockerfilePath = '/Dockerfile'
        const testBuildDockerContext = '.'
        const testParsedComposeData = {
          metadata: {
            isMain: true,
            branch: 'hello'
          },
          build: {
            dockerFilePath: testDockerfilePath,
            dockerBuildContext: testBuildDockerContext
          }
        }
        return ClusterConfigService._createContextVersion(testSessionUser, ownerInfo, buildOpts, testParsedComposeData)
          .tap((contextVersion) => {
            sinon.assert.calledOnce(ContextVersion.createAppcodeVersion)
            sinon.assert.calledWithExactly(ContextVersion.createAppcodeVersion, testSessionUser, testRepoName, 'hello')
          })
      })
      it('should not call before createAppcodeVersion if the config metadata isMain is false', () => {
        testParsedComposeData.contextVersion = {
          advanced: true
        }
        testParsedComposeData.files = {
          '/Dockerfile': {
            body: testDockerfileContent
          }
        }
        return ClusterConfigService._createContextVersion(testSessionUser, ownerInfo, buildOpts, testParsedComposeData)
          .tap((contextVersion) => {
            expect(contextVersion).to.equal(testContextVersion)
            sinon.assert.notCalled(ContextVersion.createAppcodeVersion)
          })
      })

      it('should call createAppcodeVersion with repo from `code` without a commit or branch', () => {
        const testDockerfilePath = '/Dockerfile'
        const testBuildDockerContext = '.'
        const testCodeRepoName = 'Runnable/octobear'
        const testParsedComposeData = {
          metadata: {
            isMain: false,
            branch: 'hello'
          },
          build: {
            dockerFilePath: testDockerfilePath,
            dockerBuildContext: testBuildDockerContext
          },
          code: {
            repo: testCodeRepoName
          }
        }
        return ClusterConfigService._createContextVersion(testSessionUser, ownerInfo, buildOpts, testParsedComposeData)
          .tap((contextVersion) => {
            sinon.assert.calledOnce(ContextVersion.createAppcodeVersion)
            sinon.assert.calledWithExactly(ContextVersion.createAppcodeVersion, testSessionUser, testCodeRepoName, null)
          })
      })

      it('should call createAppcodeVersion with repo and branch from `code`', () => {
        const testDockerfilePath = '/Dockerfile'
        const testBuildDockerContext = '.'
        const testCodeRepoName = 'Runnable/octobear'
        const testCodeRepoCommit = '7f3d086'
        const testParsedComposeData = {
          metadata: {
            isMain: false,
            branch: 'hello'
          },
          build: {
            dockerFilePath: testDockerfilePath,
            dockerBuildContext: testBuildDockerContext
          },
          code: {
            repo: testCodeRepoName,
            commitish: testCodeRepoCommit
          }
        }
        return ClusterConfigService._createContextVersion(testSessionUser, ownerInfo, buildOpts, testParsedComposeData)
          .tap((contextVersion) => {
            sinon.assert.calledOnce(ContextVersion.createAppcodeVersion)
            sinon.assert.calledWithExactly(ContextVersion.createAppcodeVersion, testSessionUser, testCodeRepoName, testCodeRepoCommit)
          })
      })
    })
  }) // end _createContextVersion

  describe('_createBuild', () => {
    beforeEach((done) => {
      sinon.stub(BuildService, 'createBuild')
      done()
    })

    afterEach((done) => {
      BuildService.createBuild.restore()
      done()
    })

    it('should create build', () => {
      const testContextVersionId = objectId('407f191e810c19729de860ef')
      const testBuildId = objectId('507f191e810c19729de860ee')
      const testBuild = {
        _id: testBuildId
      }
      BuildService.createBuild.resolves(testBuild)
      return ClusterConfigService._createBuild(testSessionUser, testContextVersionId, ownerInfo)
        .then(build => {
          sinon.assert.calledOnce(BuildService.createBuild)
          sinon.assert.calledWithExactly(BuildService.createBuild, {
            contextVersion: testContextVersionId,
            createdBy: {
              github: testUserGithubId
            },
            owner: {
              github: testOrgGithubId
            }
          }, testSessionUser)

          expect(build).to.equal(testBuild)
        })
    })
  }) // end _createBuild

  describe('_createInstance', () => {
    let testingOpts
    let buildOpts
    beforeEach((done) => {
      testingOpts = {
        isTesting,
        isTestReporter
      }
      buildOpts = {
        isolated: objectId('407f191e810c19729de860e1'),
        masterShorthash: 'asdasdsad'
      }
      sinon.stub(InstanceService, 'createInstance')
      done()
    })

    afterEach((done) => {
      InstanceService.createInstance.restore()
      done()
    })

    it('should create instance', () => {
      const testParentBuildId = objectId('407f191e810c19729de860ef')
      const testParentComposeData = {
        env: 'env',
        aliases: {
          'dGhyZWUtY2hhbmdpbmctdGhlLWhvc3RuYW1l': {
            'instanceName': 'compose-test-5-1-rethinkdb4',
            'alias': 'three-changing-the-hostname'
          }
        },
        containerStartCommand: 'containerStartCommand',
        name: 'name'
      }
      const composeData = {
        metadata: {
          name: 'a1',
          isMain: true
        },
        instance: testParentComposeData,
        build: {
          dockerFilePath: 'Nathan219/hello'
        }
      }
      const testInstance = 'build'
      InstanceService.createInstance.resolves(testInstance)

      return ClusterConfigService._createInstance(testSessionUser, composeData, testParentBuildId, testingOpts, buildOpts)
        .then(instance => {
          sinon.assert.calledOnce(InstanceService.createInstance)
          sinon.assert.calledWithExactly(InstanceService.createInstance, {
            shortName: composeData.metadata.name,
            build: testParentBuildId,
            aliases: testParentComposeData.aliases,
            env: testParentComposeData.env,
            containerStartCommand: testParentComposeData.containerStartCommand,
            name: buildOpts.masterShorthash + '--' + testParentComposeData.name,
            isTesting,
            isTestReporter,
            isolated: buildOpts.isolated,
            isIsolationGroupMaster: false,
            shouldNotAutofork: false,
            masterPod: false,
            ipWhitelist: {
              enabled: false
            }
          }, testSessionUser)

          expect(instance).to.equal(testInstance)
        })
    })

    it('should create non-test non-isolated instance', () => {
      testingOpts.isTesting = false
      delete buildOpts.isolated
      const testParentBuildId = objectId('407f191e810c19729de860ef')
      const testParentComposeData = {
        env: 'env',
        aliases: {
          'dGhyZWUtY2hhbmdpbmctdGhlLWhvc3RuYW1l': {
            'instanceName': 'compose-test-5-1-rethinkdb4',
            'alias': 'three-changing-the-hostname'
          }
        },
        containerStartCommand: 'containerStartCommand',
        name: 'name'
      }
      testingOpts.isTesting = false
      const composeData = {
        metadata: {
          name: 'b1'
        },
        instance: testParentComposeData
      }
      const testInstance = 'build'
      InstanceService.createInstance.resolves(testInstance)

      return ClusterConfigService._createInstance(testSessionUser, composeData, testParentBuildId, testingOpts, buildOpts)
        .then(instance => {
          sinon.assert.calledOnce(InstanceService.createInstance)
          sinon.assert.calledWithExactly(InstanceService.createInstance, {
            build: testParentBuildId,
            shortName: composeData.metadata.name,
            env: testParentComposeData.env,
            aliases: testParentComposeData.aliases,
            containerStartCommand: testParentComposeData.containerStartCommand,
            name: testParentComposeData.name,
            shouldNotAutofork: true,  // doesn't have a repo
            isTesting: false,
            isTestReporter,
            masterPod: true,
            isolated: undefined,
            ipWhitelist: {
              enabled: false
            }
          }, testSessionUser)

          expect(instance).to.equal(testInstance)
        })
    })
  }) // end _createInstance

  // describe('delete', function () {
  //   const clusterConfigId = objectId('407f191e810c19729de860ef')
  //   const parentInstanceId = objectId('507f191e810c19729de860ea')
  //   const composeConfigData = {
  //     _id: clusterConfigId,
  //     filePath: '/config/compose.yml',
  //     parentInstanceId: parentInstanceId,
  //     instancesIds: [
  //       objectId('607f191e810c19729de860eb'),
  //       objectId('707f191e810c19729de860ec')
  //     ]
  //   }
  //   beforeEach(function (done) {
  //     sinon.stub(InputClusterConfig, 'findByIdAndAssert').resolves(new InputClusterConfig(composeConfigData))
  //     sinon.stub(InputClusterConfig, 'markAsDeleted').resolves()
  //     sinon.stub(rabbitMQ, 'deleteInstance').returns()
  //     sinon.stub(rabbitMQ, 'clusterDeleted').returns()
  //     done()
  //   })
  //   afterEach(function (done) {
  //     InputClusterConfig.findByIdAndAssert.restore()
  //     InputClusterConfig.markAsDeleted.restore()
  //     rabbitMQ.deleteInstance.restore()
  //     rabbitMQ.clusterDeleted.restore()
  //     done()
  //   })
  //   describe('errors', function () {
  //     it('should return error if findByIdAndAssert failed', function (done) {
  //       const error = new Error('Some error')
  //       InputClusterConfig.findByIdAndAssert.rejects(error)
  //       ClusterConfigService.delete(clusterConfigId.toString())
  //       .asCallback(function (err) {
  //         expect(err).to.exist()
  //         expect(err.message).to.equal(error.message)
  //         done()
  //       })
  //     })
  //
  //     it('should return error if deleteInstance failed', function (done) {
  //       const error = new Error('Some error')
  //       rabbitMQ.deleteInstance.throws(error)
  //       ClusterConfigService.delete(clusterConfigId.toString())
  //       .asCallback(function (err) {
  //         expect(err).to.exist()
  //         expect(err.message).to.equal(error.message)
  //         done()
  //       })
  //     })
  //
  //     it('should return error if findByIdAndAssert failed', function (done) {
  //       const error = new Error('Some error')
  //       InputClusterConfig.markAsDeleted.rejects(error)
  //       ClusterConfigService.delete(clusterConfigId.toString())
  //       .asCallback(function (err) {
  //         expect(err).to.exist()
  //         expect(err.message).to.equal(error.message)
  //         done()
  //       })
  //     })
  //
  //     it('should return error if clusterDeleted failed', function (done) {
  //       const error = new Error('Some error')
  //       rabbitMQ.clusterDeleted.throws(error)
  //       ClusterConfigService.delete(clusterConfigId.toString())
  //       .asCallback(function (err) {
  //         expect(err).to.exist()
  //         expect(err.message).to.equal(error.message)
  //         done()
  //       })
  //     })
  //   })
  //   describe('success', function () {
  //     it('should run successfully', function (done) {
  //       ClusterConfigService.delete(clusterConfigId.toString()).asCallback(done)
  //     })
  //
  //     it('should call findByIdAndAssert with correct args', function (done) {
  //       ClusterConfigService.delete(clusterConfigId.toString())
  //       .tap(function () {
  //         sinon.assert.calledOnce(InputClusterConfig.findByIdAndAssert)
  //         sinon.assert.calledWithExactly(InputClusterConfig.findByIdAndAssert, clusterConfigId.toString())
  //       })
  //       .asCallback(done)
  //     })
  //
  //     it('should call deleteInstance with correct args', function (done) {
  //       ClusterConfigService.delete(clusterConfigId.toString())
  //       .tap(function () {
  //         sinon.assert.calledTwice(rabbitMQ.deleteInstance)
  //         sinon.assert.calledWithExactly(rabbitMQ.deleteInstance, { instanceId: composeConfigData.instancesIds[0] })
  //         sinon.assert.calledWithExactly(rabbitMQ.deleteInstance, { instanceId: composeConfigData.instancesIds[1] })
  //       })
  //       .asCallback(done)
  //     })
  //
  //     it('should call markAsDeleted with correct args', function (done) {
  //       ClusterConfigService.delete(clusterConfigId.toString())
  //       .tap(function () {
  //         sinon.assert.calledOnce(InputClusterConfig.markAsDeleted)
  //         sinon.assert.calledWithExactly(InputClusterConfig.markAsDeleted, clusterConfigId)
  //       })
  //       .asCallback(done)
  //     })
  //
  //     it('should call clusterDeleted with correct args', function (done) {
  //       ClusterConfigService.delete(clusterConfigId.toString())
  //       .tap(function () {
  //         sinon.assert.calledOnce(rabbitMQ.clusterDeleted)
  //         const cluster = { id: clusterConfigId.toString() }
  //         sinon.assert.calledWithExactly(rabbitMQ.clusterDeleted, { cluster })
  //       })
  //       .asCallback(done)
  //     })
  //
  //     it('should call all the functions in the order', function (done) {
  //       ClusterConfigService.delete(clusterConfigId.toString())
  //       .tap(function () {
  //         sinon.assert.callOrder(
  //           InputClusterConfig.findByIdAndAssert,
  //           rabbitMQ.deleteInstance,
  //           InputClusterConfig.markAsDeleted,
  //           rabbitMQ.clusterDeleted)
  //       })
  //       .asCallback(done)
  //     })
  //   })
  // })

  describe('_updateInstanceWithConfigs', () => {
    let instanceMock
    let testConfig
    let sessionUser
    let instanceObj
    let mainACVMock
    let orgInfo
    let buildMock
    let buildOpts = {
      repoFullName: 'asdasd/sadasdasd',
      triggerAction: 'autodeploy'
    }
    beforeEach((done) => {
      sessionUser = {
        accounts: {
          github: {
            id: ownerInfo.githubUserId
          }
        }
      }
      testConfig = {
        aliases: {
          'dGhyZWUtY2hhbmdpbmctdGhlLWhvc3RuYW1l': {
            'instanceName': 'compose-test-5-1-rethinkdb4',
            'alias': 'three-changing-the-hostname'
          },
          'cmV0aGlua2RiNA==': {
            'instanceName': 'compose-test-5-1-rethinkdb4',
            'alias': 'rethinkdb4'
          },
          'dGhyZWUtY2hhbmdpbmctdGhlLXdlaXJkLWhvc3Q=': {
            'instanceName': 'compose-test-5-1-rethinkdb3',
            'alias': 'three-changing-the-weird-host'
          }
        },
        env: ['env'],
        ports: [123],
        containerStartCommand: 'start',
        name: 'NewName'
      }
      instanceMock = {
        _id: 1,
        updateAsync: sinon.stub().resolves(),
        name: 'test',
        getRepoName: sinon.stub().returns('org/repoName'),
        contextVersion: {
          context: 'contextId1234',
          buildDockerfilePath: 'path/to/Dockerfile',
          appCodeVersions: []
        }
      }
      instanceObj = {
        instance: instanceMock,
        config: {
          instance: testConfig,
          build: {
            dockerFilePath: 'path/to/Dockerfile'
          },
          code: {
            commitish: 'mainBranchName'
          }
        }
      }
      mainACVMock = {
        branch: 'mainBranchName',
        commit: 'sha1234'
      }
      buildMock = {
        _id: 'foo'
      }
      sinon.stub(InstanceService, 'updateInstance').resolves(instanceMock)
      sinon.stub(ClusterConfigService, '_createCVAndBuildBuild').resolves(buildMock)
      sinon.stub(ContextVersion, 'getMainAppCodeVersion').returns(mainACVMock)
      sinon.stub(rabbitMQ, 'redeployInstanceContainer')
      done()
    })

    afterEach((done) => {
      InstanceService.updateInstance.restore()
      ClusterConfigService._createCVAndBuildBuild.restore()
      ContextVersion.getMainAppCodeVersion.restore()
      rabbitMQ.redeployInstanceContainer.restore()
      done()
    })

    describe('when dockerfile path changes', () => {
      beforeEach((done) => {
        instanceObj.config.build = {
          dockerfilePath: 'new/path/to/Dockerfile'
        }
        done()
      })
      it('should create a new build and update the instance', () => {
        return ClusterConfigService._updateInstanceWithConfigs(sessionUser, instanceObj, buildOpts, ownerInfo)
          .then(() => {
            sinon.assert.calledOnce(ClusterConfigService._createCVAndBuildBuild)
            sinon.assert.calledWithExactly(ClusterConfigService._createCVAndBuildBuild,
              sessionUser,
              ownerInfo,
              buildOpts,
              instanceObj.config
            )
            sinon.assert.calledOnce(InstanceService.updateInstance)
            sinon.assert.calledWithExactly(InstanceService.updateInstance,
              instanceMock, {
                aliases: testConfig.aliases,
                env: testConfig.env,
                ports: testConfig.ports,
                build: 'foo',
                containerStartCommand: testConfig.containerStartCommand
              },
              sessionUser
            )
            sinon.assert.calledOnce(rabbitMQ.redeployInstanceContainer)
            sinon.assert.calledWithExactly(rabbitMQ.redeployInstanceContainer, {
              instanceId: '1',
              sessionUserGithubId: testUserGithubId
            })
          })
      })
    })

    describe('when commit changes', () => {
      beforeEach((done) => {
        instanceObj.config.code.commitish = 'sha4567'
        done()
      })
      it('should create a new build and update the instance', () => {
        return ClusterConfigService._updateInstanceWithConfigs(sessionUser, instanceObj, buildOpts, ownerInfo)
          .then(() => {
            sinon.assert.calledOnce(ClusterConfigService._createCVAndBuildBuild)
            sinon.assert.calledWithExactly(
              ClusterConfigService._createCVAndBuildBuild,
              sessionUser,
              ownerInfo,
              buildOpts,
              instanceObj.config
            )
            sinon.assert.calledOnce(InstanceService.updateInstance)
            sinon.assert.calledWithExactly(InstanceService.updateInstance,
              instanceMock, {
                aliases: testConfig.aliases,
                env: testConfig.env,
                ports: testConfig.ports,
                build: 'foo',
                containerStartCommand: testConfig.containerStartCommand
              },
              sessionUser
            )
            sinon.assert.calledOnce(rabbitMQ.redeployInstanceContainer)
            sinon.assert.calledWithExactly(rabbitMQ.redeployInstanceContainer, {
              instanceId: '1',
              sessionUserGithubId: testUserGithubId
            })
          })
      })
    })

    describe('when branch changes', () => {
      beforeEach((done) => {
        instanceObj.config.code.commitish = 'newBranchName'
        done()
      })
      it('should create a new build and update the instance', () => {
        return ClusterConfigService._updateInstanceWithConfigs(sessionUser, instanceObj, buildOpts, ownerInfo)
          .then(() => {
            sinon.assert.calledOnce(ClusterConfigService._createCVAndBuildBuild)
            sinon.assert.calledWithExactly(
              ClusterConfigService._createCVAndBuildBuild,
              sessionUser,
              ownerInfo,
              buildOpts,
              instanceObj.config
            )
            sinon.assert.calledOnce(InstanceService.updateInstance)
            sinon.assert.calledWithExactly(InstanceService.updateInstance,
              instanceMock, {
                aliases: testConfig.aliases,
                env: testConfig.env,
                ports: testConfig.ports,
                build: 'foo',
                containerStartCommand: testConfig.containerStartCommand
              },
              sessionUser
            )
            sinon.assert.calledOnce(rabbitMQ.redeployInstanceContainer)
            sinon.assert.calledWithExactly(rabbitMQ.redeployInstanceContainer, {
              instanceId: '1',
              sessionUserGithubId: testUserGithubId
            })
          })
      })
    })

    describe('when env changes', () => {
      beforeEach((done) => {
        testConfig.env = ['newEnv']
        done()
      })
      it('should update the instance and redeploy it', () => {
        return ClusterConfigService._updateInstanceWithConfigs(sessionUser, instanceObj, buildOpts, ownerInfo)
          .then(() => {
            sinon.assert.notCalled(ClusterConfigService._createCVAndBuildBuild)
            sinon.assert.calledOnce(InstanceService.updateInstance)
            sinon.assert.calledWithExactly(InstanceService.updateInstance,
              instanceMock, {
                aliases: testConfig.aliases,
                env: testConfig.env,
                ports: testConfig.ports,
                containerStartCommand: testConfig.containerStartCommand
              },
              sessionUser
            )
            sinon.assert.calledOnce(rabbitMQ.redeployInstanceContainer)
            sinon.assert.calledWithExactly(rabbitMQ.redeployInstanceContainer, {
              instanceId: '1',
              sessionUserGithubId: testUserGithubId
            })
          })
      })
    })
  }) // end _updateInstanceWithConfigs

  // describe('_createNewInstanceForNewConfig', () => {
  //   beforeEach((done) => {
  //     sinon.stub(rabbitMQ, 'createClusterInstance')
  //     done()
  //   })
  //
  //   afterEach((done) => {
  //     rabbitMQ.createClusterInstance.restore()
  //     done()
  //   })
  //
  //   it('should call create if instance does not have a name', (done) => {
  //     testMainParsedContent.config = testMainParsedContent
  //     ClusterConfigService._createNewInstanceForNewConfig({
  //       config: testMainParsedContent
  //     }, testOrgBpId)
  //
  //     sinon.assert.calledOnce(rabbitMQ.createClusterInstance)
  //     sinon.assert.calledWith(rabbitMQ.createClusterInstance, {
  //       parsedComposeData: testMainParsedContent,
  //       bigPoppaOrgId: testOrgBpId
  //     })
  //     done()
  //   })
  //
  //   it('should not call create if instance missing name', (done) => {
  //     delete testMainParsedContent.name
  //     ClusterConfigService._createNewInstanceForNewConfig(testMainParsedContent, 1)
  //     sinon.assert.notCalled(rabbitMQ.createClusterInstance)
  //     done()
  //   })
  //
  //   it('should not call create if instance missing config', (done) => {
  //     ClusterConfigService._createNewInstanceForNewConfig(testMainParsedContent, 1)
  //     sinon.assert.notCalled(rabbitMQ.createClusterInstance)
  //     done()
  //   })
  // }) // end _createNewInstanceForNewConfig

  describe('_mergeConfigsIntoInstances', () => {
    it('should output list of configs and instances', (done) => {
      const out = ClusterConfigService._mergeConfigsIntoInstances(
        [{metadata: {name: '1'}}, {metadata: {name: '4'}}],
        [getInstanceMock('1'), getInstanceMock('2')]
      )
      expect(out.length).to.equal(3)
      expect(out[0].instance.name).to.equal('1')
      expect(out[0].config.metadata.name).to.equal('1')
      expect(out[1].instance.name).to.equal('2')
      expect(out[1].config).to.equal(undefined)
      done()
    })
  }) // end _mergeConfigsIntoInstances

  describe('_addConfigToInstances', () => {
    it('should add instances and missing configs into array', (done) => {
      const out = ClusterConfigService._addConfigToInstances(
        [{metadata: {name: '1'}}, {metadata: {name: '4'}}],
        [getInstanceMock('1'), getInstanceMock('2')]
      )
      expect(out.length).to.equal(2)
      expect(out[0].instance.name).to.equal('1')
      expect(out[0].config.metadata.name).to.equal('1')
      expect(out[1].instance.name).to.equal('2')
      expect(out[1].config).to.equal(undefined)
      done()
    })
  }) // end _addConfigToInstances

  describe('_addMissingConfigs', () => {
    it('should add missing configs to array', (done) => {
      const out = ClusterConfigService._addMissingConfigs(
        [{metadata: {name: '1'}}, {metadata: {name: '4'}}],
        [{instance: {shortName: '1'}}, {instance: {shortName: '2'}}]
      )
      expect(out).to.equal([{instance: {shortName: '1'}}, {instance: {shortName: '2'}}, {config: {metadata: {name: '4'}}}])
      done()
    })
  }) // end _addMissingConfigs

  describe('_isConfigMissingInstance', () => {
    it('should return false if config has an instance', (done) => {
      const out = ClusterConfigService._isConfigMissingInstance(
        [{instance: {shortName: '1'}}, {instance: {shortName: '2'}}, {instance: {shortName: '3'}}],
        {metadata: {name: '1'}}
      )

      expect(out).to.be.false()
      done()
    })

    it('should return true if config does not have an instance', (done) => {
      const out = ClusterConfigService._isConfigMissingInstance(
        [{instance: {shortName: '1'}}, {instance: {shortName: '2'}}, {instance: {shortName: '3'}}],
        {metadata: {name: '5'}}
      )

      expect(out).to.be.true()
      done()
    })
  }) // end _isConfigMissingInstance

  describe('fetchConfigByInstanceId', function () {
    const autoIsolationConfigId = objectId('107f191e810c19729de860ee')
    const clusterConfigId = objectId('407f191e810c19729de860ef')
    const parentInstanceId = objectId('507f191e810c19729de860ea')
    const depInstanceId1 = objectId('607f191e810c19729de860eb')
    const filePath = 'config/compose.yml'
    const composeConfigData = {
      _id: clusterConfigId,
      autoIsolationConfigId: autoIsolationConfigId,
      filePath: filePath
    }

    const autoIsolationConfigData = {
      _id: autoIsolationConfigId,
      instance: parentInstanceId,
      requestedDependencies: [
        {
          instance: depInstanceId1
        }
      ]
    }

    beforeEach(function (done) {
      sinon.stub(InputClusterConfig, 'findActiveByAutoIsolationId').resolves(new InputClusterConfig(composeConfigData))
      sinon.stub(AutoIsolationConfig, 'findActiveByInstanceId').resolves(new AutoIsolationConfig(autoIsolationConfigData))
      done()
    })
    afterEach(function (done) {
      InputClusterConfig.findActiveByAutoIsolationId.restore()
      AutoIsolationConfig.findActiveByInstanceId.restore()
      done()
    })
    describe('errors', function () {
      it('should return error if findActiveByAutoIsolationId failed', function (done) {
        const error = new Error('Some error')
        InputClusterConfig.findActiveByAutoIsolationId.rejects(error)
        ClusterConfigService.fetchConfigByInstanceId(parentInstanceId)
          .asCallback(function (err) {
            expect(err).to.exist()
            expect(err.message).to.equal(error.message)
            done()
          })
      })

      it('should return error if findActiveByInstanceId failed', function (done) {
        const error = new Error('Some error')
        AutoIsolationConfig.findActiveByInstanceId.rejects(error)
        ClusterConfigService.fetchConfigByInstanceId(parentInstanceId)
          .asCallback(function (err) {
            expect(err).to.exist()
            expect(err.message).to.equal(error.message)
            done()
          })
      })
    })

    describe('success', function () {
      it('should run successfully', function (done) {
        ClusterConfigService.fetchConfigByInstanceId(parentInstanceId).asCallback(done)
      })

      it('should call InputClusterConfig.findActiveByAutoIsolationId with isolation id from the instance', function (done) {
        ClusterConfigService.fetchConfigByInstanceId(parentInstanceId)
          .tap(function () {
            sinon.assert.calledOnce(InputClusterConfig.findActiveByAutoIsolationId)
            sinon.assert.calledWithExactly(
              InputClusterConfig.findActiveByAutoIsolationId,
              autoIsolationConfigId
            )
          })
          .asCallback(done)
      })
    })
  })

  describe('fetchFileFromGithub', function () {
    const filePath = 'config/compose.yml'
    const dockerComposeContent = {
      name: 'docker-compose.yml',
      path: 'docker-compose.yml',
      sha: '13ec49b1014891c7b494126226f95e318e1d3e82',
      size: 193,
      url: 'https://api.github.com/repos/Runnable/compose-test-repo-1.2/contents/docker-compose.yml?ref=master',
      html_url: 'https://github.com/Runnable/compose-test-repo-1.2/blob/master/docker-compose.yml',
      git_url: 'https://api.github.com/repos/Runnable/compose-test-repo-1.2/git/blobs/13ec49b1014891c7b494126226f95e318e1d3e82',
      download_url: 'https://raw.githubusercontent.com/Runnable/compose-test-repo-1.2/master/docker-compose.yml',
      type: 'file',
      content: 'dmVyc2lvbjogJzInCnNlcnZpY2VzOgogIHdlYjoKICAgIGJ1aWxkOiAnLi9z\ncmMvJwogICAgY29tbWFuZDogW25vZGUsIGluZGV4LmpzXQogICAgcG9ydHM6\nCiAgICAgIC0gIjUwMDA6NTAwMCIKICAgIGVudmlyb25tZW50OgogICAgICAt\nIE5PREVfRU5WPWRldmVsb3BtZW50CiAgICAgIC0gU0hPVz10cnVlCiAgICAg\nIC0gSEVMTE89Njc4Cg==\n',
      encoding: 'base64',
      _links: {
        self: 'https://api.github.com/repos/Runnable/compose-test-repo-1.2/contents/docker-compose.yml?ref=master',
        git: 'https://api.github.com/repos/Runnable/compose-test-repo-1.2/git/blobs/13ec49b1014891c7b494126226f95e318e1d3e82',
        html: 'https://github.com/Runnable/compose-test-repo-1.2/blob/master/docker-compose.yml'
      }
    }
    const fileString = 'version: \'2\'\nservices:\n  web:\n    build: \'./src/\'\n    command: [node, index.js]\n    ports:\n      - "5000:5000"\n    environment:\n      - NODE_ENV=development\n      - SHOW=true\n      - HELLO=678\n'
    const orgName = 'Runnable'
    const repoName = 'api'
    const repoFullName = orgName + '/' + repoName
    const commitRef = 'asdasdassdfgasdfwae'

    beforeEach(function (done) {
      sinon.stub(GitHub.prototype, 'getRepoContent').resolves(dockerComposeContent)
      sinon.stub(octobear, 'parse').resolves(testParsedContent)
      sinon.stub(ClusterConfigService, 'createFromRunnableConfig').resolves()
      done()
    })
    afterEach(function (done) {
      GitHub.prototype.getRepoContent.restore()
      octobear.parse.restore()
      ClusterConfigService.createFromRunnableConfig.restore()
      done()
    })
    describe('errors', function () {
      it('should return error if getRepoContent failed', function (done) {
        const error = new Error('Some error')
        GitHub.prototype.getRepoContent.rejects(error)
        ClusterConfigService.fetchFileFromGithub(testSessionUser, repoFullName, filePath, commitRef)
          .asCallback(function (err) {
            expect(err).to.exist()
            expect(err.message).to.equal(error.message)
            done()
          })
      })
    })
    describe('success', function () {
      it('should run successfully', function (done) {
        ClusterConfigService.fetchFileFromGithub(testSessionUser, repoFullName, filePath, commitRef)
          .asCallback(done)
      })

      it('should call getRepoContent with correct args', function (done) {
        ClusterConfigService.fetchFileFromGithub(testSessionUser, repoFullName, filePath, commitRef)
          .tap(function () {
            sinon.assert.calledOnce(GitHub.prototype.getRepoContent)
            sinon.assert.calledWithExactly(GitHub.prototype.getRepoContent, repoFullName, filePath, commitRef)
          })
          .asCallback(done)
      })

      it('should resolve with correct args', function (done) {
        ClusterConfigService.fetchFileFromGithub(testSessionUser, repoFullName, filePath, commitRef)
          .tap(function (parsed) {
            expect(parsed).to.equal({
              fileString,
              fileSha: dockerComposeContent.sha,
              filePath,
              branch: commitRef,
              repo: repoFullName
            })
          })
          .asCallback(done)
      })
    })
  })
  describe('checkIfComposeFileHasChanged', function () {
    const filePath = 'config/compose.yml'
    const clusterConfig = {
      filePath: filePath,
      fileSha: '13ec49b1014891c7b494126226f95e318e1d3e82'
    }
    const changedClusterConfig = {
      filePath: filePath,
      fileSha: 'dfasdf3qaf3afa3wfa3faw3weas3asfa2eqdqd2q2'
    }
    const orgName = 'Runnable'
    const userId = 2
    const userModel = {}
    const instanceId = 'sadasdada233awad'
    const repoName = 'api'
    const repoFullName = orgName + '/' + repoName
    const githubPushInfo = {
      user: {
        id: userId
      },
      repo: repoFullName
    }

    beforeEach(function (done) {
      sinon.stub(ClusterConfigService, 'fetchConfigByInstanceId').resolves(clusterConfig)
      sinon.stub(UserService, 'getByGithubId').resolves(userModel)
      sinon.stub(ClusterConfigService, 'fetchFileFromGithub').resolves(changedClusterConfig)
      done()
    })
    afterEach(function (done) {
      ClusterConfigService.fetchConfigByInstanceId.restore()
      UserService.getByGithubId.restore()
      ClusterConfigService.fetchFileFromGithub.restore()
      done()
    })
    describe('errors', function () {
      it('should return error if fetchConfigByInstanceId failed', function (done) {
        const error = new Error('Some error')
        ClusterConfigService.fetchConfigByInstanceId.rejects(error)
        ClusterConfigService.checkIfComposeFileHasChanged(instanceId, githubPushInfo)
          .asCallback(function (err) {
            expect(err).to.exist()
            expect(err.message).to.equal(error.message)
            done()
          })
      })
      it('should return error if UserService.getByGithubId failed', function (done) {
        const error = new Error('Some error')
        UserService.getByGithubId.rejects(error)
        ClusterConfigService.checkIfComposeFileHasChanged(instanceId, githubPushInfo)
          .asCallback(function (err) {
            expect(err).to.exist()
            expect(err.message).to.equal(error.message)
            done()
          })
      })
      it('should return error if ClusterConfigService.fetchFileFromGithub failed', function (done) {
        const error = new Error('Some error')
        ClusterConfigService.fetchFileFromGithub.rejects(error)
        ClusterConfigService.checkIfComposeFileHasChanged(instanceId, githubPushInfo)
          .asCallback(function (err) {
            expect(err).to.exist()
            expect(err.message).to.equal(error.message)
            done()
          })
      })
    })
    describe('success', function () {
      it('should run successfully', function (done) {
        ClusterConfigService.fetchFileFromGithub.resolves(changedClusterConfig)
        ClusterConfigService.checkIfComposeFileHasChanged(instanceId, githubPushInfo)
          .asCallback(done)
      })
      it('should return InputClusterConfig.NotChangedError if shas match', function (done) {
        ClusterConfigService.fetchFileFromGithub.resolves(clusterConfig)
        ClusterConfigService.checkIfComposeFileHasChanged(instanceId, githubPushInfo)
          .then(function () {
            done(new Error('Expecting NotChangedError'))
          })
          .catch(InputClusterConfig.NotChangedError, function () {
            done()
          })
      })
    })
  })
  describe('_createAutoIsolationModelsFromClusterInstances', function () {
    const mainInstanceId = objectId('407f191e810c19729de860ef')
    const depInstanceId = objectId('407f191e810c19729de860f0')
    const depRepoInstanceId = objectId('407f191e810c19729de860ff')
    const mainInstance = {
      _id: mainInstanceId,
      name: 'api'
    }
    const mainInstanceObj = {
      config: {
        metadata: {
          isMain: true
        }
      },
      instance: mainInstance
    }
    const depRepoInstance = {
      _id: depRepoInstanceId,
      name: 'navi'
    }
    const depRepoInstanceObj = {
      config: {
        metadata: {
          isMain: false
        }
      },
      instance: depRepoInstance
    }
    const depRepoWithBuildInstanceObj = {
      config: {
        metadata: {
          isMain: false
        },
        build: {
          dockerFilePath: '/Dockerfile.server'
        },
        code: {}
      },
      instance: depRepoInstance
    }
    const depInstance = {
      _id: depInstanceId,
      name: 'mongo'
    }
    const depInstanceObj = {
      config: {
        metadata: {
          isMain: false
        },
        files: {}
      },
      instance: depInstance
    }
    let instances
    beforeEach(function (done) {
      instances = []
      done()
    })
    describe('success', function () {
      it('should run successfully', function (done) {
        instances = [mainInstanceObj, depInstanceObj]
        ClusterConfigService._createAutoIsolationModelsFromClusterInstances(instances, mainInstance)
        done()
      })
      it('should return main instance and dep', function (done) {
        instances = [mainInstanceObj, depInstanceObj]
        const model = ClusterConfigService._createAutoIsolationModelsFromClusterInstances(instances, mainInstance)
        expect(model).to.exist()
        expect(model.instance).to.equal(mainInstanceId)
        expect(model.requestedDependencies.length).to.equal(1)
        expect(model.requestedDependencies[0].instance).to.equal(depInstanceId)
        expect(model.requestedDependencies[0].matchBranch).to.be.undefined()
        done()
      })
      it('should return main instance and dep (without giving mainInstance)', function (done) {
        instances = [mainInstanceObj, depInstanceObj]
        const model = ClusterConfigService._createAutoIsolationModelsFromClusterInstances(instances)
        expect(model).to.exist()
        expect(model.instance).to.equal(mainInstanceId)
        expect(model.requestedDependencies.length).to.equal(1)
        expect(model.requestedDependencies[0].instance).to.equal(depInstanceId)
        expect(model.requestedDependencies[0].matchBranch).to.be.undefined()
        done()
      })
      it('should return main instance and matched-branched dep', function (done) {
        instances = [mainInstanceObj, depRepoInstanceObj]
        const model = ClusterConfigService._createAutoIsolationModelsFromClusterInstances(instances, mainInstance)
        expect(model).to.exist()
        expect(model.instance).to.equal(mainInstanceId)
        expect(model.requestedDependencies.length).to.equal(1)
        expect(model.requestedDependencies[0].instance).to.equal(depRepoInstanceId)
        expect(model.requestedDependencies[0].matchBranch).to.be.undefined()
        done()
      })
      it('should return main instance and both deps', function (done) {
        instances = [mainInstanceObj, depRepoInstanceObj, depInstanceObj]
        const model = ClusterConfigService._createAutoIsolationModelsFromClusterInstances(instances, mainInstance)
        expect(model).to.exist()
        expect(model.instance).to.equal(mainInstanceId)
        expect(model.requestedDependencies.length).to.equal(2)
        expect(model.requestedDependencies[0].instance).to.equal(depRepoInstanceId)
        expect(model.requestedDependencies[0].matchBranch).to.be.undefined()
        expect(model.requestedDependencies[1].instance).to.equal(depInstanceId)
        expect(model.requestedDependencies[1].matchBranch).to.be.undefined()
        done()
      })
      it('should return main instance and matched-branched dep', function (done) {
        instances = [mainInstanceObj, depRepoWithBuildInstanceObj]
        const model = ClusterConfigService._createAutoIsolationModelsFromClusterInstances(instances, mainInstance)
        expect(model).to.exist()
        expect(model.instance).to.equal(mainInstanceId)
        expect(model.requestedDependencies.length).to.equal(1)
        expect(model.requestedDependencies[0].instance).to.equal(depRepoInstanceId)
        expect(model.requestedDependencies[0].matchBranch).to.equal(true)
        done()
      })
    })
  })
  describe('_createUpdateAndDeleteInstancesForClusterUpdate', function () {
    testSessionUser = {
      _id: 'id',
      accounts: {
        github: {
          id: testUserGithubId,
          accessToken: 'some-token'
        },
        login: 'login',
        username: 'best'
      },
      bigPoppaUser: {
        id: testUserBpId,
        organizations: [{
          name: testOrgName,
          lowerName: testOrgName.toLowerCase(),
          id: testOrgBpId,
          githubId: testOrgGithubId
        }]
      }
    }
    const orgName = 'Runnable'
    const repoName = 'api'
    const repoFullName = orgName + '/' + repoName
    const githubPushInfo = {
      repo: repoFullName
    }
    const clusterOpts = {
      isTesting: true
    }
    const mainInstanceId = objectId('407f191e810c19729de860ef')
    const updateInstanceId = objectId('407f191e810c19729de860f1')
    const deleteInstanceId = objectId('407f191e810c19729de860f2')
    const createInstanceId = objectId('407f191e810c19729de860f3')
    const mainInstance = {
      _id: mainInstanceId,
      name: 'api'
    }
    const updateInstance = {
      _id: updateInstanceId,
      name: 'api'
    }
    const updateInstanceObj = {
      config: {
        instance: {}
      },
      instance: updateInstance
    }
    const deleteInstance = {
      _id: deleteInstanceId,
      name: 'navi'
    }
    const deleteInstanceObj = {
      instance: deleteInstance
    }
    const createInstance = {
      _id: createInstanceId,
      name: 'web'
    }
    const createInstanceConfig = {
      instance: {},
      files: {}
    }
    const preCreateInstanceObj = {
      config: createInstanceConfig
    }
    const postCreateInstanceObj = {
      config: createInstanceConfig,
      instance: createInstance
    }
    const buildOpts = {
      repoFullName,
      triggerAction: 'autodeploy'
    }
    let instances
    beforeEach(function (done) {
      instances = []
      done()
    })
    beforeEach(function (done) {
      sinon.stub(ClusterConfigService, 'addAliasesToContexts').returns()
      sinon.stub(ClusterConfigService, 'createClusterContext').resolves(createInstanceConfig)
      sinon.stub(ClusterConfigService, '_updateInstanceWithConfigs').resolves(updateInstanceObj)
      sinon.stub(ClusterConfigService, '_createNewInstanceForNewConfig').resolves(postCreateInstanceObj)
      sinon.stub(rabbitMQ, 'deleteInstance').returns()
      done()
    })
    afterEach(function (done) {
      ClusterConfigService.addAliasesToContexts.restore()
      ClusterConfigService.createClusterContext.restore()
      ClusterConfigService._updateInstanceWithConfigs.restore()
      ClusterConfigService._createNewInstanceForNewConfig.restore()
      rabbitMQ.deleteInstance.restore()
      done()
    })
    describe('success', function () {
      beforeEach(function (done) {
        instances = [updateInstanceObj, deleteInstanceObj, preCreateInstanceObj]
        done()
      })
      it('should run successfully', function () {
        return ClusterConfigService._createUpdateAndDeleteInstancesForClusterUpdate(
          testSessionUser,
          instances,
          githubPushInfo,
          clusterOpts,
          buildOpts,
          ownerInfo
        )
      })
      it('should resolve with an array with 2 instances in it', function (done) {
        ClusterConfigService._createUpdateAndDeleteInstancesForClusterUpdate(
          testSessionUser,
          instances,
          githubPushInfo,
          clusterOpts,
          buildOpts,
          ownerInfo
        )
          .then(instances => {
            expect(instances.length).to.equal(2)
            expect(instances).to.contains(updateInstanceObj)
            expect(instances).to.contains(postCreateInstanceObj)
          })
          .asCallback(done)
      })
      it('should call createInstance before update', function (done) {
        ClusterConfigService._createUpdateAndDeleteInstancesForClusterUpdate(
          testSessionUser,
          instances,
          githubPushInfo,
          clusterOpts,
          buildOpts,
          ownerInfo
        )
          .then(() => {
            sinon.assert.callOrder(
              ClusterConfigService.createClusterContext,
              ClusterConfigService.addAliasesToContexts,
              ClusterConfigService._createNewInstanceForNewConfig,
              ClusterConfigService._updateInstanceWithConfigs
            )
          })
          .asCallback(done)
      })
      it('should have called update with updateInstance', function (done) {
        ClusterConfigService._createUpdateAndDeleteInstancesForClusterUpdate(
          testSessionUser,
          instances,
          githubPushInfo,
          clusterOpts,
          buildOpts,
          ownerInfo
        )
          .then(() => {
            sinon.assert.calledOnce(ClusterConfigService._updateInstanceWithConfigs)
            sinon.assert.calledWithExactly(
              ClusterConfigService._updateInstanceWithConfigs,
              testSessionUser,
              updateInstanceObj,
              buildOpts,
              ownerInfo
            )
          })
          .asCallback(done)
      })
      it('should have called create with createInstance', function (done) {
        ClusterConfigService._createUpdateAndDeleteInstancesForClusterUpdate(
          testSessionUser,
          instances,
          githubPushInfo,
          clusterOpts,
          buildOpts,
          ownerInfo
        )
          .then(() => {
            sinon.assert.calledOnce(ClusterConfigService._createNewInstanceForNewConfig)
            sinon.assert.calledWithExactly(
              ClusterConfigService._createNewInstanceForNewConfig,
              testSessionUser,
              preCreateInstanceObj.config,
              clusterOpts,
              buildOpts,
              ownerInfo
            )
          })
          .asCallback(done)
      })
      it('should have given addAliasesToContexts the update and created configs ', function (done) {
        ClusterConfigService._createUpdateAndDeleteInstancesForClusterUpdate(
          testSessionUser,
          instances,
          githubPushInfo,
          clusterOpts,
          buildOpts,
          ownerInfo
        )
          .then(() => {
            sinon.assert.calledOnce(ClusterConfigService.addAliasesToContexts)
            sinon.assert.calledWith(ClusterConfigService.addAliasesToContexts, [
              preCreateInstanceObj.config,
              updateInstanceObj.config
            ])
          })
          .asCallback(done)
      })
      it('should have called delete with deleteInstance', function (done) {
        ClusterConfigService._createUpdateAndDeleteInstancesForClusterUpdate(
          testSessionUser,
          instances,
          githubPushInfo,
          clusterOpts,
          buildOpts,
          ownerInfo
        )
          .then(() => {
            sinon.assert.calledOnce(rabbitMQ.deleteInstance)
            sinon.assert.calledWithExactly(rabbitMQ.deleteInstance, {
              instanceId: deleteInstanceId.toString()
            })
          })
          .asCallback(done)
      })
    })
  })
  describe('updateCluster', function () {
    const orgName = 'Runnable'
    const repoName = 'api'
    const repoFullName = orgName + '/' + repoName
    const githubPushInfo = {
      repo: repoFullName
    }
    testSessionUser = {
      _id: 'id',
      accounts: {
        github: {
          id: testUserGithubId,
          accessToken: 'some-token'
        },
        login: 'login',
        username: 'best'
      },
      bigPoppaUser: {
        id: testUserBpId,
        organizations: [{
          name: testOrgName,
          lowerName: testOrgName.toLowerCase(),
          id: testOrgBpId,
          githubId: testOrgGithubId
        }]
      }
    }
    const mainInstanceId = objectId('407f191e810c19729de860ef')
    const depInstanceId = objectId('407f191e810c19729de860f0')
    const depRepoInstanceId = objectId('407f191e810c19729de860ff')
    const mainInstance = {
      _id: mainInstanceId,
      name: 'api'
    }
    const mainInstanceObj = {
      config: {
        metadata: {
          isMain: true
        }
      },
      instance: mainInstance
    }
    const depRepoInstance = {
      _id: depRepoInstanceId,
      name: 'navi'
    }
    const depRepoInstanceObj = {
      config: {
        metadata: {
          isMain: false
        }
      },
      instance: depRepoInstance
    }
    const depInstance = {
      _id: depInstanceId,
      name: 'mongo'
    }
    const depInstanceObj = {
      config: {
        metadata: {
          isMain: false
        },
        files: {}
      },
      instance: depInstance
    }
    const autoIsolationModel = {
      instance: mainInstanceId,
      requestedDependencies: [depInstance, depRepoInstance]
    }
    const autoIsolationObject = {
      _id: 'asdasdasdasd',
      instance: mainInstanceId,
      requestedDependencies: [depInstance, depRepoInstance]
    }
    const instanceObjs = [mainInstanceObj, depInstanceObj, depRepoInstanceObj]
    const octobearInfo = {}
    const clusterOpts = {}
    let instances
    beforeEach(function (done) {
      sinon.stub(AutoIsolationService, 'fetchAutoIsolationDependentInstances').resolves(instanceObjs)
      sinon.stub(ClusterConfigService, '_mergeConfigsIntoInstances').resolves(instanceObjs)
      sinon.stub(ClusterConfigService, '_createUpdateAndDeleteInstancesForClusterUpdate').resolves(instanceObjs)
      sinon.stub(ClusterConfigService, 'createOrUpdateIsolationConfig').resolves(autoIsolationObject)
      sinon.stub(rabbitMQ, 'autoDeployInstance').resolves()
      done()
    })
    afterEach(function (done) {
      AutoIsolationService.fetchAutoIsolationDependentInstances.restore()
      ClusterConfigService._mergeConfigsIntoInstances.restore()
      ClusterConfigService._createUpdateAndDeleteInstancesForClusterUpdate.restore()
      ClusterConfigService.createOrUpdateIsolationConfig.restore()
      rabbitMQ.autoDeployInstance.restore()
      done()
    })
    describe('success', function () {
      it('should run successfully', function (done) {
        ClusterConfigService.updateCluster(testSessionUser, mainInstance, githubPushInfo, octobearInfo, clusterOpts)
          .asCallback(done)
      })
      it('should call all the methods in order', function (done) {
        ClusterConfigService.updateCluster(testSessionUser, mainInstance, githubPushInfo, octobearInfo, clusterOpts)
          .then(() => {
            sinon.assert.callOrder(
              AutoIsolationService.fetchAutoIsolationDependentInstances,
              ClusterConfigService._mergeConfigsIntoInstances,
              ClusterConfigService._createUpdateAndDeleteInstancesForClusterUpdate,
              ClusterConfigService.createOrUpdateIsolationConfig
            )
          })
          .asCallback(done)
      })
      it('should call fetchAutoIsolationDependentInstances with the mainInstance', function (done) {
        ClusterConfigService.updateCluster(testSessionUser, mainInstance, githubPushInfo, octobearInfo, clusterOpts)
          .then(() => {
            sinon.assert.calledOnce(AutoIsolationService.fetchAutoIsolationDependentInstances)
            sinon.assert.calledWithExactly(AutoIsolationService.fetchAutoIsolationDependentInstances, mainInstance)
          })
          .asCallback(done)
      })
      it('should call _mergeConfigsIntoInstances with all three instances (including main)', function (done) {
        ClusterConfigService.updateCluster(testSessionUser, mainInstance, githubPushInfo, octobearInfo, clusterOpts)
          .then(() => {
            sinon.assert.calledOnce(ClusterConfigService._mergeConfigsIntoInstances)
            sinon.assert.calledWithExactly(ClusterConfigService._mergeConfigsIntoInstances, octobearInfo, instanceObjs)
          })
          .asCallback(done)
      })
      it('should call _createUpdateAndDeleteInstancesForClusterUpdate with the right inputs', () => {
        return ClusterConfigService.updateCluster(testSessionUser, mainInstance, githubPushInfo, octobearInfo, clusterOpts)
          .then(() => {
            sinon.assert.calledOnce(ClusterConfigService._createUpdateAndDeleteInstancesForClusterUpdate)
            sinon.assert.calledWithExactly(
              ClusterConfigService._createUpdateAndDeleteInstancesForClusterUpdate,
              testSessionUser,
              instanceObjs,
              githubPushInfo,
              clusterOpts,
              sinon.match({
                isolated: undefined,
                repoFullName,
                triggeredAction: 'autodeploy'
              }),
              ownerInfo
            )
          })
      })
      it('should call createOrUpdateIsolationConfig with the right inputs', () => {
        return ClusterConfigService.updateCluster(testSessionUser, mainInstance, githubPushInfo, octobearInfo, clusterOpts)
          .then(() => {
            sinon.assert.calledOnce(ClusterConfigService.createOrUpdateIsolationConfig)
            sinon.assert.calledWithExactly(
              ClusterConfigService.createOrUpdateIsolationConfig,
              ownerInfo,
              instanceObjs,
              clusterOpts,
              mainInstance
            )
          })
      })
      it('should call autoDeployInstance with the right inputs', () => {
        return ClusterConfigService.updateCluster(testSessionUser, mainInstance, githubPushInfo, octobearInfo, clusterOpts)
          .then(() => {
            sinon.assert.calledOnce(rabbitMQ.autoDeployInstance)
            sinon.assert.calledWithExactly(
              rabbitMQ.autoDeployInstance, {
                instanceId: mainInstance._id.toString(),
                pushInfo: githubPushInfo
              })
          })
      })
    })
  })

  describe('parseComposeFileAndPopulateENVs', () => {
    const mainInstanceName = 'mainInstanceName'
    const bigPoppaUser = {}
    const repoFullName = 'Runnable/octobear'
    const composeFileData = {
      commitRef: 'asdasdasdasdsa'
    }
    const fileString = 'ENV1=hello'
   const envFiles = ['./env', './docker/.env', './wow/.env']
    let parseResult
    beforeEach(done => {
      parseResult = {
        results: [{
          metadata: {
            name: 'wow',
            envFiles: []
          },
          instance: {
            env: []
          }
        }],
        envFiles
      }
      sinon.spy(octobear, 'populateENVsFromFiles')
      sinon.stub(ClusterConfigService, 'parseComposeFile').resolves(parseResult)
      sinon.stub(ClusterConfigService, 'fetchFileFromGithub').resolves({ fileString })
      sinon.spy(ClusterConfigService, 'updateBuildContextForEachService')
      done()
    })
    afterEach(done => {
      octobear.populateENVsFromFiles.restore()
      ClusterConfigService.parseComposeFile.restore()
      ClusterConfigService.fetchFileFromGithub.restore()
      ClusterConfigService.updateBuildContextForEachService.restore()
      done()
    })

    it('should call `parse`', () => {
      const fileName = '/compose.yml'
      return ClusterConfigService.parseComposeFileAndPopulateENVs(composeFileData, repoFullName, mainInstanceName, bigPoppaUser, fileName)
        .then(result => {
          sinon.assert.calledOnce(ClusterConfigService.parseComposeFile)
          sinon.assert.calledWithExactly(
            ClusterConfigService.parseComposeFile,
            composeFileData,
            repoFullName,
            mainInstanceName
          )
          sinon.assert.calledOnce(ClusterConfigService.updateBuildContextForEachService)
          sinon.assert.calledWithExactly(
            ClusterConfigService.updateBuildContextForEachService,
            fileName,
            sinon.match.array
          )
        })
    })

    it('should not fetch any files if `envFiles` is empty', () => {
      parseResult.envFiles = []
      return ClusterConfigService.parseComposeFileAndPopulateENVs(composeFileData, repoFullName, mainInstanceName, bigPoppaUser, '/compose.yml')
        .then(result => {
          sinon.assert.notCalled(ClusterConfigService.fetchFileFromGithub)
        })
    })

    it('should fetch all files in `envFiles`', () => {
      return ClusterConfigService.parseComposeFileAndPopulateENVs(composeFileData, repoFullName, mainInstanceName, bigPoppaUser, '/compose.yml')
        .then(result => {
          sinon.assert.called(ClusterConfigService.fetchFileFromGithub)
          sinon.assert.callCount(ClusterConfigService.fetchFileFromGithub, envFiles.length)
          sinon.assert.calledWithExactly(
            ClusterConfigService.fetchFileFromGithub,
            bigPoppaUser,
            repoFullName,
            envFiles[0],
            composeFileData.commitRef
          )
          sinon.assert.calledWithExactly(
            ClusterConfigService.fetchFileFromGithub,
            bigPoppaUser,
            repoFullName,
            envFiles[1],
            composeFileData.commitRef
          )
          sinon.assert.calledWithExactly(
            ClusterConfigService.fetchFileFromGithub,
            bigPoppaUser,
            repoFullName,
            envFiles[2],
            composeFileData.commitRef
          )
        })
    })

    it('should call `populateENVsFromFiles`', () => {
      return ClusterConfigService.parseComposeFileAndPopulateENVs(composeFileData, repoFullName, mainInstanceName, bigPoppaUser, '/compose.yml')
        .then(result => {
          sinon.assert.calledOnce(octobear.populateENVsFromFiles)
          sinon.assert.calledWithExactly(
            octobear.populateENVsFromFiles,
            parseResult.results,
            {
              './env': fileString,
              './docker/.env': fileString,
              './wow/.env': fileString
            }
          )
        })
    })

    it('should return an object with `.results`', () => {
      return ClusterConfigService.parseComposeFileAndPopulateENVs(composeFileData, repoFullName, mainInstanceName, bigPoppaUser, '/compose.yml')
        .then(res => {
          expect(res.results).to.be.an.array()
          expect(res.results).to.equal(parseResult.results)
        })
    })
  })

  describe('updateBuildContextForEachService', () => {
    it('should do nothing for services without builds', (done) => {
      const services = [
        { instance: { name: 'a1' } }, { instance: { name: 'a2' } }
      ]
      ClusterConfigService.updateBuildContextForEachService('/compose.yml', services)
      expect(services.length).to.equal(2)
      expect(services[0].build).to.equal(undefined)
      expect(services[1].build).to.equal(undefined)
      done()
    })

    it('should update build context if compose is in the root', (done) => {
      const services = [
        {
          build: {
            dockerBuildContext: '.'
          },
          instance: { name: 'a1' }
        }, {
          instance: { name: 'a2' }
        }
      ]
      ClusterConfigService.updateBuildContextForEachService('/compose.yml', services)
      expect(services.length).to.equal(2)
      expect(services[0].build.dockerBuildContext).to.equal('./')
      expect(services[1].build).to.equal(undefined)
      done()
    })

    it('should update build context if compose is not in the root', (done) => {
      const services = [
        {
          build: {
            dockerBuildContext: '..'
          },
          instance: { name: 'a1' }
        }, {
          instance: { name: 'a2' }
        }
      ]
      ClusterConfigService.updateBuildContextForEachService('/src/compose.yml', services)
      expect(services.length).to.equal(2)
      expect(services[0].build.dockerBuildContext).to.equal('./')
      expect(services[1].build).to.equal(undefined)
      done()
    })
    describe('unformatted path without /', () => {
      it('should do nothing for services without builds', (done) => {
        const services = [
          { instance: { name: 'a1' } }, { instance: { name: 'a2' } }
        ]
        ClusterConfigService.updateBuildContextForEachService('compose.yml', services)
        expect(services.length).to.equal(2)
        expect(services[0].build).to.equal(undefined)
        expect(services[1].build).to.equal(undefined)
        done()
      })

      it('should update build context if compose is in the root', (done) => {
        const services = [
          {
            build: {
              dockerBuildContext: '.'
            },
            instance: { name: 'a1' }
          }, {
            instance: { name: 'a2' }
          }
        ]
        ClusterConfigService.updateBuildContextForEachService('compose.yml', services)
        expect(services.length).to.equal(2)
        expect(services[0].build.dockerBuildContext).to.equal('./')
        expect(services[1].build).to.equal(undefined)
        done()
      })

      it('should update build context if compose is not in the root', (done) => {
        const services = [
          {
            build: {
              dockerBuildContext: '..'
            },
            instance: { name: 'a1' }
          }, {
            instance: { name: 'a2' }
          }
        ]
        ClusterConfigService.updateBuildContextForEachService('src/compose.yml', services)
        expect(services.length).to.equal(2)
        expect(services[0].build.dockerBuildContext).to.equal('./')
        expect(services[1].build).to.equal(undefined)
        done()
      })
    })

    describe('unformatted path with ./', () => {
      it('should do nothing for services without builds', (done) => {
        const services = [
          { instance: { name: 'a1' } }, { instance: { name: 'a2' } }
        ]
        ClusterConfigService.updateBuildContextForEachService('./compose.yml', services)
        expect(services.length).to.equal(2)
        expect(services[0].build).to.equal(undefined)
        expect(services[1].build).to.equal(undefined)
        done()
      })

      it('should update build context if compose is in the root', (done) => {
        const services = [
          {
            build: {
              dockerBuildContext: '.'
            },
            instance: { name: 'a1' }
          }, {
            instance: { name: 'a2' }
          }
        ]
        ClusterConfigService.updateBuildContextForEachService('./compose.yml', services)
        expect(services.length).to.equal(2)
        expect(services[0].build.dockerBuildContext).to.equal('./')
        expect(services[1].build).to.equal(undefined)
        done()
      })

      it('should update build context if compose is not in the root', (done) => {
        const services = [
          {
            build: {
              dockerBuildContext: '..'
            },
            instance: { name: 'a1' }
          }, {
            instance: { name: 'a2' }
          }
        ]
        ClusterConfigService.updateBuildContextForEachService('./src/compose.yml', services)
        expect(services.length).to.equal(2)
        expect(services[0].build.dockerBuildContext).to.equal('./')
        expect(services[1].build).to.equal(undefined)
        done()
      })
    })
  })
})<|MERGE_RESOLUTION|>--- conflicted
+++ resolved
@@ -255,14 +255,6 @@
         ClusterConfigService.create(testSessionUser, testData).asCallback(done)
       })
 
-<<<<<<< HEAD
-      it('should call getRepoContent with correct args', function () {
-        return ClusterConfigService.create(testSessionUser, testData)
-          .tap(function () {
-            sinon.assert.calledOnce(GitHub.prototype.getRepoContent)
-            sinon.assert.calledWithExactly(GitHub.prototype.getRepoContent, repoFullName, filePath, branchName)
-          })
-=======
       it('should call getRepoContent with correct args', function (done) {
         ClusterConfigService.create(testSessionUser, testData)
         .tap(function () {
@@ -272,7 +264,6 @@
           sinon.assert.calledWithExactly(GitHub.prototype.getRepoContent, repoFullName, filePath, commitSha)
         })
         .asCallback(done)
->>>>>>> f433fb51
       })
 
       it('should call octobear.parse with correct args', function (done) {
