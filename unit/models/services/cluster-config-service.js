--- conflicted
+++ resolved
@@ -170,11 +170,7 @@
     }
 
     const testData = {
-<<<<<<< HEAD
-      triggeredAction, repoFullName, branchName, filePath, isTesting, testReporters, newInstanceName
-=======
-      triggeredAction, repoFullName, branchName, filePath, isTesting, clusterName
->>>>>>> 8c43710d
+      triggeredAction, repoFullName, branchName, filePath, isTesting, testReporters, clusterName
     }
 
     beforeEach(function (done) {
@@ -267,14 +263,9 @@
             repoFullName,
             filePath,
             parsedInput.fileSha,
-<<<<<<< HEAD
-            newInstanceName,
+            clusterName,
             isTesting,
             testReporters
-=======
-            clusterName,
-            isTesting
->>>>>>> 8c43710d
           )
         })
         .asCallback(done)
