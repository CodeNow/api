/**
 * @module unit/models/services/context-version-service
 */
var Lab = require('lab')
var lab = exports.lab = Lab.script()
var afterEach = lab.afterEach
var beforeEach = lab.beforeEach
var describe = lab.describe
var it = lab.it

var Code = require('code')
var expect = Code.expect
var Promise = require('bluebird')
var sinon = require('sinon')
require('sinon-as-promised')(Promise)

var ContextVersionService = require('models/services/context-version-service')
var ContextVersion = require('models/mongo/context-version')
<<<<<<< HEAD
var OrganizationService = require('models/services/organization-service')
=======
>>>>>>> e71818e5

describe('ContextVersionService', function () {
  var ctx = {}
  describe('#findContextVersion', function () {
    beforeEach(function (done) {
      ctx.contextVersion = new ContextVersion({
        _id: '507f1f77bcf86cd799439011'
      })
      sinon.stub(ContextVersion, 'findByIdAsync').resolves(ctx.contextVersion)
      done()
    })

    afterEach(function (done) {
      ctx = {}
      ContextVersion.findByIdAsync.restore()
      done()
    })

    it('should fail build lookup failed', function (done) {
      ContextVersion.findByIdAsync.rejects(new Error('Mongo error'))
      ContextVersionService.findContextVersion('507f1f77bcf86cd799439011')
      .then(function () {
        done(new Error('Should never happen'))
      })
      .catch(function (err) {
        expect(err.message).to.equal('Mongo error')
        done()
      })
    })

    it('should fail if context was not found', function (done) {
      ContextVersion.findByIdAsync.resolves(null)
      ContextVersionService.findContextVersion('507f1f77bcf86cd799439011')
      .then(function () {
        done(new Error('Should never happen'))
      })
      .catch(function (err) {
        expect(err.isBoom).to.equal(true)
        expect(err.output.statusCode).to.equal(404)
        expect(err.output.payload.message).to.equal('Context Version not found')
        done()
      })
    })

    it('should return context', function (done) {
      ContextVersionService.findContextVersion('507f1f77bcf86cd799439011')
      .then(function (contextVersion) {
        expect(contextVersion._id.toString()).to.equal('507f1f77bcf86cd799439011')
      })
      .asCallback(done)
    })

    it('should call Context.findByIdAsync with correct params', function (done) {
      ContextVersionService.findContextVersion('507f1f77bcf86cd799439011')
      .then(function (build) {
        sinon.assert.calledOnce(ContextVersion.findByIdAsync)
        sinon.assert.calledWith(ContextVersion.findByIdAsync, '507f1f77bcf86cd799439011')
      })
      .asCallback(done)
    })
  })
<<<<<<< HEAD

  describe('checkOwnerAllowed', function () {
    var contextVersion = {
      owner: {
        github: 1337
      }
    }

    beforeEach(function (done) {
      sinon.stub(OrganizationService, 'getByGithubId')
      done()
    })

    afterEach(function (done) {
      OrganizationService.getByGithubId.restore()
      done()
    })

    it('should reject without organization name', function (done) {
      ContextVersionService.checkOwnerAllowed({})
        .asCallback(function (err) {
          expect(err).to.exist()
          expect(err.message).to.match(/version.*not.*owner github id/i)
          done()
        })
    })

    it('should reject if the organization was not found', function (done) {
      OrganizationService.getByGithubId.resolves(null)
      ContextVersionService.checkOwnerAllowed(contextVersion)
        .asCallback(function (err) {
          expect(err).to.exist()
          expect(err).to.be.instanceOf(errors.OrganizationNotFoundError)
          expect(err.message).to.match(/organization not found/i)
          done()
        })
    })

    it('should reject if the organizartion is not allowed', function (done) {
      OrganizationService.getByGithubId.resolves({ allowed: false })
      ContextVersionService.checkOwnerAllowed(contextVersion)
        .asCallback(function (err) {
          expect(err).to.exist()
          expect(err).to.be.instanceOf(errors.OrganizationNotAllowedError)
          expect(err.message).to.match(/org.*not.*allowed/i)
          done()
        })
    })

    it('should resolve if the organization is allowed', function (done) {
      OrganizationService.getByGithubId.resolves({ allowed: true })
      ContextVersionService.checkOwnerAllowed(contextVersion)
        .asCallback(function (err) {
          expect(err).to.not.exist()
          done()
        })
    })
  }) // end 'checkOwnerAllowed'
=======
>>>>>>> e71818e5
}) // end 'ContextVersionService'<|MERGE_RESOLUTION|>--- conflicted
+++ resolved
@@ -16,10 +16,7 @@
 
 var ContextVersionService = require('models/services/context-version-service')
 var ContextVersion = require('models/mongo/context-version')
-<<<<<<< HEAD
 var OrganizationService = require('models/services/organization-service')
-=======
->>>>>>> e71818e5
 
 describe('ContextVersionService', function () {
   var ctx = {}
@@ -81,7 +78,6 @@
       .asCallback(done)
     })
   })
-<<<<<<< HEAD
 
   describe('checkOwnerAllowed', function () {
     var contextVersion = {
@@ -140,6 +136,4 @@
         })
     })
   }) // end 'checkOwnerAllowed'
-=======
->>>>>>> e71818e5
 }) // end 'ContextVersionService'