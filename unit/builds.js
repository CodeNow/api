--- conflicted
+++ resolved
@@ -15,15 +15,11 @@
 
   function createNewBuild() {
     return new Build({
-<<<<<<< HEAD
-=======
       owner: { github: validation.VALID_GITHUB_ID },
->>>>>>> 5dec6674
       contexts: [validation.VALID_OBJECT_ID],
       contextVersions: [validation.VALID_OBJECT_ID],
       created: Date.now(),
-      createdBy: { github: validation.VALID_GITHUB_ID },
-      owner: { github: validation.VALID_GITHUB_ID }
+      createdBy: { github: validation.VALID_GITHUB_ID }
     });
   }
 
@@ -56,12 +52,7 @@
   });
 
   describe('Owner Validation', function () {
-<<<<<<< HEAD
-    // FIXME: this should fail, but it's not
-    // validation.githubUserRefValidationChecking(createNewBuild, 'owner.github');
-=======
     validation.githubUserRefValidationChecking(createNewBuild, 'owner.github');
->>>>>>> 5dec6674
     validation.requiredValidationChecking(createNewBuild, 'owner');
   });
 
