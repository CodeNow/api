--- conflicted
+++ resolved
@@ -100,13 +100,9 @@
               branchName: branch,
               filePath,
               isTesting,
-<<<<<<< HEAD
+              parentInputClusterConfigId: undefined,
               testReporters,
-              newInstanceName: name
-=======
-              parentInputClusterConfigId: undefined,
               clusterName: name
->>>>>>> 8c43710d
             })
           })
           .asCallback(done)
