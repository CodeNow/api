--- conflicted
+++ resolved
@@ -34,8 +34,6 @@
       createdBy: { github: validation.VALID_GITHUB_ID },
       build: validation.VALID_OBJECT_ID,
       created: Date.now(),
-<<<<<<< HEAD
-      containers: [createNewContainer()],
       container: {
         dockerContainer: validation.VALID_OBJECT_ID,
         dockerHost: dockerHost || '192.0.0.1',
@@ -51,9 +49,7 @@
           },
         }
       },
-=======
       containers: [],
->>>>>>> 65fc01d5
       network: {
         networkIp: '1.1.1.1',
         hostIp: '1.1.1.100'
