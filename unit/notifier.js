--- conflicted
+++ resolved
@@ -6,12 +6,8 @@
 var Notifier = require('models/notifications/notifier');
 var Slack = require('models/notifications/slack');
 var HipChat = require('models/notifications/hipchat');
-<<<<<<< HEAD
-// var HipChatClient = require('hipchat-client'); FIXME: anton
-=======
 var HipChatClient = require('hipchat-client');
 var uuid = require('uuid');
->>>>>>> bf1ef15c
 
 describe('Notifier',  function () {
 
@@ -207,59 +203,6 @@
     ];
     hipchat.notifyOnInstances(githubPushInfo, instances, done);
   });
-<<<<<<< HEAD
-  // FIXME: anton
-  // it('should send message to HipChat', {timeout: 4000}, function (done) {
-  //   var hipchat = new HipChat({authToken: 'a4bcd2c7007379398f5158d7785fa0', roomId: '1076330'});
-  //   var randomUsername = 'user' + new Date().getTime();
-  //   var instances = [
-  //     {
-  //       name: 'instance1',
-  //       owner: {
-  //         username: 'podviaznikov'
-  //       }
-  //     }
-  //   ];
-  //   var headCommit = {
-  //     id: 'a240edf982d467201845b3bf10ccbe16f6049ea9',
-  //     author: randomUsername,
-  //     url: 'https://github.com/CodeNow/api/commit/a240edf982d467201845b3bf10ccbe16f6049ea9'
-  //   };
-  //   var githubPushInfo = {
-  //     commitLog: [headCommit],
-  //     repo: 'CodeNow/api',
-  //     repoName: 'api',
-  //     branch: 'develop',
-  //     commit: 'a240edf982d467201845b3bf10ccbe16f6049ea9',
-  //     headCommit: headCommit,
-  //     user: {
-  //       login: randomUsername
-  //     }
-  //   };
-  //   hipchat.notifyOnInstances(githubPushInfo, instances, function (err) {
-  //     if (err) { return done(err); }
-  //     var hc = new HipChatClient('388add7b19c83cc9f970d6b97a5642');
-  //     setTimeout(function () {
-  //       hc.api.rooms.history({
-  //         room_id: '1076330',
-  //         date: 'recent'
-  //       }, function (err, resp) {
-  //         if (err) { return done(err); }
-  //         var messages = resp.messages;
-  //         expect(messages.length).to.be.above(1);
-  //         var properMessages = messages.filter(function (message) {
-  //           return message.message.indexOf(randomUsername) > -1;
-  //         });
-  //         expect(properMessages.length).to.be.equal(1);
-  //         properMessages.forEach(function (message) {
-  //           expect(message.from.name).to.equal(process.env.HIPCHAT_BOT_USERNAME);
-  //         });
-  //         done();
-  //       });
-  //     }, 200);
-  //   });
-  // });
-=======
 
   it('should send message to HipChat', {timeout: 4000}, function (done) {
     var hipchat = new HipChat({authToken: 'a4bcd2c7007379398f5158d7785fa0', roomId: '1076330'});
@@ -312,5 +255,4 @@
       }, 2200);
     });
   });
->>>>>>> bf1ef15c
 });