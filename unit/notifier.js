'use strict';
var Lab = require('lab');
var describe = Lab.experiment;
var it = Lab.test;
var expect = Lab.expect;
var Notifier = require('models/notifications/notifier');
var Slack = require('models/notifications/slack');
var HipChat = require('models/notifications/hipchat');
var uuid = require('uuid');

describe('Notifier',  function () {

  it('should throw an error name was not provided', function (done) {
    try {
      var slack = new Notifier();
      slack.notifyOnNewBranch();
      done(new Error('should throw an error'));
    } catch (e) {
      expect(e.message).to.equal('Please provide name for the notifier');
      done();
    }
  });

  it('should throw an error if send was not implemented', function (done) {
    var slack = new Notifier('slack', {});
    var sendMethod = slack.send.bind(slack, 'some-text');
    expect(sendMethod).to.throw(Error, 'Not implemented');
    done();
  });

  it('should throw an error if tpls were not found', function (done) {
    try {
      var facebook = new Notifier('facebook', {});
      facebook.notifyOnBranch([]);
      done(new Error('should throw an error'));
    } catch (e) {
      expect(e.message).to.contain(['ENOENT, no such file or directory']);
      done();
    }
  });

<<<<<<< HEAD
=======
  it('should render proper text on slack.notifyOnBuild call', function (done) {
    var slack = new Slack({});
    slack.send = function (text, cb) {
      var message = 'podviaznikov\'s ';
      message += '<' + wrapGitHubLink(headCommit.url) + '|changes>';
      message += ' (init &amp; commit &amp; push long test   next line   3d...) to CodeNow/api (develop) are ready.\n';
      message += '<http://runnable3.net/';
      message += 'podviaznikov/serverSelection/api?branch=develop&message=init%2520%2526%2520commit%2520%2526%2520';
      message += 'push%2520long%2520test%2520%250A%2520next%2520line%2520%250A%25203d%2520line';
      message += '&commit=a240edf982d467201845b3bf10ccbe16f6049ea9';
      message += '|Choose a server to run develop>.';
      expect(text).to.equal(message);
      cb();
    };

    var headCommit = {
      id: 'a240edf982d467201845b3bf10ccbe16f6049ea9',
      message: 'init & commit & push long test \n next line \n 3d line',
      url: 'https://github.com/CodeNow/api/commit/a240edf982d467201845b3bf10ccbe16f6049ea9'
    };
    var githubPushInfo = {
      commitLog: [headCommit],
      repo: 'CodeNow/api',
      repoName: 'api',
      branch: 'develop',
      commit: 'a240edf982d467201845b3bf10ccbe16f6049ea9',
      headCommit: headCommit,
      user: {
        login: 'podviaznikov'
      },
      owner: {
        login: 'podviaznikov'
      }
    };

    slack.notifyOnBuild(githubPushInfo, done);
  });

  it('should render proper escaped branch name and commit message on slack.notifyOnBuild call', function (done) {
    var slack = new Slack({});
    slack.send = function (text, cb) {
      var message = 'podviaznikov\'s ';
      message += '<' + wrapGitHubLink(headCommit.url) + '|changes>';
      message += ' (init &amp; commit &amp; push) to CodeNow/api (feature-1/fix) are ready.\n';
      message += '<http://runnable3.net/';
      message += 'podviaznikov/serverSelection/api?';
      message += 'branch=feature-1%252Ffix&message=init%2520%2526%2520commit%2520%2526%2520push';
      message += '&commit=a240edf982d467201845b3bf10ccbe16f6049ea9';
      message += '|Choose a server to run feature-1/fix>.';
      expect(text).to.equal(message);
      cb();
    };

    var headCommit = {
      id: 'a240edf982d467201845b3bf10ccbe16f6049ea9',
      message: 'init & commit & push',
      url: 'https://github.com/CodeNow/api/commit/a240edf982d467201845b3bf10ccbe16f6049ea9'
    };
    var githubPushInfo = {
      commitLog: [headCommit],
      repo: 'CodeNow/api',
      repoName: 'api',
      branch: 'feature-1/fix',
      commit: 'a240edf982d467201845b3bf10ccbe16f6049ea9',
      headCommit: headCommit,
      user: {
        login: 'podviaznikov'
      },
      owner: {
        login: 'podviaznikov'
      }
    };

    slack.notifyOnBuild(githubPushInfo, done);
  });
>>>>>>> 3c5285cb

  it('should render proper text on slack.notifyOnInstances call', function (done) {
    var slack = new Slack({});
    var changesUrl = 'https://github.com/CodeNow/api/compare/b240edf982d4...a240edf982d4';
    slack.sendDirectMessage = function (gitUser, message, cb) {
      var text = 'tjmehta\'s ';
      text += '<' + wrapGitHubLink(headCommit.url) + '|changes>';
      text += ' (init &amp; commit &lt;p&gt;Hello&lt;/p&gt; and  ';
      text += '<' + wrapGitHubLink(changesUrl) +'|1 more>)';
      text += ' to CodeNow/api (master) are deployed on servers: ';
      text += '<http://runnable3.net/podviaznikov/instance1|instance1>';
      expect(text).to.equal(message.text);
      expect(message.attachments.length).to.equal(1);
      var attachment = message.attachments[0];
      expect(attachment.fallback).equal('<http://runnable3.net/podviaznikov/instance1|instance1>');
      expect(attachment.color).equal('#5b3777');
      expect(attachment.fields[0].value).equal('<http://runnable3.net/podviaznikov/instance1|instance1>');
      cb();
    };
    var instances = [
      {
        name: 'instance1',
        owner: {
          username: 'podviaznikov'
        }
      }
    ];
    var headCommit = {
      id: 'b240edf982d467201845b3bf10bbbe16f6049eb1',
      message: 'init & commit <p>Hello</p>',
      url: 'https://github.com/CodeNow/api/commit/b240edf982d467201845b3bf10bbbe16f6049eb1',
      author: {
        name: "Anton Podviaznikov",
        email: "podviaznikov@gmail.com",
        username: "podviaznikov"
      },
      committer: {
        name: "Anton Podviaznikov",
        email: "podviaznikov@gmail.com",
        username: "podviaznikov"
      }
    };
    var githubPushInfo = {
      commitLog: [headCommit,
        {
          id: 'a240edf982d467201845b3bf10ccbe16f6049ea9',
          author: {
            username: 'podviaznikov'
          }
        }],
      repo: 'CodeNow/api',
      repoName: 'api',
      branch: 'master',
      commit: 'a240edf982d46720,1845b3bf10ccbe16f6049ea9',
      headCommit: headCommit,
      user: {
        login: 'tjmehta'
      }
    };
    slack.notifyOnInstances(githubPushInfo, instances, done);
  });

<<<<<<< HEAD
=======
  it('should render proper text on hipchat.notifyOnBuild call', function (done) {
    var hipchat = new HipChat({});
    hipchat.send = function (text, cb) {
      var message = 'podviaznikov\'s ';
      message += '<a href="' + wrapGitHubLink(headCommit.url) + '">changes</a>';
      message += ' (hey there second line third line some random...) to Runnable/api (feature-1/fix) are ready.\n';
      message += '<a href=\"http://runnable3.net/podviaznikov/serverSelection/api';
      message += '?branch=feature-1%252Ffix&message=%2520hey%2520there';
      message += '%250Asecond%2520line%250Athird%2520line%250Asome%2520random%2520mesage&commit=';
      message += 'a240edf982d467201845b3bf10ccbe16f6049ea9\">Choose a server to run feature-1/fix</a>.';
      expect(text).to.equal(message);
      cb();
    };
    var headCommit = {
      id: 'a240edf982d467201845b3bf10ccbe16f6049ea9',
      message: ' hey there\nsecond line\nthird line\nsome random mesage',
      url: 'https://github.com/Runnable/api/commit/a240edf982d467201845b3bf10ccbe16f6049ea9'
    };
    var githubPushInfo = {
      commitLog: [headCommit],
      repo: 'Runnable/api',
      repoName: 'api',
      branch: 'feature-1/fix',
      commit: 'a240edf982d467201845b3bf10ccbe16f6049ea9',
      headCommit: headCommit,
      user: {
        login: 'podviaznikov'
      },
      owner: {
        login: 'podviaznikov'
      }
    };
    hipchat.notifyOnBuild(githubPushInfo, done);
  });

>>>>>>> 3c5285cb
  it('should render proper text on hipchat.notifyOnInstances call', function (done) {
    var hipchat = new HipChat({});
    hipchat.send = function (text, cb) {
      var message = 'podviaznikov\'s ';
      message += '<a href="' + wrapGitHubLink(headCommit.url) + '">changes</a>';
      message += ' (init) to CodeNow/api (master) are deployed on servers:<br/>\n ';
      message += '<a href="http://runnable3.net/podviaznikov/instance1">instance1</a><br/>\n ';
      message += '<a href="http://runnable3.net/podviaznikov/instance2">instance2</a><br/>\n';

      expect(text).to.equal(message);
      cb();
    };
    var headCommit = {
      id: 'a240edf982d467201845b3bf10ccbe16f6049ea9',
      message: 'init',
      url: 'https://github.com/CodeNow/api/commit/a240edf982d467201845b3bf10ccbe16f6049ea9'
    };
    var githubPushInfo = {
      commitLog: [headCommit],
      repo: 'CodeNow/api',
      repoName: 'api',
      branch: 'master',
      commit: 'a240edf982d467201845b3bf10ccbe16f6049ea9',
      headCommit: headCommit,
      user: {
        login: 'podviaznikov'
      }
    };
    var instances = [
      {
        name: 'instance1',
        owner: {
          username: 'podviaznikov'
        }
      },
      {
        name: 'instance2',
        owner: {
          username: 'podviaznikov'
        }
      }
    ];
    hipchat.notifyOnInstances(githubPushInfo, instances, done);
  });

  it('should send message to HipChat', {timeout: 4000}, function (done) {
    var hipchat = new HipChat({authToken: 'a4bcd2c7007379398f5158d7785fa0', roomId: '1076330'});
    var randomUsername = 'user' + uuid();
    var instances = [
      {
        name: 'instance1',
        owner: {
          username: 'podviaznikov'
        }
      }
    ];
    var headCommit = {
      id: 'a240edf982d467201845b3bf10ccbe16f6049ea9',
      author: randomUsername,
      url: 'https://github.com/CodeNow/api/commit/a240edf982d467201845b3bf10ccbe16f6049ea9',
      message: 'some commit'
    };
    var githubPushInfo = {
      commitLog: [headCommit],
      repo: 'CodeNow/api',
      repoName: 'api',
      branch: 'master',
      commit: 'a240edf982d467201845b3bf10ccbe16f6049ea9',
      headCommit: headCommit,
      user: {
        login: randomUsername
      }
    };
    hipchat.notifyOnInstances(githubPushInfo, instances, function (err) {
      if (err) { return done(err); }
      done();
    });
  });
});


function wrapGitHubLink (url) {
  return process.env.FULL_API_DOMAIN + '/actions/redirect?url=' + encodeURIComponent(url);
}<|MERGE_RESOLUTION|>--- conflicted
+++ resolved
@@ -39,84 +39,6 @@
     }
   });
 
-<<<<<<< HEAD
-=======
-  it('should render proper text on slack.notifyOnBuild call', function (done) {
-    var slack = new Slack({});
-    slack.send = function (text, cb) {
-      var message = 'podviaznikov\'s ';
-      message += '<' + wrapGitHubLink(headCommit.url) + '|changes>';
-      message += ' (init &amp; commit &amp; push long test   next line   3d...) to CodeNow/api (develop) are ready.\n';
-      message += '<http://runnable3.net/';
-      message += 'podviaznikov/serverSelection/api?branch=develop&message=init%2520%2526%2520commit%2520%2526%2520';
-      message += 'push%2520long%2520test%2520%250A%2520next%2520line%2520%250A%25203d%2520line';
-      message += '&commit=a240edf982d467201845b3bf10ccbe16f6049ea9';
-      message += '|Choose a server to run develop>.';
-      expect(text).to.equal(message);
-      cb();
-    };
-
-    var headCommit = {
-      id: 'a240edf982d467201845b3bf10ccbe16f6049ea9',
-      message: 'init & commit & push long test \n next line \n 3d line',
-      url: 'https://github.com/CodeNow/api/commit/a240edf982d467201845b3bf10ccbe16f6049ea9'
-    };
-    var githubPushInfo = {
-      commitLog: [headCommit],
-      repo: 'CodeNow/api',
-      repoName: 'api',
-      branch: 'develop',
-      commit: 'a240edf982d467201845b3bf10ccbe16f6049ea9',
-      headCommit: headCommit,
-      user: {
-        login: 'podviaznikov'
-      },
-      owner: {
-        login: 'podviaznikov'
-      }
-    };
-
-    slack.notifyOnBuild(githubPushInfo, done);
-  });
-
-  it('should render proper escaped branch name and commit message on slack.notifyOnBuild call', function (done) {
-    var slack = new Slack({});
-    slack.send = function (text, cb) {
-      var message = 'podviaznikov\'s ';
-      message += '<' + wrapGitHubLink(headCommit.url) + '|changes>';
-      message += ' (init &amp; commit &amp; push) to CodeNow/api (feature-1/fix) are ready.\n';
-      message += '<http://runnable3.net/';
-      message += 'podviaznikov/serverSelection/api?';
-      message += 'branch=feature-1%252Ffix&message=init%2520%2526%2520commit%2520%2526%2520push';
-      message += '&commit=a240edf982d467201845b3bf10ccbe16f6049ea9';
-      message += '|Choose a server to run feature-1/fix>.';
-      expect(text).to.equal(message);
-      cb();
-    };
-
-    var headCommit = {
-      id: 'a240edf982d467201845b3bf10ccbe16f6049ea9',
-      message: 'init & commit & push',
-      url: 'https://github.com/CodeNow/api/commit/a240edf982d467201845b3bf10ccbe16f6049ea9'
-    };
-    var githubPushInfo = {
-      commitLog: [headCommit],
-      repo: 'CodeNow/api',
-      repoName: 'api',
-      branch: 'feature-1/fix',
-      commit: 'a240edf982d467201845b3bf10ccbe16f6049ea9',
-      headCommit: headCommit,
-      user: {
-        login: 'podviaznikov'
-      },
-      owner: {
-        login: 'podviaznikov'
-      }
-    };
-
-    slack.notifyOnBuild(githubPushInfo, done);
-  });
->>>>>>> 3c5285cb
 
   it('should render proper text on slack.notifyOnInstances call', function (done) {
     var slack = new Slack({});
@@ -179,44 +101,6 @@
     slack.notifyOnInstances(githubPushInfo, instances, done);
   });
 
-<<<<<<< HEAD
-=======
-  it('should render proper text on hipchat.notifyOnBuild call', function (done) {
-    var hipchat = new HipChat({});
-    hipchat.send = function (text, cb) {
-      var message = 'podviaznikov\'s ';
-      message += '<a href="' + wrapGitHubLink(headCommit.url) + '">changes</a>';
-      message += ' (hey there second line third line some random...) to Runnable/api (feature-1/fix) are ready.\n';
-      message += '<a href=\"http://runnable3.net/podviaznikov/serverSelection/api';
-      message += '?branch=feature-1%252Ffix&message=%2520hey%2520there';
-      message += '%250Asecond%2520line%250Athird%2520line%250Asome%2520random%2520mesage&commit=';
-      message += 'a240edf982d467201845b3bf10ccbe16f6049ea9\">Choose a server to run feature-1/fix</a>.';
-      expect(text).to.equal(message);
-      cb();
-    };
-    var headCommit = {
-      id: 'a240edf982d467201845b3bf10ccbe16f6049ea9',
-      message: ' hey there\nsecond line\nthird line\nsome random mesage',
-      url: 'https://github.com/Runnable/api/commit/a240edf982d467201845b3bf10ccbe16f6049ea9'
-    };
-    var githubPushInfo = {
-      commitLog: [headCommit],
-      repo: 'Runnable/api',
-      repoName: 'api',
-      branch: 'feature-1/fix',
-      commit: 'a240edf982d467201845b3bf10ccbe16f6049ea9',
-      headCommit: headCommit,
-      user: {
-        login: 'podviaznikov'
-      },
-      owner: {
-        login: 'podviaznikov'
-      }
-    };
-    hipchat.notifyOnBuild(githubPushInfo, done);
-  });
-
->>>>>>> 3c5285cb
   it('should render proper text on hipchat.notifyOnInstances call', function (done) {
     var hipchat = new HipChat({});
     hipchat.send = function (text, cb) {
@@ -290,10 +174,7 @@
         login: randomUsername
       }
     };
-    hipchat.notifyOnInstances(githubPushInfo, instances, function (err) {
-      if (err) { return done(err); }
-      done();
-    });
+    hipchat.notifyOnInstances(githubPushInfo, instances, done);
   });
 });
 
