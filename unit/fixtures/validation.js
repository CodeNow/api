--- conflicted
+++ resolved
@@ -58,21 +58,12 @@
       var myObject = createModelFunction()
       self.fixArrayKeypathSet(myObject, property, word)
       myObject.save(function (err) {
-<<<<<<< HEAD
         expect(err).to.exist()
         expect(err.name).to.exist()
-        expect(err.name).to.equal('ValidationError')
+        expect(err.name).to.match(/(Validation|Cast)Error/)
         done()
       })
     })
-=======
-        expect(err).to.exist();
-        expect(err.name).to.exist();
-        expect(err.name).to.match(/(Validation|Cast)Error/);
-        done();
-      });
-    });
->>>>>>> dccb9e62
     self.lab.it(property + ' should succeed validation for a valid Github User Id', function (done) {
       var myObject = createModelFunction()
       self.fixArrayKeypathSet(myObject, property, isList ? [GITHUB_ID] : GITHUB_ID)
