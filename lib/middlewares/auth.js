--- conflicted
+++ resolved
@@ -38,25 +38,10 @@
  * @resolves {null}
  */
 function requireWhitelist (req, res, next) {
-<<<<<<< HEAD
   return UserService.getUsersOrganizations(keypather.get(req, 'sessionUser'))
     .then(function (orgs) {
-      if (!orgs || orgs.length === 0) {
-=======
-  return UserWhitelist.getWhitelistedUsersForGithubUserAsync(keypather.get(req, 'sessionUser.accounts.github.accessToken'))
-    .catch(function (err) {
-      // If no access token then we may not be logged in, or we may have an invalid session
-      // log them out so we can reset
-      if (err.message.match(/token must be provided/)) {
-        req.logout()
-        throw Boom.unauthorized('Github access token is required')
-      }
-      throw err
-    })
-    .then(function (whitelistedOrgs) {
       if (!isHelloRunnable(keypather.get(req, 'sessionUser.accounts.github.id')) &&
-          (!whitelistedOrgs || whitelistedOrgs.length === 0)) {
->>>>>>> 87e0170b
+        (!whitelistedOrgs || whitelistedOrgs.length === 0)) {
         throw Boom.unauthorized('You are not part of an organization that has been setup yet')
       }
     })
