--- conflicted
+++ resolved
@@ -16,14 +16,6 @@
 var createMongooseMiddleware = require('middlewares/create-mongoose-middleware');
 
 var contextVersions = module.exports = createMongooseMiddleware(Version, {
-<<<<<<< HEAD
-  findVersion: function (key) {
-    return flow.series(
-      contextVersions.findById(key),
-      checkFound('contextVersion'));
-  },
-=======
->>>>>>> d46ca28c
   createNewVersion: function () {
     var contexts = require('middlewares/mongo').contexts;
     return flow.series(
