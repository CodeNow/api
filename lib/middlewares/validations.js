--- conflicted
+++ resolved
@@ -2,11 +2,7 @@
 var mw = require('dat-middleware');
 var utils = require('middlewares/utils');
 var keypather = require('keypather')();
-<<<<<<< HEAD
 var exists = require('101/exists');
-=======
-var equals = require('101/equals');
->>>>>>> 81e90b57
 
 var validations = module.exports = {
   isObjectId: function (val) {
@@ -56,14 +52,6 @@
       }
     };
   },
-  equalsAny: function (/* comparisons */) {
-    var comparisons = Array.prototype.slice.call(arguments);
-    return function (val) {
-      if (!comparisons.some(equals(val))) {
-        return mw.Boom.badRequest('should equal one: '+comparisons.join(', '));
-      }
-    };
-  },
   existsArray: function (keyToExist) {
     return function (val) {
       if (!Array.isArray(val) || val.length === 0 || !val.every(validations.exists(keyToExist))) {
@@ -88,5 +76,13 @@
     if (!Array.isArray(val) || val.length === 0) {
       return mw.Boom.badRequest('is not a populated array');
     }
+  },
+  equalsAny: function (/* comparisons */) {
+    var comparisons = Array.prototype.slice.call(arguments);
+    return function (val) {
+      if (!comparisons.some(equals(val))) {
+        return mw.Boom.badRequest('should equal one: '+comparisons.join(', '));
+      }
+    };
   }
 };