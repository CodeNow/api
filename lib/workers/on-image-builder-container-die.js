/**
 * This worker should
 *  * fetch the contextVersion associated with this build
 *  * fetch build logs & update contextVersion
 *  * emit instance updates
 *  * dealloc image builder network
 *
 * @module lib/workers/on-image-builder-container-die
 */
'use strict'

require('loadenv')()
var Boom = require('dat-middleware').Boom
var async = require('async')
var domain = require('domain')
var exists = require('101/exists')
var keypather = require('keypather')()
var pluck = require('101/pluck')
var put = require('101/put')
var util = require('util')

var BaseWorker = require('workers/base-worker')
var ContextVersion = require('models/mongo/context-version')
var Build = require('models/mongo/build')
var Docker = require('models/apis/docker')
<<<<<<< HEAD
var rabbitMQ = require('models/rabbitmq')
=======
>>>>>>> 740aad8e
var error = require('error')
var Instance = require('models/mongo/instance')
var log = require('middlewares/logger')(__filename).log
var rabbitMQ = require('models/rabbitmq')
var toObjectId = require('utils/to-object-id')
var toJSON = require('utils/to-json')
var User = require('models/mongo/user')

module.exports = OnImageBuilderContainerDie

module.exports.worker = function (data, done) {
  log.info({
    tx: true,
    data: data
  }, 'OnImageBuilderContainerDie module.exports.worker')
  var workerDomain = domain.create()
  workerDomain.runnableData = BaseWorker.getRunnableData()
  workerDomain.on('error', function (err) {
    log.fatal({
      tx: true,
      data: data,
      err: err
    }, 'on-image-builder-container-die domain error')
    error.workerErrorHandler(err, data)
    // ack job and clear to prevent loop
    done()
  })
  workerDomain.run(function () {
    log.info(put({
      tx: true
    }, data), 'hermes.subscribe on-image-builder-container-die start')
    var worker = new OnImageBuilderContainerDie(data)
    worker.handle(done)
  })
}

function OnImageBuilderContainerDie () {
  log.info('OnImageBuilderContainerDie')
  BaseWorker.apply(this, arguments)
}

util.inherits(OnImageBuilderContainerDie, BaseWorker)

/**
 * @param {Object} data
 * @param {Function} done
 */
OnImageBuilderContainerDie.prototype.handle = function (done) {
  log.info(this.logData, 'OnImageBuilderContainerDie.prototype.handle')
  var self = this
  async.series([
    this._baseWorkerValidateDieData.bind(this),
    this._baseWorkerValidateData.bind(this, [
      'inspectData.Config.Labels.ownerUsername',
      'inspectData.Config.Labels.sessionUserGithubId',
      'inspectData.Name'
    ]),
    this._getBuildInfo.bind(this),
    this._emitInstanceUpdateEvents.bind(this)
  ], function (err) {
    log.info(self.logData, '_handle: async.series callback')
    self._finalSeriesHandler(err, done)
  })
}

/**
 * @param {Object} err
 * @param {Function} done - sends ACK signal to rabbitMQ
 */
OnImageBuilderContainerDie.prototype._finalSeriesHandler = function (err, done) {
  log.info(this.logData, 'OnImageBuilderContainerDie.prototype._finalSeriesHandler')
  var self = this
  if (err) {
    log.warn(put({
      err: err
    }, self.logData), 'OnImageBuilderContainerDie.prototype.handle final error')
  } else {
    log.info(self.logData, 'OnImageBuilderContainerDie.prototype.handle final success')
  }
  done()
}

/**
 * Fetch build container logs
 * @param {Function} getBuildInfoCb
 */
OnImageBuilderContainerDie.prototype._getBuildInfo = function (getBuildInfoCb) {
  log.info(this.logData, 'OnImageBuilderContainerDie.prototype._getBuildInfo')
  var self = this
  var docker = new Docker(this.data.host)
  var exitCode = keypather.get(this, 'data.inspectData.State.ExitCode')
  docker.getBuildInfo(this.data.id, exitCode, function (err, buildInfo) {
    if (err) {
      log.error(put({
        err: err,
        buildInfo: buildInfo
      }, self.logData), '_getBuildInfo: docker.getBuildInfo error')
      self._handleBuildError(err, getBuildInfoCb)
    } else {
      log.trace(put({
        buildInfo: buildInfo
      }, self.logData), '_getBuildInfo: docker.getBuildInfo success')
      self._handleBuildComplete(buildInfo, getBuildInfoCb)
    }
  })
}

/**
 * Handle docker build errors
 * Update mongo and emit event to frontend + holding logic in /builds/:id/actions/build
 * @param {Object} err
 * @param {Function} handleBuildErrorCb
 */
OnImageBuilderContainerDie.prototype._handleBuildError = function (err, cb) {
  var logData = put({ buildErr: err }, this.logData)
  log.info(logData, 'OnImageBuilderContainerDie.prototype._handleBuildError')
  var self = this
  ContextVersion.updateBuildErrorByContainer(this.data.id, err, function (mongoErr, versions) {
    if (mongoErr) {
      log.error(put({
        err: mongoErr
      }, logData),
        '_handleBuildError: contextVersion.updateBuildErrorByContainer error')
      return cb(mongoErr)
    }
    self.contextVersions = versions
    log.trace(logData,
      '_handleBuildError: contextVersion.updateBuildErrorByContainer success')
    var versionIds = versions.map(pluck('_id'))
    Build.updateFailedByContextVersionIds(versionIds, cb)
  })
}

/**
 * Handle successful & unsuccessful (user error) builds
 * Update mongo and emit event to frontend + holding logic in /builds/:id/actions/build
 * @param {Object} buildInfo
 * @param {Function} cb
 */
OnImageBuilderContainerDie.prototype._handleBuildComplete = function (buildInfo, cb) {
  var self = this
  var logData = put({ buildInfo: buildInfo }, this.logData)
  log.info(logData, 'OnImageBuilderContainerDie.prototype._handleBuildComplete')

  if (buildInfo.failed) {
    this._reportBuildFailure(buildInfo)
  }

  ContextVersion.updateBuildCompletedByContainer(this.data.id, buildInfo, function (err, versions) {
    if (err) {
      log.warn(
        put({ err: err }, logData),
        '_handleBuildComplete: contextVersion.updateBuildCompletedByContainer failure'
      )
      return cb(err)
    }
    log.trace(
      logData,
      '_handleBuildComplete: contextVersion.updateBuildCompletedByContainer success'
    )
    self.contextVersions = versions
    var versionIds = versions.map(pluck('_id'))
    if (buildInfo.failed) {
      Build.updateFailedByContextVersionIds(versionIds, cb)
    } else {
      // used in _createContainersIfSuccessful
      self.buildSuccessful = true
      Build.updateCompletedByContextVersionIds(versionIds, cb)
    }
  })
}

/**
 * reports to rollbar & slack build-failures room
 * @param  {Object} buildInfo
 */
OnImageBuilderContainerDie.prototype._reportBuildFailure = function (buildInfo) {
  log.info(this.logData, 'OnImageBuilderContainerDie.prototype._reportBuildFailure')
  var Labels = keypather.get(this.data, 'inspectData.Config.Labels')
  if (!Labels) {
    Labels = 'no labels'
  }
  var errorCode = exists(keypather.get(this.data, 'inspectData.State.ExitCode'))
    ? this.data.inspectData.State.ExitCode
    : '?'
  var errorMessage = 'Building dockerfile failed with errorcode: ' + errorCode
  errorMessage += ' - ' + keypather.get(Labels, 'sessionUserDisplayName')
  errorMessage += ' - [' + keypather.get(Labels, 'sessionUserUsername') + ']'
  errorMessage += ' - [' + keypather.get(Labels, 'contextVersion.appCodeVersions[0].repo') + ']'
  errorMessage += ' - [manual: ' + keypather.get(Labels, 'manualBuild') + ']'
  // reports to rollbar & slack build-failures room
  var err = Boom.badRequest(errorMessage, {
    data: this.data,
    Labels: Labels,
    docker: {
      containerId: this.data.id,
      log: buildInfo.log
    }
  })
  error.log(err)
  log.trace(
    put({ errorMessage: errorMessage }, this.logData),
    '_handleBuildComplete: sending error message to rollbar')
}

/**
 * emit instance update events after context versions have been marked as completed (or errored)
 * note: emitInstanceUpdates, will populate and update out-of-sync contextVersions
 * @param  {Function} cb callback
 */
OnImageBuilderContainerDie.prototype._emitInstanceUpdateEvents = function (cb) {
  log.info(this.logData, 'OnImageBuilderContainerDie.prototype._emitInstanceUpdateEvents')
<<<<<<< HEAD
  var sessionUserGithubId = keypather.get(
    this.data,
    'inspectData.Config.Labels.sessionUserGithubId'
  )
  // image-builder container names are set to be their corresponding cv.build._id
  var query = {
    // note: this query fails w/out casting objectId!
    // note2: containerName in inspectData starts with a '/'
    'contextVersion.build._id': toObjectId(this.data.inspectData.Name.slice(1))
  }
  this._baseWorkerUpdateInstanceFrontend(query, sessionUserGithubId, 'patch', cb)
}
=======
  var self = this
  var sessionUserGithubId = keypather.get(this.data,
    'inspectData.Config.Labels.sessionUserGithubId')
  User.findByGithubId(sessionUserGithubId, function (err, sessionUser) {
    if (err) {
      log.error(
        put({ err: err }, self.logData),
        '_emitInstanceUpdateEvents: findByGithubId failure'
      )
      return cb(err)
    }
    log.trace(
      put({ sessionUser: toJSON(sessionUser) }, self.logData),
      '_emitInstanceUpdateEvents: findByGithubId success'
    )
    var query = {
      // note: this query fails w/out casting objectId!
      // note2: cv.build._id is set to be the image-builder container name
      // note3: containerName in inspectData starts with a '/'
      'contextVersion.build._id': toObjectId(self.data.inspectData.Name.slice(1))
    }
    Instance.emitInstanceUpdates(sessionUser, query, 'patch', function (err, instances) {
      if (err) {
        log.error(
          put({ err: err }, self.logData),
          '_emitInstanceUpdateEvents: emitInstanceUpdates failure'
        )
        return cb(err)
      }
      log.trace(
        self.logData,
        '_emitInstanceUpdateEvents: emitInstanceUpdates success'
      )
      self._createContainersIfSuccessful(sessionUserGithubId, instances)
      cb()
    })
  })
}

/**
 * create instance container jobs if the build was successful
 * @param  {String} sessionUserGithubId
 * @param  {[Instance]} instances array of instance docs
 */
OnImageBuilderContainerDie.prototype._createContainersIfSuccessful =
  function (sessionUserGithubId, instances) {
    log.info(
      put(this.logData, {
        buildSuccessful: this.buildSuccessful
      }),
      'OnImageBuilderContainerDie.prototype._createContainersForInstances'
    )
    var ownerUsername = this.data.inspectData.Config.Labels.ownerUsername
    if (this.buildSuccessful) {
      instances.forEach(function (instance) {
        var jobData = {
          contextVersionId: instance.contextVersion._id.toString(),
          instanceId: instance._id.toString(),
          ownerUsername: ownerUsername,
          sessionUserGithubId: sessionUserGithubId
        }
        rabbitMQ.createInstanceContainer(jobData)
      })
    }
  }
>>>>>>> 740aad8e
<|MERGE_RESOLUTION|>--- conflicted
+++ resolved
@@ -23,10 +23,6 @@
 var ContextVersion = require('models/mongo/context-version')
 var Build = require('models/mongo/build')
 var Docker = require('models/apis/docker')
-<<<<<<< HEAD
-var rabbitMQ = require('models/rabbitmq')
-=======
->>>>>>> 740aad8e
 var error = require('error')
 var Instance = require('models/mongo/instance')
 var log = require('middlewares/logger')(__filename).log
@@ -239,20 +235,6 @@
  */
 OnImageBuilderContainerDie.prototype._emitInstanceUpdateEvents = function (cb) {
   log.info(this.logData, 'OnImageBuilderContainerDie.prototype._emitInstanceUpdateEvents')
-<<<<<<< HEAD
-  var sessionUserGithubId = keypather.get(
-    this.data,
-    'inspectData.Config.Labels.sessionUserGithubId'
-  )
-  // image-builder container names are set to be their corresponding cv.build._id
-  var query = {
-    // note: this query fails w/out casting objectId!
-    // note2: containerName in inspectData starts with a '/'
-    'contextVersion.build._id': toObjectId(this.data.inspectData.Name.slice(1))
-  }
-  this._baseWorkerUpdateInstanceFrontend(query, sessionUserGithubId, 'patch', cb)
-}
-=======
   var self = this
   var sessionUserGithubId = keypather.get(this.data,
     'inspectData.Config.Labels.sessionUserGithubId')
@@ -317,5 +299,4 @@
         rabbitMQ.createInstanceContainer(jobData)
       })
     }
-  }
->>>>>>> 740aad8e
+  }