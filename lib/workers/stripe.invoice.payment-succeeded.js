--- conflicted
+++ resolved
@@ -6,19 +6,7 @@
 const bigPoppaClient = new BigPoppaClient(process.env.BIG_POPPA_HOST)
 
 module.exports.jobSchema = joi.object({
-<<<<<<< HEAD
-  id: joi.string().required(),
-  type: joi.string().required(),
-  data: joi.object({
-    object: joi.object({
-      object: joi.string().required(),
-      customer: joi.string().required(),
-      subscription: joi.string().required()
-    }).unknown().required()
-  }).required()
-=======
   id: joi.string().required() // big poppa id
->>>>>>> 6d04c55d
 }).unknown().required()
 
 module.exports.task = (job) => {
