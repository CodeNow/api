--- conflicted
+++ resolved
@@ -58,13 +58,8 @@
     })
     .tap(function (instance) {
       log.trace('publish frontend updates')
-<<<<<<< HEAD
       const sessionUserGithubId = job.inspectData.Config.Labels.sessionUserGithubId
-      return InstanceService.emitInstanceUpdate(instance, sessionUserGithubId, 'update', true)
-=======
-      var sessionUserGithubId = job.inspectData.Config.Labels.sessionUserGithubId
       return InstanceService.emitInstanceUpdate(instance, sessionUserGithubId, 'update')
->>>>>>> 645e1a4e
     })
     .tap(function (instance) {
       // should only run once test is complete.
