/**
 * Manage starting a build container (and save it to the context version)
 *
 * @module lib/workers/container.image-builder.started
 */
'use strict'
require('loadenv')()

const ContextVersion = require('models/mongo/context-version')
const joi = require('utils/joi')
const InstanceService = require('models/services/instance-service')
const logger = require('logger')
const messenger = require('socket/messenger')
const WorkerStopError = require('error-cat/errors/worker-stop-error')

module.exports = ContainerImageBuilderStarted

const schema = joi.object({
  inspectData: joi.object({
    Config: joi.object({
      Labels: joi.object({
        'contextVersion.build._id': joi.string().required()
      }).unknown().required()
    }).unknown().required()
<<<<<<< HEAD
  }).unknown().required()
}).unknown().required().label('container.image-builder.started job')
=======
  }).unknown().required(),
  tid: joi.string()
}).unknown().required()
>>>>>>> f3008fb3

/**
 * update database with new started state information
 * 1. validate job
 * 2. find cv with desired state and update
 * 3. validate cv was updated (if not, cv was in incorrect state to move forward)
 * 4. on success, emit updated event for all cv's with this build
 * @param  {Object} job worker job
 * @return {Promise} worker task promise
 */
function ContainerImageBuilderStarted (job) {
  const log = logger.child({ method: 'ContainerImageBuilderStarted' })
  return joi
    .validateOrBoomAsync(job, schema)
    .catch(function (err) {
      throw new WorkerStopError(
        'validation failed',
        { job: job, err: err }
      )
    })
    .then(function updateContextVersion () {
      const contextVersionBuildId = job.inspectData.Config.Labels['contextVersion.build._id']
      const query = {
        'build._id': contextVersionBuildId,
        state: ContextVersion.states.buildStarting
      }
      const update = {
        $set: {
          'build.containerStarted': new Date(),
          state: ContextVersion.states.buildStarted
        }
      }
      log.trace({ query: query, update: update }, 'updateContextVersion')
      // need to update all cv's with this build for dedupe logic to work
      return ContextVersion.updateAsync(query, update, { multi: true })
    })
    .then(function validateUpdate (updatedCount) {
      log.trace({ updatedCount: updatedCount }, 'validateUpdate')

      if (updatedCount === 0) {
        throw new WorkerStopError(
          'ContextVersion was not updated',
          { job: job }, { level: 'info' })
      }
    })
    .then(function findContextVersions () {
      const contextVersionBuildId = job.inspectData.Config.Labels['contextVersion.build._id']
      const query = {
        'build._id': contextVersionBuildId,
        'state': ContextVersion.states.buildStarted
      }
      return ContextVersion.findAsync(query)
    })
    .then(function emitContextVersionUpdate (contextVersions) {
      log.trace({ contextVersions: contextVersions }, 'emitContextVersionUpdate')
      contextVersions.forEach(function (contextVersion) {
        messenger.emitContextVersionUpdate(contextVersion, 'build_running')
      })
    })
    .then(function emitInstanceUpdate () {
      const contextVersionBuildId = job.inspectData.Config.Labels['contextVersion.build._id']
      return InstanceService.emitInstanceUpdateByCvBuildId(contextVersionBuildId, 'build_running')
    })
}<|MERGE_RESOLUTION|>--- conflicted
+++ resolved
@@ -22,14 +22,8 @@
         'contextVersion.build._id': joi.string().required()
       }).unknown().required()
     }).unknown().required()
-<<<<<<< HEAD
   }).unknown().required()
-}).unknown().required().label('container.image-builder.started job')
-=======
-  }).unknown().required(),
-  tid: joi.string()
 }).unknown().required()
->>>>>>> f3008fb3
 
 /**
  * update database with new started state information
