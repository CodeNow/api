--- conflicted
+++ resolved
@@ -1,18 +1,9 @@
 /**
-<<<<<<< HEAD
- * Create host and container for building an image
- *
-=======
->>>>>>> 3333924d
  * This worker should
  *  * fetch the contextVersion
  *  * use Sauron to find or create a host
  *  * create the image builder
  *  * save image builder container info to context version
-<<<<<<< HEAD
- *
-=======
->>>>>>> 3333924d
  *
  * @module lib/workers/create-image-builder-container
  */
@@ -186,14 +177,13 @@
   this.sauron.findOrCreateHostForContext(self.context, function (err, sauronResult) {
     if (err) {
       log.error(put({
-        err: err
-      }, self.logData), 'CreateImageBuilderContainerWorker _findOrCreateHost failure');
-    }
-    else {
-      log.trace(self.logData, 'CreateImageBuilderContainerWorker _findOrCreateHost success');
+        err: err,
+      }, self.logData), 'CreateImageBuilderContainerWorker _findOrCreateHost final failure');
+    } else {
       self.network = sauronResult;
-    }
-    findCreateCb(err);
+      log.trace(self.logData, 'CreateImageBuilderContainerWorker _findOrCreateHost final success');
+    }
+    findCreateCb(err, sauronResult);
   });
 };
 
@@ -206,26 +196,52 @@
   var self = this;
   var docker = new Docker(this.dockerHost);
   this.dockerTag = docker.getDockerTag(this.user, this.contextVersion);
-  docker.createImageBuilderWithRetry(
-    { times: process.env.WORKER_CREATE_CONTAINER_NUMBER_RETRY_ATTEMPTS },
-    self.manualBuild,
-    self.user,
-    self.contextVersion,
-    self.dockerTag,
-    self.network,
-    self.noCache,
-    function (err, container) {
-      if (err) {
-        log.error(put({
-          err: err,
-        }, self.logData), 'CreateImageBuilderContainerWorker _createImageBuilder failure');
-      }
-      else {
-        log.trace(self.logData, 'CreateImageBuilderContainerWorker _createImageBuilder success');
-        self.dockerContainerId = container.id;
-      }
-      createImageCb(err);
-    });
+  var attemptCount = 1;
+  async.retry({
+    times: process.env.WORKER_CREATE_CONTAINER_NUMBER_RETRY_ATTEMPTS,
+    interval: process.env.WORKER_DOCKER_RETRY_INTERVAL
+  }, function (cb) {
+    docker.createImageBuilder(
+      self.manualBuild,
+      self.user,
+      self.contextVersion,
+      self.dockerTag,
+      self.network,
+      self.noCache,
+      function (err, container) {
+        if (err) {
+          log.warn(put({
+              err: err,
+              attemptCount: attemptCount
+            }, self.logData),
+            'CreateImageBuilderContainerWorker _createImageBuilder attempt failure'
+          );
+
+          attemptCount++;
+        }
+        else {
+          self.dockerContainerId = container.id;
+          log.trace(put({
+            attemptCount: attemptCount,
+            containerId: container
+          }, self.logData), 'CreateImageBuilderContainerWorker _createImageBuilder success');
+        }
+        cb.apply(this, arguments);
+      });
+  }, function (err) {
+    if (err) {
+      log.error(put({
+        err: err,
+        attemptCount: attemptCount
+      }, self.logData), 'CreateImageBuilderContainerWorker _createImageBuilder final failure');
+    }
+    else {
+      log.trace(put({
+        attemptCount: attemptCount
+      }, self.logData), 'CreateImageBuilderContainerWorker _createImageBuilder final success');
+    }
+    createImageCb(err);
+  });
 };
 
 /**
@@ -251,8 +267,7 @@
         }, self.logData),
         'CreateImageBuilderContainerWorker _updateContextVersionWithContainer error');
       return upCvCb(err);
-    }
-    else {
+    } else {
       log.trace(put({
           contextVersion: pick(self.contextVersion, ['_id', 'name', 'owner']),
           container: {
@@ -282,17 +297,15 @@
         log.error(put({
           err: err
         }, self.logData), 'CreateImageBuilderContainerWorker deleteSauronHost final failed');
-      }
-      else {
+      } else {
         log.trace(put({
           network: self.network
         }, self.logData), 'CreateImageBuilderContainerWorker deleteSauronHost success');
       }
       self._updateCvOnError(error, onErrorCb);
     });
-  }
-  else {
-    self._updateCvOnError(error, onErrorCb);
+  } else {
+    this._updateCvOnError(error, onErrorCb);
   }
 };
 
