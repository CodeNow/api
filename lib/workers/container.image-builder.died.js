--- conflicted
+++ resolved
@@ -14,19 +14,12 @@
 var isEmpty = require('101/is-empty')
 var joi = require('utils/joi')
 var keypather = require('keypather')()
-<<<<<<< HEAD
-var Promise = require('bluebird')
-var WorkerStopError = require('error-cat/errors/worker-stop-error')
-
-var BuildService = require('models/mongo/build-service')
-=======
 var pluck = require('101/pluck')
 var Promise = require('bluebird')
 var WorkerStopError = require('error-cat/errors/worker-stop-error')
 
 var Build = require('models/mongo/build')
 var ContextVersion = require('models/mongo/context-version')
->>>>>>> 6c304da9
 var Docker = require('models/apis/docker')
 var error = require('error')
 var Instance = require('models/mongo/instance')
@@ -87,12 +80,8 @@
       if (buildInfo.failed) {
         ContainerImageBuilderDied._reportBuildFailure(job, buildInfo)
       }
-<<<<<<< HEAD
       return BuildService.handleBuildComplete(job.id, buildInfo)
         .then(function (contextVersions) { return [buildInfo, contextVersions] })
-=======
-      return ContainerImageBuilderDied._handleBuildComplete(job, buildInfo)
->>>>>>> 6c304da9
     })
     .spread(function (buildInfo, contextVersions) {
       return InstanceService.emitInstanceUpdateByCvBuildId(contextVersionBuildId, 'patch', false)
@@ -240,59 +229,6 @@
 }
 
 /**
-<<<<<<< HEAD
-=======
- * Handle successful & unsuccessful (user error) builds
- * Update mongo and emit event to frontend + holding logic in /builds/:id/actions/build
- * @param    {Object}  buildInfo
- * @resolves {Object}  buildInfo
- * @return   {Promise}
- */
-ContainerImageBuilderDied._handleBuildComplete = function (job, buildInfo) {
-  var log = logger.child({ method: 'ContainerImageBuilderDied._handleBuildComplete' })
-  log.info('ContainerImageBuilderDied._handleBuildComplete called')
-  return ContextVersion.updateBuildCompletedByContainerAsync(job.id, buildInfo)
-    .then(function updateInstances (versions) {
-      log.trace('contextVersion.updateBuildCompletedByContainer success')
-      var versionIds = versions.map(pluck('_id'))
-      log.trace({ cvs: versionIds }, 'finding instances by CV ids and updating builds')
-
-      var updateInstancesPromise = Instance.findByContextVersionIdsAsync(versionIds)
-        .then(function updateCVsInAllInstances (instances) {
-          return Promise.map(instances, function (instanceModel) {
-            return instanceModel.updateCv()
-              .catch(function (err) {
-                log.error({
-                  cvs: versionIds,
-                  instance: instanceModel
-                }, 'instance model failed to update context version')
-                throw err
-              })
-          })
-        })
-      var updateBuildByCVPromise
-      if (buildInfo.failed) {
-        updateBuildByCVPromise = Build.updateFailedByContextVersionIdsAsync(versionIds)
-      } else {
-        updateBuildByCVPromise = Build.updateCompletedByContextVersionIdsAsync(versionIds)
-      }
-      return Promise.all([
-        updateInstancesPromise,
-        updateBuildByCVPromise
-      ])
-        .return(versions)
-    })
-    .then(function (versions) {
-      log.trace('done handling build complete')
-      return {
-        buildInfo: buildInfo,
-        versions: versions
-      }
-    })
-}
-
-/**
->>>>>>> 6c304da9
  * reports to rollbar & slack build-failures room
  * @param  {Object} job
  * @param  {Object} buildInfo
