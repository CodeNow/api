--- conflicted
+++ resolved
@@ -5,20 +5,11 @@
 'use strict'
 require('loadenv')()
 
-<<<<<<< HEAD
-const rabbitMQ = require('models/rabbitmq')
-const logger = require('logger')
-const joi = require('utils/joi')
-const workerUtils = require('utils/worker-utils')
-
-const schema = joi.object({
-=======
 const Promise = require('bluebird')
 const rabbitMQ = require('models/rabbitmq')
 const joi = require('utils/joi')
 
 module.exports.jobSchema = joi.object({
->>>>>>> f3008fb3
   host: joi.string().uri({ scheme: 'http' }).required(),
   org: joi.orgId().required()
 }).unknown().required()
@@ -28,25 +19,11 @@
  * @param  {Object}  job    rabbit job object
  * @return {Promise} worker task promise
  */
-<<<<<<< HEAD
-module.exports = function DockerEventStreamDisconnected (job) {
-  const log = logger.child({ method: 'DockerEventStreamDisconnected' })
-
-  return workerUtils.validateJob(job, schema)
-    .then(function createNextJob () {
-      log.info('createNextJob')
-
-      rabbitMQ.publishDockRemoved({
-        githubOrgId: parseInt(job.org, 10),
-        host: job.host
-      })
-=======
 module.exports.task = (job) => {
   return Promise.try(() => {
     rabbitMQ.publishDockRemoved({
       githubOrgId: parseInt(job.org, 10),
       host: job.host
->>>>>>> f3008fb3
     })
   })
 }