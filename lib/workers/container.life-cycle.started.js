--- conflicted
+++ resolved
@@ -26,11 +26,7 @@
  * @return {Promise} worker task promise
  */
 module.exports.task = function ContainerLifeCycleStarted (job) {
-<<<<<<< HEAD
   const log = logger.child({ method: 'ContainerLifeCycleStarted' })
-=======
-  var log = logger.child({ method: 'ContainerLifeCycleStarted' })
->>>>>>> f3008fb3
   return Promise.try(function createNextJob () {
     if (workerUtils.isImageBuilderContainer(job)) {
       return rabbitMQ.publishContainerImageBuilderStarted(job)
