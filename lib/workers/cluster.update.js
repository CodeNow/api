--- conflicted
+++ resolved
@@ -42,8 +42,9 @@
     .then(result => {
       const sessionUser = result.user
       const mainInstance = result.instance
-<<<<<<< HEAD
-
+      const clusterName = result.config.clusterName
+      const commit = job.pushInfo.commit
+      log.info({ result }, 'fetched data for cluster update')
       return ClusterConfigService.fetchClusterInfoByInstanceId(
         sessionUser,
         null,
@@ -52,28 +53,12 @@
       )
         .tap(results => log.info({ results }, 'Cluster info found'))
         .then(results => {
-=======
-      const clusterName = result.config.clusterName
-      const commit = job.pushInfo.commit
-      log.info({ result }, 'fetched data for cluster update')
-      return ClusterConfigService.parseComposeFileAndPopulateENVs(fullRepo, clusterName, bigPoppaUser, filePaths[0], commit)
-        .then(octobearInfo => {
-          log.trace({ octobearInfo }, 'compose files parsed')
-          const updatedClusterOpts = Object.assign({}, result.config, {
-            files: octobearInfo.files
-          })
->>>>>>> 65f3b168
           return ClusterConfigService.updateCluster(
             sessionUser,
             mainInstance,
             githubPushInfo,
-<<<<<<< HEAD
             results.octobearInfo.results,
             results.clusterOpts
-=======
-            octobearInfo.results,
-            updatedClusterOpts
->>>>>>> 65f3b168
           )
         })
     })
