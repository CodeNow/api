/**
 * Handle `cluster.create` task
 * @module lib/workers/cluster.create
 */
'use strict'

require('loadenv')()
const ClusterConfigService = require('models/services/cluster-config-service')
const logger = require('logger')
const joi = require('utils/joi')
const pick = require('101/pick')
const rabbitMQ = require('models/rabbitmq')
const UserService = require('models/services/user-service')
const WorkerStopError = require('error-cat/errors/worker-stop-error')

module.exports.jobSchema = joi.object({
  sessionUserBigPoppaId: joi.number().required(),
  triggeredAction: joi.string().required().valid('user', 'webhook'),
  repoFullName: joi.string().required(),
  branchName: joi.string().required(),
  filePath: joi.string().required(),
  githubId: joi.number(),
  isTesting: joi.boolean().required(),
  clusterName: joi.string().required(),
  clusterCreateId: joi.string(),
  parentInputClusterConfigId: joi.string().allow(''),
  testReporters: joi.array(),
  shouldNotAutoFork: joi.boolean().required()
}).unknown().required()

/**
 * Create cluster
 * @param {Object} job - Job info
 * @returns {Promise}
 */
module.exports.task = (job) => {
  const log = logger.child({
    method: 'ClusterCreateWorker',
    job
  })
  return UserService.getCompleteUserByBigPoppaId(job.sessionUserBigPoppaId)
    .then(sessionUser => {
<<<<<<< HEAD
      const props = [ 'triggeredAction', 'repoFullName', 'branchName', 'filePath', 'isTesting', 'clusterName', 'testReporters', 'parentInputClusterConfigId', 'shouldNotAutoFork' ]
=======
      const props = [ 'triggeredAction', 'repoFullName', 'branchName', 'filePath', 'isTesting', 'clusterName', 'clusterCreateId', 'testReporters', 'parentInputClusterConfigId' ]
>>>>>>> d0aa7a83
      const opts = pick(job, props)
      if (opts.parentInputClusterConfigId === '') {
        delete opts.parentInputClusterConfigId
      }
      return ClusterConfigService.create(sessionUser, opts)
        .then((inputClusterConfig) => {
          ClusterConfigService.sendClusterSocketUpdate(job.githubId,
            {
              task: 'compose-cluster-created',
              clusterName: job.clusterName,
              parentInputClusterConfigId: inputClusterConfig._id
            }
          )
        })
        .catch(err => {
          log.error({ err, stack: err.stack }, 'Creating the cluster failed')
          ClusterConfigService.sendClusterSocketUpdate(job.githubId,
            {
              task: 'compose-cluster-created',
              err: err.message,
              clusterName: job.clusterName
            }
          )
          let delay = 2000
          rabbitMQ.cleanupCluster({
            githubId: job.githubId,
            clusterCreateId: err.clusterCreateId,
            delay: delay
          })
          rabbitMQ.cleanupCluster({
            githubId: job.githubId,
            clusterCreateId: err.clusterCreateId,
            delay: delay *= 2
          })
          rabbitMQ.cleanupCluster({
            githubId: job.githubId,
            clusterCreateId: err.clusterCreateId,
            delay: delay *= 2
          })
          throw new WorkerStopError('Something failed trying to create the config', { err })
        })
    })
}<|MERGE_RESOLUTION|>--- conflicted
+++ resolved
@@ -40,11 +40,17 @@
   })
   return UserService.getCompleteUserByBigPoppaId(job.sessionUserBigPoppaId)
     .then(sessionUser => {
-<<<<<<< HEAD
-      const props = [ 'triggeredAction', 'repoFullName', 'branchName', 'filePath', 'isTesting', 'clusterName', 'testReporters', 'parentInputClusterConfigId', 'shouldNotAutoFork' ]
-=======
-      const props = [ 'triggeredAction', 'repoFullName', 'branchName', 'filePath', 'isTesting', 'clusterName', 'clusterCreateId', 'testReporters', 'parentInputClusterConfigId' ]
->>>>>>> d0aa7a83
+      const props = [ 'triggeredAction',
+        'repoFullName',
+        'branchName',
+        'filePath',
+        'isTesting',
+        'clusterName',
+        'clusterCreateId',
+        'testReporters',
+        'parentInputClusterConfigId',
+        'shouldNotAutoFork'
+      ]
       const opts = pick(job, props)
       if (opts.parentInputClusterConfigId === '') {
         delete opts.parentInputClusterConfigId
