/**
 * Handle `cluster.create` task
 * @module lib/workers/cluster.create
 */
'use strict'

require('loadenv')()
const ClusterConfigService = require('models/services/cluster-config-service')
const logger = require('logger')
const joi = require('utils/joi')
const pick = require('101/pick')
const rabbitMQ = require('models/rabbitmq')
const UserService = require('models/services/user-service')
const WorkerStopError = require('error-cat/errors/worker-stop-error')

module.exports.jobSchema = joi.object({
  mainInstanceServiceName: joi.string().optional(), // Instance service name
  sessionUserBigPoppaId: joi.number().required(),
  triggeredAction: joi.string().required().valid('user', 'webhook'),
  repoFullName: joi.string().required(),
  branchName: joi.string().required(),
  filePath: joi.string().required(),
  githubId: joi.number(),
  isTesting: joi.boolean().required(),
  clusterName: joi.string().required(),
  clusterCreateId: joi.string(),
  parentInputClusterConfigId: joi.string().allow(''),
  testReporters: joi.array(),
  shouldNotAutoFork: joi.boolean().required()
}).unknown().required()

/**
 * Create cluster
 * @param {Object} job - Job info
 * @returns {Promise}
 */
module.exports.task = (job) => {
  const log = logger.child({
    method: 'ClusterCreateWorker',
    job
  })
  return UserService.getCompleteUserByBigPoppaId(job.sessionUserBigPoppaId)
    .then(sessionUser => {
<<<<<<< HEAD
      const props = [ 'triggeredAction', 'repoFullName', 'branchName', 'filePath', 'isTesting', 'clusterName', 'testReporters', 'parentInputClusterConfigId', 'shouldNotAutoFork' ]
=======
      const props = [
        'triggeredAction',
        'repoFullName',
        'branchName',
        'filePath',
        'isTesting',
        'clusterName',
        'clusterCreateId',
        'testReporters',
        'parentInputClusterConfigId',
        'mainInstanceServiceName'
      ]
>>>>>>> 64fb1554
      const opts = pick(job, props)
      if (opts.parentInputClusterConfigId === '') {
        delete opts.parentInputClusterConfigId
      }
      return ClusterConfigService.create(sessionUser, opts)
        .then((inputClusterConfig) => {
          ClusterConfigService.sendClusterSocketUpdate(job.githubId,
            {
              task: 'compose-cluster-created',
              clusterName: job.clusterName,
              parentInputClusterConfigId: inputClusterConfig._id
            }
          )
        })
        .catch(err => {
          log.error({ err, stack: err.stack }, 'Creating the cluster failed')
          ClusterConfigService.sendClusterSocketUpdate(job.githubId,
            {
              task: 'compose-cluster-created',
              err: err.message,
              clusterName: job.clusterName
            }
          )
          let delay = 2000
          rabbitMQ.cleanupCluster({
            githubId: job.githubId,
            clusterCreateId: err.clusterCreateId,
            delay: delay
          })
          rabbitMQ.cleanupCluster({
            githubId: job.githubId,
            clusterCreateId: err.clusterCreateId,
            delay: delay *= 2
          })
          rabbitMQ.cleanupCluster({
            githubId: job.githubId,
            clusterCreateId: err.clusterCreateId,
            delay: delay *= 2
          })
          throw new WorkerStopError('Something failed trying to create the config', { err })
        })
    })
}<|MERGE_RESOLUTION|>--- conflicted
+++ resolved
@@ -41,9 +41,6 @@
   })
   return UserService.getCompleteUserByBigPoppaId(job.sessionUserBigPoppaId)
     .then(sessionUser => {
-<<<<<<< HEAD
-      const props = [ 'triggeredAction', 'repoFullName', 'branchName', 'filePath', 'isTesting', 'clusterName', 'testReporters', 'parentInputClusterConfigId', 'shouldNotAutoFork' ]
-=======
       const props = [
         'triggeredAction',
         'repoFullName',
@@ -54,9 +51,9 @@
         'clusterCreateId',
         'testReporters',
         'parentInputClusterConfigId',
+        'shouldNotAutoFork',
         'mainInstanceServiceName'
       ]
->>>>>>> 64fb1554
       const opts = pick(job, props)
       if (opts.parentInputClusterConfigId === '') {
         delete opts.parentInputClusterConfigId
