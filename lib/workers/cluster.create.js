/**
 * Handle `cluster.create` task
 * @module lib/workers/cluster.create
 */
'use strict'

require('loadenv')()
const ClusterConfigService = require('models/services/cluster-config-service')
const logger = require('logger')
const joi = require('utils/joi')
const messenger = require('socket/messenger')
const pick = require('101/pick')
const UserService = require('models/services/user-service')
const WorkerStopError = require('error-cat/errors/worker-stop-error')

module.exports.jobSchema = joi.object({
  sessionUserBigPoppaId: joi.number().required(),
  triggeredAction: joi.string().required().valid('user', 'webhook'),
  repoFullName: joi.string().required(),
  branchName: joi.string().required(),
  filePath: joi.string().required(),
  githubId: joi.number(),
  isTesting: joi.boolean().required(),
  clusterName: joi.string().required(),
  parentInputClusterConfigId: joi.string().allow(''),
  testReporters: joi.array()
}).unknown().required()

/**
 * Create cluster
 * @param {Object} job - Job info
 * @returns {Promise}
 */
module.exports.task = (job) => {
  const log = logger.child({
    method: 'ClusterCreateWorker',
    job
  })
  return UserService.getCompleteUserByBigPoppaId(job.sessionUserBigPoppaId)
    .then(sessionUser => {
      const props = [ 'triggeredAction', 'repoFullName', 'branchName', 'filePath', 'isTesting', 'clusterName', 'testReporters', 'parentInputClusterConfigId' ]
      const opts = pick(job, props)
      return ClusterConfigService.create(sessionUser, opts)
        .then((inputClusterConfig) => {
<<<<<<< HEAD
          messenger.messageRoom('org', job.githubId, { task: 'compose-cluster-created', user: job.sessionUserBigPoppaId, inputClusterConfigId: inputClusterConfig._id})
        })
        .catch(err => {
          log.error({ err }, 'Creating the cluster failed')
          messenger.messageRoom('org', job.githubId, { task: 'compose-cluster-created', err: err.message, user: job.sessionUserBigPoppaId })
=======
          ClusterConfigService.sendClusterSocketUpdate(job.githubId,
            {
              task: 'compose-cluster-created',
              clusterName: job.clusterName,
              parentInputClusterConfigId: inputClusterConfig._id
            }
          )
        })
        .catch(err => {
          log.error({ err }, 'Creating the cluster failed')
          ClusterConfigService.sendClusterSocketUpdate(job.githubId,
            {
              task: 'compose-cluster-created',
              err: err.message,
              clusterName: job.clusterName
            }
          )
>>>>>>> d60eda3a
          throw new WorkerStopError('Something failed trying to create the config', { err })
        })
    })
}<|MERGE_RESOLUTION|>--- conflicted
+++ resolved
@@ -8,7 +8,6 @@
 const ClusterConfigService = require('models/services/cluster-config-service')
 const logger = require('logger')
 const joi = require('utils/joi')
-const messenger = require('socket/messenger')
 const pick = require('101/pick')
 const UserService = require('models/services/user-service')
 const WorkerStopError = require('error-cat/errors/worker-stop-error')
@@ -42,13 +41,6 @@
       const opts = pick(job, props)
       return ClusterConfigService.create(sessionUser, opts)
         .then((inputClusterConfig) => {
-<<<<<<< HEAD
-          messenger.messageRoom('org', job.githubId, { task: 'compose-cluster-created', user: job.sessionUserBigPoppaId, inputClusterConfigId: inputClusterConfig._id})
-        })
-        .catch(err => {
-          log.error({ err }, 'Creating the cluster failed')
-          messenger.messageRoom('org', job.githubId, { task: 'compose-cluster-created', err: err.message, user: job.sessionUserBigPoppaId })
-=======
           ClusterConfigService.sendClusterSocketUpdate(job.githubId,
             {
               task: 'compose-cluster-created',
@@ -66,7 +58,6 @@
               clusterName: job.clusterName
             }
           )
->>>>>>> d60eda3a
           throw new WorkerStopError('Something failed trying to create the config', { err })
         })
     })
