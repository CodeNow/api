/**
 * Handle `cluster.create` task
 * @module lib/workers/cluster.create
 */
'use strict'

require('loadenv')()
const ClusterConfigService = require('models/services/cluster-config-service')
const logger = require('logger')
const joi = require('utils/joi')
const pick = require('101/pick')
const UserService = require('models/services/user-service')
const WorkerStopError = require('error-cat/errors/worker-stop-error')

module.exports.jobSchema = joi.object({
  sessionUserBigPoppaId: joi.number().required(),
  triggeredAction: joi.string().required().valid('user', 'webhook'),
  repoFullName: joi.string().required(),
  branchName: joi.string().required(),
  filePath: joi.string().required(),
<<<<<<< HEAD
  isTesting: joi.boolean().optional(),
  testReporters: joi.array().optional(),
  newInstanceName: joi.string().required()
=======
  isTesting: joi.boolean().required(),
  clusterName: joi.string().required(),
  parentInputClusterConfigId: joi.string()
>>>>>>> 8c43710d
}).unknown().required()

/**
 * Create cluster
 * @param {Object} job - Job info
 * @returns {Promise}
 */
module.exports.task = (job) => {
  const log = logger.child({
    method: 'ClusterCreateWorker',
    job
  })
  return UserService.getCompleteUserByBigPoppaId(job.sessionUserBigPoppaId)
    .then(sessionUser => {
<<<<<<< HEAD
      const props = [ 'triggeredAction', 'repoFullName', 'branchName', 'filePath', 'isTesting', 'newInstanceName', 'testReporters' ]
=======
      const props = [ 'triggeredAction', 'repoFullName', 'branchName', 'filePath', 'isTesting', 'clusterName' ]
>>>>>>> 8c43710d
      const opts = pick(job, props)
      return ClusterConfigService.create(sessionUser, opts)
        .catch(err => {
          log.error({ err }, 'Creating the cluster failed')
          throw new WorkerStopError('Something failed trying to create the config', { err })
        })
    })
}<|MERGE_RESOLUTION|>--- conflicted
+++ resolved
@@ -18,15 +18,10 @@
   repoFullName: joi.string().required(),
   branchName: joi.string().required(),
   filePath: joi.string().required(),
-<<<<<<< HEAD
-  isTesting: joi.boolean().optional(),
-  testReporters: joi.array().optional(),
-  newInstanceName: joi.string().required()
-=======
   isTesting: joi.boolean().required(),
   clusterName: joi.string().required(),
-  parentInputClusterConfigId: joi.string()
->>>>>>> 8c43710d
+  parentInputClusterConfigId: joi.string(),
+  testReporters: joi.array().optional()
 }).unknown().required()
 
 /**
@@ -41,11 +36,7 @@
   })
   return UserService.getCompleteUserByBigPoppaId(job.sessionUserBigPoppaId)
     .then(sessionUser => {
-<<<<<<< HEAD
-      const props = [ 'triggeredAction', 'repoFullName', 'branchName', 'filePath', 'isTesting', 'newInstanceName', 'testReporters' ]
-=======
-      const props = [ 'triggeredAction', 'repoFullName', 'branchName', 'filePath', 'isTesting', 'clusterName' ]
->>>>>>> 8c43710d
+      const props = [ 'triggeredAction', 'repoFullName', 'branchName', 'filePath', 'isTesting', 'clusterName', 'testReporters' ]
       const opts = pick(job, props)
       return ClusterConfigService.create(sessionUser, opts)
         .catch(err => {
