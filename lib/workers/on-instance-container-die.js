/**
 * @module lib/workers/on-instance-container-die
 */
'use strict'

require('loadenv')()
var domain = require('domain')
var error = require('error')
var put = require('101/put')
var util = require('util')
var uuid = require('uuid')

var BaseWorker = require('workers/base-worker')
var Instance = require('models/mongo/instance')
var User = require('models/mongo/user')
var log = require('middlewares/logger')(__filename).log

module.exports = OnInstanceContainerDie

module.exports.worker = function (data, done) {
  var logData = put({
    tx: true,
    elapsedTimeSeconds: new Date(),
    uuid: uuid.v4(),
    data: data
  }, data)
  log.info(logData, 'OnInstanceContainerDie module.exports.worker')
  var workerDomain = domain.create()
  workerDomain.runnableData = BaseWorker.getRunnableData()
  workerDomain.on('error', function (err) {
    log.fatal(put({
      err: err
    }, logData), 'on-instance-container-die domain error')
    error.workerErrorHandler(err, data)
    // ack job and clear to prevent loop
    done()
  })
  workerDomain.run(function () {
    log.info(put({
      tx: true
    }, logData), 'hermes.subscribe on-instance-container-die start')
    var worker = new OnInstanceContainerDie(data)
    worker.handle(done)
  })
}

function OnInstanceContainerDie () {
  log.info('OnInstanceContainerDie constructor')
  BaseWorker.apply(this, arguments)
}

util.inherits(OnInstanceContainerDie, BaseWorker)

OnInstanceContainerDie.prototype.handle = function (done) {
  var self = this
  log.info(self.logData, 'OnInstanceContainerDie.prototype.handle')
  var containerId = this.data.id
  var inspect = this.data.inspectData
  Instance.findOneByContainerId(containerId, function (err, instance) {
    if (err) {
      log.fatal(put({
        err: err,
        containerId: containerId
      }, self.logData), 'handle: instance.findOneByContainerId error')
      return done(err)
    } else if (!instance) {
      log.warn(self.logData, 'handle: instance.findOneByContainerId !instance')
      return done(new Error('Instance with container not found'))
    }
    log.info(self.logData, 'handle: instance.findOneByContainerId success')
    instance.modifyContainerInspect(containerId, inspect, function (err, updatedInstance) {
      if (err) {
        log.error(put({
          err: err,
          containerId: containerId,
          inspect: inspect
        }, self.logData), 'handle: findOneByContainerId modifyContainerInspect error')
        return done(err)
      } else if (!updatedInstance) {
        log.warn(put({
          err: err,
          containerId: containerId,
          inspect: inspect
        }, self.logData), 'handle: findOneByContainerId modifyContainerInspect !updatedInstance')
        return done(new Error('Instance with container not found'))
      }
      log.info(self.logData, 'handle: findOneByContainerId modifyContainerInspect success')
<<<<<<< HEAD
      User.findByGithubId(instance.createdBy.github, function (err, user) {
        if (err) {
          log.error(put({
            err: err,
          }, self.logData), 'handle: findOneByContainerId modifyContainerInspect '+
                            'User.findByGithubId error')
=======

      User.findByGithubId(instance.createdBy.github, function (err, user) {
        if (err) {
          log.error(put({
            err: err
          }, self.logData), 'handle: findOneByContainerId modifyContainerInspect ' +
            'User.findByGithubId error')
>>>>>>> ed09aad9
          return done(err)
        }
        updatedInstance.emitInstanceUpdate(user, 'container_inspect', done)
      })
    })
  })
}<|MERGE_RESOLUTION|>--- conflicted
+++ resolved
@@ -85,22 +85,12 @@
         return done(new Error('Instance with container not found'))
       }
       log.info(self.logData, 'handle: findOneByContainerId modifyContainerInspect success')
-<<<<<<< HEAD
       User.findByGithubId(instance.createdBy.github, function (err, user) {
         if (err) {
           log.error(put({
             err: err,
           }, self.logData), 'handle: findOneByContainerId modifyContainerInspect '+
                             'User.findByGithubId error')
-=======
-
-      User.findByGithubId(instance.createdBy.github, function (err, user) {
-        if (err) {
-          log.error(put({
-            err: err
-          }, self.logData), 'handle: findOneByContainerId modifyContainerInspect ' +
-            'User.findByGithubId error')
->>>>>>> ed09aad9
           return done(err)
         }
         updatedInstance.emitInstanceUpdate(user, 'container_inspect', done)
