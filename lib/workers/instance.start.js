/**
 * Start instance.
 * @module lib/workers/instance.start
 */
'use strict'

require('loadenv')()

var Instance = require('models/mongo/instance')
var InstanceService = require('models/services/instance-service')
var joi = require('utils/joi')
var keypather = require('keypather')()
var log = require('middlewares/logger')(__filename).log
var moment = require('moment')
var TaskError = require('ponos').TaskError
var TaskFatalError = require('ponos').TaskFatalError
var workerUtils = require('utils/worker-utils')

var Docker = require('models/apis/docker')
var rabbitMQ = require('models/rabbitmq')

module.exports = InstanceStartWorker

var schema = joi.object({
  instanceId: joi.string().required(),
  containerId: joi.string().required(),
  sessionUserGithubId: joi.number().required(),
  tid: joi.string()
}).required().label('instance.start job')

var queueName = 'instance.start'
/**
 * Handle instance.start command
 * Flow is following:
 * 1. find starting instance if still exists
 * 2. find context version
 * 3. send `starting` event to the frontend
 * 4. call docker start
 * @param {Object} job - Job info
 * @returns {Promise}
 * @resolve {undefined} this promise will not return anything
 */
function InstanceStartWorker (job) {
  var logData = {
    tx: true,
    data: job
  }
  log.info(logData, 'instance.start - start')
  return workerUtils.validateJob(queueName, job, schema)
    .then(function () {
      return Instance.findOneStartingAsync(job.instanceId, job.containerId)
    })
<<<<<<< HEAD
    .then(function (instance) {
      log.info(logData, 'instance.start - validate instance')
      if (!instance) {
        throw new TaskFatalError(
          'instance.start',
          'Instance not found',
          { report: false, job: job }
        )
      }
      return instance
    })
    .tap(function (instance) {
=======
    .tap(workerUtils.assertFound(queueName, job, 'Instance'))
    .then(function (instance) {
      var cvId = instance.contextVersion._id
      return ContextVersion.findByIdAsync(cvId)
        .then(function (contextVersion) {
          if (!contextVersion) {
            throw new TaskFatalError(
              'instance.start',
              'ContextVersion not found',
              { report: false, job: job, cvId: cvId }
            )
          }
          return {
            instance: instance,
            contextVersion: contextVersion
          }
        })
    })
    .tap(function (data) {
>>>>>>> ef80315f
      log.info(logData, 'instance.start - emit frontend updates')
      return InstanceService.emitInstanceUpdate(instance, job.sessionUserGithubId, 'starting', true)
    })
    .tap(function (instance) {
      log.info(logData, 'instance.start - docker start command')
      var docker = new Docker()
      return docker.startContainerAsync(job.containerId)
        .catch(function (err) {
          // Swarm sometimes does not know about a container when it has been created.
          // This is because Docker listener emits container created before swarm updates internal state
          // If we get a 404 we need to ensure this is not because swarm has not updated its state yet.
          // We check the created date of the container, if longer then 5 min, its safe to task fatal
          if (keypather.get(err, 'output.statusCode') === 404) {
            var created = keypather.get(instance, 'container.inspect.Created')
            if (created && moment(created).isBefore(moment().subtract(5, 'minutes'))) {
              throw new TaskFatalError(
                'instance.start',
                'Sorry, your container got lost. Please rebuild without cache',
                { job: job })
            }

            throw new TaskError(
              'instance.start',
              'container does not exist',
              { job: job, err: err }
            )
          }
          throw err
        })
        .catch(TaskFatalError, function (err) {
          rabbitMQ.instanceContainerErrored({
            instanceId: job.instanceId,
            containerId: job.containerId,
            error: err.message
          })

          throw err
        })
    })
}<|MERGE_RESOLUTION|>--- conflicted
+++ resolved
@@ -50,7 +50,7 @@
     .then(function () {
       return Instance.findOneStartingAsync(job.instanceId, job.containerId)
     })
-<<<<<<< HEAD
+    .tap(workerUtils.assertFound(queueName, job, 'Instance'))
     .then(function (instance) {
       log.info(logData, 'instance.start - validate instance')
       if (!instance) {
@@ -63,27 +63,6 @@
       return instance
     })
     .tap(function (instance) {
-=======
-    .tap(workerUtils.assertFound(queueName, job, 'Instance'))
-    .then(function (instance) {
-      var cvId = instance.contextVersion._id
-      return ContextVersion.findByIdAsync(cvId)
-        .then(function (contextVersion) {
-          if (!contextVersion) {
-            throw new TaskFatalError(
-              'instance.start',
-              'ContextVersion not found',
-              { report: false, job: job, cvId: cvId }
-            )
-          }
-          return {
-            instance: instance,
-            contextVersion: contextVersion
-          }
-        })
-    })
-    .tap(function (data) {
->>>>>>> ef80315f
       log.info(logData, 'instance.start - emit frontend updates')
       return InstanceService.emitInstanceUpdate(instance, job.sessionUserGithubId, 'starting', true)
     })
