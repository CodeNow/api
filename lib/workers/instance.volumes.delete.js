<<<<<<< HEAD
/**
 * Handle `instance.volumes.delete` evenet
 * @module lib/workers/instance.volumes.delete
 */
=======
>>>>>>> c38abe2a
'use strict'

require('loadenv')()
const Docker = require('models/apis/docker')
const joi = require('utils/joi')

module.exports = {
  jobSchema: joi.object({
    volume: joi.object({
      Name: joi.string().required()
    }).unknown().required()
  }).unknown().required(),

  _deleteVolumes (job) {
    const volume = job.volume
    const docker = new Docker()
    return docker.deleteInstanceVolume(volume)
  },

  /**
   * Handle container.volume.delete.
   * - delete all dangling volumes
   * @param {Object} job - Job info
   * @returns {Promise}
   */
  task (job) {
    return this._deleteVolumes(job)
  }
}<|MERGE_RESOLUTION|>--- conflicted
+++ resolved
@@ -1,10 +1,3 @@
-<<<<<<< HEAD
-/**
- * Handle `instance.volumes.delete` evenet
- * @module lib/workers/instance.volumes.delete
- */
-=======
->>>>>>> c38abe2a
 'use strict'
 
 require('loadenv')()
