--- conflicted
+++ resolved
@@ -7,10 +7,7 @@
 require('loadenv')();
 var async = require('async');
 var domain = require('domain');
-<<<<<<< HEAD
-=======
 var keypather = require('keypather')();
->>>>>>> 3333924d
 var put = require('101/put');
 var util = require('util');
 
@@ -67,19 +64,11 @@
   var self = this;
 
   async.series([
-<<<<<<< HEAD
-    this._findInstance.bind(this, {
-      '_id': this.data.instanceId,
-      'container.dockerContainer': this.data.dockerContainer
-    }),
-    this._findUser.bind(this, this.data.sessionUserGithubId),
-=======
     this._baseWorkerFindInstance.bind(this, {
       '_id': this.data.instanceId,
       'container.dockerContainer': this.data.dockerContainer
     }),
     this._baseWorkerFindUser.bind(this, this.data.sessionUserGithubId),
->>>>>>> 3333924d
     this._setInstanceStateStarting.bind(this),
     this._startContainer.bind(this)
   ], function (err) {
@@ -155,20 +144,16 @@
 StartInstanceContainerWorker.prototype._startContainer = function (startContainerCb) {
   log.info(this.logData, 'StartInstanceContainerWorker.prototype._startContainer');
   var self = this;
-  this.docker.startUserContainerWithRetry(
-    {
-      times: process.env.WORKER_START_CONTAINER_NUMBER_RETRY_ATTEMPTS,
-      ignoreStatusCode: 304
-    },
-    self.data.dockerContainer,
-    self.data.sessionUserGithubId,
-    function (err) {
+  var attemptCount = 0;
+  async.retry({
+    times: process.env.WORKER_START_CONTAINER_NUMBER_RETRY_ATTEMPTS
+  }, function (cb) {
+    self.docker.startUserContainer(self.data.dockerContainer,
+                                   self.data.sessionUserGithubId, function (err) {
+      attemptCount++;
       if (err) {
         log.warn(put({
           err: err,
-<<<<<<< HEAD
-        }, self.logData), 'startContainer final failure');
-=======
           attemptCount: attemptCount
         }, self.logData), 'startContainer attempt failure');
         if (keypather.get(err, 'output.statusCode') === 304) {
@@ -206,21 +191,11 @@
           err: err2,
           attemptCount: attemptCount
         }, self.logData), 'startContainer final removeStartingStoppingStates failure');
->>>>>>> 3333924d
       }
       else {
-        log.trace(self.logData, 'startContainer final success');
-      }
-      self.instance.removeStartingStoppingStates(function (err2) {
-        if (err2) {
-          log.warn(put({
-            err: err2,
-          }, self.logData), 'startContainer final removeStartingStoppingStates failure');
-        }
-        else {
-          log.trace(self.logData, 'startContainer final removeStartingStoppingStates success');
-        }
-        startContainerCb(err);
-      });
+        log.trace(self.logData, 'startContainer final removeStartingStoppingStates success');
+      }
+      startContainerCb(err);
     });
+  });
 };