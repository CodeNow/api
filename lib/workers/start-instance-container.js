/**
 * Manage starting a container on a dock with retry attempts
 * @module lib/workers/start-instance-container
 */
'use strict';

require('loadenv')();
var async = require('async');
var domain = require('domain');
var pick = require('101/pick');
var put = require('101/put');
var util = require('util');

var BaseWorker = require('workers/base-worker');
var Docker = require('models/apis/docker');
var Instance = require('models/mongo/instance');
var User = require('models/mongo/user');
var error = require('error');
var log = require('middlewares/logger')(__filename).log;

module.exports = StartInstanceContainerWorker;

module.exports.worker = function (data, done) {
  log.info({
    tx: true,
    data: data
  }, 'StartInstanceContainerWorker module.exports.worker');
  var workerDomain = domain.create();
  workerDomain.on('error', function (err) {
    log.fatal({
      tx: true,
      data: data,
      err: err
    }, 'start-instance-container domain error');
    error.workerErrorHandler(err, data);
    // ack job and clear to prevent loop
    done();
  });
  workerDomain.run(function () {
    log.info(put({
      tx: true
    }, data), 'hermes.subscribe start-instance-container-worker start');
    var worker = new StartInstanceContainerWorker(data);
    worker.handle(done);
  });
};

function StartInstanceContainerWorker () {
  log.info('StartInstanceContainerWorker constructor');
  BaseWorker.apply(this, arguments);
}

util.inherits(StartInstanceContainerWorker, BaseWorker);

/**
 * @param {Object} data - event metadata
 *   .containerId
 *   .host
 * @param {Function} done - sends ACK signal to rabbitMQ
 *   to remove job fro queue
 */
StartInstanceContainerWorker.prototype.handle = function (done) {
  log.info(this.logData, 'StartInstanceContainerWorker.prototype.handle');
<<<<<<< HEAD

  this.data = data;
  this.instanceId = data.instanceId;
  this.docker = new Docker(data.dockerHost);
=======
  this.docker = new Docker(this.data.dockerHost);
>>>>>>> 5fe9c5db
  var self = this;

  async.series([
    this._findInstance.bind(this),
    this._findUser.bind(this),
    this._setInstanceStateStarting.bind(this),
    this._startContainer.bind(this)
  ], function (err) {
    log.info(self.logData, '_handle: async.series callback');
    self._finalSeriesHandler(err, done);
  });
};

/**
 * Handle async.series final callback
 */
StartInstanceContainerWorker.prototype._finalSeriesHandler = function (err, done) {
  log.info(this.logData, 'StartInstanceContainerWorker.prototype._finalSeriesHandler');
  var self = this;
  if (err) {
    log.warn(put({err: err}, self.logData),
      '_finalSeriesHandler: final error');
    if (self.instance) {
      log.trace(put({err: err}, self.logData),
        '_finalSeriesHandler: final error - instance');
      return self._updateInstanceFrontend('update', done);
    }
    else {
      log.trace(put({err: err}, self.logData),
        '_finalSeriesHandler: final error - !instance');
    }
  }
  else {
    log.info(self.logData, '_finalSeriesHandler: final success');
  }
  done();
};

/**
 * find instance and verify specified container is still attached.
 *   - if container is no longer attached (instance not found), worker is done
 * @param {Function} findInstanceCb
 */
StartInstanceContainerWorker.prototype._findInstance = function (findInstanceCb) {
  log.info(this.logData, 'StartInstanceContainerWorker.prototype._findInstance');
  var self = this;
  Instance.findOne({
    '_id': self.data.instanceId,
    'container.dockerContainer': self.data.dockerContainer
  }, function (err, result) {
    if (err) {
      log.warn(put({
        err: err
      }, self.logData), '_findInstance findOne error');
      return findInstanceCb(err);
    }
    else if (!result) {
      log.warn(self.logData, '_findInstance not found');
      return findInstanceCb(new Error('instance not found'));
    }
    log.trace(put({
      instance: pick(result, ['_id', 'name', 'owner']),
      container: pick(result.container, ['dockerContainer', 'dockerHost'])
    }, self.logData), '_findInstance findOne success');
    self.instance = result;
    findInstanceCb.apply(this, arguments);
  });
};

/**
 * find user, used to join primus org room
 * @param {Function} findUserCb
 */
StartInstanceContainerWorker.prototype._findUser = function (findUserCb) {
  log.info(this.logData, 'StartInstanceContainerWorker.prototype._findUser');
  var self = this;
  User.findByGithubId(this.data.sessionUserGithubId, function (err, result) {
    if (err) {
      log.warn(put({
        err: err
      }, self.logData), '_findUser findByGithubId error');
      return findUserCb(err);
    }
    else if(!result) {
      log.warn(self.logData, '_findUser findByGithubId not found');
      return findUserCb(new Error('user not found'));
    }
    log.trace(put({
      user: result.toJSON()
    }, self.logData), '_findUser findByGithubId success');
    self.user = result;
    findUserCb.apply(this, arguments);
  });
};

/**
 * Set instance container document state to "starting" and notify frontend
 * @param {Function} setInstanceStateStartingCb
 */
StartInstanceContainerWorker.prototype
._setInstanceStateStarting = function (setInstanceStateStartingCb) {
  log.info(this.logData, 'StartInstanceContainerWorker.prototype._setInstanceStateStarting');
  var self = this;
  this.instance.setContainerStateToStarting(function (err, _instance) {
    if (err) {
      var logErrData = put({err: err}, self.logData);
      log.error(logErrData, '_setInstanceStateStarting: '+
                'instance.setContainerStateToStarting error');
      return setInstanceStateStartingCb(err);
    }
    else if (!_instance){
      log.warn(self.logData, '_setInstanceStateStarting '+
              'instance.setContainerStateToStarting !instance '+
              'possibly already started');
    }
    else {
      log.trace(self.logData, '_setInstanceStateStarting: '+
                'instance.setContainerStateToStarting success');
      self.instance = _instance;
      return self._updateInstanceFrontend('starting', setInstanceStateStartingCb);
    }
    setInstanceStateStartingCb();
  });
};

/**
 * Attempt to start container X times.
 *  - after failure or success, remove "starting" state in mongo
 * @param {Function} startContainerCb
 */
StartInstanceContainerWorker.prototype._startContainer = function (startContainerCb) {
  log.info(this.logData, 'StartInstanceContainerWorker.prototype._startContainer');
  var self = this;
  var attemptCount = 0;
  async.retry({
    times: process.env.WORKER_START_CONTAINER_NUMBER_RETRY_ATTEMPTS
  }, function (cb) {
    self.docker.startUserContainer(self.data.dockerContainer,
                                   self.data.sessionUserGithubId, function (err) {
      attemptCount++;
      if (err) {
        log.warn(put({
          err: err,
          attemptCount: attemptCount
        }, self.logData), 'startContainer attempt failure');
      }
      else {
        log.trace(put({
          attemptCount: attemptCount
        }, self.logData), 'startContainer success');
      }
      cb.apply(this, arguments);
    });
  }, function (err) {
    if (err) {
      log.warn(put({
        err: err,
        attemptCount: attemptCount
      }, self.logData), 'startContainer final failure');
    }
    else {
      log.trace(put({
        attemptCount: attemptCount
      }, self.logData), 'startContainer final success');
    }
    self.instance.removeStartingStoppingStates(function (err2) {
      if (err2) {
        log.warn(put({
          err: err2,
          attemptCount: attemptCount
        }, self.logData), 'startContainer final removeStartingStoppingStates failure');
      }
      else {
        log.trace(self.logData, 'startContainer final removeStartingStoppingStates success');
      }
      startContainerCb(err);
    });
  });
};<|MERGE_RESOLUTION|>--- conflicted
+++ resolved
@@ -61,14 +61,10 @@
  */
 StartInstanceContainerWorker.prototype.handle = function (done) {
   log.info(this.logData, 'StartInstanceContainerWorker.prototype.handle');
-<<<<<<< HEAD
 
   this.data = data;
   this.instanceId = data.instanceId;
-  this.docker = new Docker(data.dockerHost);
-=======
   this.docker = new Docker(this.data.dockerHost);
->>>>>>> 5fe9c5db
   var self = this;
 
   async.series([
