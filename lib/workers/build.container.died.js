--- conflicted
+++ resolved
@@ -206,12 +206,8 @@
         return []
       }
 
-<<<<<<< HEAD
+      log.trace({ triggeredActionName, isAutoDeploy }, 'Instance is autodeployed. Updating build.')
       return InstanceService.updateBuildByRepoAndBranchForAutoDeploy(contextVersion, triggeredACV.repo, triggeredACV.branch)
-=======
-      log.trace({ triggeredActionName, isAutoDeploy }, 'Instance is autodeployed. Updating build.')
-      return InstanceService.updateBuildByRepoAndBranch(contextVersion, triggeredACV.repo, triggeredACV.branch)
->>>>>>> 04fca570
         .tap(this._emitDeployedIfExists.bind(this))
     })
   }
