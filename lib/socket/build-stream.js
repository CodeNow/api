/**
<<<<<<< HEAD
 * TODO document
 * @module lib/socket/build-stream
=======
 * TODO: Document
 * @module lib/socket/build-stream/
>>>>>>> 9cd5c682
 */
'use strict';

var createFrame = require('docker-frame');
var debug = require('debug')('runnable-api:socket:build-stream');
var pump = require('substream-pump');

var ContextVersion = require('models/mongo/context-version');
var Docker = require('models/apis/docker');
var dogstatsd = require('models/datadog');

module.exports.buildStreamHandler = buildStream;

var baseDataName = 'api.socket.build';
<<<<<<< HEAD
=======

>>>>>>> 9cd5c682
function buildStream (socket, id, data) {
  dogstatsd.increment(baseDataName+'.connections');
  // check required args
  if (!data.id || !data.streamId) {
    dogstatsd.increment(baseDataName+'.err.invalid_args');
    return writeErr('data.id and data.streamId are required');
  }
  ContextVersion.findOne({_id: data.id}, function (err, version) {
    if (err) {
      dogstatsd.increment(baseDataName+'.err.no_ContextVersion_1');
      return writeErr('could not find build in database');
    }
    if (!validateVersion(version)) {
      // Grab the stream from the socket using the containerId
      var clientStream = socket.substream(data.streamId);

      // check if build already completed
      if (version.build && version.build.completed && version.build.log)  {
        debug('build already built');
        dogstatsd.increment(baseDataName+'.build_built');
        clientStream.write(createFrame(1, version.build.log)); // 1 indicates stdout
        return clientStream.end();
      }
      pipeBuildLogsToClient(version, clientStream);
    }
  });
  function writeErr (errMessage, version) {
    debug('writeErr', errMessage);
    if (socket.writable) {
      debug(errMessage);
      socket.write({
        id: id,
        error: errMessage,
        data: version
      });
    }
    return true;
  }
  function validateVersion (version) {
    debug('validateVersion');
    if (!version) {
      return writeErr('version not found', version);
    }
    if (!version.dockerHost || !version.containerId) {
      dogstatsd.increment(baseDataName+'.err.invalid_version');
      return writeErr('dockerHost or containerId not found in version', version);
    }
  }
  function pipeBuildLogsToClient (version, clientStream) {
    debug('pipeBuildLogsToClient');
    var docker = new Docker(version.dockerHost);
    // make sure client stream is still writable
    if (!clientStream.stream) { return; }
    docker.getLogs(version.containerId, function (err, dockerLogStream) {
      if (err) { return writeLogError(err); }
      dockerLogStream.setEncoding('hex');
      pump(dockerLogStream, clientStream, function (err) {
        if (err) { return writeLogError(err); }
      });
      // dogstatsd.captureSteamData(baseDataName+'.dockerLogStream', dockerLogStream);
      // dogstatsd.captureSteamData(baseDataName+'.clientStream', clientStream);
    });
    function writeLogError (err) {
      debug('writeLogErr');
      dogstatsd.increment(baseDataName+'.err.getting_logs', ['dockerHost:'+version.dockerHost]);
      debug('Container getLogs error' + err);
      return writeErr(err.messsage, version);
    }
  }
}<|MERGE_RESOLUTION|>--- conflicted
+++ resolved
@@ -1,11 +1,6 @@
 /**
-<<<<<<< HEAD
- * TODO document
- * @module lib/socket/build-stream
-=======
  * TODO: Document
  * @module lib/socket/build-stream/
->>>>>>> 9cd5c682
  */
 'use strict';
 
@@ -20,10 +15,7 @@
 module.exports.buildStreamHandler = buildStream;
 
 var baseDataName = 'api.socket.build';
-<<<<<<< HEAD
-=======
 
->>>>>>> 9cd5c682
 function buildStream (socket, id, data) {
   dogstatsd.increment(baseDataName+'.connections');
   // check required args
