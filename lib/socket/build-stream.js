--- conflicted
+++ resolved
@@ -71,22 +71,15 @@
     var docker = new Docker(version.dockerHost);
     // make sure client stream is still writable
     if (!clientStream.stream) { return; }
-    docker.getLogs(version.containerId, process.env.DOCKER_BUILD_LOG_TAIL_LIMIT, 
-      function (err, dockerLogStream) {
+    docker.getLogs(version.containerId, function (err, dockerLogStream) {
+      if (err) { return writeLogError(err); }
+      dockerLogStream.setEncoding('hex');
+      pump(dockerLogStream, clientStream, function (err) {
         if (err) { return writeLogError(err); }
-        dockerLogStream.setEncoding('hex');
-        pump(dockerLogStream, clientStream, function (err) {
-          if (err) { return writeLogError(err); }
-        });
-        // dogstatsd.captureSteamData(baseDataName+'.dockerLogStream', dockerLogStream);
-        // dogstatsd.captureSteamData(baseDataName+'.clientStream', clientStream);
       });
-<<<<<<< HEAD
-=======
       dogstatsd.captureSteamData(baseDataName+'.dockerLogStream', dockerLogStream);
       dogstatsd.captureSteamData(baseDataName+'.clientStream', clientStream);
     });
->>>>>>> 87ca6e84
     function writeLogError (err) {
       debug('writeLogErr', err);
       dogstatsd.increment(baseDataName+'.err.getting_logs', ['dockerHost:'+version.dockerHost]);
