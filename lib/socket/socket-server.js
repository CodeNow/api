/**
 * @module lib/socket/socket-server
 */
'use strict';

var Primus = require('primus');
var debug = require('debug')('runnable-api:socket:socket-server');
var domain = require('domain');
var envIs = require('101/env-is');
var keypather = require('keypather')();

var buildStream = require('socket/build-stream');
var dogstatsd = require('models/datadog');
var error = require('error');
var logStream = require('socket/log-stream');
var messenger = require('socket/messenger');
var passport = require('middlewares/passport');
var primusProxy = require('socket/terminal-stream');

module.exports = SocketServer;

var baseDataName = 'api.socket.server';
var handlers = {};

/**
 * Orchestrate primus/socket API functionality (build logs, container logs, etc)
 * @class
 * @param {String} server
 * @return null
 */
function SocketServer (server) {
  if (!server) {
    throw new Error('no server passed into socker creater');
  }
  var options = {
    redis: {
      host: process.env.REDIS_IPADDRESS,
      port: process.env.REDIS_PORT
    },
    transformer: process.env.PRIMUS_TRANSFORMER,
    origins: (envIs('production') ? process.env.DOMAIN : '*')
  };
  this.primus = new Primus(server, options);
  messenger.setServer(this.primus);

  this.primus.use('redis', require('primus-redis-rooms'));
  this.primus.use('substream', require('substream'));
  this.primus.before(require('middlewares/session'));
  this.primus.before(passport.initialize({ userProperty: 'sessionUser' }));
  this.primus.before(passport.session());

  this.addHandler('build-stream', buildStream.buildStreamHandler);
  this.addHandler('log-stream', logStream.logStreamHandler);
  this.addHandler('terminal-stream', primusProxy.proxyStreamHandler);
  this.addHandler('subscribe', messenger.subscribeStreamHandler.bind(messenger));
  // handle connection
  // wrap event listeners in domain for error handling
  this.primus.on('connection', function (socket) {
<<<<<<< HEAD
    var primusDomain = domain.create();
    primusDomain.on('error', function (err) {
      error.socketErrorHandler(err, socket);
    });
    primusDomain.run(function () {
      var userId = keypather.get(socket, 'request.session.passport.user');
      if (!userId && !envIs('test')) {
        dogstatsd.increment(baseDataName+'.err.noUser');
=======
    // auth token used when we connect from other server
    var authToken = keypather.get(socket, 'request.query.token');
    var userId = keypather.get(socket, 'request.session.passport.user');
    if (!authToken && !userId && !envIs('test')) {
      dogstatsd.increment(baseDataName+'.err.noUser');
      return socket.write({
        error: 'not logged in, try again'
      });
    }

    dogstatsd.increment(baseDataName+'.connections');
    debug('connection', socket.address);

    socket.on('data', function(message) {
      /* message has to be structured like so
        {
          id: 1
          event: 'string'
          data: {object}
        }
      */
      if(!isDataValid(message)) {
        dogstatsd.increment(baseDataName+'.err.input');
>>>>>>> 58d5da1a
        return socket.write({
          error: 'not logged in, try again'
        });
      }
      dogstatsd.increment(baseDataName+'.connections');
      debug('connection', socket.address);
      socket.on('data', function(message) {
        /* message has to be structured like so
          {
            id: 1
            event: 'string'
            data: {object}
          }
        */
        if(!isDataValid(message)) {
          dogstatsd.increment(baseDataName+'.err.input');
          return socket.write({
            error: 'invalid input',
            data: message
          });
        }
        // check events to ensure we support this one
        if(typeof handlers[message.event] !== 'function') {
          dogstatsd.increment(baseDataName+'.err.invalid_event', ['event:'+message.event]);
          return socket.write({
            error: 'invalid event',
            data: message
          });
        }
        dogstatsd.increment(baseDataName+'.event', ['event:'+message.event]);
        // run handler once all is good
        primusDomain.run(function () {
          handlers[message.event](socket, message.id, message.data);
        });
      });
    });
  });
}

/** socket handlers have type and func
  type has to be a string.
  on a message if type matches event name the function is called
  func must be a function which has arguments like so
  func(socket, id, message.data);
  messages on the main socket stream must be of form
  {
    id: 1
    event: 'string'
    data: {object}
  }
*/
SocketServer.prototype.addHandler = function (type, func) {
  handlers[type] = func;
};

SocketServer.prototype.removeHandler = function (type) {
  delete handlers[type];
};

function isDataValid (message) {
  if (message && message.id &&
    typeof message.event === 'string') {
    if(message.data && typeof message.data !== 'object') {
      return false;
    }
    return true;
  }
  return false;
}<|MERGE_RESOLUTION|>--- conflicted
+++ resolved
@@ -56,40 +56,16 @@
   // handle connection
   // wrap event listeners in domain for error handling
   this.primus.on('connection', function (socket) {
-<<<<<<< HEAD
     var primusDomain = domain.create();
     primusDomain.on('error', function (err) {
       error.socketErrorHandler(err, socket);
     });
     primusDomain.run(function () {
+      // auth token used when we connect from other server
+      var authToken = keypather.get(socket, 'request.query.token');
       var userId = keypather.get(socket, 'request.session.passport.user');
-      if (!userId && !envIs('test')) {
+      if (!authToken && !userId && !envIs('test')) {
         dogstatsd.increment(baseDataName+'.err.noUser');
-=======
-    // auth token used when we connect from other server
-    var authToken = keypather.get(socket, 'request.query.token');
-    var userId = keypather.get(socket, 'request.session.passport.user');
-    if (!authToken && !userId && !envIs('test')) {
-      dogstatsd.increment(baseDataName+'.err.noUser');
-      return socket.write({
-        error: 'not logged in, try again'
-      });
-    }
-
-    dogstatsd.increment(baseDataName+'.connections');
-    debug('connection', socket.address);
-
-    socket.on('data', function(message) {
-      /* message has to be structured like so
-        {
-          id: 1
-          event: 'string'
-          data: {object}
-        }
-      */
-      if(!isDataValid(message)) {
-        dogstatsd.increment(baseDataName+'.err.input');
->>>>>>> 58d5da1a
         return socket.write({
           error: 'not logged in, try again'
         });
