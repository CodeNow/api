--- conflicted
+++ resolved
@@ -5,6 +5,7 @@
 'use strict';
 
 var Primus = require('primus');
+var pump = require('substream-pump');
 var url = require('url');
 
 var dogstatsd = require('models/datadog');
@@ -12,11 +13,6 @@
 module.exports.proxyStreamHandler = proxyStreamHandler;
 
 var baseDataName = 'api.socket.terminal';
-<<<<<<< HEAD
-=======
-var pump = require('substream-pump');
-var Primus = require('primus');
->>>>>>> f290fffc
 var Socket = Primus.createSocket({
   transformer: process.env.PRIMUS_TRANSFORMER,
   plugin: {
@@ -85,32 +81,4 @@
       }
     });
   });
-}
-
-<<<<<<< HEAD
-function joinStreams(src, des) {
-  src.on('data', function(data) {
-    if (des.stream) {
-      des.write(data);
-    }
-  });
-
-  des.on('data', function(data) {
-    if (src.stream) {
-      src.write(data);
-    }
-  });
-}
-
-function joinEnds(src, des) {
-  src.on('end', function() {
-    des.end();
-  });
-
-  des.on('end', function() {
-    src.end();
-  });
-}
-=======
-module.exports.proxyStreamHandler = proxyStreamHandler;
->>>>>>> f290fffc
+}