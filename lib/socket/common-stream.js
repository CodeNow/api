'use strict'

<<<<<<< HEAD
var error = require('error')
var keypather = require('keypather')()
=======
var ErrorCat = require('error-cat')
var error = new ErrorCat()
>>>>>>> 37b54086
var log = require('middlewares/logger')(__filename).log
var me = require('middlewares/me')
var Promise = require('bluebird')
var put = require('101/put')

function checkOwnership (sessionUser, model) {
  if (model.toJSON) {
    model = model.toJSON()
  }
  var logData = {
    tx: true,
    modelId: model._id,
    sessionUser: sessionUser
  }
  var req = {
    sessionUser: sessionUser,
    model: model
  }
  log.info(logData, 'common-stream.checkOwnership')
  return Promise.any([
    Promise.fromCallback(function (callback) {
      me.isOwnerOf('model')(req, {}, callback)
    }),
    Promise.fromCallback(function (callback) {
      me.isModerator(req, {}, callback)
    })
  ])
  .catch(function (err) {
    log.warn(put({
      err: err
    }, logData), 'checkOwnership failed')
    throw err
  })
}
function onValidateFailure (moduleName, socket, handlerId, logData) {
  return function (err) {
    log.warn(put({
      err: err
    }, logData), moduleName + ' failed')
<<<<<<< HEAD
    keypather.set(err, 'data.level', 'warning')
    error.log(err)
=======
    error.report(err)
>>>>>>> 37b54086
    socket.write({
      id: handlerId,
      error: 'You don\'t have access to this stream',
      message: err.message
    })
    throw err
  }
}
function validateDataArgs (data, argsArray) {
  if (!argsArray.every(data.hasOwnProperty.bind(data))) {
    throw new Error(argsArray.join(' and ') + ' are required')
  }
}
module.exports = {
  checkOwnership: checkOwnership,
  onValidateFailure: onValidateFailure,
  validateDataArgs: Promise.method(validateDataArgs)
}<|MERGE_RESOLUTION|>--- conflicted
+++ resolved
@@ -1,12 +1,8 @@
 'use strict'
 
-<<<<<<< HEAD
-var error = require('error')
 var keypather = require('keypather')()
-=======
 var ErrorCat = require('error-cat')
 var error = new ErrorCat()
->>>>>>> 37b54086
 var log = require('middlewares/logger')(__filename).log
 var me = require('middlewares/me')
 var Promise = require('bluebird')
@@ -46,12 +42,8 @@
     log.warn(put({
       err: err
     }, logData), moduleName + ' failed')
-<<<<<<< HEAD
     keypather.set(err, 'data.level', 'warning')
-    error.log(err)
-=======
     error.report(err)
->>>>>>> 37b54086
     socket.write({
       id: handlerId,
       error: 'You don\'t have access to this stream',
