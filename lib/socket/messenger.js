/**
 * TODO document
 * @module lib/socket/messenger
 */
'use strict'

var Boom = require('dat-middleware').Boom
var uuid = require('uuid')
var keypather = require('keypather')()

<<<<<<< HEAD
var GitHub = require('models/apis/github');
var rabbitMQ = require('models/rabbitmq');
var User = require('models/mongo/user');
var dogstatsd = require('models/datadog');
var logger = require('middlewares/logger')(__filename);
=======
var GitHub = require('models/apis/github')
var User = require('models/mongo/user')
var dogstatsd = require('models/datadog')
var logger = require('middlewares/logger')(__filename)
>>>>>>> f8d21056

var log = logger.log

module.exports = new Messenger()

var baseDataName = 'api.socket.messenger'
function Messenger () {}

Messenger.prototype.setServer = function (server) {
  if (!server) { throw new Error('Messenger needs server') }
  this.server = server
}

/**
 * emit a message to a room with a specially formatted name
 * @param {String} type
 * @param {String} name
 * @param {Object|String|Buffer} data
 * @return null
 */
Messenger.prototype.messageRoom = function (type, name, data) {
  if (!this.server) {
    throw new Error('setServer has not been called yet')
  }
  log.trace({
    tx: true,
    logName: name,
    type: type,
    data: data
  }, 'messageRoom')
  this.server.room(genRoomName(type, name)).write({
    id: uuid(),
    event: 'ROOM_MESSAGE',
    type: type,
    name: name,
    data: data
  })
}

Messenger.prototype.joinRoom = function (socket, type, name) {
  socket.join(genRoomName(type, name))
}

Messenger.prototype.leaveRoom = function (socket, type, name) {
  socket.leave(genRoomName(type, name))
}

/**
 * emit instance update event
 * @param  {object}   instance instance to send
 * @param  'string'   action   valid actions
 *   start, stop, restart, update, redeploy, deploy, delete, patch, post
 * This requries that the owner and createdBy fields have more github informatino in them
 */
Messenger.prototype.emitInstanceUpdate = function (instance, action) {
  log.trace({
    tx: true,
    instance: instance,
    action: action
  }, 'emitInstanceUpdate')
  if (!instance || !action) {
    throw new Error('emitInstanceUpdate missing instance or action')
  }
  var requiredKeypaths = [
    'owner',
    'owner.github',
    'owner.username',
    'owner.gravatar',
    'createdBy',
    'createdBy.github',
    'createdBy.username',
    'createdBy.gravatar'
  ]
  // keypather.in because _sometimes_ it's a mongoose model
  if (!requiredKeypaths.every(keypather.in.bind(keypather, instance))) {
    requiredKeypaths.forEach(function (kp) {
      log.trace({
        tx: true,
        kp: kp,
        instance: instance
      }, 'emitInstanceUpdate expects keypath exists')
    })
    throw new Error('emitInstanceUpdate malformed instance')
  }
  this._emitInstanceUpdateAction(instance, action)
}

/**
 * emit instance delete event
 * @param  {object}   instance instance to send
 */
Messenger.prototype.emitInstanceDelete = function (instance) {
  log.trace({
    tx: true,
    instance: instance
  }, 'emitInstanceDelete')
  this._emitInstanceUpdateAction(instance, 'delete')
}

/**
 * emit instance update event
 * @param  {object}   instance instance to send
 * @param  'string'   action   valid actions
 */
Messenger.prototype._emitInstanceUpdateAction = function (instance, action) {
  log.trace({
    tx: true,
    instance: instance,
    action: action
  }, '_emitInstanceUpdateAction')
  if (!instance) {
    throw new Error('emitInstanceUpdate missing instance')
  }
  this.messageRoom('org', instance.owner.github, {
    event: 'INSTANCE_UPDATE',
    action: action,
    data: instance
<<<<<<< HEAD
  });

  var instanceActionOpts = {
    instance: instance,
    timestamp: new Date().valueOf()
  };
  if (action === 'delete') {
    rabbitMQ.instanceDeleted(instanceActionOpts);
  } else if (action === 'post') {
    rabbitMQ.instanceCreated(instanceActionOpts);
  } else {
    rabbitMQ.instanceUpdated(instanceActionOpts);
  }

};
=======
  })
}
>>>>>>> f8d21056

/**
 * emit instnce update event
 * @param  {object}   contextVersion instance to send
 * @param  'string'   action   valid actions
 *   build_started, build_running, build_complete
 */
Messenger.prototype.emitContextVersionUpdate = function (contextVersion, action) {
  log.trace({
    tx: true,
    contextVersion: contextVersion,
    action: action
  }, 'emitContextVersionUpdate')
  var self = this
  if (!contextVersion ||
    !keypather.get(contextVersion, 'createdBy.github') ||
    !keypather.get(contextVersion, 'owner.github') ||
    !action) {
    throw new Error('emitContextVersionUpdate missing inputs')
  }
  self.messageRoom('org', contextVersion.owner.github, {
    event: 'CONTEXTVERSION_UPDATE',
    action: action,
    data: contextVersion
  })
}

/**
 * Validates if user can join the room.
 */
Messenger.prototype.canJoin = function (socket, data, cb) {
  var logData = {
    tx: true,
    logName: data.name,
    type: data.type,
    action: data.action
  }
  log.info(logData, 'Messenger.prototype.canJoin')
  // auth token used when we connect from other server
  var authToken = keypather.get(socket, 'request.query.token')
  var userId = keypather.get(socket, 'request.session.passport.user')
  // github org or user id for personal accounts
  var accountId = data.name
  // always join room if we connected using `authToken`
  if (authToken) {
    log.info(logData, 'Messenger.prototype.canJoin: true with accessToken')
    return cb(null, true)
  }
  if (!userId) {
    log.error(logData, 'Messenger.prototype.canJoin: false without accessToken and userId')
    return cb(null, false)
  }
  User.findById(userId, function (err, user) {
    if (err) {
      log.error(logData, 'Messenger.prototype.canJoin: false when user fetch error')
      return cb(err)
    }
    if (!user) {
      log.error(logData, 'Messenger.prototype.canJoin: false when user fetch not found')
      return cb(Boom.notFound('User not found', { data: userId }))
    }
    // in this case user is joining room for his personal account
    if (user.accounts.github.id === accountId) {
      log.info(logData, 'Messenger.prototype.canJoin: true when user joins his/her room')
      return cb(null, true)
    }
    // find org and check membership
    user.findGithubOrgByGithubId(accountId, function (err, org) {
      if (err) {
        log.error(logData, 'Messenger.prototype.canJoin: false when org fetch error')
        return cb(err)
      }
      if (!org) {
        log.error(logData, 'Messenger.prototype.canJoin: false when org not found')
        return cb(Boom.notFound('Org not found', { data: accountId }))
      }
      var github = new GitHub({ token: user.accounts.github.accessToken })
      github.isOrgMember(org.login, cb)
    })
  })
}

Messenger.prototype.subscribeStreamHandler = function (socket, id, data) {
  dogstatsd.increment(baseDataName + '.connections')
  // check required args
  if (!data.name ||
    !data.type ||
    !data.action) {
    dogstatsd.increment(baseDataName + '.err.invalid_args')
    return socket.write({
      id: id,
      error: 'name, type and action are required',
      data: data
    })
  }

  if (~data.action.indexOf('join')) {
    this.canJoin(socket, data, function (err, join) {
      if (err || join === false) {
        return socket.write({
          id: id,
          error: 'access denied',
          data: data
        })
      }
      this.joinRoom(socket, data.type, data.name)
      roomActionComplete(socket, id, data)
    }.bind(this))
  } else if (~data.action.indexOf('leave')) {
    this.leaveRoom(socket, data.type, data.name)
    roomActionComplete(socket, id, data)
  } else {
    return socket.write({
      id: id,
      error: 'invalid action',
      data: data
    })
  }
}

function roomActionComplete (socket, id, data) {
  log.trace({
    tx: true,
    logName: data.name,
    type: data.type,
    action: data.action
  }, 'roomActionComplete')
  socket.write({
    id: id,
    event: 'ROOM_ACTION_COMPLETE',
    data: {
      type: data.type,
      name: data.name,
      action: data.action
    }
  })
}

function genRoomName (type, name) {
  return process.env.MESSENGER_NAMESPACE + type + ':' + name
}<|MERGE_RESOLUTION|>--- conflicted
+++ resolved
@@ -8,18 +8,11 @@
 var uuid = require('uuid')
 var keypather = require('keypather')()
 
-<<<<<<< HEAD
 var GitHub = require('models/apis/github');
 var rabbitMQ = require('models/rabbitmq');
 var User = require('models/mongo/user');
 var dogstatsd = require('models/datadog');
 var logger = require('middlewares/logger')(__filename);
-=======
-var GitHub = require('models/apis/github')
-var User = require('models/mongo/user')
-var dogstatsd = require('models/datadog')
-var logger = require('middlewares/logger')(__filename)
->>>>>>> f8d21056
 
 var log = logger.log
 
@@ -137,7 +130,6 @@
     event: 'INSTANCE_UPDATE',
     action: action,
     data: instance
-<<<<<<< HEAD
   });
 
   var instanceActionOpts = {
@@ -152,11 +144,7 @@
     rabbitMQ.instanceUpdated(instanceActionOpts);
   }
 
-};
-=======
-  })
-}
->>>>>>> f8d21056
+}
 
 /**
  * emit instnce update event
