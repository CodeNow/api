--- conflicted
+++ resolved
@@ -94,11 +94,7 @@
           req ? req.url : 'unknown method',
           err.message);
       }
-<<<<<<< HEAD
-      if (!envIs('test') || err.output.statusCode >= 500) {
-=======
-      if (!envIs('test') || statusCode === 500) {
->>>>>>> 35be3ad3
+      if (!envIs('test') || statusCode >= 500) {
         err.data = err.data || {};
         err.data.req = req;
         error.log(err);
