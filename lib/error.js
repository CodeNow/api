'use strict';

// var rollbar = require('rollbar');
var Boom = require('dat-middleware').Boom;
var extend  = require('extend');
var envIs = require('101/env-is');
var rollbar = require('rollbar');
var rollbar = require('rollbar');
var noop = require('101/noop');
if (process.env.ROLLBAR_KEY) {
  rollbar.init(process.env.ROLLBAR_KEY, {
    environment: process.env.NODE_ENV || 'development',
    branch: process.env.GIT_BRANCH || 'master',
    root: process.env.ROOT_DIR
  });
}
var error = module.exports = function (code, msg, data) {
  return Boom.create(code, msg, data);
};
/*jshint maxcomplexity:20*/
error.log = function (err) {
  console.error(err.message);
  console.error(err.stack);
  if (err.data) {
    if (err.data.err) {
      console.error('---original error---');
      console.error(err.data.err.message);
      console.error(err.data.err.stack);
    }
    if (err.data.docker) {
      console.error('---docker error---');
      console.error(err.data.docker.dockerHost);
      console.error(err.data.docker.port);
      console.error(err.data.docker.cmd);
      console.error(err.data.docker.log);
    }
    if (err.data.krain) {
      console.error('---krain error---');
      console.error(err.data.krain.uri);
      console.error(err.data.krain.statusCode);
      console.error(err.data.krain.info);
    }
    if (err.data.mavis) {
      console.error('---mavis error---');
      console.error(err.data.mavis.uri);
      console.error(err.data.mavis.statusCode);
      console.error(err.data.mavis.info);
    }
    if (err.data.res) {
      console.error('---error response---');
      console.error(err.data.res.statusCode);
      console.error(err.data.res.body);
    }
    if (err.data.debug) {
      console.error('---error debug info---');
      console.error(err.data.debug);
    }
  }
  var custom = err.data || {};
  var req = custom.req;
  delete custom.req;
<<<<<<< HEAD
  if (!req.headers) {
=======
  if (!req.headers) { // FIXME: weird edgecase
>>>>>>> fd10270e
    req = null;
  }
  rollbar.handleError(err, { custom: custom }, req, noop);
};

error.logIfErr = function (err) {
  if (err) {
    error.log(err);
  }
};

error.wrapIfErr = function (cb, status, message, data) {
  return function (err) {
    var errData = {};
    if (err && err.isBoom) {
      errData = err.data || { err: err };
    } else {
      errData = {err:err};
    }
    if (err) {
      extend(errData, data);
      cb(Boom.create(status, message, errData));
    }
    else {
      cb.apply(this, arguments);
    }
  };
};

/**
 * errorHandler middlewares
 */
var inflect = require('i')();

error.errorCaster = function (err, req, res, next) {
  if (err instanceof Error) {
    next(err);
  }
  else {
    try {
      err = new Error(JSON.stringify(err));
    }
    catch (stringifyErr) {
      err = new Error(err+'');
    }
    next(err);
  }
};

error.mongooseErrorCaster = function (err, req, res, next) {
  function handMongoError (err) {
    if (err.code === 11000) {
      var resourceAliases = {
        me: 'user'
      };
      var fieldAliases = {
        aliases: 'name',
        lowerUsername: 'username'
      };
      var match = /([^.]+).\$([^_]+)_/.exec(err.err);
      var resource = inflect.singularize(match[1]);
      resource = resourceAliases[resource] || resource;
      var field = fieldAliases[match[2]] || match[2];
      var message = resource + ' with ' + field + ' already exists';
      err = error(409, message, { err: err });
    }
    return err;
  }
  function handValidationError (err) {
    var note = Object.keys(err.errors).map(function (key) {
      return err.errors[key].message;
    }).join('\n');
    err = error(400, note, { err: err });
    return err;
  }

  if (err.name === 'MongoError') {
    err = handMongoError(err);
  } else if (err.name === 'ValidationError') {
    err = handValidationError(err);
  }
  next(err);
};

error.sendIf400Error = function (err, req, res, next) {
  // only 401s and 404s for now bc they are spammy
  // continue to track 404s on container pages for analytics purposes
  if (err.isBoom && err.output.statusCode === 401) {
    err.reformat();
    res.json(err.output.statusCode, err.output.payload);
  }
  else {
    next(err);
  }
};

error.errorHandler = function (err, req, res, next) {
  if (!err.isBoom) {
    err = error(500, 'unknown', { err: err });
  }
  err.reformat();
  if (process.env.LOG_ERRORS) {
    if (err.output.statusCode >= 500) {
      console.error('Bad App Error: ',
        err.output.statusCode, req.method, req.url);
    }
    else {
      console.error('Acceptable App Error: ',
        err.output.statusCode, req.method, req.url, err.message);
    }
    if (!envIs('test') || err.output.statusCode === 500) {
      err.data = err.data || {};
      err.data.req = req;
      error.log(err);
    }
  }
  // if (err.output.statusCode === 500) {
  //   throw err;
  // }
  // else {
  res.json(err.output.statusCode, err.output.payload);
  // }
  if (next) {
    next.lintIsStupidSometimes = true;
  }
};<|MERGE_RESOLUTION|>--- conflicted
+++ resolved
@@ -59,11 +59,7 @@
   var custom = err.data || {};
   var req = custom.req;
   delete custom.req;
-<<<<<<< HEAD
-  if (!req.headers) {
-=======
   if (!req.headers) { // FIXME: weird edgecase
->>>>>>> fd10270e
     req = null;
   }
   rollbar.handleError(err, { custom: custom }, req, noop);
