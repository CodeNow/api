--- conflicted
+++ resolved
@@ -313,15 +313,11 @@
  * Must ack worker task to avoid infinite loop of
  * rabbitmq redelivery.
  */
-<<<<<<< HEAD
-error.workerErrorHandler = function (err, done) {
+error.workerErrorHandler = function (err, data) {
   log.warn({
     tx: true,
     err: err
   }, 'error.workerErrorHandler');
-=======
-error.workerErrorHandler = function (err, data) {
->>>>>>> 75bf8c34
   if (process.env.LOG_ERRORS) {
     error.log(err);
     rollbar.handleErrorWithPayloadData(error, {
