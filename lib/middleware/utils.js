uvar _ = require('lodash');
var async = require('async');
var error = require('../error');
var plus = /\+/g;
var slash = /\//g;
var minus = /-/g;
var underscore = /_/g;

var utils = module.exports = {
  exists: function (thing) {
    return thing != null;
  },
  message: function (code, msg) {
    if (typeof code === 'string') {
      msg = code;
      code = 200;
    }
    return function (req, res) {
      res.json(code, { message: msg });
    };
  },
  pause: function (req, res, next) {
    req.pause();
    next();
  },
  isObjectId: function (str) {
    str = str.toString();
    return Boolean(str.match(/^[0-9a-fA-F]{24}$/));
  },
  isObjectId64: function (str) {
    if (!utils.exists(str)) {
      return false;
    }
    str = utils.decodeId(str);
    return Boolean(str.match(/^[0-9a-fA-F]{24}$/));
  },
  encodeId: function (id) {
    return new Buffer(id.toString(), 'hex').toString('base64').replace(plus, '-').replace(slash, '_');
  },
  decodeId: function (id) {
    return new Buffer(id.toString().replace(minus, '+').replace(underscore, '/'), 'base64').toString('hex');
  },
  equalObjectIds: function (objectId1, objectId2) {
    return objectId1 && objectId2 && (objectId1.toString() === objectId2.toString());
  },
  series: function (/*middlewares*/) {
    var middlewares = Array.prototype.slice.call(arguments);
    return function (req, res, next) {
      var tasks = middlewares.map(function (mw) {
        return mw.bind(null, req, res);
      });
      async.series(tasks, next);
    };
  },
  or: function (/*middlewares*/) {
    var middlewares = Array.prototype.slice.call(arguments);
    return function (req, res, next) {
      var firstErr;
      async.some(middlewares, function (mw, cb) {
        mw(req, res, function (err) {
          firstErr = firstErr || err;
          cb(!err);
        });
      },
      function (some) {
        var err = some ? null : firstErr;
        next(err);
      });
    };
  },
  ternary: function (test, middlewareTrue, middlewareFalse) {
    return function (req, res, next) {
      test(req, res, function (err) {
        if (err) {
          middlewareFalse(req, res, next);
        }
        else {
          middlewareTrue(req, res, next);
        }
      });
    };
  },
  every: function (reqKey, test, code, message, ctx) {
    return function (requiredKeys) {
      return function (req, res, next) {
        var errKey, err, every;
        every = requiredKeys.every(function (key) {
          var pass = test.call(ctx, req[reqKey][key]);
          if (!pass) {
            errKey = key;
          }
          return pass;
        });
        if (!every) {
          err = error(code, message.replace('{{key}}', errKey));
        }
        next(err);
      };
    };
  },
  log: function (message) {
    var reqKeys = Array.prototype.slice.call(arguments);
    reqKeys.shift();
    return function (req, res, next) {
      console.log(message);
      if (reqKeys.length !== 0) {
        console.log(_.pick(req, reqKeys));
      }
      next();
    };
  },
  code: function (code) {
    return function (req, res, next) {
      res.code = code;
      next();
    };
  },
  next: function (req, res, next) {
    next();
<<<<<<< HEAD
=======
  },
  pick: function (/*keys*/) {
    var keys = Array.prototype.slice.call(arguments);
    return function (obj) {
      return _.pick(obj, keys);
    };
>>>>>>> dea6e4f8
  }
};<|MERGE_RESOLUTION|>--- conflicted
+++ resolved
@@ -117,14 +117,5 @@
   },
   next: function (req, res, next) {
     next();
-<<<<<<< HEAD
-=======
-  },
-  pick: function (/*keys*/) {
-    var keys = Array.prototype.slice.call(arguments);
-    return function (obj) {
-      return _.pick(obj, keys);
-    };
->>>>>>> dea6e4f8
   }
 };