--- conflicted
+++ resolved
@@ -23,28 +23,29 @@
       }
     })(req, res, next);
   },
-<<<<<<< HEAD
   // publish: function (req, res, next) {
   //   var committingNew = (req.body.status === 'Committing new');
-  //   flow.series(
+  //   series(
   //     flow.if(!req.container.parent || committingNew)
   //       .then(containers.fullPublish)
   //       .else(
   //         images.findById('container.parent', { name: 1, description: 1, tags: 1, last_write: 1 }),
-  //         flow.mwIf(containers.metaPublishCheck('image')) // metapublish check
-  //           .then(containers.model.metaPublish('image'))
-  //           .else(containers.fullPublish)),
+  //         ternary(containers.metaPublishCheck('image'), // middleware check
+  //           containers.model.metaPublish('image'),
+  //           containers.fullPublish)),
   //     body.unset('status'))(req, res, next);
   // },
   // fullPublish: function (req, res, next) {
-  //   flow.series(
+  //   var utils = require('middleware/utils');
+  //   series(
   //     flow.if(req.query.dontBuild)
   //       .else(dockworker.runBuildCmd),
   //     body.trim('status'),
   //     containers.model.atomicUpdateCommitStatusAndName('body', 'me'),
-  //     flow.mwIf(containers.checkFound) // atomic update uses findAndModify
-  //       .then(harbourmaster.commitContainer('container')) // container updated successfull
-  //       .else(containers.findById('params.containerId', { files: 0 })))(req, res, next);
+  //     ternary(containers.checkFound, // atomic update uses findAndModify
+  //       harbourmaster.commitContainer('container'), // container updated successfull
+  //       containers.findById('params.containerId', { files: 0 })),
+  //     containers.model.unset('files'))(req, res, next);
   // },
   // metaPublishCheck: function (imageKey) {
   //   return function (req, res, next) {
@@ -57,43 +58,6 @@
   //     }
   //   };
   // },
-=======
-  publish: function (req, res, next) {
-    var committingNew = (req.body.status === 'Committing new');
-    series(
-      flow.if(!req.container.parent || committingNew)
-        .then(containers.fullPublish)
-        .else(
-          images.findById('container.parent', { name: 1, description: 1, tags: 1, last_write: 1 }),
-          ternary(containers.metaPublishCheck('image'), // middleware check
-            containers.model.metaPublish('image'),
-            containers.fullPublish)),
-      body.unset('status'))(req, res, next);
-  },
-  fullPublish: function (req, res, next) {
-    var utils = require('middleware/utils');
-    series(
-      flow.if(req.query.dontBuild)
-        .else(dockworker.runBuildCmd),
-      body.trim('status'),
-      containers.model.atomicUpdateCommitStatusAndName('body', 'me'),
-      ternary(containers.checkFound, // atomic update uses findAndModify
-        harbourmaster.commitContainer('container'), // container updated successfull
-        containers.findById('params.containerId', { files: 0 })),
-      containers.model.unset('files'))(req, res, next);
-  },
-  metaPublishCheck: function (imageKey) {
-    return function (req, res, next) {
-      var image = utils.replacePlaceholders(req, imageKey);
-      if (req.container.metaPublishCheck(image)) {
-        next();
-      }
-      else {
-        next(new Error('do a full publish'));
-      }
-    };
-  },
->>>>>>> 156f092b
   respond: function (req, res, next) {
     var self = this;
     var model = req[this.key];
