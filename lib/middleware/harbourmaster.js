var Harbourmaster = require('models/harbourmaster');
var utils = require('middleware/utils');
var configs = require('configs');
var docklet = require('middleware/docklet');
var docker  = require('middleware/docker');
<<<<<<< HEAD
var hipacheHosts  = require('middleware/hipacheHosts');
var series = require('middleware-flow').series;

module.exports = {
=======
var events  = require('middleware/events');
var hipacheHosts  = require('middleware/hipacheHosts');
var flow = require('middleware-flow');
var series = flow.series;
var mwIf = flow.mwIf.bind(flow);
var syncIf = flow.syncIf.bind(flow);
var pluck = require('101/pluck');
var keypather = require('keypather')();
var redis = require('models/sharedRedis');

var harbourmaster = module.exports = {
>>>>>>> 0f7fc756
  createContainer: function (imageKey, containerKey) {
    var containers = require('middleware/containers');
    return series(
      docklet.create(),
      docklet.model.findDockWithImage(imageKey),
      docker.create('dockletResult'),
      docker.model.createContainer(imageKey, containerKey),
      hipacheHosts.create(),
      hipacheHosts.model.routeContainerToFrontdoor(
        "headers['runnable-token']", 'container', 'dockletResult'),
      containers.model.set({
<<<<<<< HEAD
        containerId: 'dockerResult.Id',
=======
        containerId: 'dockerResult.id',
>>>>>>> 0f7fc756
        host: 'dockletResult'
      }) // save occurs later
    );
  },

  startContainer: function (containerKey) {
    var containers = require('middleware/containers');
    return series(
      docker.create('container.host'),
      docker.model.startContainer('container.containerId'),
      docker.model.inspectContainer('container.containerId'),
      containers.model.set({
        servicesPort: "dockerResult.NetworkSettings.Ports['15000/tcp'][0].HostPort",
        webPort: "dockerResult.NetworkSettings.Ports['80/tcp'][0].HostPort"
      }),
<<<<<<< HEAD
=======
      hipacheHosts.create(),
>>>>>>> 0f7fc756
      hipacheHosts.model.addContainerPorts( // must be below container set.
        "headers['runnable-token']", 'container'),
      containers.model.save()
    );
  },

  stopContainer: function (containerKey) {
    return series(
      docker.create('container.host'),
      docker.model.stopContainer('container.containerId')
    );
  },

<<<<<<< HEAD
  githubBuild: function () {

  },







  // createContainer: function (req, res, next) {
  //   var container = req.container;
  //   var env = [
  //     'RUNNABLE_USER_DIR=' + container.file_root,
  //     'RUNNABLE_SERVICE_CMDS=' + container.service_cmds,
  //     'RUNNABLE_START_CMD=' + container.start_cmd,
  //     'RUNNABLE_BUILD_CMD=' + container.build_cmd,
  //     'SERVICES_TOKEN=' + container.servicesToken,
  //     'APACHE_RUN_USER=www-data',
  //     'APACHE_RUN_GROUP=www-data',
  //     'APACHE_LOG_DIR=/var/log/apache2',
  //     'PATH=/dart-sdk/bin:/usr/local/sbin:/usr/local/bin:/usr/sbin:/usr/bin:/sbin:/bin'
  //   ];
  //   var repo = getRepo(req.image);
  //   var subdomain; //missing
  //   Harbourmaster.createContainer(req.domain, {
  //     servicesToken: container.servicesToken,
  //     webToken: container.webToken,
  //     subdomain: subdomain,
  //     Env: env,
  //     Hostname: 'runnable',
  //     Image: '' + configs.dockerRegistry + '/runnable/' + repo,
  //   }, next);
  // },
  commitContainer: function (req, res, next) {
    Harbourmaster.commitContainer(req.domain,
      encodeIdsIn(req.container.toJSON()),
      req.headers['runnable-token'],
      next);
=======
  commitContainer: function (containerKey) {
    var containers = require('middleware/containers');
    var images = require('middleware/images');
    var committingNew = function (req) {
      return req.body.status === 'Committing new';
    };
    return mwIf(series(
      containers.model.setAndSave({ status: 'Stopping Virtual Machine' }),
      events.containerStatusEvent('container'),
      hipacheHosts.create(),
      hipacheHosts.model.removeContainerPorts('container'),
      harbourmaster.stopContainer(containerKey),
      containers.model.setAndSave({ status: 'Saving Changes' }),
      events.containerStatusEvent('container'),
      docker.create('container.host'),
      docker.model.commitContainer('container'),
      containers.model.setAndSave({ status: 'Optimizing' }),
      events.containerStatusEvent('container'),
      // TODO: remove "Optimizing" event from frontend. (this used to be flatten)
      containers.model.setAndSave({ status: 'Distributing Runnable' }),
      events.containerStatusEvent('container'),
      syncIf(committingNew)
        .then( // publish new
          images.createFromContainer('container'),
          utils.code(200) // override 201
        )
        .else( // publish back
          images.find('container.parent'),
          images.checkFound,
          images.updateImageFromContainer('image', 'container')
        ),
      containers.model.setAndSave({ status: 'Finished' }),
      events.containerStatusEvent('container')
    )).else(
      containers.model.setAndSave({
        error: 'lastError'
      }),
      harbourmaster.startContainer(containerKey), // restart container, commit failed
      nextLastError
    );
  },

  cleanupContainers: function (containersKey) {
    return function (req, res, next) {
      var containers = keypather.get(req, containersKey);
      var containerIds = containers.map(pluck('containerId'));
      redis.publish('dockletPrune', JSON.stringify(containerIds));
      next();
    };
>>>>>>> 0f7fc756
  }
};


function nextLastError (req, res, next) {
  next(req.lastError);
}<|MERGE_RESOLUTION|>--- conflicted
+++ resolved
@@ -3,12 +3,6 @@
 var configs = require('configs');
 var docklet = require('middleware/docklet');
 var docker  = require('middleware/docker');
-<<<<<<< HEAD
-var hipacheHosts  = require('middleware/hipacheHosts');
-var series = require('middleware-flow').series;
-
-module.exports = {
-=======
 var events  = require('middleware/events');
 var hipacheHosts  = require('middleware/hipacheHosts');
 var flow = require('middleware-flow');
@@ -20,7 +14,6 @@
 var redis = require('models/sharedRedis');
 
 var harbourmaster = module.exports = {
->>>>>>> 0f7fc756
   createContainer: function (imageKey, containerKey) {
     var containers = require('middleware/containers');
     return series(
@@ -32,11 +25,7 @@
       hipacheHosts.model.routeContainerToFrontdoor(
         "headers['runnable-token']", 'container', 'dockletResult'),
       containers.model.set({
-<<<<<<< HEAD
-        containerId: 'dockerResult.Id',
-=======
         containerId: 'dockerResult.id',
->>>>>>> 0f7fc756
         host: 'dockletResult'
       }) // save occurs later
     );
@@ -52,10 +41,7 @@
         servicesPort: "dockerResult.NetworkSettings.Ports['15000/tcp'][0].HostPort",
         webPort: "dockerResult.NetworkSettings.Ports['80/tcp'][0].HostPort"
       }),
-<<<<<<< HEAD
-=======
       hipacheHosts.create(),
->>>>>>> 0f7fc756
       hipacheHosts.model.addContainerPorts( // must be below container set.
         "headers['runnable-token']", 'container'),
       containers.model.save()
@@ -69,47 +55,6 @@
     );
   },
 
-<<<<<<< HEAD
-  githubBuild: function () {
-
-  },
-
-
-
-
-
-
-
-  // createContainer: function (req, res, next) {
-  //   var container = req.container;
-  //   var env = [
-  //     'RUNNABLE_USER_DIR=' + container.file_root,
-  //     'RUNNABLE_SERVICE_CMDS=' + container.service_cmds,
-  //     'RUNNABLE_START_CMD=' + container.start_cmd,
-  //     'RUNNABLE_BUILD_CMD=' + container.build_cmd,
-  //     'SERVICES_TOKEN=' + container.servicesToken,
-  //     'APACHE_RUN_USER=www-data',
-  //     'APACHE_RUN_GROUP=www-data',
-  //     'APACHE_LOG_DIR=/var/log/apache2',
-  //     'PATH=/dart-sdk/bin:/usr/local/sbin:/usr/local/bin:/usr/sbin:/usr/bin:/sbin:/bin'
-  //   ];
-  //   var repo = getRepo(req.image);
-  //   var subdomain; //missing
-  //   Harbourmaster.createContainer(req.domain, {
-  //     servicesToken: container.servicesToken,
-  //     webToken: container.webToken,
-  //     subdomain: subdomain,
-  //     Env: env,
-  //     Hostname: 'runnable',
-  //     Image: '' + configs.dockerRegistry + '/runnable/' + repo,
-  //   }, next);
-  // },
-  commitContainer: function (req, res, next) {
-    Harbourmaster.commitContainer(req.domain,
-      encodeIdsIn(req.container.toJSON()),
-      req.headers['runnable-token'],
-      next);
-=======
   commitContainer: function (containerKey) {
     var containers = require('middleware/containers');
     var images = require('middleware/images');
@@ -159,7 +104,6 @@
       redis.publish('dockletPrune', JSON.stringify(containerIds));
       next();
     };
->>>>>>> 0f7fc756
   }
 };
 
