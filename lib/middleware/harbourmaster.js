'use strict';

var docklet = require('middleware/docklet');
var docker  = require('middleware/docker');
var hipacheHosts  = require('middleware/hipacheHosts');
var flow = require('middleware-flow');
var series = flow.series;
var pluck = require('101/pluck');
var keypather = require('keypather')();
var redis = require('models/sharedRedis');
var exists = require('101/exists');

var harbourmaster = module.exports = {
  createContainer: function (imageKey, containerKey) {
    var containers = require('middleware/containers');
    return series(
      docklet.create(),
      docklet.model.findDockWithImage(imageKey, 'container.servicesToken'),
      docker.create('dockletResult'),
      docker.model.createContainer(imageKey, containerKey),
      hipacheHosts.create(),
      hipacheHosts.model.routeContainerToFrontdoor(
        'container', 'dockletResult'),
      containers.model.set({
        containerId: 'dockerResult.id',
        host: 'dockletResult'
      }) // save occurs later
    );
  },

  startContainer: function (containerKey) {
    var containers = require('middleware/containers');
    return series(
      docker.create('container.host'),
      docker.model.startContainer('container.containerId'),
      docker.model.inspectContainer('container.containerId'),
      containers.model.set({
        servicesPort: "dockerResult.NetworkSettings.Ports['15000/tcp'][0].HostPort",
        webPort: "dockerResult.NetworkSettings.Ports['80/tcp'][0].HostPort"
      }),
      hipacheHosts.create(),
      hipacheHosts.model.addContainerPorts( // must be below container set.
        'container'),
      containers.model.save()
    );
  },

  stopContainer: function (containerKey) {
    return series(
      docker.create('container.host'),
      docker.model.stopContainer('container.containerId')
    );
  },

<<<<<<< HEAD
=======
  commitContainer: function (containerKey) {
    var containers = require('middleware/containers');
    var images = require('middleware/images');
    var committingNew = function (req) {
      return req.body.status === 'Committing new';
    };
    return mwIf(series(
      containers.model.setAndSave({ status: 'Stopping Virtual Machine' }),
      events.containerStatusEvent('container'),
      hipacheHosts.create(),
      hipacheHosts.model.removeContainerPorts('container'),
      harbourmaster.stopContainer(containerKey),
      containers.model.setAndSave({ status: 'Saving Changes' }),
      events.containerStatusEvent('container'),
      docker.create('container.host'),
      docker.model.commitContainer('container'),
      containers.model.setAndSave({ status: 'Optimizing' }),
      events.containerStatusEvent('container'),
      docklet.create('container.host', 4244),
      docklet.model.addImageRepoById('container._id'),
      containers.model.setAndSave({ status: 'Distributing' }),
      events.containerStatusEvent('container'),
      docker.model.pushRepoById('container._id'),
      syncIf(committingNew)
        .then( // publish new
          images.createFromContainer('container'),
          utils.code(200) // override 201
        )
        .else( // publish back
          images.find('container.parent'),
          images.checkFound,
          images.updateImageFromContainer('image', 'container')
        ),
      containers.model.setAndSave({ status: 'Finished' }),
      events.containerStatusEvent('container')
    )).else(
      containers.model.setAndSave({
        error: 'lastError'
      }),
      harbourmaster.startContainer(containerKey), // restart container, commit failed
      nextLastError
    );
  },

>>>>>>> 22eb09b3
  cleanupContainers: function (containersKey) {
    return function (req, res, next) {
      var containers = keypather.get(req, containersKey);
      var containerIds = containers
        .map(pluck('containerId'))
        .filter(exists)
        .map(invoke('slice', 0, 12)); // docklet expects container ids of length 12
      redis.publish('dockletPrune', JSON.stringify(containerIds));
      next();
    };
  }
};


function nextLastError (req, res, next) {
  next(req.lastError);
}

function invoke (method /*, args */) {
  var args = Array.prototype.slice.call(arguments, 1);
  return function (item) {
    return item[method].apply(item, args);
  };
}<|MERGE_RESOLUTION|>--- conflicted
+++ resolved
@@ -52,53 +52,6 @@
     );
   },
 
-<<<<<<< HEAD
-=======
-  commitContainer: function (containerKey) {
-    var containers = require('middleware/containers');
-    var images = require('middleware/images');
-    var committingNew = function (req) {
-      return req.body.status === 'Committing new';
-    };
-    return mwIf(series(
-      containers.model.setAndSave({ status: 'Stopping Virtual Machine' }),
-      events.containerStatusEvent('container'),
-      hipacheHosts.create(),
-      hipacheHosts.model.removeContainerPorts('container'),
-      harbourmaster.stopContainer(containerKey),
-      containers.model.setAndSave({ status: 'Saving Changes' }),
-      events.containerStatusEvent('container'),
-      docker.create('container.host'),
-      docker.model.commitContainer('container'),
-      containers.model.setAndSave({ status: 'Optimizing' }),
-      events.containerStatusEvent('container'),
-      docklet.create('container.host', 4244),
-      docklet.model.addImageRepoById('container._id'),
-      containers.model.setAndSave({ status: 'Distributing' }),
-      events.containerStatusEvent('container'),
-      docker.model.pushRepoById('container._id'),
-      syncIf(committingNew)
-        .then( // publish new
-          images.createFromContainer('container'),
-          utils.code(200) // override 201
-        )
-        .else( // publish back
-          images.find('container.parent'),
-          images.checkFound,
-          images.updateImageFromContainer('image', 'container')
-        ),
-      containers.model.setAndSave({ status: 'Finished' }),
-      events.containerStatusEvent('container')
-    )).else(
-      containers.model.setAndSave({
-        error: 'lastError'
-      }),
-      harbourmaster.startContainer(containerKey), // restart container, commit failed
-      nextLastError
-    );
-  },
-
->>>>>>> 22eb09b3
   cleanupContainers: function (containersKey) {
     return function (req, res, next) {
       var containers = keypather.get(req, containersKey);
