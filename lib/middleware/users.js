var async = require('async');
var configs = require('../configs');
var User = require('../models/users');
var images = require('../models/images');
var runnables = require('../models/runnables');
var _ = require('lodash');
var bcrypt = require('bcrypt');
var error = require('../error');
var utils = require('./utils');

var users = module.exports = {
  fetchSelf: function (req, res, next) {
    if (req.self) {
      return next();
    }
<<<<<<< HEAD
    replaceMeWithUserId(req);
    User.findById(req.user_id, req.domain.intercept(function (user) {
=======
    if (!req.user_id) {
      throw new Error('NO USER_ID');
    }
    async.waterfall([
      replaceMeWithUserId.bind(null, req, res), // so you dont need to me check below
      User.findById.bind(User, req.user_id)
    ],
    req.domain.intercept(function (user) {
>>>>>>> 50a43733
      if (!user) {
        return next(error(401, 'user not found'));
      }
      req.self = user;
      if (req.params && utils.equalObjectIds(req.params.userId, req.user_id)) {
        req.user = req.self;
      }
      next();
    }));
  },
  fetchUser: function (req, res, next) {
    if (req.user) {
      return next();
    }
    replaceMeWithUserId(req);
    User.findById(req.params.userId, req.domain.intercept(function (user) {
      if (!user) {
        return next(error(404, 'user not found'));
      }
      req.user = user;
      next();
    }));
  },
  createSelf: function (req, res, next) {
    req.self = new User();
    req.user = req.self;
    res.code = 201;
    next();
  },
  isUser: function (req, res, next) {
    replaceMeWithUserId(req);
    if (!utils.equalObjectIds(req.params.userId, req.user_id)) {
      return next(error(403, 'access denied'));
    }
    next();
  },
  isVerified: function (req, res, next) {
    users.fetchSelf(req, res, req.domain.intercept(function () {
      if (!req.self.isVerified) {
        next(error(403, 'access denied'));
      } else {
        next();
      }
    }));
  },
  isModerator: function (req, res, next) {
    users.fetchSelf(req, res, req.domain.intercept(function () {
      if (!req.self.isModerator) {
        next(error(403, 'access denied'));
      } else {
        next();
      }
    }));
  },
  isContainerOwner: function (req, res, next) {
    if (!utils.equalObjectIds(req.container.owner, req.user_id)) {
      next(error(403, 'access denied'));
    }
    else {
      next();
    }
  },
  isImageOwner: function (req, res, next) {
    if (!utils.equalObjectIds(req.image.owner, req.user_id)) {
      next(error(403, 'access denied'));
    }
    else {
      next();
    }
  },
  queryUsers: function (req, res, next) {
    var sendUsers = req.domain.intercept(function (users) {
      res.json(users);
    });
    if (req.query.ids) {
      var userIds = [].concat(req.query.ids);
      User.publicListWithIds(req.domain, userIds, sendUsers);
    } else if (req.query.username) {
      User.publicList(req.domain, { lower_username: req.query.username.toLowerCase() }, sendUsers);
    } else if (req.query.channel) {
      User.channelLeaders(req.domain, req.query.channel, req.query.idsOnly, sendUsers);
    } else {
      res.json(400, { message: 'must provide ids or username for users to get' });
    }
  },
  returnUser: function (req, res) {
    var json_user = req.user.toJSON();
    json_user.votes = req.user.getVotes();
    delete json_user.password;
    if (req.self === req.user) {
      json_user.access_token = req.access_token;
    }
    images.count({ owner: req.user._id }, req.domain.intercept(function (imagesCount) {
      json_user.imagesCount = imagesCount;
      res.json(res.code || 200, json_user);
    }));
  },
  delUser: function (req, res, next) {
    req.user.remove(req.domain.intercept(next));
  },
  saveUser: function (req, res, next) {
    var allowed = [
      'name',
      'company',
      'show_email',
      'initial_referrer',
      'email',
      'username',
      'password'
    ];
    var set = req.self.isModerator ? req.body : _.pick(req.body, allowed);
    _.extend(req.user, set);
    if (req.body.username || req.body.email || req.body.password) {
      users.register(req, res, next);
    } else {
      req.user.save(next);
    }
  },
  register: function (req, res, next) {
    if (req.body.email == null) {
      res.json(400, { message: 'must provide an email to register with' });
    } else if (req.body.username == null) {
      res.json(400, { message: 'must provide a username to register with' });
    } else if (req.body.password == null) {
      res.json(400, { message: 'must provide a password to register with' });
    } else {
      async.waterfall([
        findConflicts,
        checkConflicts,
        hashPassword,
        save
      ], next);
    }
    function findConflicts (cb) {
      User.findOne({
        $or: [
          { email: req.user.email },
          { username: req.user.username }
        ]
      }, cb);
    }
    function checkConflicts (user, cb) {
      if (user) {
        var collision = req.user.email === user.email ? 'email' : 'username';
        cb(error(409, collision + ' already exists'));
      } else {
        cb();
      }
    }
    function hashPassword (cb) {
      bcrypt.hash(req.user.password + configs.passwordSalt, 10, cb);
    }
    function save (password, cb) {
      req.user.password = password;
      if (req.user.permission_level === 0) {
        req.user.permission_level = 1;
      }
      req.user.lower_username = req.user.username.toLowerCase();
      req.user.save(next);
    }
  },
  getvotes: function (req, res) {
    res.json(req.user.getVotes());
  },
  postvote: function (req, res) {
    if (req.body.runnable == null) {
      res.json(400, { message: 'must include runnable to vote on' });
    } else {
      runnables.vote(req.domain, req.user_id, req.body.runnable, req.domain.intercept(function (vote) {
        res.json(201, vote);
      }));
    }
  },
  removevote: function (req, res, next) {
    req.user.removeVote(req.domain, req.params.voteid, req.domain.intercept(function () {
      res.json({ message: 'removed vote' });
    }));
  }
};

function replaceMeWithUserId (req) {
  if (!req.params) {
    req.params = {
      userId: req.user_id
    };
  }
  else if (req.params.userId === 'me') {
    req.params.userId = req.user_id;
  }
}


  // postrunnable: function (req, res) {
  //   if (req.query.from == null) {
  //     res.json(400, { message: 'must provide a runnable to fork from' });
  //   } else {
  //     runnables.createContainer(req.domain, req.user_id, req.query.from, req.domain.intercept(function (container) {
  //       res.json(201, container);
  //     }));
  //   }
  // },
  // getrunnables: function (req, res) {
  //   var query = _.pick(req.query, 'parent', 'saved');
  //   runnables.listContainers(req.domain, req.user_id, query, req.domain.intercept(function (containers) {
  //     res.json(containers);
  //   }));
  // },
  // getrunnable: function (req, res) {
  //   runnables.getContainer(req.domain, req.user_id, req.params.runnableid, req.domain.intercept(function (container) {
  //     res.json(container);
  //   }));
  // },
  // putrunnable: function (req, res) {
  //   var required = [
  //     'name',
  //     'description'
  //   ];
  //   var optional = [
  //     'specification',
  //     'saved',
  //     'start_cmd',
  //     'build_cmd',
  //     'output_format',
  //     'status',
  //     'commit_error',
  //     'service_cmds'
  //   ];
  //   var set = {};
  //   for (var _i = 0, _len = required.length; _i < _len; _i++) {
  //     var attr = required[_i];
  //     if (req.body[attr] === void 0) {
  //       return res.json(400, { message: 'must provide a runnable ' + attr });
  //     } else {
  //       set[attr] = req.body[attr];
  //     }
  //   }
  //   optional.forEach(function (attr) {
  //     if (req.body[attr] !== void 0) {
  //       set[attr] = req.body[attr];
  //     }
  //   });
  //   runnables.updateContainer(req.domain, req.user_id, req.params.runnableid, set, req.get('runnable-token'), req.domain.intercept(function (runnable) {
  //     res.json(runnable);
  //   }));
  // },
  // patchrunnable: function (req, res) {
  //   var set = _.pick(req.body, 'name', 'description', 'specification', 'saved', 'start_cmd', 'build_cmd', 'output_format', 'status', 'commit_error', 'service_cmds');
  //   runnables.updateContainer(req.domain, req.user_id, req.params.runnableid, set, req.get('runnable-token'), req.domain.intercept(function (runnable) {
  //     res.json(runnable);
  //   }));
  // },
  // delrunnable: function (req, res) {
  //   return runnables.removeContainer(req.domain, req.user_id, req.params.runnableid, function (err) {
  //     if (err) {
  //       return res.json(err.code, { message: err.msg });
  //     } else {
  //       return res.json({ message: 'runnable deleted' });
  //     }
  //   });
  // },
  // gettags: function (req, res) {
  //   runnables.getContainerTags(req.domain, req.params.id, req.domain.intercept(function (tags) {
  //     res.json(tags);
  //   }));
  // },
  // posttag: function (req, res) {
  //   if (req.body.name == null) {
  //     res.json(400, { message: 'tag must include a name field' });
  //   } else {
  //     runnables.addContainerTag(req.domain, req.user_id, req.params.id, req.body.name, req.domain.intercept(function (tag) {
  //       res.json(201, tag);
  //     }));
  //   }
  // },
  // gettag: function (req, res) {
  //   runnables.getContainerTag(req.domain, req.params.id, req.params.tagId, req.domain.intercept(function (tag) {
  //     res.json(tag);
  //   }));
  // },
  // deltag: function (req, res) {
  //   runnables.removeContainerTag(req.domain, req.user_id, req.params.id, req.params.tagId, req.domain.intercept(function () {
  //     res.json({ message: 'tag deleted' });
  //   }));
  // },
  // listfiles: function (req, res) {
  //   var content = req.query.content != null;
  //   var dir = req.query.dir != null;
  //   var default_tag = req.query['default'] != null;
  //   var path = req.query.path;
  //   runnables.listFiles(req.domain, req.user_id, req.params.runnableid, content, dir, default_tag, path, req.domain.intercept(function (files) {
  //     res.json(files);
  //   }));
  // },
  // syncfiles: function (req, res) {
  //   runnables.syncFiles(req.domain, req.user_id, req.params.id, req.domain.intercept(function () {
  //     res.json(201, {
  //       message: 'files synced successfully',
  //       date: new Date()
  //     });
  //   }));
  // },
  // createfile: function (req, res, next) {
  //   var contentType = req.headers['content-type'];
  //   if (contentType === 'application/json') {
  //     if (req.body.dir) {
  //       createDir();
  //     } else {
  //       createFile();
  //     }
  //   } else {
  //     if (/multipart\/form-data/.test(contentType)) {
  //       multipart();
  //     } else {
  //       res.json(400, { message: 'content type must be application/json or multipart/form-data' });
  //     }
  //   }
  //   function createDir () {
  //     if (req.body.name == null) {
  //       res.json(400, { message: 'dir must include a name field' });
  //     } else if (req.body.path == null) {
  //       res.json(400, { message: 'dir must include a path field' });
  //     } else {
  //       runnables.createDirectory(req.domain, req.user_id, req.params.id, req.body.name, req.body.path, req.domain.intercept(function (dir) {
  //         res.json(201, dir);
  //       }));
  //     }
  //   }
  //   function createFile () {
  //     if (req.body.name == null) {
  //       res.json(400, { message: 'file must include a name field' });
  //     } else if (req.body.content == null) {
  //       res.json(400, { message: 'file must include a content field' });
  //     } else if (req.body.path == null) {
  //       res.json(400, { message: 'file must include a path field' });
  //     } else {
  //       runnables.createFile(req.domain, req.user_id, req.params.id, req.body.name, req.body.path, req.body.content, req.domain.intercept(function (file) {
  //         res.json(201, file);
  //       }));
  //     }
  //   }
  //   function multipart () {
  //     var form = new formidable.IncomingForm();
  //     form.parse(req, req.domain.intercept(function (fields, files) {
  //       var files_array = [];
  //       for (var key in files) {
  //         var file = files[key];
  //         files_array.push(file);
  //       }
  //       async.mapSeries(files_array, function (file, cb) {
  //         var filestream = fs.createReadStream(file.path);
  //         filestream.pause();
  //         runnables.createFile(req.domain, req.user_id, req.params.id, file.name, '/', filestream, cb);
  //       }, req.domain.intercept(function (files) {
  //         res.json(201, files);
  //       }));
  //     }));
  //   }
  // },
  // streamupdate: function (req, res, next) {
  //   var contentType = req.headers['content-type'];
  //   if (/multipart\/form-data/.test(contentType)) {
  //     var form = new formidable.IncomingForm();
  //     form.parse(req, req.domain.intercept(function (fields, files) {
  //       var files_array = [];
  //       for (var key in files) {
  //         var file = files[key];
  //         files_array.push(file);
  //       }
  //       async.mapSeries(files_array, function (file, cb) {
  //         var filestream = fs.createReadStream(file.path);
  //         filestream.pause();
  //         runnables.updateFileContents(req.domain, req.user_id, req.params.id, '/' + file.name, filestream, cb);
  //       }, req.domain.intercept(function (files) {
  //         res.json(200, files);
  //       }));
  //     }));
  //   } else {
  //     res.json(400, { message: 'content type must be application/json or multipart/form-data' });
  //   }
  // },
  // createindir: function (req, res, next) {
  //   var contentType = req.headers['content-type'];
  //   if (/multipart\/form-data/.test(contentType)) {
  //     var form = new formidable.IncomingForm();
  //     form.parse(req, req.domain.intercept(function (fields, files) {
  //       var files_array = [];
  //       for (var key in files) {
  //         var file = files[key];
  //         files_array.push(file);
  //       }
  //       runnables.readFile(req.domain, req.user_id, req.params.id, req.params.fileid, req.domain.intercept(function (root) {
  //         if (!root.dir) {
  //           res.json(403, { message: 'resource is not of directory type' });
  //         } else {
  //           async.mapSeries(files_array, function (file, cb) {
  //             var filestream = fs.createReadStream(file.path);
  //             filestream.pause();
  //             runnables.createFile(req.domain, req.user_id, req.params.id, file.name, '' + root.path + '/' + root.name, filestream, cb);
  //           }, req.domain.intercept(function (files) {
  //             res.json(201, files);
  //           }));
  //         }
  //       }));
  //     }));
  //   } else {
  //     return res.json(400, { message: 'content type must be multipart/form-data' });
  //   }
  // },
  // getfile: function (req, res) {
  //   runnables.readFile(req.domain, req.user_id, req.params.id, req.params.fileid, req.domain.intercept(function (file) {
  //     res.json(file);
  //   }));
  // },
  // updatefile: function (req, res, next) {
  //   var contentType = req.headers['content-type'];
  //   if (contentType === 'application/json') {
  //     async.waterfall([
  //       function (cb) {
  //         var file = null;
  //         if (req.body.content == null) {
  //           cb(null, file);
  //         } else {
  //           runnables.updateFile(req.domain, req.user_id, req.params.id, req.params.fileid, req.body.content, cb);
  //         }
  //       },
  //       function (file, cb) {
  //         if (req.body.path == null) {
  //           cb(null, file);
  //         } else {
  //           runnables.moveFile(req.domain, req.user_id, req.params.id, req.params.fileid, req.body.path, cb);
  //         }
  //       },
  //       function (file, cb) {
  //         if (req.body.name == null) {
  //           cb(null, file);
  //         } else {
  //           runnables.renameFile(req.domain, req.user_id, req.params.id, req.params.fileid, req.body.name, cb);
  //         }
  //       },
  //       function (file, cb) {
  //         if (req.body['default'] == null) {
  //           cb(null, file);
  //         } else {
  //           runnables.defaultFile(req.domain, req.user_id, req.params.id, req.params.fileid, req.body['default'], cb);
  //         }
  //       }
  //     ], req.domain.intercept(function (file) {
  //       if (!file) {
  //         res.json(400, { message: 'must provide content, name, path or tag to update operation' });
  //       } else {
  //         res.json(file);
  //       }
  //     }));
  //   } else {
  //     if (/multipart\/form-data/.test(contentType)) {
  //       var form = new formidable.IncomingForm();
  //       form.parse(req, req.domain.intercept(function (fields, files) {
  //         var files_array = [];
  //         for (var key in files) {
  //           var file = files[key];
  //           files_array.push(file);
  //         }
  //         runnables.readFile(req.domain, req.user_id, req.params.id, req.params.fileid, req.domain.intercept(function (root) {
  //           if (!root.dir) {
  //             res.json(403, { message: 'resource is not of directory type' });
  //           } else {
  //             async.mapSeries(files_array, function (file, cb) {
  //               var filestream = fs.createReadStream(file.path);
  //               filestream.pause();
  //               runnables.updateFileContents(req.domain, req.user_id, req.params.id, '' + root.path + '/' + root.name + '/' + file.name, filestream, cb);
  //             }, req.domain.intercept(function (files) {
  //               res.json(200, files);
  //             }));
  //           }
  //         }));
  //       }));
  //     } else {
  //       res.json(400, { message: 'content type must be application/json or multipart/form-data' });
  //     }
  //   }
  // },
  // deletefile: function (req, res) {
  //   var recursive = req.query.recursive != null ? req.query.recursive : true;
  //   runnables.deleteFile(req.domain, req.user_id, req.params.id, req.params.fileid, recursive, req.domain.intercept(function () {
  //     res.json({ message: 'file deleted' });
  //   }));
  // },
  // getmountedfiles: function (req, res) {
  //   var mountDir = req.query.path || '/';
  //   runnables.getMountedFiles(req.domain, req.user_id, req.params.id, req.params.fileid, mountDir, req.domain.intercept(function (files) {
  //     res.json(files);
  //   }));
  // },
  // writemountedfiles: function (req, res) {
  //   res.json(403, { message: 'mounted file-system is read-only' });
  // }<|MERGE_RESOLUTION|>--- conflicted
+++ resolved
@@ -13,19 +13,11 @@
     if (req.self) {
       return next();
     }
-<<<<<<< HEAD
     replaceMeWithUserId(req);
-    User.findById(req.user_id, req.domain.intercept(function (user) {
-=======
     if (!req.user_id) {
       throw new Error('NO USER_ID');
     }
-    async.waterfall([
-      replaceMeWithUserId.bind(null, req, res), // so you dont need to me check below
-      User.findById.bind(User, req.user_id)
-    ],
-    req.domain.intercept(function (user) {
->>>>>>> 50a43733
+    User.findById(req.user_id, req.domain.intercept(function (user) {
       if (!user) {
         return next(error(401, 'user not found'));
       }
