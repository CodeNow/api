var async = require('async');
var _ = require('lodash');
var fs = require('fs');
var fstream = require('fstream');
var os = require('os');
var uuid = require('node-uuid');
var error = require('error');
var rimraf = require('rimraf');
var redis = require('models/redis');
var feeds = require('models/redis/feeds');
var Image = require('models/images');
var tar = require('tar');
var zlib = require('zlib');
var request = require('request');
var configs = require('configs');
<<<<<<< HEAD
var utils = require('middleware/utils');
var keypather = require('keypather')();
var mutils = require('map-utils');
=======
>>>>>>> c9b13ec6
var createModelMiddleware = require('./createModelMiddleware');

var images = module.exports = createModelMiddleware(Image, {
  checkRedisHealth: function (req, res, next) {
    var feed = 'global';
    redis.exists('imagefeed_' + feed, function (err, check) {
      if (err) {
        return next(err);
      }
      if (check === 1) {
        next();
      } else {
        feeds.cacheImagesFeed(next);
      }
    });
  },
  getFeedPage: function (req, res, next) {
    var channels = req.channel ? req.channel : ['global'];
    async.map(
      channels,
      getAllChannelsFromRedis,
      combineChannelsAndPage
    );

    function getAllChannelsFromRedis(channel, callback) {
      redis.zrevrange('imagefeed_' + channel, 0, -1, 'WITHSCORES', function(err, results) {
        if (err) {
          return next(err);
        }
        var data = [];
        for (var i = 0; i < results.length; i += 2) {
          data.push(results[i] + ':' + results[i+1]);
        }
        results = data;
        callback(null, results);
      });
    }

    function combineChannelsAndPage (err, results) {
      if (err) {
        return next(err);
      }

      var page = parseInt(req.query.page);
      var limit = parseInt(req.query.limit);
      var start = page * limit;
      var end = start + limit - 1;

      var combinedImagesWithScores = [];

      if (channels.length > 1) {
        combinedImagesWithScores = _.reduce(
          results,
          function (memo, result) {
            memo = _.intersection(memo, result);
            return memo;
          },
          results[0]
        );

        combinedImagesWithScores = resplitData(combinedImagesWithScores);

        combinedImagesWithScores = _.sortBy(
          combinedImagesWithScores,
          function (result) { return -1 * result[1]; });
      }
      else {
        // no reason to do multiple loops when we have only 1 channel
        combinedImagesWithScores = resplitData(results[0]);
      }

      var images = combinedImagesWithScores.slice(start, end + 1);
      images = _.reduce(
        images,
        function (memo, result) { memo.push(result[0]); return memo; },
        []);

      req.query._id = images;
      req.paging = {
        lastPage: Math.ceil(combinedImagesWithScores.length / limit) - 1
      };

      next();

      function resplitData (data) {
        return _.reduce(
          data,
          function (memo, result) {
            memo.push(result.split(':'));
            return memo;
          },
          []
        );
      }
    }
  },
  sortByIds: function (imageIdsKey) {
    var self = this;
    return function (req, res, next) {
      var imageIds = utils.replacePlaceholders(req, imageIdsKey);
      req.images = _.sortBy(req.images, function (image) {
        return _.indexOf(imageIds, image._id.toString());
      });
      next();
    };
  },
  protectTmpDir: function (err, req, res, next) {
    console.error('pro', err);
    if (req.tmpdir) {
      rimraf(req.tmpdir, function (e) {
        next(e || err);
      });
    } else {
      next(err);
    }
  },
  writeTarGz: function (req, res, next) {
    req.tmpdir = '' + os.tmpdir() + '/' + uuid.v4();
    fs.mkdir(req.tmpdir, req.domain.intercept(function () {
      req
        .pipe(zlib.createUnzip())
        .pipe(tar.Parse())
        .pipe(fstream.Writer({ path: req.tmpdir }))
          .on('close', next);
    }));
  },
  findDockerfile: function (req, res, next) {
    fs.exists(req.tmpdir + '/Dockerfile', function (exists) {
      if (exists) {
        req.dockerdir = req.tmpdir;
        next();
      } else {
        fs.readdir(req.tmpdir, req.domain.intercept(function (files) {
          req.dockerdir = req.tmpdir + '/' + files[0];
          fs.exists(req.dockerdir + '/Dockerfile', function (exists) {
            if (!exists) {
              next(error(400, 'could not find Dockerfile'));
            } else {
              next();
            }
          });
        }));
      }
    });
  },
  loadDockerfile: function (req, res, next) {
    fs.readFile(req.dockerdir + '/Dockerfile', 'utf8', req.domain.intercept(function (dockerfile) {
      req.dockerfile = dockerfile;
      next();
    }));
  },
  parseDockerFile: function (req, res, next) {
    req.cmd = /^CMD\s+(.+)$/m.exec(req.dockerfile);
    if (req.cmd == null) {
      return next(error(400, 'Dockerfile needs CMD'));
    }
    req.cmd = req.cmd.pop();
    try {
      req.cmd = JSON.parse(req.cmd).join(' ');
    } catch (e) {}
    req.workdir = /^WORKDIR\s+(.+)$/m.exec(req.dockerfile);
    if (req.workdir == null) {
      return next(error(400, 'Dockerfile needs WORKDIR'));
    }
    req.workdir = req.workdir.pop();
    next();
  },
  readTempFiles: function (req, res, next) {
    // for now just covering our test usecase
    fs.readdir(req.dockerdir + '/src', req.domain.intercept(function (filenames) {
      async.map(filenames, function readFile (filename, cb) {
        fs.readFile(req.dockerdir + '/src/' + filename, 'utf8',
          req.domain.intercept(function (file) {
            cb(null, {
              name: filename,
              path: '/',
              dir: false,
              default: true,
              content: file,
              ignore: false
            });
          }));
      }, req.domain.intercept(function (files) {
        req.image.files = files;
        next();
      }));
    }));
  },
  buildDockerImage: function (req, res, next) {
    fstream.Reader({
      path: req.dockerdir + '/',
      type: 'Directory',
      mode: '0755'
    }).pipe(tar.Pack({
      fromBase: true
    }))
      .pipe(zlib.createGzip())
      .pipe(request.post({
        url: configs.harbourmaster + '/build',
        headers: { 'content-type': 'application/x-gzip' },
        qs: {
          t: configs.dockerRegistry +
          '/runnable/' +
          req.image._id.toString()
        },
        pool: false
      }, req.domain.intercept(function (resp, body) {
        if (resp.statusCode !== 200) {
          next(error(resp.statusCode, body));
        } else if (body.indexOf('Successfully built') === -1) {
          next(error(400, body));
        } else {
          req.image.revisions.push({
            repo: req.image._id.toString()
          });
          next();
        }
      })));
  },
  cleanTmpDir: function (req, res, next) {
    rimraf(req.tmpdir, next);
  },
  respond: function (req, res, next) {
    var self = this;
    var model = req[this.key];
    if (model) {
      if (model.returnJSON) {
        model.returnJSON(req.domain.intercept(function (json) {
          req[self.key] = json;
          self.super.respond(req, res, next);
        }));
      }
      else {
        self.super.respond(req, res, next);
      }
    }
    else if (req[this.pluralKey]) {
      this.respondList(req, res, next);
    }
    else {
      this.checkFound(req, res, next);
    }
  },
  findPageInChannels: function (channelsKey) {
    return function (req, res, next) {
      var channelIds = keypather.get(req, channelsKey) || [];
      if (!channelIds.length) {
        req.query.findNoDocuments = true;
      }
      else {
        req.query.$and = channelIds.map(function (channelId) {
          return { 'tags.channel': channelId };
        });
      }
      images.findPage('query', { files: 0 })(req, res, next);
    };
  },
  respondList: function (req, res, next) {
    var self = this;
    var models = req[this.pluralKey];
    async.map(models, function (model, cb) {
      if (model.returnJSON) {
        model.returnJSON(cb);
      }
      else {
        cb(null, model);
      }
    },
    req.domain.intercept(function (models) {
      if (req.paging) {
        req[self.pluralKey] = {
          data: models,
          paging: req.paging
        };
      }
      else {
        req[self.pluralKey] = models;
      }
      self.super.respondList(req, res, next);
    }));
  }
});<|MERGE_RESOLUTION|>--- conflicted
+++ resolved
@@ -13,12 +13,9 @@
 var zlib = require('zlib');
 var request = require('request');
 var configs = require('configs');
-<<<<<<< HEAD
 var utils = require('middleware/utils');
 var keypather = require('keypather')();
 var mutils = require('map-utils');
-=======
->>>>>>> c9b13ec6
 var createModelMiddleware = require('./createModelMiddleware');
 
 var images = module.exports = createModelMiddleware(Image, {
