--- conflicted
+++ resolved
@@ -15,11 +15,8 @@
 var request = require('request');
 var configs = require('configs');
 var utils = require('middleware/utils');
-<<<<<<< HEAD
 var keypather = require('keypather')();
 var mutils = require('map-utils');
-=======
->>>>>>> 0a37c0e2
 var createModelMiddleware = require('./createModelMiddleware');
 var series = utils.series;
 
