--- conflicted
+++ resolved
@@ -8,10 +8,6 @@
 var configs = require('configs');
 var utils = require('middleware/utils');
 var keypather = require('keypather')();
-<<<<<<< HEAD
-var mutils = require('map-utils');
-=======
->>>>>>> 0f7fc756
 var createMongooseMiddleware = require('./createMongooseMiddleware');
 var series = utils.series;
 var pluck = require('101/pluck');
@@ -21,8 +17,6 @@
 
 
 var images = module.exports = createMongooseMiddleware(Image, {
-<<<<<<< HEAD
-=======
   createFromContainer: function (containerKey) {
     var containers = require('middleware/containers');
     return series(
@@ -42,7 +36,6 @@
       images.model.save()
     );
   },
->>>>>>> 0f7fc756
   checkRedisHealth: function (req, res, next) {
     var feed = 'global';
     var globalFeed = new ImageFeed('global');
