--- conflicted
+++ resolved
@@ -68,7 +68,6 @@
   getRemainingTags: function (req, res, next) {
     var intercept = req.domain.intercept.bind(req.domain);
     var images = [];
-<<<<<<< HEAD
 
     if (req.feedResults) {
       // feed endpoint
@@ -77,7 +76,7 @@
     }
     else {
       // we need to get them ourselves for the image (popular) endpoint
-      var channelIds = req.channels.map(pluck('_id'));
+      var channelIds = req.channel;
 
       Image.findByAllChannelIds(channelIds, { _id: 1 }, intercept(function (images) {
         var imageIds = images.map(pluck('_id'));
@@ -86,108 +85,12 @@
     }
 
     function getFilterChannels (imageIds) {
-      Channel.findChannelsOnImages(allFeedImageIds, intercept(function (channels) {
+      Channel.findChannelsOnImages(imageIds, intercept(function (channels) {
+        console.log('channels', channels);
         req.filterTags = channels;
         next();
       }));
     }
-=======
-    if (req.params.allImages) {
-      // this is populated from the image feed logic
-      images = _.reduce(
-        req.params.allImages,
-        function (memo, result) {
-          memo.push(utils.createObjectId(result[0]));
-          return memo;
-        },
-        []);
-      req.params.allImages = [];
-      doAggregation(images);
-    }
-    else {
-      // we need to get them ourselves for the image (popular) endpoint
-      var query = {};
-      var channelIds = req.channel;
-      if (!channelIds.length) {
-        console.log('not filtering by channels? a phalicy!');
-      }
-      else {
-        query.$and = channelIds.map(function (channelId) {
-          return { 'tags.channel': channelId };
-        });
-      }
-      Image.find(query, { _id: 1 }, function (err, images) {
-        if (err) {
-          return next(err);
-        }
-        images = _.reduce(
-          images,
-          function (memo, result) {
-            memo.push(result._id);
-            return memo;
-          },
-          []);
-        doAggregation(images);
-      });
-    }
-
-    function doAggregation(images) {
-      var match = {
-        $match: {
-          _id: {
-            $in: images
-          }
-        }
-      };
-      var project = {
-        $project: {
-          _id: 1,
-          tags: 1
-        }
-      };
-      var unwind = {
-        $unwind: '$tags'
-      };
-      var group = {
-        $group: {
-          _id: '$tags.channel',
-          images: {
-            $sum: 1
-          }
-        }
-      };
-      Image.aggregate(match, project, unwind, group, function (err, data) {
-        req.filterTags = [];
-        if (err) {
-          return next(err);
-        }
-        var onlyIds = _.reduce(
-          data,
-          function (result, channel) { result.push(channel._id); return result; },
-          []);
-        Channel.find({_id: {$in: onlyIds}}, function (err, results) {
-          if (err) {
-            return next(err);
-          }
-          _.each(data, function (channelResult) {
-            var channel = _.find(results, { _id: channelResult._id });
-            req.filterTags.push(_.extend(channel.toJSON(), {count: channelResult.images}));
-          });
-          next();
-        });
-      });
-    }
-  },
-  sortByIds: function (imageIdsKey) {
-    var self = this;
-    return function (req, res, next) {
-      var imageIds = utils.replacePlaceholders(req, imageIdsKey);
-      req.images = _.sortBy(req.images, function (image) {
-        return _.indexOf(imageIds, image._id.toString());
-      });
-      next();
-    };
->>>>>>> e31903c1
   },
   protectTmpDir: function (err, req, res, next) {
     console.error('pro', err);
