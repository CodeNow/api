var express = require('express');
var app = module.exports = express();
var me = require('middleware/me');
<<<<<<< HEAD
// var cleanup = require('middleware/cleanup');
var resMessage = require('middleware/utils').message;

app.get('/',
  me.isModerator,
  // FIXME: do any cleanup we need to do with new setup
  // cleanup.onFirstRun,
  // cleanup.listSavedContainers,
  // cleanup.getOwners,
  // cleanup.cleanupContainersNotIn,
  resMessage('successfuly sent prune request to harbourmaster and cleaned mongodb'));
=======
var utils = require('middleware/utils');
var containers = require('middleware/containers');
var harbourmaster = require('middleware/harbourmaster');
var parallel = require('middleware-flow').parallel;
var query = require('dat-middleware').query;
var keypather = require('keypather')();
var pluck = require('101/pluck');

var week = new Date(Date.now() - 1000 * 60 * 60 * 24 * 7);
var unsavedAndVeryOld = {
  saved: false,
  created: {$lte: week}
};

app.get('/',
  me.isModerator,
  query().if('firstRun')
    .then(containers.remove(unsavedAndVeryOld)),
  containers.findSavedOrActive({
    owner: 1,
    servicesToken: 1,
    host: 1,
    containerId: 1
  }),
  containers.getOwnersFor('containers', {
    permission_level: 1,
    _id: 1
  }),
  filterContainersWithRegisteredOwner,
  pluckAndSetContainerIds,
  parallel(
    containers.remove({ _ids: { $nin: 'containerIds' } }),
    harbourmaster.cleanupContainers('containers')
  ),
  utils.message('successfuly sent prune request to harbourmaster and cleaned mongodb'));


function filterContainersWithRegisteredOwner (req, res, next) {
  var containers = req.containers;
  containers.filter(function (container) {
    console.log("TODO container.ownerJSON", container.ownerJSON);
    return container.ownerJSON.registered;
  });
  next();
}

function pluckAndSetContainerIds (req, res, next) {
  var containers = req.containers;
  req.containerIds = containers.map(pluck('_id'));
  next();
}
>>>>>>> 0f7fc756
<|MERGE_RESOLUTION|>--- conflicted
+++ resolved
@@ -1,19 +1,6 @@
 var express = require('express');
 var app = module.exports = express();
 var me = require('middleware/me');
-<<<<<<< HEAD
-// var cleanup = require('middleware/cleanup');
-var resMessage = require('middleware/utils').message;
-
-app.get('/',
-  me.isModerator,
-  // FIXME: do any cleanup we need to do with new setup
-  // cleanup.onFirstRun,
-  // cleanup.listSavedContainers,
-  // cleanup.getOwners,
-  // cleanup.cleanupContainersNotIn,
-  resMessage('successfuly sent prune request to harbourmaster and cleaned mongodb'));
-=======
 var utils = require('middleware/utils');
 var containers = require('middleware/containers');
 var harbourmaster = require('middleware/harbourmaster');
@@ -64,5 +51,4 @@
   var containers = req.containers;
   req.containerIds = containers.map(pluck('_id'));
   next();
-}
->>>>>>> 0f7fc756
+}