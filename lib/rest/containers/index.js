--- conflicted
+++ resolved
@@ -116,12 +116,6 @@
   var getContainerForStartStop = series(
     params.isObjectId64('containerId'),
     params.decodeId('containerId'),
-<<<<<<< HEAD
-    or(me.isUser, me.isModerator),
-    containers.findById('params.containerId', { _id: 1 , owner:1 }),
-    containers.checkFound,
-    or(me.isOwnerOf('container'), me.isModerator)
-=======
     mw.query().ifExists('servicesToken')
       .else(
         or(me.isUser, me.isModerator)
@@ -141,27 +135,18 @@
       .else(
         or(me.isOwnerOf('container'), me.isModerator)
       )
->>>>>>> 0f7fc756
   );
 
   app.put(path.join(baseUrl, ':containerId', 'start'),
     getContainerForStartStop,
-<<<<<<< HEAD
-    harbourmaster.startContainer('container')
-=======
     harbourmaster.startContainer('container'),
     containers.respond
->>>>>>> 0f7fc756
   );
 
   app.put(path.join(baseUrl, ':containerId', 'stop'),
     getContainerForStartStop,
-<<<<<<< HEAD
-    harbourmaster.stopContainer('container')
-=======
     harbourmaster.stopContainer('container'),
     utils.respond(204)
->>>>>>> 0f7fc756
   );
 
   return app;
