--- conflicted
+++ resolved
@@ -35,13 +35,9 @@
     utils.if(me.isRegistered,
       containers.model.set('saved', true)),
     containers.model.save(),
-<<<<<<< HEAD
-    harbourmaster.createContainer('image', 'container'),
-=======
     utils.log('bfore hbs'),
     harbourmaster.createContainer('image', 'container'),
     utils.log('faer hbs'),
->>>>>>> 0f7fc756
     files.sync,
     containers.respond);
 
