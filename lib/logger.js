/**
 * @module lib/logger
 */
'use strict'
require('loadenv')()

var bunyan = require('bunyan')
var del = require('101/del')
var envIs = require('101/env-is')
var keypather = require('keypather')()
var pick = require('101/pick')
var put = require('101/put')

var streams = []

streams.push({
  level: process.env.LOG_LEVEL_STDOUT,
  stream: process.stdout
})

// Do not log to file on production. Disk
// will fill up and process will die.
if (!envIs('production') &&
  process.env.LOG_LEVEL_FILE) {
  streams.push({
    level: process.env.LOG_LEVEL_FILE,
    path: process.cwd() + '/api.log'
  })
}

var serializers = put(bunyan.stdSerializers, {
  tx: function () {
    var runnableData = keypather.get(process.domain, 'runnableData')
    if (!runnableData) {
      runnableData = {}
    }
    var date = new Date()
    if (runnableData.txTimestamp) {
      // Save delta of time from previous log to this log
      runnableData.txMSDelta = date.valueOf() - runnableData.txTimestamp.valueOf()
    }
    runnableData.txTimestamp = date
    if (runnableData.reqStart) {
      runnableData.txMSFromReqStart = runnableData.txTimestamp.valueOf() -
        runnableData.reqStart.valueOf()
    }
    return runnableData
  },
  req: function (req) {
    return {
      method: req.method,
      url: req.url,
      isInternalRequest: req.isInternalRequest
    }
  },
  build: function (build) {
    return pick(build, ['_id', 'contextVersions', 'owner', 'failed', 'successful', 'completed'])
  },
  container: function (container) {
    // prevent CA files from entering logs
    if (container && container.modem) {
      return {
        modem: {
          host: keypather.get(container, 'modem.host'),
          timeout: keypather.get(container, 'modem.timeout')
        },
        id: keypather.get(container, 'id')
      }
    } else {
      return pick(container, ['dockerContainer', 'dockerHost'])
    }
  },
  elapsedTimeSeconds: function (date) {
    return (new Date() - date) / 1000
  },
  response: function (response) {
    // docker API request responses
    if (response && response.modem) {
      return {
        modem: {
          host: keypather.get(response, 'modem.host')
        },
        id: keypather.get(response, 'id')
      }
    } else {
      return response
    }
  },
  args: function (data) {
    return _removeExtraKeys(data)
  },
  opts: function (data) {
    return _removeExtraKeys(data)
  },
  data: function (data) {
    return _removeExtraKeys(data)
  },
  instance: function (data) {
    return _removeExtraKeys(data)
  },
  contextVersion: function (data) {
    return _removeExtraKeys(data)
  }
})

/**
 * attempts to remove unnecessary keys
 * @param  {Object} data object to prune
 * @return {Object}      clone of data with some keys removed
 */
function _removeExtraKeys (data) {
  if (data.toJSON) {
    data = data.toJSON()
  }
<<<<<<< HEAD
  if (Array.isArray(data)) {
    return data
  }
=======
  var newData = {}
>>>>>>> d0575816
  if (typeof data === 'object') {
    Object.keys(data).forEach(function (key) {
      if (data[key].toJSON) {
        newData[key] = data[key].toJSON()
      } else {
        newData[key] = data[key]
      }
    })
  }
  del(newData, 'instance.contextVersion.build.log')
  del(newData, 'instance.contextVersions[0].build.log')
  del(newData, 'contextVersion.build.log')
  del(newData, 'contextVersions[0].build.log')
  del(newData, 'build.log')
  del(newData, 'ca')
  del(newData, 'cert')
  del(newData, 'key')
  return newData
}

module.exports = bunyan.createLogger({
  name: 'api',
  streams: streams,
  serializers: serializers,
  // DO NOT use src in prod, slow
  src: !envIs('production'),
  // default values included in all log objects
  branch: process.env.VERSION_GIT_COMMIT,
  commit: process.env.VERSION_GIT_BRANCH,
  environment: process.env.NODE_ENV
})

module.exports._removeExtraKeys = _removeExtraKeys
module.exports._serializers = serializers<|MERGE_RESOLUTION|>--- conflicted
+++ resolved
@@ -112,13 +112,10 @@
   if (data.toJSON) {
     data = data.toJSON()
   }
-<<<<<<< HEAD
   if (Array.isArray(data)) {
     return data
   }
-=======
   var newData = {}
->>>>>>> d0575816
   if (typeof data === 'object') {
     Object.keys(data).forEach(function (key) {
       if (data[key].toJSON) {
