--- conflicted
+++ resolved
@@ -33,8 +33,6 @@
     type: 'raw'
   });
 }
-<<<<<<< HEAD
-=======
 
 var serializers = put(bunyan.stdSerializers, {
   tx: function () {
@@ -48,7 +46,6 @@
     };
   }
 });
->>>>>>> a49c9c40
 
 module.exports = bunyan.createLogger({
   name: 'api',
