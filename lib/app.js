'use strict';

var express = require('express');
var error = require('error');
var configs = require('configs');
var bodyParser = require('body-parser');
var morganFreeman = require('morgan');
var envIs = require('101/env-is');
var error = require('error');
var passport = require('middlewares/passport');
// var Dogstatsyware = require('dogstatsyware');
var app = module.exports = express();

// CORS
var cors = require('cors');
app.use(cors({
  origin: function (origin, callback) {
    var allow = envIs('development', 'test') ?
      true :
      (origin === 'http://'+configs.domain);
    callback(null, allow);
  },
  credentials: true
}));

app.use(require('domains'));
if (envIs('development')) {
  app.use(morganFreeman());
  app.use(function (req, res, next) {
    console.log(req.method, req.url);
    next();
  });
}
// FIXME: re-instate datadog
// app.use(Dogstatsyware({
//   service: 'api-server'
// }));
app.use(bodyParser.urlencoded({ extended: true }));
app.use(bodyParser.json());
app.use('/actions/github', require('./routes/actions/github'));
app.use(require('middlewares/session'));
app.use(passport.initialize({ userProperty: 'sessionUser' }));
app.use(passport.session());
app.use('/auth', require('./routes/auth'));
app.use('/auth', require('./routes/auth/github'));
app.use(require('middlewares/auth').requireAuth);
app.use('/users', require('./routes/users'));
app.use('/groups', require('./routes/groups'));
app.use('/projects', require('./routes/projects/views'));
app.use('/projects', require('./routes/projects/environments'));
app.use('/projects', require('./routes/projects/environments/builds'));
app.use('/projects', require('./routes/projects'));
app.use('/contexts', require('./routes/contexts'));
app.use('/contexts', require('./routes/contexts/versions'));
app.use('/contexts', require('./routes/contexts/versions/files'));
/////// app.use('/containers', require('./routes/containers'));
app.use('/instances', require('./routes/instances'));
app.use('/instances', require('./routes/instances/containers/files'));
// FIXME: routesore cleanup to former glory
////// app.use('/cleanup', require('./routes/cleanup'));
/* ERRORS */
app.use(error.mongooseErrorCaster);
app.use(error.errorCaster); // must be above nodetime and rollbar!
app.use(error.sendIf400Error);
if (configs.nodetime) {
  app.use(require('nodetime').expressErrorHandler());
}
if (configs.rollbar) {
  app.use(require('rollbar').errorHandler());
}
app.use(error.errorHandler);


<<<<<<< HEAD
function sendIf400Error (err, req, res, next) {
  // only 401s and 404s for now bc they are spammy
  // continue to track 404s on container pages for analytics purposes
  if (err.isBoom && err.output.statusCode === 401) {
    res.json(err.code, {
      message: err.msg,
      stack: configs.throwErrors ?
        err.stack : undefined
    });
  }
  else {
    next(err);
  }
}

function mongooseErrorCaster (err, req, res, next) {
  if (err.name === 'MongoError') {
    if (err.code === 11000) {
      var resourceAliases = {
        image: 'runnable',
        container: 'draft',
        me: 'user'
      };
      var fieldAliases = {
        aliases: 'name',
        lower: 'username'
      };
      var match = /([^.]+).\$([^_]+)_/.exec(err.err);
      var resource = utils.singularize(match[1]);
      resource = resourceAliases[resource] || resource;
      var field = fieldAliases[match[2]] || match[2];
      var message = resource + ' with ' + field + ' already exists';
      err = error(409, message, { err: err });
    }
  } else if (err.name === 'ValidationError') {
    if (err.errors) {
      for (var key in err.errors) {
        if (err.errors.hasOwnProperty(key) && err.errors[key] && err.errors[key].message) {
          err = error(409, err.errors[key].message, { err: err });
          break;
        }
      }
    }
  }
  next(err);
}
=======
>>>>>>> a97a56d4

app.get('/', function (req, res) {
  res.json({ message: 'runnable api' });
});
app.all('*', function (req, res) {
  res.json(404, { message: 'resource not found' });
});<|MERGE_RESOLUTION|>--- conflicted
+++ resolved
@@ -71,55 +71,6 @@
 app.use(error.errorHandler);
 
 
-<<<<<<< HEAD
-function sendIf400Error (err, req, res, next) {
-  // only 401s and 404s for now bc they are spammy
-  // continue to track 404s on container pages for analytics purposes
-  if (err.isBoom && err.output.statusCode === 401) {
-    res.json(err.code, {
-      message: err.msg,
-      stack: configs.throwErrors ?
-        err.stack : undefined
-    });
-  }
-  else {
-    next(err);
-  }
-}
-
-function mongooseErrorCaster (err, req, res, next) {
-  if (err.name === 'MongoError') {
-    if (err.code === 11000) {
-      var resourceAliases = {
-        image: 'runnable',
-        container: 'draft',
-        me: 'user'
-      };
-      var fieldAliases = {
-        aliases: 'name',
-        lower: 'username'
-      };
-      var match = /([^.]+).\$([^_]+)_/.exec(err.err);
-      var resource = utils.singularize(match[1]);
-      resource = resourceAliases[resource] || resource;
-      var field = fieldAliases[match[2]] || match[2];
-      var message = resource + ' with ' + field + ' already exists';
-      err = error(409, message, { err: err });
-    }
-  } else if (err.name === 'ValidationError') {
-    if (err.errors) {
-      for (var key in err.errors) {
-        if (err.errors.hasOwnProperty(key) && err.errors[key] && err.errors[key].message) {
-          err = error(409, err.errors[key].message, { err: err });
-          break;
-        }
-      }
-    }
-  }
-  next(err);
-}
-=======
->>>>>>> a97a56d4
 
 app.get('/', function (req, res) {
   res.json({ message: 'runnable api' });
