--- conflicted
+++ resolved
@@ -255,36 +255,26 @@
         return logErr(err, data);
       }
       log.trace(logData, 'handleDie: getEventLock success');
-<<<<<<< HEAD
+
       if (isImageBuilder(data)) {
         log.trace(logData, 'handleDie: getEventLock isImageBuilderDie');
-
-
-
-        // handling by worker
         /*
         handleImageBuilderDie(data, function (err) {
           logIfErr(err, data);
           eventMutex.unlock(logIfErr(data));
         });
         */
-
-
       }
       else {
         log.trace(logData, 'handleDie: getEventLock handleInstanceContainerDie');
+        /*
         handleInstanceContainerDie(data, function (err) {
           logIfErr(err, data);
           eventMutex.unlock(logIfErr(data));
         });
-      }
-=======
-      log.trace(logData, 'handleDie: getEventLock isImageBuilderDie');
-      handleImageBuilderDie(data, function (err) {
-        logIfErr(err, data);
-        eventMutex.unlock(logIfErr(data));
-      });
->>>>>>> 1ffec350
+        */
+      }
+
     });
   }.bind(this));
 };
