--- conflicted
+++ resolved
@@ -1,37 +1,24 @@
 /**
-<<<<<<< HEAD
  * Centrally load & handle init/deinit of event models
  * Using domains for error handling
  * @module lib/models/events/index
  */
 'use strict';
 
+var Boom = require('dat-middleware').Boom;
 var domain = require('domain');
-var Boom = require('dat-middleware').Boom;
+var error = require('error');
 
 var dockerEvents = require('models/events/docker');
-=======
- * @module lib/models/events/index
- */
-'use strict';
-
-var domain = require('domain');
->>>>>>> d1920837
-var error = require('error');
-
-module.exports = new Events();
 
 module.exports = new Events();
 
 var d = domain.create();
 d.on('error', error.log);
 
-<<<<<<< HEAD
 /**
  * @class
  */
-=======
->>>>>>> d1920837
 function Events () {
   this.connected = false;
 }
