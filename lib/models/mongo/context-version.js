--- conflicted
+++ resolved
@@ -845,6 +845,9 @@
     'build.hash': self.build.hash,
     'build._id': { $ne: self.build._id } // ignore self
   });
+  if (exists(self.advanced)) {
+    query.advanced = self.advanced;
+  }
   var opts = {
     sort : '-build.started',
     limit: 1
@@ -868,6 +871,9 @@
     'build.hash': self.build.hash,
     'build._id': { $ne: self.build._id } // ignore self
   };
+  if (exists(self.advanced)) {
+    query.advanced = self.advanced;
+  }
   query = ContextVersion.addAppCodeVersionQuery(self, query);
   var opts = {
     sort : 'build.started',
@@ -939,118 +945,12 @@
     replaceIfDupe
   ], callback);
 
-<<<<<<< HEAD
-  function getHash (cb) {
-    log.info(logData, 'dedupeBuild: getHash');
-    InfraCodeVersion.findById(icvId, function (err, icv) {
-      if (err) {
-        log.error(put({
-          err: err
-        }, logData), 'dedupeBuild: getHash ICV.findById error');
-        return cb(err);
-      }
-      log.trace(put({
-        infraCodeVersion: icv.toJSON()
-      }, logData), 'dedupeBuild: getHash ICV.findById success');
-      icv.getHash(cb);
-    });
-  }
-  // hash should be set here so dedup will catch 2 builds comming at same time
-  function setHash (hash, cb) {
-    log.info(put({
-      hash: hash
-    }, logData), 'dedupeBuild: setHash');
-    self.update({
-      $set: {
-        'build.hash' : hash
-      }
-    }, function(err) {
-      if (err) {
-        log.error(put({
-          err: err
-        }, logData), 'dedupeBuild: setHash error');
-        return cb(err);
-      }
-      log.trace(put({
-        hash: hash
-      }, logData), 'dedupeBuild: setHash success');
-      self.build.hash = hash;
-      cb();
-    });
-  }
-  // find oldest pending build, (excluding self) which match hash and app-code
-  // only one pending build will win and it should be the one that started first
-  function findPendingDupes (cb) {
-    log.info(logData, 'dedupeBuild: findPendingDupes');
-    var query = {
-      'build.completed': { $exists: false },
-      'build.hash': self.build.hash,
-      'build._id': { $ne: self.build._id } // ignore self
-    };
-    if (exists(self.advanced)) {
-      query.advanced = self.advanced;
-    }
-    query = addAppCodeVersionQuery(self, query);
-    var opts = {
-      sort : 'build.started',
-      limit: 1
-    };
-    ContextVersion.find(query, null, opts, function (err, duplicates) {
-      if (err) {
-        log.error(put({err: err}, logData), 'dedupeBuild: findPendingDupes CV.find error');
-        return cb(err);
-      }
-      var oldestPending = duplicates[0];
-      if (oldestPending &&
-          dateLTE(self.build.started, oldestPending.build.started)) {
-        log.trace(logData, 'dedupeBuild: findPendingDupes self winner');
-        // self is the winner, don't dedupe it. (must cb with null args for waterfall)
-        cb(null, null);
-      }
-      else {
-        // use oldest pending dupe (might be null)
-        log.trace(logData, 'dedupeBuild: findPendingDupes oldest pending dupe');
-        cb(null, oldestPending);
-      }
-    });
-  }
-=======
->>>>>>> 12e4548e
   // find youngest completed builds, (excluding self) which match hash and app-code
   function findCompletedDupes (pendingDupe, cb) {
     log.info(logData, 'dedupeBuild: findCompletedDupes');
 
     // always use oldest pending duplicate if it exists
     if (pendingDupe) {
-<<<<<<< HEAD
-      log.trace(logData, 'dedupeBuild: findCompletedDupes pendingDupe');
-      return cb(null, pendingDupe);
-    }
-    var query = {
-      'build.completed': { $exists: true },
-      'build.hash': self.build.hash,
-      'build._id': { $ne: self.build._id } // ignore self
-    };
-    if (exists(self.advanced)) {
-      query.advanced = self.advanced;
-    }
-    query = addAppCodeVersionQuery(self, query);
-    var opts = {
-      sort : '-build.started',
-      limit: 1
-    };
-    ContextVersion.find(query, null, opts, function (err, duplicates) {
-      // use oldest dupe (might be null)
-      if (err) {
-        log.error(put({
-          err: err
-        }, logData), 'dedupeBuild: findCompletedDupes ContextVersion.find error');
-      }
-      log.trace(put({
-        dupe: keypather.get(duplicates[0], 'toJSON()')
-      }, logData), 'dedupeBuild: findCompletedDupes ContextVersion.find result');
-      cb(err, duplicates[0]);
-=======
       log.info(
         logData,
         'dedupeBuild: findCompletedDupes: skipping, using pending duplicate'
@@ -1067,7 +967,6 @@
         return cb(err);
       }
       cb(null, completedDupe);
->>>>>>> 12e4548e
     });
   }
 
