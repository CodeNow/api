--- conflicted
+++ resolved
@@ -518,11 +518,7 @@
  * @param {string}   dockerInfo.error.message - if error, message is here
  * @param {function} cb - callback
  */
-<<<<<<< HEAD
 ContextVersionSchema.statics.updateBuildCompletedByBuildId = function (buildId, dockerInfo, cb) {
-=======
-ContextVersionSchema.statics.updateBuildCompletedByContainer = function (dockerContainer, dockerInfo, cb) {
->>>>>>> 6c304da9
   var logger = log.child({method: 'updateBuildCompletedByContainer'})
   logger.info('ContextVersionSchema.statics.updateBuildCompletedByContainer called')
   var required = ['failed']
