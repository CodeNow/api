'use strict';

/**
 * Versions of a Context!
 * @module models/version
 */

var isFunction = require('101/is-function');
var Boom = require('dat-middleware').Boom;
var pick = require('101/pick');
var InfraCodeVersion = require('models/mongo/infra-code-version');
var mongoose = require('mongoose');

var ContextVersionSchema = require('models/mongo/schemas/context-version');

/** Create a version for a context */
ContextVersionSchema.statics.createForContext = function (context, props, cb) {
  var ContextVersion = this;
  if (isFunction(props)) {
    cb = props;
    props = null;
  }
  props = props || {};
  var version = new ContextVersion({
    context: context._id,
    createdBy: context.owner,
    owner: context.owner
  });
  version.set(props);
  cb(null, version);
};

/** Copy a version to a new version! - user must be owner of old
 *  @params {object} body
 *  @params {ObjectId} body.versionId Version ID to copy from
 *  @params {ObjectId} ownerId Owner of the newly created version
 *  @params {function} callback
 *  @returns {object} New Version */
ContextVersionSchema.statics.findWithRepository = function (ownerName, repoName, cb) {
  var ContextVersion = this;
  var lowerRepo = (ownerName+'/'+repoName).toLowerCase();
  ContextVersion.find({
    'applicationCodeVersions.lowerRepo': lowerRepo
  }, cb);
};

var copyFields = [
  'appCodeVersion',
  'context',
  'dockerHost'
];
ContextVersionSchema.statics.createCopy = function (createdBy, version, cb) {
  version.createCopy(createdBy, cb);
};

ContextVersionSchema.methods.createCopy = function (createdBy, cb) {
  var version = this;
  var newVersion = new ContextVersion(pick(version, copyFields));
<<<<<<< HEAD
  newVersion.createdBy = createdBy;
=======
  newVersion.owner = pick(version.owner, 'github');
  // FIXME: this breaks github mock hook for now..
  newVersion.createdBy = userId;
>>>>>>> 87f7bf24
  if (!version.infraCodeVersion) {
    cb(Boom.badImplementation('version is missing infraCodeVersion'));
  }
  else {
    InfraCodeVersion.createCopyById(version.infraCodeVersion, function (err, newInfraCodeVersion) {
      if (err) { return cb(err); }

      newVersion.infraCodeVersion = newInfraCodeVersion._id;
      newVersion.save(function (err, version) {
        if (err) {
          newInfraCodeVersion.remove(); // remove error handled below
        }
        cb(err, version);
      });
    });
  }
};

ContextVersionSchema.methods.updateBuildError = function (err, cb) {
  var contextVersion = this;
  contextVersion.update({
    $set: {
      'build.error.message': err.message,
      'build.error.stack': err.stack
    }
  }, cb);
};

ContextVersionSchema.methods.pushAppCodeVersion = function (appCodeVersion, cb) {
  var contextVersion = this;
  if (appCodeVersion.commit) {
    appCodeVersion.lockCommit = true;
  }
  contextVersion.update({
    $push: {
      appCodeVersions: appCodeVersion
    }
  }, function (err) {
    cb(err, contextVersion);
  });
};

var ContextVersion = module.exports = mongoose.model('ContextVersions', ContextVersionSchema);<|MERGE_RESOLUTION|>--- conflicted
+++ resolved
@@ -56,13 +56,7 @@
 ContextVersionSchema.methods.createCopy = function (createdBy, cb) {
   var version = this;
   var newVersion = new ContextVersion(pick(version, copyFields));
-<<<<<<< HEAD
   newVersion.createdBy = createdBy;
-=======
-  newVersion.owner = pick(version.owner, 'github');
-  // FIXME: this breaks github mock hook for now..
-  newVersion.createdBy = userId;
->>>>>>> 87f7bf24
   if (!version.infraCodeVersion) {
     cb(Boom.badImplementation('version is missing infraCodeVersion'));
   }
