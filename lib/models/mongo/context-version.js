'use strict';

/**
 * Versions of a Context!
 * @module models/version
 */

var isFunction = require('101/is-function');
var Boom = require('dat-middleware').Boom;
var pick = require('101/pick');
var async = require('async');
var InfraCodeVersion = require('models/mongo/infra-code-version');
var mongoose = require('mongoose');
var Github = require('models/apis/github');
var debug = require('debug')('runnable-api:context-version:model');

var ContextVersionSchema = require('models/mongo/schemas/context-version');

/** Create a version for a context */
ContextVersionSchema.statics.createForContext = function (context, props, cb) {
  var ContextVersion = this;
  if (isFunction(props)) {
    cb = props;
    props = null;
  }
  props = props || {};
  var version = new ContextVersion({
    context: context._id,
    createdBy: context.owner,
    owner: context.owner
  });
  version.set(props);
  cb(null, version);
};

/** Copy a version to a new version! - user must be owner of old
 *  @params {object} body
 *  @params {ObjectId} body.versionId Version ID to copy from
 *  @params {ObjectId} ownerId Owner of the newly created version
 *  @params {function} callback
 *  @returns {object} New Version */
ContextVersionSchema.statics.findWithRepository = function (ownerName, repoName, cb) {
  var ContextVersion = this;
  var lowerRepo = (ownerName+'/'+repoName).toLowerCase();
  ContextVersion.find({
    'applicationCodeVersions.lowerRepo': lowerRepo
  }, cb);
};

var copyFields = [
  'appCodeVersion',
  'context',
  'dockerHost'
];
<<<<<<< HEAD
//FIXME: Future, don't copy the dockerHost
ContextVersionSchema.statics.createDeepCopy = function (version, userId, cb) {
  var ContextVersion = this;
=======
ContextVersionSchema.statics.createCopy = function (createdBy, version, cb) {
  version.createCopy(createdBy, cb);
};

ContextVersionSchema.methods.createCopy = function (createdBy, cb) {
  var version = this;
>>>>>>> 02af9376
  var newVersion = new ContextVersion(pick(version, copyFields));
  newVersion.createdBy = createdBy;
  if (!version.infraCodeVersion) {
    cb(Boom.badImplementation('version is missing infraCodeVersion'));
  }
  else {
    InfraCodeVersion.createCopyById(version.infraCodeVersion, function (err, newInfraCodeVersion) {
      if (err) { return cb(err); }

      newVersion.infraCodeVersion = newInfraCodeVersion._id;
      newVersion.save(function (err, version) {
        if (err) {
          newInfraCodeVersion.remove(); // remove error handled below
        }
        cb(err, version);
      });
    });
  }
};
var shallowCopyFields = [
  'appCodeVersion',
  'context',
  'environment',
  'infracodeVersion',
  'dockerHost'
];
ContextVersionSchema.statics.createShallowCopy = function (version, userId, cb) {
  var ContextVersion = this;
  var newVersion = new ContextVersion(pick(version, shallowCopyFields));
  newVersion.createdBy = userId;
  if (!version.infraCodeVersion) {
    cb(Boom.badImplementation('version is missing infraCodeVersion'));
  }
  cb(version);
};

ContextVersionSchema.methods.updateBuildError = function (err, cb) {
  var contextVersion = this;
  contextVersion.update({
    $set: {
      'build.error.message': err.message,
      'build.error.stack': err.stack
    }
  }, cb);
};

ContextVersionSchema.methods.addGithubRepo = function (githubToken, repoInfo, cb) {
  debug('usertoken', githubToken);
  var container = this;
  var github = new Github({ token: githubToken });

  async.waterfall([
    github.createRepoHookIfNotAlready.bind(github, repoInfo.repo),
    function (hook, cb) {
      container._pushAppCodeVersion(repoInfo, cb);
    }
  ], cb);
};

ContextVersionSchema.methods._pushAppCodeVersion = function (appCodeVersion, cb) {
  debug('_pushAppCodeVersion');
  var contextVersion = this;

  if (appCodeVersion.commit) {
    appCodeVersion.lockCommit = true;
  }
  contextVersion.appCodeVersions.push(appCodeVersion);
  var appCodeVersionModel = contextVersion.appCodeVersions.pop();

  contextVersion.update({
    $push: {
      appCodeVersions: appCodeVersionModel
    }
  }, function (err) {
    if (err) { return cb(err); }
    ContextVersion.findById(contextVersion._id, cb);
  });
};

var ContextVersion = module.exports = mongoose.model('ContextVersions', ContextVersionSchema);<|MERGE_RESOLUTION|>--- conflicted
+++ resolved
@@ -52,18 +52,15 @@
   'context',
   'dockerHost'
 ];
-<<<<<<< HEAD
-//FIXME: Future, don't copy the dockerHost
-ContextVersionSchema.statics.createDeepCopy = function (version, userId, cb) {
-  var ContextVersion = this;
-=======
 ContextVersionSchema.statics.createCopy = function (createdBy, version, cb) {
   version.createCopy(createdBy, cb);
 };
 
 ContextVersionSchema.methods.createCopy = function (createdBy, cb) {
   var version = this;
->>>>>>> 02af9376
+//FIXME: Future, don't copy the dockerHost
+ContextVersionSchema.statics.createDeepCopy = function (version, userId, cb) {
+  var ContextVersion = this;
   var newVersion = new ContextVersion(pick(version, copyFields));
   newVersion.createdBy = createdBy;
   if (!version.infraCodeVersion) {
