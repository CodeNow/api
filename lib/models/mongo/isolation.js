/**
 * @module lib/models/mongo/isolation
 */
'use strict'

var Boom = require('dat-middleware').Boom
var Promise = require('bluebird')
var mongoose = require('mongoose')

var Instance = require('models/mongo/instance')
var exists = require('101/exists')
var joi = require('utils/joi')

var IsolationSchema = require('models/mongo/schemas/isolation')

/**
 * Validate create arguments helper function.
 * @private
 * @param {Object} data Information to create Isolation group.
 * @see createIsolation
 * @returns {Promise} Rejected with error if invalid.
 */
IsolationSchema.statics._validateCreateData = function (data) {
  var masterSchema = joi.object().keys({
    instance: joi.objectIdString().required()
  })
  var childrenRepoSchema = joi.object().keys({
    org: joi.string().required(),
    repo: joi.string().required(),
    branch: joi.string().required()
  })
  var childrenInstanceSchema = joi.object().keys({
    instance: joi.objectIdString().required(),
    branch: joi.string().required()
  })
  var schema = joi.object().keys({
    master: joi.objectIdString().required(),
<<<<<<< HEAD
    children: joi.array().items(masterSchema, childrenRepoSchema, childrenInstanceSchema).required()
=======
    children: joi.array().items(masterSchema, childrenSchema).required(),
    redeployOnKilled: joi.boolean()
>>>>>>> 9e694d96
  }).label('data').required()
  return joi.validateOrBoomAsync(data, schema)
}

/**
 * Validate helper function that finds an Instance by ID and returns it if it is
 * not already isolated or belonging to an isolation group.
 * @param {String} instanceId ID of the Instance to verify.
 * @returns {Promise} Resolved with the Instance if it is able to be isolated.
 */
IsolationSchema.statics._validateMasterNotIsolated = function (instanceId) {
  return Promise.try(function () {
    if (!exists(instanceId)) {
      throw Boom.badImplementation('_validateMasterNotIsolated requires instanceId')
    }
  })
    .then(function () { return Instance.findByIdAsync(instanceId) })
    .then(function (instance) {
      if (!instance) {
        throw Boom.notFound('Instance not found.', { id: instanceId })
      }
      if (instance.isolated) {
        throw Boom.conflict(
          'Instance belongs to an isolation group.',
          { id: instanceId }
        )
      }
      if (instance.isIsolationGroupMaster) {
        throw Boom.conflict('Instance is already isolated.', { id: instanceId })
      }
      return instance
    })
}

/**
 * Create an Isolation group.
 * @param {Object} data Information to create Isolation group.
 * @param {ObjectId} data.master Instance ID of the 'master' we are isolating.
 * @param {Array<Object>} data.children List of other information with which to
 *   create Instances. This can be of the form { instance: [instance id] } or
 *   { org, repo, branch }. The former is good for non-repo containers, the
 *   latter for repo containers.
 * @returns {Promise} Resolved with new isolation group object.
 */
IsolationSchema.statics.createIsolation = function (data) {
  return Isolation._validateCreateData(data)
    .then(function () { return Isolation._validateMasterNotIsolated(data.master) })
    .then(function (masterInstance) {
      // TODO(bryan): fork other instances
      // var instancesToFork = data.children.filter(pluck('instance'))
      // var nonRepoContainersToFork = data.children.filter(pluck('repo'))
      var isolationOpts = {
        owner: { github: masterInstance.owner.github },
        createdBy: { github: masterInstance.createdBy.github },
        redeployOnKilled: !!data.redeployOnKilled
      }
      return Isolation.createAsync(isolationOpts)
    })
}

var Isolation = module.exports = mongoose.model('Isolation', IsolationSchema)

Promise.promisifyAll(Isolation)<|MERGE_RESOLUTION|>--- conflicted
+++ resolved
@@ -35,12 +35,8 @@
   })
   var schema = joi.object().keys({
     master: joi.objectIdString().required(),
-<<<<<<< HEAD
-    children: joi.array().items(masterSchema, childrenRepoSchema, childrenInstanceSchema).required()
-=======
-    children: joi.array().items(masterSchema, childrenSchema).required(),
+    children: joi.array().items(masterSchema, childrenRepoSchema, childrenInstanceSchema).required(),
     redeployOnKilled: joi.boolean()
->>>>>>> 9e694d96
   }).label('data').required()
   return joi.validateOrBoomAsync(data, schema)
 }
