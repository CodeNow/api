/**
 * @module lib/models/mongo/input-cluster-config
 */
'use strict'

const Promise = require('bluebird')
const logger = require('logger').child({ module: 'InputClusterConfig' })
const mongoose = require('mongoose')
const objectId = require('objectid')

const auditPlugin = require('./audit-plugin')
const BaseSchema = require('models/mongo/schemas/base')
const InputClusterConfigSchema = require('models/mongo/schemas/input-cluster-config')

InputClusterConfigSchema.plugin(auditPlugin, {
  modelName: 'InputClusterConfig'
})

/**
 * Find active (not deleted) InputClusterConfig by `autoIsolationId`
 *
 * @param {ObjectId} autoIsolationId - _id of the autoIsolation
 *
 * @resolves {InputClusterConfig} input-cluster-config config model
 * @rejects {InputClusterConfig.NotFoundError}  if active model wasn't found
 */
InputClusterConfigSchema.statics.findActiveByAutoIsolationId = function (autoIsolationId) {
  const log = logger.child({
    method: 'findActiveByAutoIsolationId',
    autoIsolationId
  })
  log.info('called')
  const query = {
    autoIsolationConfigId: objectId(autoIsolationId)
  }
  return InputClusterConfig.findOneActive(query)
}

/**
 *
 * @param {AutoIsolationConfig} autoIsolationConfig
 * @param {ObjectId}            autoIsolationConfig._id
 * @param {Object}              clusterOpts
<<<<<<< HEAD
 * @param {Array[Object]}       clusterOpts.files
 * @param {String=}             clusterOpts.clusterName
=======
 * @param {String}              clusterOpts.filePath
 * @param {String}              clusterOpts.fileSha
 * @param {String=}             clusterOpts.createdByUser
 * @param {String=}             clusterOpts.ownedByOrg
 * @param {Boolean=}            clusterOpts.isTesting
>>>>>>> 6b8d669e
 * @param {ObjectId=}           clusterOpts.parentInputClusterConfigId - cluster id of the staging master
 * @param {Object=}             masterClusterOpts                      - cluster model of masterpod
 * @param {String}              masterClusterOpts._id                  - cluster model of masterpod
 * @param {String}              masterClusterOpts.clusterName          - Name of the cluster
 * @param {String}              masterClusterOpts.parentInputClusterConfigId - Config Id for master staging
 *
 * @resolves {InputClusterConfig} updated cluster model
 */
InputClusterConfigSchema.statics.createOrUpdateConfig = function (autoIsolationConfig, clusterOpts, masterClusterOpts) {
  const log = logger.child({
<<<<<<< HEAD
    method: 'updateConfig',
    autoIsolationConfig, clusterOpts
=======
    method: 'createOrUpdateConfig',
    autoIsolationConfig, clusterOpts, masterClusterOpts
>>>>>>> 6b8d669e
  })
  log.trace('called')
  const opts = Object.assign(clusterOpts, { autoIsolationConfigId: autoIsolationConfig._id })

  return InputClusterConfig.findActiveByAutoIsolationId(autoIsolationConfig._id)
    .tap(inputClusterConfig => inputClusterConfig.set(opts))
    .then(inputClusterConfig => inputClusterConfig.saveAsync())
    .catch(InputClusterConfig.NotFoundError, () => {
      // ICC couldn't be found to update, so we need to create a new one.
      const masterOpts = {}
      if (masterClusterOpts) { // Newly created masters don't have this
        masterOpts.parentInputClusterConfigId = masterClusterOpts.parentInputClusterConfigId || masterClusterOpts._id
        masterOpts.clusterName = masterClusterOpts.clusterName
      }
      const newOpts = Object.assign(masterOpts, opts)
      log.trace({ newOpts }, 'Creating an ICC with these opts')
      return InputClusterConfig.createAsync(newOpts)
    })
    .catch(err => {
      log.error({ err, opts }, 'Failed to create or update the ICC')
      throw err
    })
}

const InputClusterConfig = module.exports = mongoose.model('InputClusterConfig', InputClusterConfigSchema)

Promise.promisifyAll(InputClusterConfig)
Promise.promisifyAll(InputClusterConfig.prototype)

/**
 * Error thrown instance failed to create
 * @param {string} opts - data object given to the instance creation
 */
InputClusterConfig.NotChangedError = class extends BaseSchema.NotChangedError {
  constructor (opts) {
    super('InputClusterConfig', opts, 'debug')
  }
}<|MERGE_RESOLUTION|>--- conflicted
+++ resolved
@@ -41,16 +41,11 @@
  * @param {AutoIsolationConfig} autoIsolationConfig
  * @param {ObjectId}            autoIsolationConfig._id
  * @param {Object}              clusterOpts
-<<<<<<< HEAD
  * @param {Array[Object]}       clusterOpts.files
  * @param {String=}             clusterOpts.clusterName
-=======
- * @param {String}              clusterOpts.filePath
- * @param {String}              clusterOpts.fileSha
  * @param {String=}             clusterOpts.createdByUser
  * @param {String=}             clusterOpts.ownedByOrg
  * @param {Boolean=}            clusterOpts.isTesting
->>>>>>> 6b8d669e
  * @param {ObjectId=}           clusterOpts.parentInputClusterConfigId - cluster id of the staging master
  * @param {Object=}             masterClusterOpts                      - cluster model of masterpod
  * @param {String}              masterClusterOpts._id                  - cluster model of masterpod
@@ -61,13 +56,8 @@
  */
 InputClusterConfigSchema.statics.createOrUpdateConfig = function (autoIsolationConfig, clusterOpts, masterClusterOpts) {
   const log = logger.child({
-<<<<<<< HEAD
-    method: 'updateConfig',
-    autoIsolationConfig, clusterOpts
-=======
     method: 'createOrUpdateConfig',
     autoIsolationConfig, clusterOpts, masterClusterOpts
->>>>>>> 6b8d669e
   })
   log.trace('called')
   const opts = Object.assign(clusterOpts, { autoIsolationConfigId: autoIsolationConfig._id })
