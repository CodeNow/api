/**
 * @module lib/models/mongo/teammateInvitation
 */
'use strict'

var mongoose = require('mongoose')

var TeammateInvitationSchema = require('models/mongo/schemas/teammate-invitation')
var logger = require('middlewares/logger')(__filename)

var TeammateInvitation
var log = logger.log

TeammateInvitationSchema.statics.findByGithubOrg = function (orgGithubId, cb) {
  log.trace({
    tx: true,
<<<<<<< HEAD
    orgGithubId: orgGithubId,
  }, 'findByGithubOrg');
  this.find({ 'organization.github': orgGithubId }, cb);
};
=======
    orgGithubID: orgGithubID
  }, 'findByGithubOrg')
  this.find({ 'organization.github': orgGithubID }, cb)
}
>>>>>>> 27048e9b

TeammateInvitation = mongoose.model('TeammateInvitation', TeammateInvitationSchema)
module.exports = TeammateInvitation<|MERGE_RESOLUTION|>--- conflicted
+++ resolved
@@ -14,17 +14,10 @@
 TeammateInvitationSchema.statics.findByGithubOrg = function (orgGithubId, cb) {
   log.trace({
     tx: true,
-<<<<<<< HEAD
-    orgGithubId: orgGithubId,
+    orgGithubId: orgGithubId
   }, 'findByGithubOrg');
-  this.find({ 'organization.github': orgGithubId }, cb);
-};
-=======
-    orgGithubID: orgGithubID
-  }, 'findByGithubOrg')
-  this.find({ 'organization.github': orgGithubID }, cb)
+  this.find({ 'organization.github': orgGithubId }, cb)
 }
->>>>>>> 27048e9b
 
 TeammateInvitation = mongoose.model('TeammateInvitation', TeammateInvitationSchema)
 module.exports = TeammateInvitation