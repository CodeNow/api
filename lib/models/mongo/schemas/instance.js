'use strict';

var mongoose = require('mongoose');
var Schema = mongoose.Schema;
var ObjectId = Schema.ObjectId;
var BaseSchema = require('models/mongo/schemas/base');
var AppCodeVersionSchema = require('models/mongo/schemas/app-code-version');
var extend = require('extend');
var validators = require('../schemas/schema-validators').commonValidators;
var debug = require('debug')('runnable-api:instance:model');
var Boom = require('dat-middleware').Boom;

/** @alias module:models/instance */
var InstanceSchema = module.exports = new Schema({
  shortHash: {
    type: String,
    index: { unique: true },
    required: 'Instances require a shortHash'
  },
  /** Name of this instance
   *  @type string */
  name: {
    type: String,
    required: 'Instances require a name',
    index: true,
    validate: validators.alphaNum({model:'Instance', literal: 'Name'})
  },
  /** @type string */
  lowerName: {
    type: String,
    required: 'Instances require a lowerName',
    validate: validators.urlSafe({model: 'Instance', literal: 'Lower Name'})
  },
  /** Defaults to false (private)
   *  @type string */
  'public': {
    type: Boolean,
    'default': false
  },
  /** @type ObjectId */
  owner: {
    required: 'Instances require an Owner',
    type: {
      github: {
        type: Number
        // validate: validators.number({ model: 'Owner', literal: 'Github Owner' })
      },
      username: String // dynamic field for filling in
    }
  },
  /** @type ObjectId */
  createdBy: {
    required: 'Instances require an Created By',
    type: {
      github: {
        type: Number
        // validate: validators.number({ model: 'Owner', literal: 'Github Owner' })
      }
    }
  },
  /** Instance that this instance was forked from
   *  @type ObjectId */
  parent: {
    type: String,
    validate: validators.stringLengthValidator(
      {model:'Instance', literal: 'Parent Instance Hash'}, process.env.HASHIDS_LENGTH)
  },

  /** build of which this is a running instance of
   *  @type ObjectId */
  build: {
    type: ObjectId,
    index: true,
    ref: 'Builds',
    required: 'Instances require an build',
    validate: validators.objectId({model:'Instance', literal: 'Build'})
  },
  /** @type date */
  created: {
    type: Date,
    'default': Date.now,
    index: true,
    validate: validators.beforeNow({model: 'Instance', literal: 'Created'})
  },
  env: [{
    type: String,
    'default': []
  }],
  network: {
    networkIp: {
      type: String,
      required: 'Instances require a networkIp'
    },
    hostIp: {
      type: String,
      required: 'Instances require a hostIp'
    }
  },
  container: {
    type: {
      /** Docker host ip
       *  @type {String} */
      dockerHost: {
        type: String,
        validate: validators.dockerHost({model: 'Container'})
      },
      /** Docker container Id
       *  @type {String} */
      dockerContainer: {
        type: String,
        validate: validators.dockerId({model: 'Container'}),
      },
      // Number
      /** Docker container ports - follows docker's schema
       *  @type {Mixed} */
      ports: {
        type: Schema.Types.Mixed
      },
      // Docker inspect dump for useful information
      inspect: {
        type: Schema.Types.Mixed
      }
    }
  },
  contextVersion: { // always going to be just one
    type: {
      _id: {
        type: ObjectId,
        index: true
      },
      context: {
        type: ObjectId,
        index: true
      },
      appCodeVersions: [ AppCodeVersionSchema ]
    }
  }
});

<<<<<<< HEAD
// Virtuals
// legacy schema support
InstanceSchema.virtual('containers')
  .get(function () {
    return this.container? [this.container] : [];
  });
// legacy schema support
InstanceSchema.virtual('contextVersions')
  .get(function () {
    return this.contextVersion? [this.contextVersion] : [];
  })
  .set(function (contextVersions) {
    this.contextVersion = contextVersions[0];
  });

InstanceSchema.index({ name:1, 'owner.github': 1 }, { unique: true });
=======
InstanceSchema.path('name').set(function (val) {
  this.lowerName = val.toLowerCase();
  return val;
});


InstanceSchema.index({ lowerName: 1, 'owner.github': 1 }, { unique: true });
>>>>>>> 2faef261

extend(InstanceSchema.methods, BaseSchema.methods);
extend(InstanceSchema.statics, BaseSchema.statics);
// InstanceSchema.post('init', function (doc) {
//  console.log('*** INSTANCE ****  %s has been initialized from the db', doc);
// });
InstanceSchema.pre('validate', function (next) {
  // Do validation here
  next();
});
InstanceSchema.post('validate', function (doc) {
  debug('*** INSTANCE ****  %s has been validated (but not saved yet)', doc);
});
InstanceSchema.post('save', function (doc) {
  debug('*** INSTANCE ****  %s has been saved', doc);
});
InstanceSchema.post('remove', function (doc) {
  debug('*** INSTANCE ****  %s has been removed', doc);
});

function numberRequirement(key) { return key && key.github && typeof key.github === 'number'; }
InstanceSchema.path('owner').validate(numberRequirement, 'Invalid Owner Id for Instance');

InstanceSchema.pre('save', function (next) {
  if (!this.owner || (!this.owner.github)) {
    next(Boom.badImplementation('instance - you need a github userid as the owner'));
  } else {
    next();
  }
});<|MERGE_RESOLUTION|>--- conflicted
+++ resolved
@@ -137,7 +137,6 @@
   }
 });
 
-<<<<<<< HEAD
 // Virtuals
 // legacy schema support
 InstanceSchema.virtual('containers')
@@ -153,8 +152,6 @@
     this.contextVersion = contextVersions[0];
   });
 
-InstanceSchema.index({ name:1, 'owner.github': 1 }, { unique: true });
-=======
 InstanceSchema.path('name').set(function (val) {
   this.lowerName = val.toLowerCase();
   return val;
@@ -162,7 +159,6 @@
 
 
 InstanceSchema.index({ lowerName: 1, 'owner.github': 1 }, { unique: true });
->>>>>>> 2faef261
 
 extend(InstanceSchema.methods, BaseSchema.methods);
 extend(InstanceSchema.statics, BaseSchema.statics);
