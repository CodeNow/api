--- conflicted
+++ resolved
@@ -58,15 +58,6 @@
   updated: Boolean, // flag if version is new
   publicKey: String,
   privateKey: String,
-<<<<<<< HEAD
-  /**
-   * if defined or true this is not the main repo
-   * @type {Boolean}
-   */
-  additionalRepo: {
-    type: Boolean,
-    sparse: true
-=======
 
   // transformation rules for find and replace
   transformRules: {
@@ -86,7 +77,14 @@
         dest: String
       }
     ]
->>>>>>> 2e95e42f
+  },
+ /**
+   * if defined or true this is not the main repo
+   * @type {Boolean}
+   */
+  additionalRepo: {
+    type: Boolean,
+    sparse: true
   }
 });
 
