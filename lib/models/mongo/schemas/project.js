'use strict';

var mongoose = require('mongoose');
var textSearch = require('mongoose-text-search');

var BaseSchema = require('models/mongo/schemas/base');
var EnvironmentSchema = require('models/mongo/schemas/environment');
var validators = require('../schemas/schema-validators').commonValidators;
var Schema = mongoose.Schema;
var ObjectId = Schema.ObjectId;
var extend = require('lodash').extend;

/** @alias module:models/project */
var ProjectSchema = module.exports = new Schema({
  /** Name of the Project.
   *  @type string */
  name: {
<<<<<<< HEAD
    type: String,
    index: true,
    required: 'Projects require a name',
    validate: validators.name({model: "Project", literal: "Name"})
=======
    type: String
>>>>>>> a97a56d4
  },
  /** @type string */
  description: {
    type: String,
    'default': ''
  },
  /** Defaults to false (private)
   *  @type string */
  'public': {
    type: Boolean,
    'default': false
  },
  /** @type ObjectId */
  owner: {
    type: ObjectId,
<<<<<<< HEAD
    index: true,
    required: 'Projects require an Owner',
    validate: validators.objectId({model: "Project", literal: "Owner"})
=======
    index: true
>>>>>>> a97a56d4
  },
  /** @type date */
  created: {
    type: Date,
    'default': Date.now,
    index: true
  },
  /** Environments of this Project
   *  @property {array.object} environments[]
   *  @property {boolean} environments[].default Boolean if this is the default for the project
   *  @property {ObjectId} environments[].owner User ID who owns the environment
   *  @property {string} environments[].name Name of the environment
   *  @property {array.object} environments[].contexts[] Contexts for this environment
   *  @property {ObjectId} environments[].contexts[].context ID of the Context
   *  @property {ObjectId} environments[].contexts[].version Version of the Context
   *  @property {array.object} environments[].outputViews[] Views for this environment
   *  @property {array.object} environments[].outputViews[].name Name of the view
   *  @property {array.object} environments[].outputViews[].type Type of the view
   *  @example [{
   *    default: true,
   *    owner: 'someObjectId',
   *    name: 'someAwesomeName'
   *    contexts: [{ context: 'someObjectId', version: 'v0' }, ...]
   *  }, ...]
   *  @type array.object */
  environments: {
    type: [EnvironmentSchema]
  },
  /** Default Environment
   *  @type ObjectId */
<<<<<<< HEAD
  defaultEnvironment: {
    type: ObjectId,
    required: 'Projects require a default Environment',
    validate: validators.objectId({model: "Project", literal: "Default Environment"})
=======
  defaultEnvironment: {type:ObjectId},
  /** Tags for the Project
   *  @property {array.ObjectId} tags[]
   *  @property {ObjectId} tags[].channel ID of the Channel
   *  @example [{
   *    channel: 'someObjectId',
   *  }, ...]
   *  @type array.object */
  tags: {
    type: [{
      channel: {
        type: ObjectId,
        index: { sparse: true }
      }
    }],
    'default': []
  },
  // FIXME:
  /** @type number */
  views: {
    type: Number,
    'default': 0,
    index: true
>>>>>>> a97a56d4
  }
});

ProjectSchema.plugin(textSearch);

ProjectSchema.set('toJSON', { virtuals: true });

extend(ProjectSchema.methods, BaseSchema.methods);
extend(ProjectSchema.statics, BaseSchema.statics);
<|MERGE_RESOLUTION|>--- conflicted
+++ resolved
@@ -15,14 +15,10 @@
   /** Name of the Project.
    *  @type string */
   name: {
-<<<<<<< HEAD
     type: String,
     index: true,
     required: 'Projects require a name',
     validate: validators.name({model: "Project", literal: "Name"})
-=======
-    type: String
->>>>>>> a97a56d4
   },
   /** @type string */
   description: {
@@ -38,13 +34,9 @@
   /** @type ObjectId */
   owner: {
     type: ObjectId,
-<<<<<<< HEAD
     index: true,
     required: 'Projects require an Owner',
     validate: validators.objectId({model: "Project", literal: "Owner"})
-=======
-    index: true
->>>>>>> a97a56d4
   },
   /** @type date */
   created: {
@@ -75,13 +67,11 @@
   },
   /** Default Environment
    *  @type ObjectId */
-<<<<<<< HEAD
   defaultEnvironment: {
     type: ObjectId,
     required: 'Projects require a default Environment',
     validate: validators.objectId({model: "Project", literal: "Default Environment"})
-=======
-  defaultEnvironment: {type:ObjectId},
+  },
   /** Tags for the Project
    *  @property {array.ObjectId} tags[]
    *  @property {ObjectId} tags[].channel ID of the Channel
@@ -104,7 +94,6 @@
     type: Number,
     'default': 0,
     index: true
->>>>>>> a97a56d4
   }
 });
 
