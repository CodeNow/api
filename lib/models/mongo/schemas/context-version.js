--- conflicted
+++ resolved
@@ -14,7 +14,6 @@
 var debug = require('debug')('runnable-api:context-version:model');
 var Boom = require('dat-middleware').Boom;
 
-<<<<<<< HEAD
 var AppCodeVersionSchema = new Schema({
   // owner/repo
   repo: {
@@ -46,18 +45,6 @@
       model: "ContextVersion",
       literal: "AppCodeVersion Commit"
     }, 200)
-=======
-/** @alias module:models/version */
-var ContextVersionSchema = module.exports = new Schema({
-  /** type: ObjectId */
-  owner: {
-    type: {
-      github: {
-        type: Number,
-      }
-    },
-    required: 'Context Versions require an Owner',
->>>>>>> 87f7bf24
   },
   lockCommit: {
     type: Boolean
@@ -113,40 +100,7 @@
     // required: 'Context Versions requires an Infrastructure Code Version',
     validate: validators.objectId({model:'Version', literal: 'InfraCodeVersion'})
   },
-<<<<<<< HEAD
   appCodeVersions: [AppCodeVersionSchema],
-=======
-  appCodeVersions: [{
-    // auto id
-    repo: {
-      type: String,
-      validate: validators.stringLengthValidator({
-        model: 'ContextVersion',
-        literal: 'AppCodeVersion Repo'
-      }, 200)
-    },
-    branch: {
-      type: String,
-      validate: validators.stringLengthValidator({
-        model: 'ContextVersion',
-        literal: 'AppCodeVersion Branch'
-      }, 200)
-    },
-    commit: {
-      type: String,
-      validate: validators.stringLengthValidator({
-        model: 'ContextVersion',
-        literal: 'AppCodeVersion Commit'
-      }, 200)
-    },
-    lockBranch: {
-      type: Boolean
-    },
-    lockCommit: {
-      type: Boolean
-    }
-  }],
->>>>>>> 87f7bf24
   /** type: object */
   build: {
     message: {
@@ -185,14 +139,10 @@
     },
     dockerTag: {
       type: String,
-<<<<<<< HEAD
       validate: validators.description({model:"Version", literal: "Build Docker Tag"})
     },
     logs: {
       type: String
-=======
-      validate: validators.description({model:'Version', literal: 'Build Docker Tag'})
->>>>>>> 87f7bf24
     }
   }
 });
