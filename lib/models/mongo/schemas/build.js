--- conflicted
+++ resolved
@@ -105,18 +105,6 @@
 extend(BuildSchema.methods, BaseSchema.methods);
 extend(BuildSchema.statics, BaseSchema.statics);
 
-<<<<<<< HEAD
-=======
-BuildSchema.path('contextVersions').set(function (contextVersions) {
-  if (contextVersions && contextVersions.length) {
-    this.failed = contextVersions.some(function (cv) {
-      return keypather.get(cv, 'build.failed');
-    });
-  }
-  return contextVersions;
-});
-
->>>>>>> e299d029
 BuildSchema.set('toJSON', { virtuals: true });
 // BuildSchema.post('init', function (doc) {
 //  console.log('** BUILD *** %s has been initialized from the db', doc);
