--- conflicted
+++ resolved
@@ -12,73 +12,8 @@
 var mongoose = require('mongoose');
 var Boom = require('dat-middleware').Boom;
 
-<<<<<<< HEAD
-var Version = require('models/mongo/version');
-
 var ContextSchema = require('models/mongo/schemas/context');
 
-/** Create a context with a version from a dockerfile.
- *  @param {string|ObjectId} owner User Id of the owner
- *  @param {string} dockerfile Dockerfile content for the context
- *  @param {function} cb function (err, {@link module:models/context Context}) */
-ContextSchema.statics.createAndSaveFromDockerfile = function (dockerfile, props, cb) {
-  var Context = this;
-  var context = new Context();
-  context.set(props || {});
-  context.addVersionFromDockerfile(dockerfile, function (err, context) {
-    if (err) { return cb(err); }
-
-    context.save(cb);
-  });
-};
-
-/** Create and add version from a dockerfile.
- *  @param {string} content Dockerfile content for the context
- *  @param {function} cb function (err, {@link module:models/context Context}) */
-ContextSchema.methods.addVersionFromDockerfile = function (content, cb) {
-  cb = cb || noop;
-  var context = this;
-  var bucket = this.buildFilesBucket();
-  async.series({
-    sourceDir: bucket.createSourceDir.bind(bucket),
-    dockerfile: bucket.createDockerfile.bind(bucket, content),
-  },
-  function (err, versions) {
-    if (err) { return cb(err); }
-
-    var version = new Version({
-      files: [versions.sourceDir, versions.dockerfile],
-      context: context._id,
-      owner: context.owner
-    });
-    context.versions.push(version._id);
-    version.save(function (err) {
-      cb(err, context);
-    });
-  });
-};
-
-/** Get an instance of a s3 bucket for to the container's build files.
-  * @returns {@link module:models/bucket Bucket} */
-ContextSchema.methods.buildFilesBucket = function () {
-  return new BuildFilesBucket(this._id);
-};
-
-/** Check the permissions of the url being used.
-  * @param {string} s3Url URL, either a string or URL parsed object
-  * @returns {boolean} True if Context has permission to path */
-ContextSchema.methods.checkPathPermission = function (s3Url) {
-  if (typeof s3Url === 'string') {
-    s3Url = url.parse(s3Url);
-  }
-  // let's check to make sure the context is uploading to it's own bucket
-  return s3Url.pathname.slice(1).split('/')[0] === this._id.toString();
-};
-
-=======
-var ContextSchema = require('models/mongo/schemas/context');
-
->>>>>>> cffdf8ba
 /** Check to see if a project is public.
  *  @param {function} [cb] function (err, {@link module:models/project Project}) */
 ContextSchema.methods.isPublic = function (cb) {
