'use strict';

/**
 * Instances represent collections of Containers (think Docker images/containers) that may
 * be clutered together.
 * @module models/instance
 */
var async = require('async');
var exists = require('101/exists');
var pick = require('101/pick');
var pluck = require('101/pluck');
var find = require('101/find');
var debug = require('debug')('runnable-api:instance:model');
var mongoose = require('mongoose');
var Docker = require('models/apis/docker');
var Boom = require('dat-middleware').Boom;
var keypather = require('keypather')();
var isFunction = require('101/is-function');
var createCount = require('callback-count');
var removeDottedKeys = require('remove-dotted-keys');
var error = require('error');
var Graph = require('models/apis/graph');
var ContextVersion = require('models/mongo/context-version');
var hasKeypaths = require('101/has-keypaths');
var User = require('models/mongo/user');
var utils = require('middlewares/utils');

var InstanceSchema = require('models/mongo/schemas/instance');
var Instance;

InstanceSchema.set('toJSON', { virtuals: true });

InstanceSchema.statics.findOneByShortHash = function (shortHash, cb) {
  debug('findOneByShortHash');
  if (utils.isObjectId(shortHash)) {
    return this.findById(shortHash, cb);
  }
  this.findOne({
    shortHash: shortHash
  }, cb);
};

InstanceSchema.statics.findOneByContainerId = function (containerId, cb) {
  debug('findOneByContainerId');
  this.findOne({
    'container.dockerContainer': containerId
  }, cb);
};

InstanceSchema.statics.findByBuild = function (build /*, args*/) {
  debug('findByBuild');
  var args = Array.prototype.slice.call(arguments, 1);
  args.unshift({ build: build._id });
  this.find.apply(this, args);
};

InstanceSchema.methods.populateOwnerAndCreatedBy = function (sessionUser, cb) {
  var self = this;
  async.parallel({
    owner: sessionUser.findGithubUserByGithubId.bind(sessionUser, this.owner.github),
    createdBy: sessionUser.findGithubUserByGithubId.bind(sessionUser, this.createdBy.github)
  }, function (err, data) {
    if (err) { return cb(err); }
    self.owner.username = keypather.get(data, 'owner.login');
    self.owner.gravatar = keypather.get(data, 'owner.avatar_url');
    self.createdBy.username = keypather.get(data, 'createdBy.login');
    self.createdBy.gravatar = keypather.get(data, 'createdBy.avatar_url');
    cb(null, self);
  });
};

InstanceSchema.statics.populateOwnerAndCreatedByForInstances =
function (sessionUser, instances, cb) {
  if (instances.length === 0) {
    done();
  }
  else {
    var instancesByOwnerGithubId = groupBy(instances, 'owner.github');
    var ownerGithubIds = Object.keys(instancesByOwnerGithubId);
    var instancesByCreatedByGithubId = groupBy(instances, 'createdBy.github');
    var createdByGithubIds = Object.keys(instancesByCreatedByGithubId);
    async.waterfall([
      function checkIfSessionUserIsHelloRunnable (checkCallback) {
        if (sessionUser.accounts.github.id === process.env.HELLO_RUNNABLE_GITHUB_ID) {
          // just use the first created by - it defaults to previous users if the new user who
          // created the instance (i.e. pushed the branch) is _not_ in our db
          User.findByGithubId(createdByGithubIds[0], function (err, user) {
            if (err) { return checkCallback(err); }
            // if we don't find a user, just don't fill it in
            else if (!user) { return done(); } // done gets us all the way out
            // else, continue and use the one we found
            checkCallback(null, user);
          });
        } else {
          checkCallback(null, sessionUser);
        }
      },
      function populateFields (user, populateCallback) {
        async.parallel([
          populateField.bind(null, user, ownerGithubIds, instancesByOwnerGithubId, 'owner'),
          populateField
            .bind(null, user, createdByGithubIds, instancesByCreatedByGithubId, 'createdBy')
        ], populateCallback);
      }
    ], done);
  }

  function populateField (searchUser, keyIds, mapToUpdateList, fieldPath, populateCallback) {
    async.each(keyIds.map(toInt), function (githubId, asyncCb) {
      searchUser.findGithubUserByGithubId(githubId, function (err, user) {
        var username = null;
        var gravatar = null;
        if (err) {
          // log error, and continue
          error.logIfErr(err);
        }
        else if (!user) {
          error.logIfErr(Boom.create(404, 'user was not found', {
            githubId: githubId,
            keyIds: keyIds,
            fieldPath: fieldPath,
            mapToUpdateList: mapToUpdateList
          }));
        }
        else {
          username = user.login;
          gravatar = user.avatar_url;
        }
        mapToUpdateList[githubId].forEach(function (instance) {
          keypather.set(instance, fieldPath + '.username', username);
          keypather.set(instance, fieldPath + '.gravatar', gravatar);
        });
        asyncCb(); // don't pass error
      });
    }, populateCallback);
  }

  function done (err) {
    cb(err, instances);
  }
};

// GRAPH RELATED FUNCTIONS

/**
 * get number of instance nodes in graph
 * (good for a health check)
 * @param {function} cb - callback
 */
InstanceSchema.statics.getGraphNodeCount = function (cb) {
  var client = new Graph();
  client.graph.getNodeCount('Instance', cb);
};

/**
 * generate graph node for `this` instance
 * @returns {object} node
 */
InstanceSchema.methods.generateGraphNode = function () {
  return {
    label: 'Instance',
    props: {
      id: this.id.toString(),
      shortHash: this.shortHash,
      lowerName: this.lowerName,
      'owner_github': keypather.get(this, 'owner.github'),
      'contextVersion_context': keypather.get(this, 'contextVersion.context').toString()
    }
  };
};

/**
 * finds node for `this` instance in the graph database
 * @param {function} cb callback
 */
InstanceSchema.methods.getSelfFromGraph = function (cb) {
  var client = new Graph();
  var node = this.generateGraphNode();
  client.graph.getNodes(node, [], function (err, nodes) {
    if (err) { return cb(err); }
    if (!nodes.length) { return cb(new Error('could not retrieve node from graph')); }
    cb(null, nodes[0]);
  });
};

InstanceSchema.methods.removeSelfFromGraph = function (cb) {
  var client = new Graph();
  var node = this.generateGraphNode();
  var self = this;
  client.graph.deleteNodeAndConnections(node, function (err) {
    if (err) { return cb(err); }
    cb(null, self);
  });
};

/**
 * write the node for `this` instance into the graph
 * @param {function} cb callback
 */
InstanceSchema.methods.upsertIntoGraph = function (cb) {
  var client = new Graph();
  var node = this.generateGraphNode();
  client.graph.writeNode(node, function (err) {
    cb(err, this);
  }.bind(this));
};

InstanceSchema.methods.setDependenciesFromEnvironment = function (ownerUsername, setDepsCb) {
  var self = this;
  ownerUsername = ownerUsername.toLowerCase();
  async.parallel({
    currentDependencyDiff: function getCurrentDependencyDiff (cb) {
      self.getDependencies(function (err, dependencies) {
        if (err) { return cb(err); }
        dependencies = dependencies.map(pluck('lowerName'));
        var diff = {
          toAdd: []
        };
        var re =
          new RegExp('([0-9a-z-]+)-staging-' + ownerUsername +
                     '.' + process.env.USER_CONTENT_DOMAIN);
        self.env.forEach(function (e) {
          var match = re.exec(e.toLowerCase());
          if (match && match[1]) {
            var index = dependencies.indexOf(match[1]);
            if (index === -1) {
              diff.toAdd.push(match[1]);
            } else {
              dependencies.splice(index, 1);
            }
          }
        });
        // toRemove are dependencies that are no longer in the envs
        diff.toRemove = dependencies;
        cb(null, diff);
      });
    },
    getInstanceNames: function getNamesFromMongo (cb) {
      var query = {
        lowerName: { $ne: self.lowerName },
        'owner.github': self.owner.github,
        masterPod: true
      };
      Instance.find(query, cb);
    }
  }, function (err, results) {
    if (err) { return setDepsCb(err); }
    var tasks = [];
    results.currentDependencyDiff.toAdd.forEach(function (instance) {
      var i = find(
        results.getInstanceNames,
        hasKeypaths({ 'lowerName': instance }));
      if (i) {
        var hn = i.lowerName + '-staging-' + ownerUsername + '.' + process.env.USER_CONTENT_DOMAIN;
        tasks.push(self.addDependency.bind(self, i, hn));
      }
    });
    results.currentDependencyDiff.toRemove.forEach(function (instance) {
      var i = find(
        results.getInstanceNames,
        hasKeypaths({ 'lowerName': instance }));
      if (i) {
        tasks.push(self.removeDependency.bind(self, i));
      }
    });
    if (tasks.length) {
      async.parallel(tasks, function (tasksErr) {
        setDepsCb(tasksErr, self);
      });
    } else {
      setDepsCb(null, self);
    }
  });
};

/**
 * add an edge between the node for `this` instance and a dependent instance
 * @param {object} instance - instance to become a dependent
 * @param {string} hostname - hostname associated with this instance
 * @param {function} cb callback
 */
InstanceSchema.methods.addDependency = function (instance, hostname, cb) {
  hostname = hostname.toLowerCase();
  var client = new Graph();
  // we assume that `instance` is in the graph already
  var start = this.generateGraphNode();
  var end = {
    label: 'Instance',
    props: { id: instance.id.toString() }
  };
  var dependencyConnection = {
    label: 'dependsOn',
    props: {
      hostname: hostname
    }
  };
  var connections = [
    [ start, dependencyConnection, end ]
  ];
  var self = this;
  async.series([
    // TODO(bryan): remove these `upsertIntoGraph`s after we've migrated everyone in
    self.upsertIntoGraph.bind(self),
    instance.upsertIntoGraph.bind(instance),
    client.graph.writeConnections.bind(client.graph, connections)
  ], function (err) {
    if (err) { return cb(err); }
    var i = pick(instance.toJSON(), [ 'id', 'shortHash', 'lowerName', 'owner', 'contextVersion' ]);
    // set this as a string for consistency
    i.hostname = hostname;
    i.contextVersion = {
      context: keypather.get(i, 'contextVersion.context').toString()
    };
    cb(null, i);
  });
};

/**
 * remove an instance dependency
 * @param {object} instance - instance to remove as a dependent
 * @param {function} cb callback
 */
InstanceSchema.methods.removeDependency = function (instance, cb) {
  var client = new Graph();
  var start = this.generateGraphNode();
  var end = instance.generateGraphNode();
  client.graph.deleteConnection(start, 'dependsOn', end, cb);
};

/**
 * get instance dependencies
 * @param {object} params - extra parameters
 * @param {string} params.hostname - search for dependencies that are associated with a hostname
 * @param {function} cb callback
 */
InstanceSchema.methods.getDependencies = function (params, cb) {
  if (isFunction(params)) {
    cb = params;
    params = {};
  }
  var client = new Graph();
  var start = this.generateGraphNode();
  var stepEdge = {
    label: 'dependsOn'
  };
  if (params.hostname) {
    params.hostname = params.hostname.toLowerCase();
    stepEdge.props = { hostname: params.hostname };
  }
  var steps = [{
    Out: {
      edge: stepEdge,
      node: { label: 'Instance' }
    }
  }];
  client.graph.getNodes(start, steps, function (err, nodes, allNodes) {
    if (err) { return cb(err); }
    /* allNodes:
     * a: Instance (start),
     * b: dependsOn,
     * c: nodes
     */
    var hostnames = allNodes.b;
    // fix owner_github -> owner.github
    // fix contextVersion_context -> contextVersion.context
    var fixes = {
      'owner_github': 'owner.github',
      'contextVersion_context': 'contextVersion.context'
    };
    nodes.forEach(function (n, i) {
      keypather.set(n, 'hostname', hostnames[i].hostname);
      Object.keys(fixes).forEach(function (key) {
        if (keypather.get(n, key) && !keypather.get(n, fixes[key])) {
          keypather.set(n, fixes[key], n[key]);
          delete n[key];
        }
      });
    });
    cb(null, nodes);
  });
};

/**
 * find all master instances that use specific repo and when
 * `branch` doesn't equal to the default branch.
 * @param  {String}   repo   full repo name (username/reponame)
 * @param  {String}   branch branch name
 * @param  {Function} cb     callback
 */
InstanceSchema.statics.findForkableMasterInstances = function (repo, branch, cb) {
  debug('findForkableMasterInstances');
  var query = {
    'masterPod': true,
    'contextVersion.appCodeVersions': {
      $elemMatch: {
        lowerRepo: repo.toLowerCase(),
        defaultBranch: {$ne: branch}
      }
    }
  };
  Instance.find(query, cb);
};

/**
 * find all forked instances that use specific repo
 * @param  {String}   repo   full repo name (username/reponame)
<<<<<<< HEAD
 * @param  {String}   branch branch name
=======
 * @param  {String}   branch branch
>>>>>>> ca89009f
 * @param  {Function} cb     callback
 * @returns {null}
 */
InstanceSchema.statics.findForkedInstances = function (repo, branch, cb) {
  debug('findForkedInstances');
  if (!repo || !branch) {
    return cb(null);
  }
  var query = {
    'masterPod': false,
    'autoForked': true,
    'contextVersion.appCodeVersions': {
      $elemMatch: {
        lowerRepo: repo.toLowerCase(),
        lowerBranch: branch.toLowerCase()
      }
    }
  };
  this.find(query, cb);
};

/**
 * find contextVersionIds on instances by repo and optionally branch
 * @param {string} repo - repo to find instances by (cv.acvs.repo)
 * @param {string} branch - branch to find instances by (cv.acvs.branch) (optional)
 * @param {Function} cb -callback
 */
InstanceSchema.statics.findContextVersionsForRepo = function (repo, branch, cb) {
  debug('findContextVersionsForRepo');
  if (isFunction(branch)) {
    cb = branch;
    branch = null;
  }
  var $match;
  var lowerRepo = repo.toLowerCase();
  if (exists(branch)) {
    var lowerBranch = branch.toLowerCase();
    $match = {
      'contextVersion.appCodeVersions': {
        $elemMatch: {
          lowerRepo: lowerRepo,
          lowerBranch: lowerBranch
        }
      }
    };
  }
  else {
    $match = {
      'contextVersion.appCodeVersions.lowerRepo': lowerRepo
    };
  }

  this.aggregate([
    {
      $match: $match
    },
    {
      $group: {
        _id: '$contextVersion._id',
        appCodeVersion: {
          $push: '$contextVersion.appCodeVersions'
        }
      }
    }
  ], function (err, contextVersions) {
    if (err) { return cb(err); }
    if (!contextVersions) {
      return cb(null, []);
    }
    var contextVersionIds = contextVersions.map(pluck('_id'));
    cb(null, contextVersionIds);
  });
};

/**
 * find all unlocked instances that use specific repo and branch
 * @param  {String}   repo   full repo name (username/reponame)
 * @param  {String}   branch branch name
 * @param  {Function} cb     callback
 */
InstanceSchema.statics.findInstancesLinkedToBranch = function (repo, branch, cb) {
  debug('findInstancesLinkedToBranch');
  var query = {
    $or: [
      { 'locked': false },
      { 'locked': { $exists: false } }
    ],
    'contextVersion.appCodeVersions': {
      $elemMatch: {
        lowerRepo: repo.toLowerCase(),
        lowerBranch: branch.toLowerCase()
      }
    }
  };
  this.find(query, cb);
};

/**
 * this function ensures the cv copied to the instance is not out of date
 * @param  {Function} cb callback
 */
InstanceSchema.methods.updateStaleCv = function (cb) {
  debug('updateStaleCv');
  if (keypather.get(this, 'contextVersion.build.started') &&
      !keypather.get(this, 'contextVersion.build.completed')) {
    // cv attached to instance is in an in progress state
    // check and get the latest cv state (it may have finished)
    var self = this;
    ContextVersion.findById(this.contextVersion._id, function (err, cv) {
      if (err) { return cb(err); }
      self.update({
        $set: { contextVersion: cv.toJSON() }
      }, function (updateErr) {
        self.contextVersion = cv.toJSON();
        cb(updateErr, self);
      });
    });
  }
  else {
    cb();
  }
};

/**
 * populate build, cv, and dependencies for responses
 * @param  {Function} cb callback
 */
InstanceSchema.methods.populateModels = function (cb) {
  debug('populateModels');
  var self = this;
  // check if the instance previously had an error when inspecting container
  // if it did, then attempt again.
  var container = this.container || {}; // container may not exist, so default it.
  var noCache = !container.inspect || container.inspect.error;
  // !container.inspect - handles migration
  // instance has a container but does not inspect-cache (or cache update errored last time)
  if (container.dockerContainer && noCache) {
    self.inspectAndUpdate(populate);
  }
  else {
    populate(null, self);
  }
  function populate (err, instance) {
    if (err) { return cb(err); }
    var count = createCount(callback);
    instance.populate('build', count.inc().next);
    instance.updateStaleCv(count.inc().next);
    // instance.populateDeps(count.inc().next);
    function callback (_err) {
      if (_err) { return cb(_err); }
      var json = instance.toJSON();
      // NOTE: for some reason empty dependencies becomes null after toJSON ? mongoose.
      // json.dependencies = json.dependencies || {};
      cb(null, json);
    }
  }
};

/**
 * Inspect container and update instance.container.inspect by docker container id
 * @param  {string}   containerId docker container id
 * @param  {Function} cb              callback
 */
InstanceSchema.statics.inspectAndUpdateByContainer = function (containerId, cb) {
  debug('inspectAndUpdateByContainer');
  this.findOneByContainerId(containerId, function (err, instance) {
    if (err) { return cb(err); }
    if (!instance) {
      // no instance with container found.
      cb(Boom.notFound('Instance with container not found', {
        containerId: containerId,
        report: false
      }));
    }
    else {
      // found container
      instance.inspectAndUpdate(cb);
    }
  });
};

/**
 * Inspect container and update `container.dockerHost`, `container.dockerContainer`,
 * `container.inspect` and `container.ports` fields in database.
 * @param {function} cb callback
 */
InstanceSchema.methods.inspectAndUpdate = function (cb) {
  debug('inspectAndUpdate');
  var self = this;
  var docker = new Docker(self.container.dockerHost);
  var dockerContainer = self.container.dockerContainer;
  docker.inspectContainer(self.container, function (err, inspect) {
    if (err) {
      error.log(err);
      self.modifyContainerInspectErr(dockerContainer, err, function (err2, instance) {
        if (err2) { return cb(err2); }
        cb(null, instance);
      });
    }
    else {
      self.modifyContainerInspect(dockerContainer, inspect, cb);
    }
  });
};

/**
 * findAndModify set instance.container with container docker id and host
 *   only updates the instance if the cv has not changed*
 * @param  {String}   contextVersionId context version id for which the container was created
 * @param  {String}   dockerContainer docker container id
 * @param  {String}   dockerHost      container's docker host
 * @param  {Function} cb              callback(err, instance)
 */
InstanceSchema.methods.modifyContainer =
  function (contextVersionId, dockerContainer, dockerHost, cb) {
    debug('modifyContainer');
    // Note: update instance only if cv (build) has not changed (not patched)
    var query = {
      _id: this._id,
      'contextVersion._id': contextVersionId
    };
    var $set = {
      container: {
        dockerHost: dockerHost,
        dockerContainer: dockerContainer
      }
    };
    Instance.findOneAndUpdate(query, { $set: $set }, function (err, instance) {
      if (err) {
        cb(err);
      }
      else if (!instance) { // changed or deleted
        cb(Boom.conflict('Container was not deployed, instance\'s build has changed'));
      }
      else {
        cb(err, instance);
      }
    });
  };

/**
 * update container error (completed and error)
 *   only updates the instance if the container has not changed
 *   this is also used for container-start errors
 *   layer issues prevent start from creating a container
 * @param {String}   contextVersionId context version id for which the container create errored
 * @param {Error}    err container create err
 * @param {Function} cb  callback(err, instance)
 */
InstanceSchema.methods.modifyContainerCreateErr = function (contextVersionId, err, cb) {
  debug('modifyContainerCreateErr');
  // Note: update instance only if cv (build) has not changed (not patched)
  var query = {
    _id: this._id,
    'contextVersion._id': contextVersionId
  };
  var self = this;
  Instance.findOneAndUpdate(query, {
    $set: {
      container: {
        error: pick(err, [ 'message', 'stack', 'data', 'imageIsPulling' ])
      }
    }
  }, function (updateErr, instance) {
    if (updateErr) {
      cb(updateErr);
    }
    else if (!instance) {
      // just log this secondary error, this route is already errored
      error.log(Boom.conflict('Container error was not set, instance\'s build has changed'));
      cb(null, self);
    }
    else {
      cb(updateErr, instance);
    }
  });
  // log the create error
  error.log(err);
};

/**
 * findAndModify instance 'container.inspect' by _id and dockerContainer and update
 *   only updates the instance if the container has not changed
 * @param {string} dockerContainer - docker container id (which the inspect info is from)
 * @param {object} containerInspect - container inspect result
 * @param {function} cb - callback
 */
InstanceSchema.methods.modifyContainerInspect =
  function (dockerContainer, containerInspect, cb) {
    debug('modifyContainerInspect');
    var query = {
      _id: this._id,
      'container.dockerContainer': dockerContainer
    };
    // Note: inspect may have keys that contain dots.
    //  Mongo does not support dotted keys, so we remove them.
    var $set = {
      'container.inspect': removeDottedKeys(containerInspect)
    };
    // don't override ports if they are undefined
    // so that hosts can be cleaned up
    var ports = keypather.get(containerInspect, 'NetworkSettings.Ports');
    if (ports) {
      $set['container.ports'] = ports;
    }
    Instance.findOneAndUpdate(query, { $set: $set }, function (err, instance) {
      if (err) {
        cb(err);
      }
      else if (!instance) { // changed or deleted
        cb(Boom.conflict('Container was not deployed, instance\'s container has changed'));
      }
      else {
        cb(err, instance);
      }
    });
  };

/**
 * update container inspect information
 *   only updates the instance if the container has not changed
 * @param  {string}   dockerContainer docker container id
 * @param  {Error}   err inspect error
 * @param  {Function} cb  callback
 */
InstanceSchema.methods.modifyContainerInspectErr = function (dockerContainer, err, cb) {
  debug('modifyContainerInspectErr');
  // Note: update instance only if cv (build) has not changed (not patched)
  var query = {
    _id: this._id,
    'container.dockerContainer': dockerContainer
  };
  var self = this;
  Instance.findOneAndUpdate(query, {
    $set: {
      'container.inspect.error': pick(err, [ 'message', 'stack', 'data' ])
    }
  }, function (updateErr, instance) {
    if (updateErr) {
      cb(updateErr);
    }
    else if (!instance) {
      // just log this secondary error, this route is already errored
      error.log(Boom.conflict('Container error was not set, instance\'s container has changed'));
      cb(null, self);
    }
    else {
      cb(updateErr, instance);
    }
  });
  // log the inspect error
  error.log(err);
};

/** Check to see if a instance is public.
 *  @param {function} [cb] function (err, {@link module:models/instance Instance}) */
InstanceSchema.methods.isPublic = function (cb) {
  debug('isPublic');
  var err;
  if (!this.public) {
    err = Boom.forbidden('Instance is private');
  }
  cb(err, this);
};

/**
 * Update `container.inspect` fields if container was stopped/die. Emitted `die` event.
 * @param  {string} finishedTime time as string when container was stopped/died
 * @param  {integer} exitCode exit code with which container `died`.
 * @param  {Function} cb callback
 */
InstanceSchema.methods.setContainerFinishedState = function (finishedTime, exitCode, cb) {
  debug('setContainerFinishedState');
  var instanceId = this._id;
  // TODO we might revisit setting `Restarting` to false.
  // we don't care about that field for now
  var updateFields = {
    'container.inspect.State.Pid': 0,
    'container.inspect.State.Running': false,
    'container.inspect.State.Restarting': false,
    'container.inspect.State.Paused': false,
    'container.inspect.State.FinishedAt': finishedTime,
    'container.inspect.State.ExitCode': exitCode
  };
  // shouldn't not touch ports
  var query = {
    _id: instanceId,
    'container.inspect.State.Running': true
  };
  Instance.findOneAndUpdate(query, {
    $set: updateFields
  }, function (err, instance) {
    if (err) {
      cb(err);
    }
    else if (!instance) { // instance was not in running state
      Instance.findById(instanceId, cb);
    }
    else {
      cb(null, instance); // update success
    }
  });
};

Instance = module.exports = mongoose.model('Instances', InstanceSchema);

/* Helpers */

function groupBy (arr, keypath) {
  var grouped = {};
  arr.forEach(function (item) {
    var val = keypather.get(item, keypath);
    grouped[val] = grouped[val] || [];
    grouped[val].push(item);
  });
  return grouped;
}
function toInt (str) {
  return parseInt(str);
}<|MERGE_RESOLUTION|>--- conflicted
+++ resolved
@@ -404,11 +404,7 @@
 /**
  * find all forked instances that use specific repo
  * @param  {String}   repo   full repo name (username/reponame)
-<<<<<<< HEAD
  * @param  {String}   branch branch name
-=======
- * @param  {String}   branch branch
->>>>>>> ca89009f
  * @param  {Function} cb     callback
  * @returns {null}
  */
