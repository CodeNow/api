--- conflicted
+++ resolved
@@ -908,16 +908,6 @@
  * @param {string} ownerUsername instance owner's username
  * @return {string} elasticHostname
  */
-var fieldsForHostname = {
-  shortHash: 1,
-  name: 1,
-  lowerName: 1,
-  contextVersion: 1,
-  masterPod: 1,
-  owner: 1,
-  isolated: 1,
-  isIsolationGroupMaster: 1
-}
 InstanceSchema.methods.getElasticHostname = function (ownerUsername) {
   if (!ownerUsername) { throw new Error('ownerUsername is required') }
   return runnableHostname.elastic({
@@ -1121,7 +1111,6 @@
   } else {
     query.masterPod = true
   }
-<<<<<<< HEAD
   var fieldsForHostname = {
     shortHash: 1,
     name: 1,
@@ -1133,8 +1122,6 @@
     isolated: 1,
     isIsolationGroupMaster: 1
   }
-=======
->>>>>>> e3962390
   return Instance.findAsync(query, fieldsForHostname)
     .each(function (instance) {
       instance.hostname = instance.getElasticHostname(ownerUsername)
