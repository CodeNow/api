--- conflicted
+++ resolved
@@ -417,25 +417,17 @@
 /**
  * find all forked instances that use specific repo and maybe branch
  * @param  {String}   repo   full repo name (username/reponame)
-<<<<<<< HEAD
  * @param  {String}   branch optional branch name
-=======
- * @param  {String}   branch branch name
->>>>>>> 197c2c2a
  * @param  {Function} cb     callback
  * @returns {null}
  */
 InstanceSchema.statics.findForkedInstances = function (repo, branch, cb) {
   debug('findForkedInstances');
-<<<<<<< HEAD
   if (isFunction(branch)) {
     cb = branch;
     branch = null;
   }
   if (!repo) {
-=======
-  if (!repo || !branch) {
->>>>>>> 197c2c2a
     return cb(null);
   }
   var appVersionMatch = {
