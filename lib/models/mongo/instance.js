'use strict';

/**
 * Instances represent collections of Containers (think Docker images/containers) that may
 * be clutered together.
 * @module models/instance
 */
var async = require('async');
var exists = require('101/exists');
var pick = require('101/pick');
var compose = require('101/compose');
var pluck   = require('101/pluck');
var debug = require('debug')('runnable-api:instance:model');
var mongoose = require('mongoose');
var Docker = require('models/apis/docker');
var Boom = require('dat-middleware').Boom;
var keypather = require('keypather')();
var isFunction = require('101/is-function');
var createCount = require('callback-count');
var removeDottedKeys = require('remove-dotted-keys');
var error = require('error');
var Graph = require('models/apis/graph');
var ContextVersion = require('models/mongo/context-version');
var keypather = require('keypather')();

var InstanceSchema = require('models/mongo/schemas/instance');

InstanceSchema.set('toJSON', { virtuals: true });

InstanceSchema.statics.findByShortHash = function (shortHash, cb) {
  debug('findByShortHash');
  var Instance = this;
  Instance.findOne({
    shortHash: shortHash
  }, cb);
};

InstanceSchema.statics.findByContainerId = function (containerId, cb) {
  debug('findByContainerId');
  var Instance = this;
  Instance.findOne({
    'container.dockerContainer': containerId
  }, cb);
};

InstanceSchema.statics.findByBuild = function (build /*, args*/) {
  debug('findByBuild');
  var Instance = this;
  var args = Array.prototype.slice.call(arguments, 1);
  args.unshift({ build: build._id });
  Instance.find.apply(Instance, args);
};

<<<<<<< HEAD
InstanceSchema.methods.getGithubUsername = function (sessionUser, cb) {
  debug('getGithubUsername');
=======
InstanceSchema.methods.populateOwnerAndCreatedBy = function (sessionUser, cb) {
>>>>>>> e26fb0fd
  var instance = this;
  async.parallel({
    owner: sessionUser.findGithubUserByGithubId.bind(sessionUser, this.owner.github),
    createdBy: sessionUser.findGithubUserByGithubId.bind(sessionUser, this.createdBy.github),
  }, function (err, data) {
    if (err) { return cb(err); }
    instance.owner.username = keypather.get(data, 'owner.login');
    instance.owner.gravatar = keypather.get(data, 'owner.avatar_url');
    instance.createdBy.username = keypather.get(data, 'createdBy.login');
    instance.createdBy.gravatar = keypather.get(data, 'createdBy.avatar_url');
    cb(null, instance);
  });
};

<<<<<<< HEAD
InstanceSchema.statics.getGithubUsernamesForInstances = function (sessionUser, instances, cb) {
  debug('getGithubUsernamesForInstances');
=======
InstanceSchema.statics.populateOwnerAndCreatedByForInstances =
function (sessionUser, instances, cb) {
>>>>>>> e26fb0fd
  if (instances.length === 0) {
    done();
  }
  else {
    var instancesByOwnerGithubId = groupBy(instances, 'owner.github');
    var ownerGithubIds = Object.keys(instancesByOwnerGithubId);
    var instancesByCreatedByGithubId = groupBy(instances, 'createdBy.github');
    var createdByGithubIds = Object.keys(instancesByCreatedByGithubId);
    async.parallel([
      populateField.bind(null, ownerGithubIds, instancesByOwnerGithubId, 'owner'),
      populateField.bind(null, createdByGithubIds, instancesByCreatedByGithubId, 'createdBy')
    ], done);
  }

  function populateField (keyIds, mapToUpdateList, fieldPath, cb) {
    async.each(keyIds.map(toInt), function (githubId, asyncCb) {
      sessionUser.findGithubUserByGithubId(githubId, function (err, user) {
        var username = null;
        var gravatar = null;
        if (err) {
          // log error, and continue
          error.logIfErr(err);
        }
        else {
          username = user.login;
          gravatar = user.avatar_url;
        }
        mapToUpdateList[githubId].forEach(function (instance) {
          keypather.set(instance, fieldPath + '.username', username);
          keypather.set(instance, fieldPath + '.gravatar', gravatar);
        });
        asyncCb(); // don't pass error
      });
    }, cb);
  }
  function done (err) {
    cb(err, instances);
  }
};

InstanceSchema.methods.populateDeps = function (seenNodes, cb) {
  debug('populateDeps');
  if (isFunction(seenNodes)) {
    cb = seenNodes;
    seenNodes = null;
  }
  var self = this;
  var graph = new Graph();
  var fields = { _id: 1, shortHash: 1, owner: 1 , lowerName: 1, name: 1, createdBy: 1 };
  var fieldKeys = Object.keys(fields).concat('dependencies');
  seenNodes = seenNodes || [];
  seenNodes.push(this._id.toString());
  graph.getInstanceDeps(this, function (err, deps) {
    if (err) { return cb(err); }
    async.map(deps, function (dep, cb) {
      if (~seenNodes.indexOf(dep.id)) { return cb(); } // skip, already seen, handles recursive deps
      seenNodes.push(dep.id);
      Instance.findById(dep.id, fields, function (err, instance) {
        if (err) { return cb(err); }
        else if (!instance) { return cb(); }
        instance.populateDeps(seenNodes, cb);
      });
    }, function (err, deps) {
      if (err) { return cb(err); }
      // convert to graph: { <_id>: <instance>, ... }
      deps = deps
        .filter(exists) // filter out undefineds
        .map(compose(       // note: compose invokes last fn first.
          pick(fieldKeys),  // remove incorrect data like contexts and cVs (virtuals gone wrong)
          pluck('toJSON()') // toJSON it first
        ));
      self.dependencies = indexBy(deps, '_id');
      cb(null, self);
    });
  });
};

/**
 * find contextVersionIds on instances by repo and optionally branch
 * @param  {string}   repo   repo to find instances by (cv.acvs.repo)
 * @param  {string}   [branch] branch to find instances by (cv.acvs.branch) (optional)
 * @param  {Function} cb          callback
 */
InstanceSchema.statics.findContextVersionsForRepo = function (repo, branch, cb) {
  debug('findContextVersionsForRepo');
  if (isFunction(branch)) {
    cb = branch;
    branch = null;
  }
  var $match;
  var lowerRepo = repo.toLowerCase();
  if (exists(branch)) {
    var lowerBranch = branch.toLowerCase();
    $match = {
      'contextVersion.appCodeVersions': {
        $elemMatch: {
          lowerRepo: lowerRepo,
          lowerBranch: lowerBranch
        }
      }
    };
  }
  else {
    $match = {
      'contextVersion.appCodeVersions.lowerRepo': lowerRepo
    };
  }

  Instance.aggregate([
    {
      $match: $match
    },
    {
      $group: {
        _id: '$contextVersion._id',
        appCodeVersion: {
          $push: '$contextVersion.appCodeVersions'
        }
      }
    }
  ], function (err, contextVersions) {
    if (err) { return cb(err); }
    if (!contextVersions) {
      return cb(null, []);
    }
    var contextVersionIds = contextVersions.map(pluck('_id'));
    cb(null, contextVersionIds);
  });
};

/**
 * find all unlocked instances that use specific repo and branch
 * @param  {String}   repo   full repo name (username/reponame)
 * @param  {String}   branch branch name
 * @param  {Function} cb     callback
 */
InstanceSchema.statics.findInstancesLinkedToBranch = function (repo, branch, cb) {
  debug('findInstancesLinkedToBranch');
  var query = {
    $or: [
      {'locked': false},
      {'locked': {$exists: false }}
    ],
    'contextVersion.appCodeVersions': {
      $elemMatch: {
        lowerRepo: repo.toLowerCase(),
        lowerBranch: branch.toLowerCase()
      }
    }
  };
  Instance.find(query, cb);
};

/**
 * this function ensures the cv copied to the instance is not out of date
 * @param  {Function} cb callback
 */
InstanceSchema.methods.updateStaleCv = function (cb) {
  debug('updateStaleCv');
  if (keypather.get(this, 'contextVersion.build.started') &&
      !keypather.get(this, 'contextVersion.build.completed')) {
    // cv attached to instance is in an in progress state
    // check and get the latest cv state (it may have finished)
    var self = this;
    ContextVersion.findById(this.contextVersion._id, function (err, cv) {
      if (err) { return cb(err); }
      self.update({
        $set: { contextVersion: cv.toJSON() }
      }, function (err) {
        self.contextVersion = cv.toJSON();
        cb(err, self);
      });
    });
  }
  else {
    cb();
  }
};

/**
 * populate build, cv, and dependencies for responses
 * @param  {Function} cb callback
 */
InstanceSchema.methods.populateModels = function (cb) {
  debug('populateModels');
  var self = this;
  // check if the instance previously had an error when inspecting container
  // if it did, then attempt again.
  var container = this.container || {}; // container may not exist, so default it.
  var noCache = !container.inspect || container.inspect.error;
  // !container.inspect - handles migration
  // instance has a container but does not inspect-cache (or cache update errored last time)
  if (container.dockerContainer && noCache) {
    self.inspectAndUpdate(populate);
  }
  else {
    populate(null, self);
  }
  function populate (err, instance) {
    if (err) { return cb(err); }
    var count = createCount(callback);
    instance.populate('build', count.inc().next);
    instance.updateStaleCv(count.inc().next);
    instance.populateDeps(count.inc().next);
    function callback (err) {
      if (err) { return cb(err); }
      var json = instance.toJSON();
      // NOTE: for some reason empty dependencies becomes null after toJSON ? mongoose.
      json.dependencies = json.dependencies || {};
      cb(null, json);
    }
  }
};

/**
 * Inspect container and update instance.container.inspect by docker container id
 * @param  {[type]}   dockerContainer docker container id
 * @param  {Function} cb              callback
 */
InstanceSchema.statics.inspectAndUpdateByContainer = function (containerId, cb) {
  debug('inspectAndUpdateByContainer');
  Instance.findByContainerId(containerId, function (err, instance) {
    if (err) { return cb(err); }
    if (!instance) {
      // no instance with container found.
      cb(Boom.notFound('Instance with container not found', {
        containerId: containerId,
        report: false
      }));
    }
    else {
      // found container
      instance.inspectAndUpdate(cb);
    }
  });
};

/**
 * Inspect container and update `container.dockerHost`, `container.dockerContainer`,
 * `container.inspect` and `container.ports` fields in database.
 */
InstanceSchema.methods.inspectAndUpdate = function (cb) {
  debug('inspectAndUpdate');
  var self = this;
  var docker = new Docker(self.container.dockerHost);
  var dockerContainer = self.container.dockerContainer;
  docker.inspectContainer(self.container, function (err, inspect) {
    if (err) {
      self.modifyContainerInspectErr(dockerContainer, err, function (err2, instance) {
        err = err || err2;
        if (err) { return cb(err); }
        cb(null, instance);
      });
    }
    else {
      self.modifyContainerInspect(dockerContainer, inspect, cb);
    }
  });
};

/**
 * findAndModify set instance.container with container docker id and host
 *   only updates the instance if the cv has not changed*
 * @param  {String}   contextVersionId context version id for which the container was created
 * @param  {String}   dockerContainer docker container id
 * @param  {String}   dockerHost      container's docker host
 * @param  {Function} cb              callback(err, instance)
 */
InstanceSchema.methods.modifyContainer =
  function (contextVersionId, dockerContainer, dockerHost, cb) {
    debug('modifyContainer');
    // Note: update instance only if cv (build) has not changed (not patched)
    var query = {
      _id: this._id,
      'contextVersion._id': contextVersionId
    };
    var $set = {
      container: {
        dockerHost: dockerHost,
        dockerContainer: dockerContainer
      }
    };
    Instance.findOneAndUpdate(query, { $set: $set }, function (err, instance) {
      if (err) {
        cb(err);
      }
      else if (!instance) { // changed or deleted
        cb(Boom.conflict('Container was not deployed, instance\'s build has changed'));
      }
      else {
        cb(err, instance);
      }
    });
  };

/**
 * update container error (completed and error)
 *   only updates the instance if the container has not changed
 *   this is also used for container-start errors
 *   layer issues prevent start from creating a container
 * @param {String}   contextVersionId context version id for which the container create errored
 * @param {Error}    err container create err
 * @param {Function} cb  callback(err, instance)
 */
InstanceSchema.methods.modifyContainerCreateErr = function (contextVersionId, err, cb) {
  debug('modifyContainerCreateErr');
  // Note: update instance only if cv (build) has not changed (not patched)
  var query = {
    _id: this._id,
    'contextVersion._id': contextVersionId
  };
  var self = this;
  Instance.findOneAndUpdate(query, {
    $set: {
      container: {
        error: pick(err, ['message', 'stack', 'data', 'imageIsPulling'])
      }
    }
  }, function (err, instance) {
    if (err) {
      cb(err);
    }
    else if (!instance) {
      // just log this secondary error, this route is already errored
      error.log(Boom.conflict('Container error was not set, instance\'s build has changed'));
      cb(null, self);
    }
    else {
      cb(err, instance);
    }
  });
  // log the create error
  error.log(err);
};

/**
 * findAndModify instance 'container.inspect' by _id and dockerContainer and update
 *   only updates the instance if the container has not changed
 * @param {string} dockerContainer - docker container id (which the inspect info is from)
 * @param {object} containerInspect - container inspect result
 * @param {function} cb - callback
 */
InstanceSchema.methods.modifyContainerInspect =
  function (dockerContainer, containerInspect, cb) {
    debug('modifyContainerInspect');
    var query = {
      _id: this._id,
      'container.dockerContainer':  dockerContainer
    };
    // Note: inspect may have keys that contain dots.
    //  Mongo does not support dotted keys, so we remove them.
    var $set = {
      'container.inspect': removeDottedKeys(containerInspect)
    };
    // don't override ports if they are undefined
    // so that hosts can be cleaned up
    var ports = keypather.get(containerInspect, 'NetworkSettings.Ports');
    if (ports) {
      $set['container.ports'] = ports;
    }
    Instance.findOneAndUpdate(query, { $set: $set }, function (err, instance) {
      if (err) {
        cb(err);
      }
      else if (!instance) { // changed or deleted
        cb(Boom.conflict('Container was not deployed, instance\'s container has changed'));
      }
      else {
        cb(err, instance);
      }
    });
  };

/**
 * update container inspect information
 *   only updates the instance if the container has not changed
 * @param  {string}   dockerContainer docker container id
 * @param  {Error}   err inspect error
 * @param  {Function} cb  callback
 */
InstanceSchema.methods.modifyContainerInspectErr = function (dockerContainer, err, cb) {
  debug('modifyContainerInspectErr');
  // Note: update instance only if cv (build) has not changed (not patched)
  var query = {
    _id: this._id,
    'container.dockerContainer': dockerContainer
  };
  var self = this;
  Instance.findOneAndUpdate(query, {
    $set: {
      'container.inspect.error': pick(err, ['message', 'stack', 'data'])
    }
  }, function (err, instance) {
    if (err) {
      cb(err);
    }
    else if (!instance) {
      // just log this secondary error, this route is already errored
      error.log(Boom.conflict('Container error was not set, instance\'s container has changed'));
      cb(null, self);
    }
    else {
      cb(err, instance);
    }
  });
  // log the inspect error
  error.log(err);
};

/** Check to see if a instance is public.
 *  @param {function} [cb] function (err, {@link module:models/instance Instance}) */
InstanceSchema.methods.isPublic = function (cb) {
  debug('isPublic');
  var err;
  if (!this.public) {
    err = Boom.forbidden('Instance is private');
  }
  cb(err, this);
};

/**
 * Update `container.inspect` fields if container was stopped/die. Emitted `die` event.
 * @param  {finishedTime}  time as string when container was stopped/died
 * @param  {exitCode}  exit code with which container `died`.
 * @param  {Function} cb               callback(err, instance)
 */
InstanceSchema.methods.setContainerFinishedState = function (finishedTime, exitCode, cb) {
  debug('setContainerFinishedState');
  var instanceId = this._id;
  // TODO we might revisit setting `Restarting` to false.
  // we don't care about that field for now
  var updateFields = {
    'container.inspect.State.Pid': 0,
    'container.inspect.State.Running': false,
    'container.inspect.State.Restarting': false,
    'container.inspect.State.Paused': false,
    'container.inspect.State.FinishedAt': finishedTime,
    'container.inspect.State.ExitCode': exitCode
  };
  // shouldn't not touch ports
  var query = {
    _id: instanceId,
    'container.inspect.State.Running': true
  };
  Instance.findOneAndUpdate(query, {
    $set: updateFields
  }, function (err, instance) {
    if (err) {
      cb(err);
    }
    else if (!instance) { // instance was not in running state
      Instance.findById(instanceId, cb);
    }
    else {
      cb(null, instance); // update success
    }
  });
};

var Instance = module.exports = mongoose.model('Instances', InstanceSchema);


/* Helpers */

function indexBy (arr, key, normalCase) {
  var indexed = {};
  arr.forEach(function (item) {
    var indexKey = item[key] + ''; // toString
    if (!normalCase) {
      indexKey = indexKey.toLowerCase();
    }
    indexed[indexKey] = item;
  });
  return indexed;
}

function groupBy (arr, keypath) {
  var grouped = {};
  arr.forEach(function (item) {
    var val = keypather.get(item, keypath);
    grouped[val] = grouped[val] || [];
    grouped[val].push(item);
  });
  return grouped;
}
function toInt (str) {
  return parseInt(str);
}<|MERGE_RESOLUTION|>--- conflicted
+++ resolved
@@ -51,12 +51,7 @@
   Instance.find.apply(Instance, args);
 };
 
-<<<<<<< HEAD
-InstanceSchema.methods.getGithubUsername = function (sessionUser, cb) {
-  debug('getGithubUsername');
-=======
 InstanceSchema.methods.populateOwnerAndCreatedBy = function (sessionUser, cb) {
->>>>>>> e26fb0fd
   var instance = this;
   async.parallel({
     owner: sessionUser.findGithubUserByGithubId.bind(sessionUser, this.owner.github),
@@ -71,13 +66,8 @@
   });
 };
 
-<<<<<<< HEAD
-InstanceSchema.statics.getGithubUsernamesForInstances = function (sessionUser, instances, cb) {
-  debug('getGithubUsernamesForInstances');
-=======
 InstanceSchema.statics.populateOwnerAndCreatedByForInstances =
 function (sessionUser, instances, cb) {
->>>>>>> e26fb0fd
   if (instances.length === 0) {
     done();
   }
