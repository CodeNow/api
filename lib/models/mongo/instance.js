'use strict';

/**
 * Instances represent collections of Containers (think Docker images/containers) that may
 * be clutered together.
 * @module models/instance
 */
var async = require('async');
var exists = require('101/exists');
var pick = require('101/pick');
var pluck = require('101/pluck');
var find = require('101/find');
var debug = require('debug')('runnable-api:instance:model');
var mongoose = require('mongoose');
var Docker = require('models/apis/docker');
var Boom = require('dat-middleware').Boom;
var keypather = require('keypather')();
var isFunction = require('101/is-function');
var createCount = require('callback-count');
var removeDottedKeys = require('remove-dotted-keys');
var error = require('error');
var Graph = require('models/apis/graph');
var ContextVersion = require('models/mongo/context-version');
var hasKeypaths = require('101/has-keypaths');
var User = require('models/mongo/user');
var utils = require('middlewares/utils');

var InstanceSchema = require('models/mongo/schemas/instance');
var Instance;

InstanceSchema.set('toJSON', { virtuals: true });

InstanceSchema.statics.findOneByShortHash = function (shortHash, cb) {
  debug('findOneByShortHash');
  if (utils.isObjectId(shortHash)) {
    return this.findById(shortHash, cb);
  }
  this.findOne({
    shortHash: shortHash
  }, cb);
};

InstanceSchema.statics.findOneByContainerId = function (containerId, cb) {
  debug('findOneByContainerId');
  this.findOne({
    'container.dockerContainer': containerId
  }, cb);
};

InstanceSchema.statics.findByBuild = function (build /*, args*/) {
  debug('findByBuild');
  var args = Array.prototype.slice.call(arguments, 1);
  args.unshift({ build: build._id });
  this.find.apply(this, args);
};

InstanceSchema.methods.populateOwnerAndCreatedBy = function (sessionUser, cb) {
  var self = this;
  async.parallel({
    owner: sessionUser.findGithubUserByGithubId.bind(sessionUser, this.owner.github),
    createdBy: sessionUser.findGithubUserByGithubId.bind(sessionUser, this.createdBy.github)
  }, function (err, data) {
    if (err) { return cb(err); }
    self.owner.username = keypather.get(data, 'owner.login');
    self.owner.gravatar = keypather.get(data, 'owner.avatar_url');
    self.createdBy.username = keypather.get(data, 'createdBy.login');
    self.createdBy.gravatar = keypather.get(data, 'createdBy.avatar_url');
    cb(null, self);
  });
};

InstanceSchema.statics.populateOwnerAndCreatedByForInstances =
function (sessionUser, instances, cb) {
  if (instances.length === 0) {
    done();
  }
  else {
    var instancesByOwnerGithubId = groupBy(instances, 'owner.github');
    var ownerGithubIds = Object.keys(instancesByOwnerGithubId);
    var instancesByCreatedByGithubId = groupBy(instances, 'createdBy.github');
    var createdByGithubIds = Object.keys(instancesByCreatedByGithubId);
    async.waterfall([
      function checkIfSessionUserIsHelloRunnable (checkCallback) {
        if (sessionUser.accounts.github.id === process.env.HELLO_RUNNABLE_GITHUB_ID) {
          // just use the first created by - it defaults to previous users if the new user who
          // created the instance (i.e. pushed the branch) is _not_ in our db
          User.findByGithubId(createdByGithubIds[0], function (err, user) {
            if (err) { return checkCallback(err); }
            // if we don't find a user, just don't fill it in
            else if (!user) { return done(); } // done gets us all the way out
            // else, continue and use the one we found
            checkCallback(null, user);
          });
        } else {
          checkCallback(null, sessionUser);
        }
      },
      function populateFields (user, populateCallback) {
        async.parallel([
          populateField.bind(null, user, ownerGithubIds, instancesByOwnerGithubId, 'owner'),
          populateField
            .bind(null, user, createdByGithubIds, instancesByCreatedByGithubId, 'createdBy')
        ], populateCallback);
      }
    ], done);
  }

  function populateField (searchUser, keyIds, mapToUpdateList, fieldPath, populateCallback) {
    async.each(keyIds.map(toInt), function (githubId, asyncCb) {
      searchUser.findGithubUserByGithubId(githubId, function (err, user) {
        var username = null;
        var gravatar = null;
        if (err) {
          // log error, and continue
          error.logIfErr(err);
        }
        else if (!user) {
          error.logIfErr(Boom.create(404, 'user was not found', {
            githubId: githubId,
            keyIds: keyIds,
            fieldPath: fieldPath,
            mapToUpdateList: mapToUpdateList
          }));
        }
        else {
          username = user.login;
          gravatar = user.avatar_url;
        }
        mapToUpdateList[githubId].forEach(function (instance) {
          keypather.set(instance, fieldPath + '.username', username);
          keypather.set(instance, fieldPath + '.gravatar', gravatar);
        });
        asyncCb(); // don't pass error
      });
    }, populateCallback);
  }

  function done (err) {
    cb(err, instances);
  }
};



// GRAPH RELATED FUNCTIONS

/**
 * get number of instance nodes in graph
 * (good for a health check)
 * @param {function} cb - callback
 */
InstanceSchema.statics.getGraphNodeCount = function (cb) {
  var client = new Graph();
  client.graph.getNodeCount('Instance', cb);
};

/**
 * generate graph node for `this` instance
 * @returns {object} node
 */
InstanceSchema.methods.generateGraphNode = function () {
  return {
    label: 'Instance',
    props: {
      id: this.id.toString(),
      shortHash: this.shortHash,
      lowerName: this.lowerName,
      'owner_github': keypather.get(this, 'owner.github'),
      'contextVersion_context': keypather.get(this, 'contextVersion.context').toString()
    }
  };
};

/**
 * finds node for `this` instance in the graph database
 * @param {function} cb callback
 */
InstanceSchema.methods.getSelfFromGraph = function (cb) {
  var client = new Graph();
  var node = this.generateGraphNode();
  client.graph.getNodes(node, [], function (err, nodes) {
    if (err) { return cb(err); }
    if (!nodes.length) { return cb(new Error('could not retrieve node from graph')); }
    cb(null, nodes[0]);
  });
};

InstanceSchema.methods.removeSelfFromGraph = function (cb) {
  var client = new Graph();
  var node = this.generateGraphNode();
  var self = this;
  client.graph.deleteNodeAndConnections(node, function (err) {
    if (err) { return cb(err); }
    cb(null, self);
  });
};

/**
 * write the node for `this` instance into the graph
 * @param {function} cb callback
 */
InstanceSchema.methods.upsertIntoGraph = function (cb) {
  var client = new Graph();
  var node = this.generateGraphNode();
  client.graph.writeNode(node, function (err) {
    cb(err, this);
  }.bind(this));
};

InstanceSchema.methods.setDependenciesFromEnvironment = function (ownerUsername, setDepsCb) {
  var self = this;
  ownerUsername = ownerUsername.toLowerCase();
  async.parallel({
    currentDependencyDiff: function getCurrentDependencyDiff (cb) {
      self.getDependencies(function (err, dependencies) {
        if (err) { return cb(err); }
        dependencies = dependencies.map(pluck('lowerName'));
        var diff = {
          toAdd: []
        };
        var re =
          new RegExp('([0-9a-z-]+)-staging-' + ownerUsername +
                     '.' + process.env.USER_CONTENT_DOMAIN);
        self.env.forEach(function (e) {
          var match = re.exec(e.toLowerCase());
          if (match && match[1]) {
            var index = dependencies.indexOf(match[1]);
            if (index === -1) {
              diff.toAdd.push(match[1]);
            } else {
              dependencies.splice(index, 1);
            }
          }
        });
        // toRemove are dependencies that are no longer in the envs
        diff.toRemove = dependencies;
        cb(null, diff);
      });
    },
    getInstanceNames: function getNamesFromMongo (cb) {
      var query = {
        lowerName: { $ne: self.lowerName },
        'owner.github': self.owner.github,
        masterPod: true
      };
      Instance.find(query, cb);
    }
  }, function (err, results) {
    if (err) { return setDepsCb(err); }
    var tasks = [];
    results.currentDependencyDiff.toAdd.forEach(function (instance) {
      var i = find(
        results.getInstanceNames,
        hasKeypaths({ 'lowerName': instance }));
      if (i) {
        var hn = i.lowerName + '-staging-' + ownerUsername + '.' + process.env.USER_CONTENT_DOMAIN;
        tasks.push(self.addDependency.bind(self, i, hn));
      }
    });
    results.currentDependencyDiff.toRemove.forEach(function (instance) {
      var i = find(
        results.getInstanceNames,
        hasKeypaths({ 'lowerName': instance }));
      if (i) {
        tasks.push(self.removeDependency.bind(self, i));
      }
    });
    if (tasks.length) {
      async.parallel(tasks, function (tasksErr) {
        setDepsCb(tasksErr, self);
      });
    } else {
      setDepsCb(null, self);
    }
  });
};

/**
 * add an edge between the node for `this` instance and a dependent instance
 * @param {object} instance - instance to become a dependent
 * @param {string} hostname - hostname associated with this instance
 * @param {function} cb callback
 */
InstanceSchema.methods.addDependency = function (instance, hostname, cb) {
  hostname = hostname.toLowerCase();
  var client = new Graph();
  // we assume that `instance` is in the graph already
  var start = this.generateGraphNode();
  var end = {
    label: 'Instance',
    props: { id: instance.id.toString() }
  };
  var dependencyConnection = {
    label: 'dependsOn',
    props: {
      hostname: hostname
    }
  };
  var connections = [
    [ start, dependencyConnection, end ]
  ];
  var self = this;
  async.series([
    // TODO(bryan): remove these `upsertIntoGraph`s after we've migrated everyone in
    self.upsertIntoGraph.bind(self),
    instance.upsertIntoGraph.bind(instance),
    client.graph.writeConnections.bind(client.graph, connections)
  ], function (err) {
    if (err) { return cb(err); }
    var i = pick(instance.toJSON(), [ 'id', 'shortHash', 'lowerName', 'owner', 'contextVersion' ]);
    // set this as a string for consistency
    i.hostname = hostname;
    i.contextVersion = {
      context: keypather.get(i, 'contextVersion.context').toString()
    };
    cb(null, i);
  });
};

/**
 * remove an instance dependency
 * @param {object} instance - instance to remove as a dependent
 * @param {function} cb callback
 */
InstanceSchema.methods.removeDependency = function (instance, cb) {
  var client = new Graph();
  var start = this.generateGraphNode();
  var end = instance.generateGraphNode();
  client.graph.deleteConnection(start, 'dependsOn', end, cb);
};

/**
 * get instance dependencies
 * @param {object} params - extra parameters
 * @param {string} params.hostname - search for dependencies that are associated with a hostname
 * @param {function} cb callback
 */
InstanceSchema.methods.getDependencies = function (params, cb) {
  if (isFunction(params)) {
    cb = params;
    params = {};
  }
  var client = new Graph();
  var start = this.generateGraphNode();
  var stepEdge = {
    label: 'dependsOn'
  };
  if (params.hostname) {
    params.hostname = params.hostname.toLowerCase();
    stepEdge.props = { hostname: params.hostname };
  }
  var steps = [{
    Out: {
      edge: stepEdge,
      node: { label: 'Instance' }
    }
  }];
  client.graph.getNodes(start, steps, function (err, nodes, allNodes) {
    if (err) { return cb(err); }
    /* allNodes:
     * a: Instance (start),
     * b: dependsOn,
     * c: nodes
     */
    var hostnames = allNodes.b;
    // fix owner_github -> owner.github
    // fix contextVersion_context -> contextVersion.context
    var fixes = {
      'owner_github': 'owner.github',
      'contextVersion_context': 'contextVersion.context'
    };
    nodes.forEach(function (n, i) {
      keypather.set(n, 'hostname', hostnames[i].hostname);
      Object.keys(fixes).forEach(function (key) {
        if (keypather.get(n, key) && !keypather.get(n, fixes[key])) {
          keypather.set(n, fixes[key], n[key]);
          delete n[key];
        }
      });
    });
    cb(null, nodes);
  });
};

/**
 * find all master instances that use specific repo
 * @param  {String}   repo   full repo name (username/reponame)
 * @param  {Function} cb     callback
 */
InstanceSchema.statics.findMasterInstances = function (repo, cb) {
  debug('findInstancesLinkedToBranch');
  var query = {
    'masterPod': true,
    'contextVersion.appCodeVersions': {
      $elemMatch: {
        lowerRepo: repo.toLowerCase()
      }
    }
  };
  Instance.find(query, cb);
};

/**
 * find all instances taht have `parent` = `shortHash`. will fetched only
 * autoForked instances.
 * @param  {String}   shortHash   shortHash of a parent instance used for search
 * @param  {Function} cb     callback
 */
InstanceSchema.statics.findInstancesByParent = function (shortHash, cb) {
  debug('findInstancesByParent', shortHash);
  Instance.find({autoForked: true, parent: shortHash}, cb);
};

/**
 * find all forked instances that use specific repo and maybe branch
 * @param  {String}   repo   full repo name (username/reponame)
<<<<<<< HEAD
 * @param  {String}   branch optional branch name
=======
 * @param  {String}   branch branch
>>>>>>> e434bf00
 * @param  {Function} cb     callback
 * @returns {null}
 */
InstanceSchema.statics.findForkedInstances = function (repo, branch, cb) {
  debug('findForkedInstances');
  if (isFunction(branch)) {
    cb = branch;
    branch = null;
  }
  if (!repo) {
    return cb(null);
  }
  var appVersionMatch = {
    $elemMatch: {
      lowerRepo: repo.toLowerCase()
    }
  };
  if (branch) {
    appVersionMatch.$elemMatch.lowerBranch = branch.toLowerCase();
  }
  var query = {
    'masterPod': false,
    'autoForked': true,
    'contextVersion.appCodeVersions': appVersionMatch
  };
  this.find(query, cb);
};

/**
 * find contextVersionIds on instances by repo and optionally branch
 * @param {string} repo - repo to find instances by (cv.acvs.repo)
 * @param {string} branch - branch to find instances by (cv.acvs.branch) (optional)
 * @param {Function} cb -callback
 */
InstanceSchema.statics.findContextVersionsForRepo = function (repo, branch, cb) {
  debug('findContextVersionsForRepo');
  if (isFunction(branch)) {
    cb = branch;
    branch = null;
  }
  var $match;
  var lowerRepo = repo.toLowerCase();
  if (exists(branch)) {
    var lowerBranch = branch.toLowerCase();
    $match = {
      'contextVersion.appCodeVersions': {
        $elemMatch: {
          lowerRepo: lowerRepo,
          lowerBranch: lowerBranch
        }
      }
    };
  }
  else {
    $match = {
      'contextVersion.appCodeVersions.lowerRepo': lowerRepo
    };
  }

  this.aggregate([
    {
      $match: $match
    },
    {
      $group: {
        _id: '$contextVersion._id',
        appCodeVersion: {
          $push: '$contextVersion.appCodeVersions'
        }
      }
    }
  ], function (err, contextVersions) {
    if (err) { return cb(err); }
    if (!contextVersions) {
      return cb(null, []);
    }
    var contextVersionIds = contextVersions.map(pluck('_id'));
    cb(null, contextVersionIds);
  });
};

/**
 * find all unlocked instances that use specific repo and branch
 * @param  {String}   repo   full repo name (username/reponame)
 * @param  {String}   branch branch name
 * @param  {Function} cb     callback
 */
InstanceSchema.statics.findInstancesLinkedToBranch = function (repo, branch, cb) {
  debug('findInstancesLinkedToBranch');
  var query = {
    $or: [
      { 'locked': false },
      { 'locked': { $exists: false } }
    ],
    'contextVersion.appCodeVersions': {
      $elemMatch: {
        lowerRepo: repo.toLowerCase(),
        lowerBranch: branch.toLowerCase()
      }
    }
  };
  this.find(query, cb);
};

/**
 * this function ensures the cv copied to the instance is not out of date
 * @param  {Function} cb callback
 */
InstanceSchema.methods.updateStaleCv = function (cb) {
  debug('updateStaleCv');
  if (keypather.get(this, 'contextVersion.build.started') &&
      !keypather.get(this, 'contextVersion.build.completed')) {
    // cv attached to instance is in an in progress state
    // check and get the latest cv state (it may have finished)
    var self = this;
    ContextVersion.findById(this.contextVersion._id, function (err, cv) {
      if (err) { return cb(err); }
      self.update({
        $set: { contextVersion: cv.toJSON() }
      }, function (updateErr) {
        self.contextVersion = cv.toJSON();
        cb(updateErr, self);
      });
    });
  }
  else {
    cb();
  }
};

/**
 * populate build, cv, and dependencies for responses
 * @param  {Function} cb callback
 */
InstanceSchema.methods.populateModels = function (cb) {
  debug('populateModels');
  var self = this;
  // check if the instance previously had an error when inspecting container
  // if it did, then attempt again.
  var container = this.container || {}; // container may not exist, so default it.
  var noCache = !container.inspect || container.inspect.error;
  // !container.inspect - handles migration
  // instance has a container but does not inspect-cache (or cache update errored last time)
  if (container.dockerContainer && noCache) {
    self.inspectAndUpdate(populate);
  }
  else {
    populate(null, self);
  }
  function populate (err, instance) {
    if (err) { return cb(err); }
    var count = createCount(callback);
    instance.populate('build', count.inc().next);
    instance.updateStaleCv(count.inc().next);
    // instance.populateDeps(count.inc().next);
    function callback (_err) {
      if (_err) { return cb(_err); }
      var json = instance.toJSON();
      // NOTE: for some reason empty dependencies becomes null after toJSON ? mongoose.
      // json.dependencies = json.dependencies || {};
      cb(null, json);
    }
  }
};

/**
 * Inspect container and update instance.container.inspect by docker container id
 * @param  {string}   containerId docker container id
 * @param  {Function} cb              callback
 */
InstanceSchema.statics.inspectAndUpdateByContainer = function (containerId, cb) {
  debug('inspectAndUpdateByContainer');
  this.findOneByContainerId(containerId, function (err, instance) {
    if (err) { return cb(err); }
    if (!instance) {
      // no instance with container found.
      cb(Boom.notFound('Instance with container not found', {
        containerId: containerId,
        report: false
      }));
    }
    else {
      // found container
      instance.inspectAndUpdate(cb);
    }
  });
};

/**
 * Inspect container and update `container.dockerHost`, `container.dockerContainer`,
 * `container.inspect` and `container.ports` fields in database.
 * @param {function} cb callback
 */
InstanceSchema.methods.inspectAndUpdate = function (cb) {
  debug('inspectAndUpdate');
  var self = this;
  var docker = new Docker(self.container.dockerHost);
  var dockerContainer = self.container.dockerContainer;
  docker.inspectContainer(self.container, function (err, inspect) {
    if (err) {
      error.log(err);
      self.modifyContainerInspectErr(dockerContainer, err, function (err2, instance) {
        if (err2) { return cb(err2); }
        cb(null, instance);
      });
    }
    else {
      self.modifyContainerInspect(dockerContainer, inspect, cb);
    }
  });
};

/**
 * findAndModify set instance.container with container docker id and host
 *   only updates the instance if the cv has not changed*
 * @param  {String}   contextVersionId context version id for which the container was created
 * @param  {String}   dockerContainer docker container id
 * @param  {String}   dockerHost      container's docker host
 * @param  {Function} cb              callback(err, instance)
 */
InstanceSchema.methods.modifyContainer =
  function (contextVersionId, dockerContainer, dockerHost, cb) {
    debug('modifyContainer');
    // Note: update instance only if cv (build) has not changed (not patched)
    var query = {
      _id: this._id,
      'contextVersion._id': contextVersionId
    };
    var $set = {
      container: {
        dockerHost: dockerHost,
        dockerContainer: dockerContainer
      }
    };
    Instance.findOneAndUpdate(query, { $set: $set }, function (err, instance) {
      if (err) {
        cb(err);
      }
      else if (!instance) { // changed or deleted
        cb(Boom.conflict('Container was not deployed, instance\'s build has changed'));
      }
      else {
        cb(err, instance);
      }
    });
  };

/**
 * update container error (completed and error)
 *   only updates the instance if the container has not changed
 *   this is also used for container-start errors
 *   layer issues prevent start from creating a container
 * @param {String}   contextVersionId context version id for which the container create errored
 * @param {Error}    err container create err
 * @param {Function} cb  callback(err, instance)
 */
InstanceSchema.methods.modifyContainerCreateErr = function (contextVersionId, err, cb) {
  debug('modifyContainerCreateErr');
  // Note: update instance only if cv (build) has not changed (not patched)
  var query = {
    _id: this._id,
    'contextVersion._id': contextVersionId
  };
  var self = this;
  Instance.findOneAndUpdate(query, {
    $set: {
      container: {
        error: pick(err, [ 'message', 'stack', 'data', 'imageIsPulling' ])
      }
    }
  }, function (updateErr, instance) {
    if (updateErr) {
      cb(updateErr);
    }
    else if (!instance) {
      // just log this secondary error, this route is already errored
      error.log(Boom.conflict('Container error was not set, instance\'s build has changed'));
      cb(null, self);
    }
    else {
      cb(updateErr, instance);
    }
  });
  // log the create error
  error.log(err);
};

/**
 * findAndModify instance 'container.inspect' by _id and dockerContainer and update
 *   only updates the instance if the container has not changed
 * @param {string} dockerContainer - docker container id (which the inspect info is from)
 * @param {object} containerInspect - container inspect result
 * @param {function} cb - callback
 */
InstanceSchema.methods.modifyContainerInspect =
  function (dockerContainer, containerInspect, cb) {
    debug('modifyContainerInspect');
    var query = {
      _id: this._id,
      'container.dockerContainer': dockerContainer
    };
    // Note: inspect may have keys that contain dots.
    //  Mongo does not support dotted keys, so we remove them.
    var $set = {
      'container.inspect': removeDottedKeys(containerInspect)
    };
    // don't override ports if they are undefined
    // so that hosts can be cleaned up
    var ports = keypather.get(containerInspect, 'NetworkSettings.Ports');
    if (ports) {
      $set['container.ports'] = ports;
    }
    Instance.findOneAndUpdate(query, { $set: $set }, function (err, instance) {
      if (err) {
        cb(err);
      }
      else if (!instance) { // changed or deleted
        cb(Boom.conflict('Container was not deployed, instance\'s container has changed'));
      }
      else {
        cb(err, instance);
      }
    });
  };

/**
 * update container inspect information
 *   only updates the instance if the container has not changed
 * @param  {string}   dockerContainer docker container id
 * @param  {Error}   err inspect error
 * @param  {Function} cb  callback
 */
InstanceSchema.methods.modifyContainerInspectErr = function (dockerContainer, err, cb) {
  debug('modifyContainerInspectErr');
  // Note: update instance only if cv (build) has not changed (not patched)
  var query = {
    _id: this._id,
    'container.dockerContainer': dockerContainer
  };
  var self = this;
  Instance.findOneAndUpdate(query, {
    $set: {
      'container.inspect.error': pick(err, [ 'message', 'stack', 'data' ])
    }
  }, function (updateErr, instance) {
    if (updateErr) {
      cb(updateErr);
    }
    else if (!instance) {
      // just log this secondary error, this route is already errored
      error.log(Boom.conflict('Container error was not set, instance\'s container has changed'));
      cb(null, self);
    }
    else {
      cb(updateErr, instance);
    }
  });
  // log the inspect error
  error.log(err);
};

/** Check to see if a instance is public.
 *  @param {function} [cb] function (err, {@link module:models/instance Instance}) */
InstanceSchema.methods.isPublic = function (cb) {
  debug('isPublic');
  var err;
  if (!this.public) {
    err = Boom.forbidden('Instance is private');
  }
  cb(err, this);
};

/**
 * Update `container.inspect` fields if container was stopped/die. Emitted `die` event.
 * @param  {string} finishedTime time as string when container was stopped/died
 * @param  {integer} exitCode exit code with which container `died`.
 * @param  {Function} cb callback
 */
InstanceSchema.methods.setContainerFinishedState = function (finishedTime, exitCode, cb) {
  debug('setContainerFinishedState');
  var instanceId = this._id;
  // TODO we might revisit setting `Restarting` to false.
  // we don't care about that field for now
  var updateFields = {
    'container.inspect.State.Pid': 0,
    'container.inspect.State.Running': false,
    'container.inspect.State.Restarting': false,
    'container.inspect.State.Paused': false,
    'container.inspect.State.FinishedAt': finishedTime,
    'container.inspect.State.ExitCode': exitCode
  };
  // shouldn't not touch ports
  var query = {
    _id: instanceId,
    'container.inspect.State.Running': true
  };
  Instance.findOneAndUpdate(query, {
    $set: updateFields
  }, function (err, instance) {
    if (err) {
      cb(err);
    }
    else if (!instance) { // instance was not in running state
      Instance.findById(instanceId, cb);
    }
    else {
      cb(null, instance); // update success
    }
  });
};

Instance = module.exports = mongoose.model('Instances', InstanceSchema);

/* Helpers */

function groupBy (arr, keypath) {
  var grouped = {};
  arr.forEach(function (item) {
    var val = keypather.get(item, keypath);
    grouped[val] = grouped[val] || [];
    grouped[val].push(item);
  });
  return grouped;
}
function toInt (str) {
  return parseInt(str);
}<|MERGE_RESOLUTION|>--- conflicted
+++ resolved
@@ -414,11 +414,7 @@
 /**
  * find all forked instances that use specific repo and maybe branch
  * @param  {String}   repo   full repo name (username/reponame)
-<<<<<<< HEAD
  * @param  {String}   branch optional branch name
-=======
- * @param  {String}   branch branch
->>>>>>> e434bf00
  * @param  {Function} cb     callback
  * @returns {null}
  */
