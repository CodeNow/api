--- conflicted
+++ resolved
@@ -506,35 +506,6 @@
   })
 }
 
-<<<<<<< HEAD
-=======
-/**
- * find instances and populate fields: cv, owner, createdBy, ...
- * @param  {User} sessionUser session user, current user using runnable
- * @return {[type]} findArgs... normal mongoose find arguments
- */
-InstanceSchema.statics.findAndPopulate = function (sessionUser /*, findArgs... */) {
-  var self = this
-  var findArgs = Array.prototype.slice.call(arguments, 1)
-  var log = logger.log.child({
-    sessionUser: sessionUser,
-    findArgs: findArgs,
-    method: 'InstanceSchema.statics.findAndPopulate'
-  })
-  log.info('called')
-  var lastIsFunction = compose(isFunction, last)
-  if (lastIsFunction(findArgs)) {
-    var cb = findArgs.pop()
-    findArgs.push(findCb)
-  }
-  this.find.apply(this, findArgs)
-  function findCb (err, instances) {
-    if (err) { return cb(err) }
-    self.populateOwnerAndCreatedByForInstances(sessionUser, instances, cb)
-  }
-}
-
->>>>>>> 6e149198
 InstanceSchema.statics.populateOwnerAndCreatedByForInstances = function (sessionUser, instances, cb) {
   var log = logger.log.child({
     sessionUser: sessionUser,
