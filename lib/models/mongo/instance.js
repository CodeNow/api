'use strict';

/**
 * Instances represent collections of Containers (think Docker images/containers) that may
 * be clutered together.
 * @module models/instance
 */
var async = require('async');
var clone = require('101/clone');
var exists = require('101/exists');
var pick = require('101/pick');
var pluck = require('101/pluck');
var find = require('101/find');
var debug = require('debug')('runnable-api:instance:model');
var mongoose = require('mongoose');
var Docker = require('models/apis/docker');
var Boom = require('dat-middleware').Boom;
var keypather = require('keypather')();
var isFunction = require('101/is-function');
var createCount = require('callback-count');
var removeDottedKeys = require('remove-dotted-keys');
var error = require('error');
var Graph = require('models/apis/graph');
var ContextVersion = require('models/mongo/context-version');
var User = require('models/mongo/user');
var utils = require('middlewares/utils');
var runnableHostname = require('runnable-hostname');
var escapeRegExp = require('regexp-quote');
var messenger = require('socket/messenger');

var InstanceSchema = require('models/mongo/schemas/instance');
var Instance;

InstanceSchema.set('toJSON', { virtuals: true });

InstanceSchema.statics.findOneByShortHash = function (shortHash, cb) {
  debug('findOneByShortHash');
  if (utils.isObjectId(shortHash)) {
    return this.findById(shortHash, cb);
  }
  this.findOne({
    shortHash: shortHash
  }, cb);
};

InstanceSchema.statics.findOneByContainerId = function (containerId, cb) {
  debug('findOneByContainerId');
  this.findOne({
    'container.dockerContainer': containerId
  }, cb);
};

InstanceSchema.statics.findByBuild = function (build /*, args*/) {
  debug('findByBuild');
  var args = Array.prototype.slice.call(arguments, 1);
  args.unshift({ build: build._id });
  this.find.apply(this, args);
};

InstanceSchema.methods.populateOwnerAndCreatedBy = function (sessionUser, cb) {
  var self = this;
  async.parallel({
    owner: sessionUser.findGithubUserByGithubId.bind(sessionUser, this.owner.github),
    createdBy: sessionUser.findGithubUserByGithubId.bind(sessionUser, this.createdBy.github)
  }, function (err, data) {
    if (err) { return cb(err); }
    self.owner.username = keypather.get(data, 'owner.login');
    self.owner.gravatar = keypather.get(data, 'owner.avatar_url');
    self.createdBy.username = keypather.get(data, 'createdBy.login');
    self.createdBy.gravatar = keypather.get(data, 'createdBy.avatar_url');
    cb(null, self);
  });
};

InstanceSchema.statics.populateOwnerAndCreatedByForInstances =
function (sessionUser, instances, cb) {
  if (instances.length === 0) {
    done();
  }
  else {
    var instancesByOwnerGithubId = groupBy(instances, 'owner.github');
    var ownerGithubIds = Object.keys(instancesByOwnerGithubId);
    var instancesByCreatedByGithubId = groupBy(instances, 'createdBy.github');
    var createdByGithubIds = Object.keys(instancesByCreatedByGithubId);
    async.waterfall([
      function checkIfSessionUserIsHelloRunnable (checkCallback) {
        if (sessionUser.accounts.github.id === process.env.HELLO_RUNNABLE_GITHUB_ID) {
          // just use the first created by - it defaults to previous users if the new user who
          // created the instance (i.e. pushed the branch) is _not_ in our db
          User.findByGithubId(createdByGithubIds[0], function (err, user) {
            if (err) { return checkCallback(err); }
            // if we don't find a user, just don't fill it in
            else if (!user) { return done(); } // done gets us all the way out
            // else, continue and use the one we found
            checkCallback(null, user);
          });
        } else {
          checkCallback(null, sessionUser);
        }
      },
      function populateFields (user, populateCallback) {
        async.parallel([
          populateField.bind(null, user, ownerGithubIds, instancesByOwnerGithubId, 'owner'),
          populateField
            .bind(null, user, createdByGithubIds, instancesByCreatedByGithubId, 'createdBy')
        ], populateCallback);
      }
    ], done);
  }

  function populateField (searchUser, keyIds, mapToUpdateList, fieldPath, populateCallback) {
    async.each(keyIds.map(toInt), function (githubId, asyncCb) {
      searchUser.findGithubUserByGithubId(githubId, function (err, user) {
        var username = null;
        var gravatar = null;
        if (err) {
          // log error, and continue
          error.logIfErr(err);
        }
        else if (!user) {
          error.logIfErr(Boom.create(404, 'user was not found', {
            githubId: githubId,
            keyIds: keyIds,
            fieldPath: fieldPath,
            mapToUpdateList: mapToUpdateList
          }));
        }
        else {
          username = user.login;
          gravatar = user.avatar_url;
        }
        mapToUpdateList[githubId].forEach(function (instance) {
          keypather.set(instance, fieldPath + '.username', username);
          keypather.set(instance, fieldPath + '.gravatar', gravatar);
        });
        asyncCb(); // don't pass error
      });
    }, populateCallback);
  }

  function done (err) {
    cb(err, instances);
  }
};

// GRAPH RELATED FUNCTIONS

/**
 * get number of instance nodes in graph
 * (good for a health check)
 * @param {function} cb - callback
 */
InstanceSchema.statics.getGraphNodeCount = function (cb) {
  var client = new Graph();
  client.graph.getNodeCount('Instance', cb);
};

/**
 * get branch name of the contextVersion's main appCodeVersion
 * @param  {object} instance instance object to get main branch from
 * @return {string} branchName or null if no appCodeVersion
 */
InstanceSchema.statics.getMainBranchName = function (instance) {
  debug('getMainBranchName');
  var appCodeVersions = keypather.get(instance, 'contextVersion.appCodeVersions');
  if (!appCodeVersions || appCodeVersions.length <= 0) {
    return null;
  }
<<<<<<< HEAD

  console.log('\n\n\n------------------ App Code Versions ------------------------');
  console.log(appCodeVersions);
  console.log('-------------------------------------------------------------\n\n\n')

  var contextVersion = ContextVersion.getMainAppCodeVersion(appCodeVersions);
  if (!contextVersion) {
    return null;
  }
  return contextVersion.branch;
=======
  var mainAppCodeVersion = ContextVersion.getMainAppCodeVersion(appCodeVersions);
  if (!mainAppCodeVersion) {
    return null;
  }
  return mainAppCodeVersion.branch;
>>>>>>> bc4db32b
};
/**
 * get branch name of the contextVersion's main appCodeVersion
 * @return {string} branchName
 */
InstanceSchema.methods.getMainBranchName = function () {
  return Instance.getMainBranchName(this);
};

/**
 * get the elastic hostname of the instance
 * @param {string} ownerUsername instance owner's username
 * @return {string} elasticHostname
 */
var fieldsForHostname = {
  shortHash: 1,
  name: 1,
  lowerName: 1,
  contextVersion: 1,
  masterPod: 1,
  owner: 1
};
InstanceSchema.methods.getElasticHostname = function (ownerUsername) {
  if (!ownerUsername) { throw new Error('ownerUsername is required'); }
  return runnableHostname.elastic({
    shortHash: this.shortHash,
    instanceName: this.name,
    ownerUsername: ownerUsername,
    branch: this.getMainBranchName(),
    masterPod: this.masterPod,
    userContentDomain: process.env.USER_CONTENT_DOMAIN
  });
};

/**
 * generate graph node for `this` instance
 * @returns {object} node
 */
InstanceSchema.methods.generateGraphNode = function () {
  return {
    label: 'Instance',
    props: {
      id: this.id.toString(),
      shortHash: this.shortHash,
      name: this.name,
      lowerName: this.lowerName,
      'owner_github': keypather.get(this, 'owner.github'),
      'contextVersion_context': keypather.get(this, 'contextVersion.context').toString()
    }
  };
};

/**
 * finds node for `this` instance in the graph database
 * @param {function} cb callback
 */
InstanceSchema.methods.getSelfFromGraph = function (cb) {
  var client = new Graph();
  var node = this.generateGraphNode();
  client.graph.getNodes(node, [], function (err, nodes) {
    if (err) { return cb(err); }
    if (!nodes.length) { return cb(new Error('could not retrieve node from graph')); }
    cb(null, nodes[0]);
  });
};

/**
 * removes all connections to this instance
 * and updates all dependents to point to master
 * @param  {Function} cb (err, thisInstance)
 */
InstanceSchema.methods.removeSelfFromGraph = function (cb) {
  var client = new Graph();
  var node = this.generateGraphNode();
  var self = this;
  self.getDependents(function (err, dependents, allNodes) {
    if (err) { return cb(err); }
    client.graph.deleteNodeAndConnections(node, function (err) {
      if (err) { return cb(err); }
      if (dependents.length <= 0) { return cb(err, self); }
      resetDepenentsToMaster();
    });
    function resetDepenentsToMaster () {
      self.getParent(function (err, masterInstance) {
        if (err) { return cb(err); }
        if (!masterInstance) { return cb(); }
        async.eachSeries(dependents, function (depNode, _cb) {
          Instance.findById(depNode.id, function (err, instance) {
            error.logIfErr(err);
            if (err) { return _cb(); }
            if (!instance) { return _cb(); }
            instance.addDependency(masterInstance, allNodes.b[0].hostname, function (err) {
              error.logIfErr(err);
              _cb();
            });
          });
        }, function (err) {
          cb(err, self);
        });
      });
    }
  });
};

/**
 * write the node for `this` instance into the graph
 * @param {function} cb callback
 */
InstanceSchema.methods.upsertIntoGraph = function (cb) {
  var client = new Graph();
  var node = this.generateGraphNode();
  client.graph.writeNode(node, function (err) {
    cb(err, this);
  }.bind(this));
};

InstanceSchema.methods.setDependenciesFromEnvironment = function (ownerUsername, cb) {
  var self = this;
  ownerUsername = ownerUsername.toLowerCase();
  async.parallel({
    dependencies:
      self.getDependencies.bind(self),
    masterInstances: function getNamesFromMongo (cb) {
      var query = {
        lowerName: { $ne: self.lowerName },
        'owner.github': self.owner.github,
        masterPod: true
      };
      Instance.find(query, fieldsForHostname, function (err, instances) {
        if (err) { return cb(err); }
        instances.forEach(function (i) {
          i.hostname = i.getElasticHostname(ownerUsername);
        });
        cb(null, instances);
      });
    }
  }, function (err, results) {
    if (err) { return cb(err); }

    var deps = results.dependencies; // existing dependencies
    var masters = results.masterInstances;
    // envDeps - dependencies detected in the env
    var envDeps = self.env.map(function (env) {
      var val = env.split('=')[1];
      var instance = find(masters, function (master) {
        // FIXME: find a parse host or hostname strategy
        var re = new RegExp(escapeRegExp(master.hostname), 'i');
        return re.test(val);
      });
      if (instance) {
        // maybe add this dep if doesn't already exist
        var dep = keypather.expand(instance.generateGraphNode().props, '_');
        dep.hostname = instance.hostname; // cached above
        return dep;
      }
    }).filter(exists);
    // check existing deps, to determine which to add and remove
    var addDeps = [];
    var remDeps = deps.slice(); // clone
    if (deps.length === 0) {
      // add them all
      addDeps = envDeps;
    }
    else {
      envDeps.forEach(function (envDep) {
        remDeps.forEach(function (remDep, i) {
          if (depsEqual(envDep, remDep)) {
            // don't remove it.
            remDeps.splice(i, 1);
          }
          else {
            // doesn't exist, so add it.
            addDeps.push(envDep);
          }
        });
      });
    }
    // convert addDeps and remDeps to tasks
    var tasks = addDeps
      .map(toAddTask)
      .concat(
        remDeps.map(toRemTask)
      );

    if (tasks.length) {
      async.parallel(tasks, function (err) {
        cb(err, self);
      });
    } else {
      cb(null, self);
    }
    function toAddTask (dep) {
      return self.addDependency.bind(self, dep, dep.hostname);
    }
    function toRemTask (dep) {
      return self.removeDependency.bind(self, dep);
    }
  });
};
function depsEqual (depA, depB) {
  // we assume deps have the same keys
  var keypaths = [
    'id',
    'shortHash',
    'lowerName',
    'name',
    'hostname',
    'owner.github',
    'contextVersion.context'
  ];
  return keypaths.every(function (keypath) {
    var valA = keypather.get(depA, keypath + '.toString().toLowerCase()');
    var valB = keypather.get(depB, keypath + '.toString().toLowerCase()');
    return valA === valB;
  });
}

/**
 * add an edge between the node for `this` instance and a dependent instance
 * @param {object} instance - instance to become a dependent
 * @param {string} hostname - hostname associated with this instance
 * @param {function} cb callback
 */
InstanceSchema.methods.addDependency = function (instance, hostname, cb) {
  if (!(instance instanceof Instance)) {
    instance._id = instance.id;
    instance = new Instance(instance);
  }
  hostname = hostname.toLowerCase();
  var client = new Graph();
  // we assume that `instance` is in the graph already
  var start = this.generateGraphNode();
  var end = {
    label: 'Instance',
    props: { id: instance.id.toString() }
  };
  var dependencyConnection = {
    label: 'dependsOn',
    props: {
      hostname: hostname
    }
  };
  var connections = [
    [ start, dependencyConnection, end ]
  ];
  var self = this;
  async.series([
    // TODO(bryan): remove these `upsertIntoGraph`s after we've migrated everyone in
    self.upsertIntoGraph.bind(self),
    instance.upsertIntoGraph.bind(instance),
    client.graph.writeConnections.bind(client.graph, connections)
  ], function (err) {
    if (err) { return cb(err); }
    var i = pick(instance.toJSON(), [
      'contextVersion',
      'id',
      'lowerName',
      'name',
      'owner',
      'shortHash'
    ]);
    // set this as a string for consistency
    i.hostname = hostname;
    i.contextVersion = {
      context: i.contextVersion.context.toString()
    };
    cb(null, i);
  });
};

/**
 * remove an instance dependency
 * @param {object} instance - instance to remove as a dependent
 * @param {function} cb callback
 */
InstanceSchema.methods.removeDependency = function (instance, cb) {
  if (!(instance instanceof Instance)) {
    instance._id = instance.id;
    instance = new Instance(instance);
  }
  var client = new Graph();
  var start = this.generateGraphNode();
  var end = instance.generateGraphNode();
  client.graph.deleteConnection(start, 'dependsOn', end, cb);
};

/**
 * get nodes which depend on this instance
 * @param {function} cb (err, nodeArray, allNodes)
 *                      nodeArray: array of graph node objects
 *                      no dependents return empty array
 *                      allNodes: array of all graph objects in query
 * TODO: make more robust by also checking hostname for depends on
 */
InstanceSchema.methods.getDependents = function (cb) {
  var self = this;
  var client = new Graph();
  // hack to get valid starting node if we pass an existing node
  var start = self.generateGraphNode ? self.generateGraphNode() :
    { label: 'Instance' };
  if (start.hostname) { delete start.hostname; }

  var steps = [{
    In: {
      edge: { label: 'dependsOn' },
      node: { label: 'Instance' }
    }
  }];
  client.graph.getNodes(start, steps, function (err, nodes, allNodes) {
    if (err) { return cb(err); }
    nodes = fixNodes(nodes, allNodes);
    cb(null, nodes, allNodes);
  });
};

/**
 * get instance dependencies
 * @param {object} params - extra parameters
 * @param {string} params.hostname - search for dependencies that are associated with a hostname
 * @param {function} cb callback
 */
InstanceSchema.methods.getDependencies = function (params, cb) {
  if (isFunction(params)) {
    cb = params;
    params = {};
  }
  else {
    params = clone(params);
  }
  _getDeps(this, [], function (err, deps) {
    if (err) { return cb(err); }
    if (params.flatten) {
      return cb(null, flatten(deps, {}));
    }
    cb(null, deps);

    function flatten (depTree, collective) {
      depTree.forEach(function (dep) {
        collective[dep.id] = clone(dep);
        collective[dep.id].dependencies.forEach(function (d) {
          if (d.dependencies) { delete d.dependencies; }
        });
        flatten(dep.dependencies, collective);
      });
      return Object.keys(collective).map(function (k) { return collective[k]; });
    }
  });

  function _getDeps (instance, seenNodes, getDepsCb) {
    var client = new Graph();
    // hack to get valid starting node if we pass an existing node
    var start = instance.generateGraphNode ? instance.generateGraphNode() :
      { label: 'Instance', props: { id: instance.id } };
    if (start.hostname) { delete start.hostname; }
    var stepEdge = {
      label: 'dependsOn'
    };
    if (params.hostname) {
      params.hostname = params.hostname.toLowerCase();
      stepEdge.props = { hostname: params.hostname };
    }
    var steps = [{
      Out: {
        edge: stepEdge,
        node: { label: 'Instance' }
      }
    }];
    client.graph.getNodes(start, steps, function (err, nodes, allNodes) {
      if (err) { return getDepsCb(err); }
      /* allNodes:
       * a: Instance (start),
       * b: dependsOn,
       * c: nodes
       */
      nodes = fixNodes(nodes, allNodes);

      if (params.recurse) {
        async.mapSeries(nodes, function (n, mapCb) {
          if (seenNodes.indexOf(n.id) !== -1) {
            mapCb(null);
          } else {
            seenNodes.push(n.id);
            _getDeps(n, seenNodes, function (_err, deps) {
              n.dependencies = deps;
              mapCb(_err, n);
            });
          }
        }, function (mapErr, results) {
          getDepsCb(mapErr, results.filter(exists));
        });
      } else {
        getDepsCb(null, nodes);
      }
    });
  }
};

/**
 * fixes keys on node to match out instance objects
 * @param  {object} nodes    array of nodes returned from graph.getNodes
 * @param  {object} allNodes array of allNodes returned from graph.getNodes
 * @return {object}          array of nodes with keys fixed
 */
function fixNodes (nodes, allNodes) {
  var hostnames = allNodes.b;
  // fix owner_github -> owner.github
  // fix contextVersion_context -> contextVersion.context
  var fixes = {
    'owner_github': 'owner.github',
    'contextVersion_context': 'contextVersion.context'
  };
  nodes.forEach(function (n, i) {
    // set hostnames (from the edges) on the nodes
    keypather.set(n, 'hostname', hostnames[i].hostname);
    Object.keys(fixes).forEach(function (key) {
      if (keypather.get(n, key) && !keypather.get(n, fixes[key])) {
        keypather.set(n, fixes[key], n[key]);
        delete n[key];
      }
    });
  });
  return nodes;
}

/**
 * find all master instances that use specific repo and when
 * `branch` doesn't equal to the masterPod branch.
 * We only care about main repos (additionalRepo=false)
 * @param  {String}   repo   full repo name (username/reponame)
 * @param  {String}   branch branch name
 * @param  {Function} cb     callback
 */
InstanceSchema.statics.findForkableMasterInstances = function (repo, branch, cb) {
  debug('findForkableMasterInstances');
  var query = {
    'masterPod': true,
    'contextVersion.appCodeVersions': {
      $elemMatch: {
        lowerRepo: repo.toLowerCase(),
        lowerBranch: { $ne: branch.toLowerCase() },
        $or: [
          { 'additionalRepo': false },
          { 'additionalRepo': { $exists: false } }
        ]
      }
    }
  };
  Instance.find(query, cb);
};

/**
 * find all instances that have `parent` = `shortHash`. will fetched only
 * autoForked instances.
 * @param  {String}   shortHash   shortHash of a parent instance used for search
 * @param  {Function} cb     callback
 */
InstanceSchema.statics.findInstancesByParent = function (shortHash, cb) {
  debug('findInstancesByParent', shortHash);
  Instance.find({autoForked: true, parent: shortHash}, cb);
};

/**
 * returns parent of this instance (should be masterPod)
 * @param  {Function} cb (err, parentInstance)
 */
InstanceSchema.methods.getParent = function (cb) {
  debug('getParent', this.parent);
  Instance.findOneByShortHash(this.parent, cb);
};

/**
 * find all forked instances that use specific repo and maybe branch
 * @param  {String}   repo   full repo name (username/reponame)
 * @param  {String}   branch branch name
 * @param  {Function} cb     callback
 * @returns {null}
 */
InstanceSchema.statics.findForkedInstances = function (repo, branch, cb) {
  debug('findForkedInstances');
  if (!repo && !branch) {
    return cb(null);
  }
  var query = {
    'masterPod': false,
    'autoForked': true,
    'contextVersion.appCodeVersions': {
      $elemMatch: {
        lowerRepo: repo.toLowerCase(),
        lowerBranch: branch.toLowerCase()
      }
    }
  };
  this.find(query, cb);
};

/**
 * find contextVersionIds on instances by repo and optionally branch
 * @param {string} repo - repo to find instances by (cv.acvs.repo)
 * @param {string} branch - branch to find instances by (cv.acvs.branch) (optional)
 * @param {Function} cb -callback
 */
InstanceSchema.statics.findContextVersionsForRepo = function (repo, branch, cb) {
  debug('findContextVersionsForRepo');
  if (isFunction(branch)) {
    cb = branch;
    branch = null;
  }
  var $match;
  var lowerRepo = repo.toLowerCase();
  if (exists(branch)) {
    var lowerBranch = branch.toLowerCase();
    $match = {
      'contextVersion.appCodeVersions': {
        $elemMatch: {
          lowerRepo: lowerRepo,
          lowerBranch: lowerBranch
        }
      }
    };
  }
  else {
    $match = {
      'contextVersion.appCodeVersions.lowerRepo': lowerRepo
    };
  }

  this.aggregate([
    {
      $match: $match
    },
    {
      $group: {
        _id: '$contextVersion._id',
        appCodeVersion: {
          $push: '$contextVersion.appCodeVersions'
        }
      }
    }
  ], function (err, contextVersions) {
    if (err) { return cb(err); }
    if (!contextVersions) {
      return cb(null, []);
    }
    var contextVersionIds = contextVersions.map(pluck('_id'));
    cb(null, contextVersionIds);
  });
};

/**
 * find all unlocked instances that use specific repo and branch.
 * We only care about main repos (additionalRepo=false)
 * @param  {String}   repo   full repo name (username/reponame)
 * @param  {String}   branch branch name
 * @param  {Function} cb     callback
 */
InstanceSchema.statics.findInstancesLinkedToBranch = function (repo, branch, cb) {
  debug('findInstancesLinkedToBranch');
  var query = {
    $or: [
      { 'locked': false },
      { 'locked': { $exists: false } }
    ],
    'contextVersion.appCodeVersions': {
      $elemMatch: {
        lowerRepo: repo.toLowerCase(),
        lowerBranch: branch.toLowerCase(),
        $or: [
          { 'additionalRepo': false },
          { 'additionalRepo': { $exists: false } }
        ]
      }
    }
  };
  this.find(query, cb);
};

/**
 * this function ensures the cv copied to the instance is not out of date
 * @param  {Function} cb callback
 */
InstanceSchema.methods.updateStaleCv = function (cb) {
  debug('updateStaleCv');
  if (keypather.get(this, 'contextVersion.build.started') &&
      !keypather.get(this, 'contextVersion.build.completed')) {
    // cv attached to instance is in an in progress state
    // check and get the latest cv state (it may have finished)
    var self = this;
    ContextVersion.findById(this.contextVersion._id, function (err, cv) {
      if (err) { return cb(err); }
      self.update({
        $set: { contextVersion: cv.toJSON() }
      }, function (updateErr) {
        self.contextVersion = cv.toJSON();
        cb(updateErr, self);
      });
    });
  }
  else {
    cb();
  }
};

/**
 * populate build, cv, and dependencies for responses
 * @param  {Function} cb callback
 */
InstanceSchema.methods.populateModels = function (cb) {
  debug('populateModels');
  var self = this;
  // check if the instance previously had an error when inspecting container
  // if it did, then attempt again.
  var container = this.container || {}; // container may not exist, so default it.
  var noCache = !container.inspect || container.inspect.error;
  // !container.inspect - handles migration
  // instance has a container but does not inspect-cache (or cache update errored last time)
  if (container.dockerContainer && noCache) {
    self.inspectAndUpdate(populate);
  }
  else {
    populate(null, self);
  }
  function populate (err, instance) {
    if (err) { return cb(err); }
    var count = createCount(callback);
    instance.populate('build', count.inc().next);
    instance.updateStaleCv(count.inc().next);
    // instance.populateDeps(count.inc().next);
    function callback (_err) {
      if (_err) { return cb(_err); }
      var json = instance.toJSON();
      // NOTE: for some reason empty dependencies becomes null after toJSON ? mongoose.
      // json.dependencies = json.dependencies || {};
      cb(null, json);
    }
  }
};

/**
 * Inspect container and update instance.container.inspect by docker container id
 * @param  {string}   containerId docker container id
 * @param  {Function} cb              callback
 */
InstanceSchema.statics.inspectAndUpdateByContainer = function (containerId, cb) {
  debug('inspectAndUpdateByContainer');
  this.findOneByContainerId(containerId, function (err, instance) {
    if (err) { return cb(err); }
    if (!instance) {
      // no instance with container found.
      cb(Boom.notFound('Instance with container not found', {
        containerId: containerId,
        report: false
      }));
    }
    else {
      // found container
      instance.inspectAndUpdate(cb);
    }
  });
};

/**
 * Inspect container and update `container.dockerHost`, `container.dockerContainer`,
 * `container.inspect` and `container.ports` fields in database.
 * @param {function} cb callback
 */
InstanceSchema.methods.inspectAndUpdate = function (cb) {
  debug('inspectAndUpdate');
  var self = this;
  var docker = new Docker(self.container.dockerHost);
  var dockerContainer = self.container.dockerContainer;
  docker.inspectContainer(self.container, function (err, inspect) {
    if (err) {
      error.log(err);
      self.modifyContainerInspectErr(dockerContainer, err, function (err2, instance) {
        if (err2) { return cb(err2); }
        cb(null, instance);
      });
    }
    else {
      self.modifyContainerInspect(dockerContainer, inspect, cb);
    }
  });
};

/**
 * findAndModify set instance.container with container docker id and host
 *   only updates the instance if the cv has not changed*
 * @param  {String}   contextVersionId context version id for which the container was created
 * @param  {String}   dockerContainer docker container id
 * @param  {String}   dockerHost      container's docker host
 * @param  {Function} cb              callback(err, instance)
 */
InstanceSchema.methods.modifyContainer =
  function (contextVersionId, dockerContainer, dockerHost, cb) {
    debug('modifyContainer');
    // Note: update instance only if cv (build) has not changed (not patched)
    var query = {
      _id: this._id,
      'contextVersion._id': contextVersionId
    };
    var $set = {
      container: {
        dockerHost: dockerHost,
        dockerContainer: dockerContainer
      }
    };
    Instance.findOneAndUpdate(query, { $set: $set }, function (err, instance) {
      if (err) {
        cb(err);
      }
      else if (!instance) { // changed or deleted
        cb(Boom.conflict('Container was not deployed, instance\'s build has changed'));
      }
      else {
        cb(err, instance);
      }
    });
  };

/**
 * update container error (completed and error)
 *   only updates the instance if the container has not changed
 *   this is also used for container-start errors
 *   layer issues prevent start from creating a container
 * @param {String}   contextVersionId context version id for which the container create errored
 * @param {Error}    err container create err
 * @param {Function} cb  callback(err, instance)
 */
InstanceSchema.methods.modifyContainerCreateErr = function (contextVersionId, err, cb) {
  debug('modifyContainerCreateErr');
  // Note: update instance only if cv (build) has not changed (not patched)
  var query = {
    _id: this._id,
    'contextVersion._id': contextVersionId
  };
  var self = this;
  Instance.findOneAndUpdate(query, {
    $set: {
      container: {
        error: pick(err, [ 'message', 'stack', 'data' ])
      }
    }
  }, function (updateErr, instance) {
    if (updateErr) {
      cb(updateErr);
    }
    else if (!instance) {
      // just log this secondary error, this route is already errored
      error.log(Boom.conflict('Container error was not set, instance\'s build has changed'));
      cb(null, self);
    }
    else {
      cb(updateErr, instance);
    }
  });
  // log the create error
  error.log(err);
};

/**
 * findAndModify instance 'container.inspect' by _id and dockerContainer and update
 *   only updates the instance if the container has not changed
 * @param {string} dockerContainer - docker container id (which the inspect info is from)
 * @param {object} containerInspect - container inspect result
 * @param {function} cb - callback
 */
InstanceSchema.methods.modifyContainerInspect =
  function (dockerContainer, containerInspect, cb) {
    debug('modifyContainerInspect');
    var query = {
      _id: this._id,
      'container.dockerContainer': dockerContainer
    };
    // Note: inspect may have keys that contain dots.
    //  Mongo does not support dotted keys, so we remove them.
    var $set = {
      'container.inspect': removeDottedKeys(containerInspect)
    };
    // don't override ports if they are undefined
    // so that hosts can be cleaned up
    var ports = keypather.get(containerInspect, 'NetworkSettings.Ports');
    if (ports) {
      $set['container.ports'] = ports;
    }
    Instance.findOneAndUpdate(query, { $set: $set }, function (err, instance) {
      if (err) {
        cb(err);
      }
      else if (!instance) { // changed or deleted
        cb(Boom.conflict('Container was not deployed, instance\'s container has changed'));
      }
      else {
        cb(err, instance);
      }
    });
  };

/**
 * update container inspect information
 *   only updates the instance if the container has not changed
 * @param  {string}   dockerContainer docker container id
 * @param  {Error}   err inspect error
 * @param  {Function} cb  callback
 */
InstanceSchema.methods.modifyContainerInspectErr = function (dockerContainer, err, cb) {
  debug('modifyContainerInspectErr');
  // Note: update instance only if cv (build) has not changed (not patched)
  var query = {
    _id: this._id,
    'container.dockerContainer': dockerContainer
  };
  var self = this;
  Instance.findOneAndUpdate(query, {
    $set: {
      'container.inspect.error': pick(err, [ 'message', 'stack', 'data' ])
    }
  }, function (updateErr, instance) {
    if (updateErr) {
      cb(updateErr);
    }
    else if (!instance) {
      // just log this secondary error, this route is already errored
      error.log(Boom.conflict('Container error was not set, instance\'s container has changed'));
      cb(null, self);
    }
    else {
      cb(updateErr, instance);
    }
  });
  // log the inspect error
  error.log(err);
};

/** Check to see if a instance is public.
 *  @param {function} [cb] function (err, {@link module:models/instance Instance}) */
InstanceSchema.methods.isPublic = function (cb) {
  debug('isPublic');
  var err;
  if (!this.public) {
    err = Boom.forbidden('Instance is private');
  }
  cb(err, this);
};

/**
 * Update `container.inspect` fields if container was stopped/die. Emitted `die` event.
 * @param  {string} finishedTime time as string when container was stopped/died
 * @param  {integer} exitCode exit code with which container `died`.
 * @param  {Function} cb callback
 */
InstanceSchema.methods.setContainerFinishedState = function (finishedTime, exitCode, cb) {
  debug('setContainerFinishedState');
  var instanceId = this._id;
  // TODO we might revisit setting `Restarting` to false.
  // we don't care about that field for now
  var updateFields = {
    'container.inspect.State.Pid': 0,
    'container.inspect.State.Running': false,
    'container.inspect.State.Restarting': false,
    'container.inspect.State.Paused': false,
    'container.inspect.State.FinishedAt': finishedTime,
    'container.inspect.State.ExitCode': exitCode
  };
  // shouldn't not touch ports
  var query = {
    _id: instanceId,
    'container.inspect.State.Running': true
  };
  Instance.findOneAndUpdate(query, {
    $set: updateFields
  }, function (err, instance) {
    if (err) {
      cb(err);
    }
    else if (!instance) { // instance was not in running state
      Instance.findById(instanceId, cb);
    }
    else {
      cb(null, instance); // update success
    }
  });
};

/**
 * emit instance update event for instance on primus
 * @param  {String}   actions  primus event action
 * @param  {Function} cb       callback
 */
InstanceSchema.methods.emitInstanceUpdate = function (action, cb) {
  var instance = this;
  if (!instance.createdBy.github) {
    throw new Error('instance must have createdBy');
  }
  async.waterfall([
    function findCreatedBy (cb) {
      User.findByGithubId(instance.createdBy.github, cb);
    },
    function populateInstance (user, cb) {
      async.parallel([
        instance.populateModels.bind(instance),
        instance.populateOwnerAndCreatedBy.bind(instance, user)
      ], cb);
    }
  ], function (err) {
    if (err) { return cb(err); }
    messenger.emitInstanceUpdate(instance, action);
    cb();
  });
};

Instance = module.exports = mongoose.model('Instances', InstanceSchema);

/* Helpers */

function groupBy (arr, keypath) {
  var grouped = {};
  arr.forEach(function (item) {
    var val = keypather.get(item, keypath);
    grouped[val] = grouped[val] || [];
    grouped[val].push(item);
  });
  return grouped;
}
function toInt (str) {
  return parseInt(str);
}<|MERGE_RESOLUTION|>--- conflicted
+++ resolved
@@ -166,24 +166,11 @@
   if (!appCodeVersions || appCodeVersions.length <= 0) {
     return null;
   }
-<<<<<<< HEAD
-
-  console.log('\n\n\n------------------ App Code Versions ------------------------');
-  console.log(appCodeVersions);
-  console.log('-------------------------------------------------------------\n\n\n')
-
-  var contextVersion = ContextVersion.getMainAppCodeVersion(appCodeVersions);
-  if (!contextVersion) {
-    return null;
-  }
-  return contextVersion.branch;
-=======
   var mainAppCodeVersion = ContextVersion.getMainAppCodeVersion(appCodeVersions);
   if (!mainAppCodeVersion) {
     return null;
   }
   return mainAppCodeVersion.branch;
->>>>>>> bc4db32b
 };
 /**
  * get branch name of the contextVersion's main appCodeVersion
