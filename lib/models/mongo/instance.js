--- conflicted
+++ resolved
@@ -260,20 +260,12 @@
     }
   }, function (err, result) {
     if (err) {
-<<<<<<< HEAD
       var logErrData = put({ err: err }, logData);
       log.error(logErrData,
                 'InstanceSchema.methods.setContainerStateToStopping fineOneAndUpdate error');
       return cb(err);
     }
     if (!result) {
-=======
-      log.error({
-        tx: true,
-        err: err
-      }, 'InstanceSchema.methods.setContainerStateToStopping fineOneAndUpdate error');
-    } else if (!result) {
->>>>>>> 452b8623
       log.warn({
         tx: true
       }, 'InstanceSchema.methods.setContainerStateToStopping fineOneAndUpdate');
