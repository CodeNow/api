'use strict';

/**
 * Instances represent collections of Containers (think Docker images/containers) that may
 * be clutered together.
 * @module models/instance
 */
var async = require('async');
var exists = require('101/exists');
var pick = require('101/pick');
var pluck = require('101/pluck');
var find = require('101/find');
var debug = require('debug')('runnable-api:instance:model');
var mongoose = require('mongoose');
var Docker = require('models/apis/docker');
var Boom = require('dat-middleware').Boom;
var keypather = require('keypather')();
var isFunction = require('101/is-function');
var createCount = require('callback-count');
var removeDottedKeys = require('remove-dotted-keys');
var error = require('error');
var Graph = require('models/apis/graph');
var ContextVersion = require('models/mongo/context-version');
var hasKeypaths = require('101/has-keypaths');
var User = require('models/mongo/user');
var utils = require('middlewares/utils');

var InstanceSchema = require('models/mongo/schemas/instance');
var Instance;

InstanceSchema.set('toJSON', { virtuals: true });

InstanceSchema.statics.findOneByShortHash = function (shortHash, cb) {
  debug('findOneByShortHash');
<<<<<<< HEAD
  this.findOne({
=======
  var Instance = this;
  if (utils.isObjectId(shortHash)) {
    return Instance.findById(shortHash, cb);
  }
  Instance.findOne({
>>>>>>> aa7b8a3e
    shortHash: shortHash
  }, cb);
};

InstanceSchema.statics.findOneByContainerId = function (containerId, cb) {
  debug('findOneByContainerId');
  this.findOne({
    'container.dockerContainer': containerId
  }, cb);
};

InstanceSchema.statics.findByBuild = function (build /*, args*/) {
  debug('findByBuild');
  var args = Array.prototype.slice.call(arguments, 1);
  args.unshift({ build: build._id });
  this.find.apply(this, args);
};

InstanceSchema.methods.populateOwnerAndCreatedBy = function (sessionUser, cb) {
  var self = this;
  async.parallel({
    owner: sessionUser.findGithubUserByGithubId.bind(sessionUser, this.owner.github),
    createdBy: sessionUser.findGithubUserByGithubId.bind(sessionUser, this.createdBy.github)
  }, function (err, data) {
    if (err) { return cb(err); }
    self.owner.username = keypather.get(data, 'owner.login');
    self.owner.gravatar = keypather.get(data, 'owner.avatar_url');
    self.createdBy.username = keypather.get(data, 'createdBy.login');
    self.createdBy.gravatar = keypather.get(data, 'createdBy.avatar_url');
    cb(null, self);
  });
};

InstanceSchema.statics.populateOwnerAndCreatedByForInstances =
function (sessionUser, instances, cb) {
  if (instances.length === 0) {
    done();
  }
  else {
    var instancesByOwnerGithubId = groupBy(instances, 'owner.github');
    var ownerGithubIds = Object.keys(instancesByOwnerGithubId);
    var instancesByCreatedByGithubId = groupBy(instances, 'createdBy.github');
    var createdByGithubIds = Object.keys(instancesByCreatedByGithubId);
    async.waterfall([
      function checkIfSessionUserIsHelloRunnable (cb) {
        if (sessionUser.accounts.github.id === process.env.HELLO_RUNNABLE_GITHUB_ID) {
          // just use the first created by - it defaults to previous users if the new user who
          // created the instance (i.e. pushed the branch) is _not_ in our db
          User.findByGithubId(createdByGithubIds[0], function (err, user) {
            if (err) { return cb(err); }
            // if we don't find a user, just don't fill it in
            else if (!user) { return done(); } // done gets us all the way out
            // else, continue and use the one we found
            cb(null, user);
          });
        } else {
          cb(null, sessionUser);
        }
      },
      function populateFields (user, cb) {
        async.parallel([
          populateField.bind(null, user, ownerGithubIds, instancesByOwnerGithubId, 'owner'),
          populateField
            .bind(null, user, createdByGithubIds, instancesByCreatedByGithubId, 'createdBy')
        ], cb);
      }
    ], done);
  }

<<<<<<< HEAD
  function populateField (keyIds, mapToUpdateList, fieldPath, populateCallback) {
=======
  function populateField (searchUser, keyIds, mapToUpdateList, fieldPath, cb) {
>>>>>>> aa7b8a3e
    async.each(keyIds.map(toInt), function (githubId, asyncCb) {
      searchUser.findGithubUserByGithubId(githubId, function (err, user) {
        var username = null;
        var gravatar = null;
        if (err) {
          // log error, and continue
          error.logIfErr(err);
        }
        else if (!user) {
          error.logIfErr(Boom.create(404, 'user was not found', {
            githubId: githubId,
            keyIds: keyIds,
            fieldPath: fieldPath,
            mapToUpdateList: mapToUpdateList
          }));
        }
        else {
          username = user.login;
          gravatar = user.avatar_url;
        }
        mapToUpdateList[githubId].forEach(function (instance) {
          keypather.set(instance, fieldPath + '.username', username);
          keypather.set(instance, fieldPath + '.gravatar', gravatar);
        });
        asyncCb(); // don't pass error
      });
    }, populateCallback);
  }
  function done (err) {
    cb(err, instances);
  }
};

// GRAPH RELATED FUNCTIONS

/**
 * get number of instance nodes in graph
 * (good for a health check)
 * @param {function} cb - callback
 */
InstanceSchema.statics.getGraphNodeCount = function (cb) {
  var client = new Graph();
  client.graph.getNodeCount('Instance', cb);
};

/**
 * generate graph node for `this` instance
 * @returns {object} node
 */
InstanceSchema.methods.generateGraphNode = function () {
  return {
    label: 'Instance',
    props: {
      id: this.id.toString(),
      shortHash: this.shortHash,
      lowerName: this.lowerName,
      'owner_github': keypather.get(this, 'owner.github'),
      'contextVersion_context': keypather.get(this, 'contextVersion.context').toString()
    }
  };
};

/**
 * finds node for `this` instance in the graph database
 * @param {function} cb callback
 */
InstanceSchema.methods.getSelfFromGraph = function (cb) {
  var client = new Graph();
  var node = this.generateGraphNode();
  client.graph.getNodes(node, [], function (err, nodes) {
    if (err) { return cb(err); }
    if (!nodes.length) { return cb(new Error('could not retrieve node from graph')); }
    cb(null, nodes[0]);
  });
};

InstanceSchema.methods.removeSelfFromGraph = function (cb) {
  var client = new Graph();
  var node = this.generateGraphNode();
  var self = this;
  client.graph.deleteNodeAndConnections(node, function (err) {
    if (err) { return cb(err); }
    cb(null, self);
  });
};

/**
 * write the node for `this` instance into the graph
 * @param {function} cb callback
 */
InstanceSchema.methods.upsertIntoGraph = function (cb) {
  var client = new Graph();
  var node = this.generateGraphNode();
  client.graph.writeNode(node, function (err) {
    cb(err, this);
  }.bind(this));
};

InstanceSchema.methods.setDependenciesFromEnvironment = function (ownerUsername, setDepsCb) {
  var self = this;
  ownerUsername = ownerUsername.toLowerCase();
  async.parallel({
    currentDependencyDiff: function getCurrentDependencyDiff (cb) {
      self.getDependencies(function (err, dependencies) {
        if (err) { return cb(err); }
        dependencies = dependencies.map(pluck('lowerName'));
        var diff = {
          toAdd: []
        };
        var re =
          new RegExp('([0-9a-z-]+)-staging-' + ownerUsername +
                     '.' + process.env.USER_CONTENT_DOMAIN);
        self.env.forEach(function (e) {
          var match = re.exec(e.toLowerCase());
          if (match && match[1]) {
            var index = dependencies.indexOf(match[1]);
            if (index === -1) {
              diff.toAdd.push(match[1]);
            } else {
              dependencies.splice(index, 1);
            }
          }
        });
        // toRemove are dependencies that are no longer in the envs
        diff.toRemove = dependencies;
        cb(null, diff);
      });
    },
    getInstanceNames: function getNamesFromMongo (cb) {
      var query = {
        lowerName: { $ne: self.lowerName },
        'owner.github': self.owner.github,
        masterPod: true
      };
      Instance.find(query, cb);
    }
  }, function (err, results) {
    if (err) { return setDepsCb(err); }
    var tasks = [];
    results.currentDependencyDiff.toAdd.forEach(function (instance) {
      var i = find(
        results.getInstanceNames,
        hasKeypaths({ 'lowerName': instance }));
      if (i) {
        var hn = i.lowerName + '-staging-' + ownerUsername + '.' + process.env.USER_CONTENT_DOMAIN;
        tasks.push(self.addDependency.bind(self, i, hn));
      }
    });
    results.currentDependencyDiff.toRemove.forEach(function (instance) {
      var i = find(
        results.getInstanceNames,
        hasKeypaths({ 'lowerName': instance }));
      if (i) {
        tasks.push(self.removeDependency.bind(self, i));
      }
    });
    if (tasks.length) {
      async.parallel(tasks, function (tasksErr) {
        setDepsCb(tasksErr, self);
      });
    } else {
      setDepsCb(null, self);
    }
  });
};

/**
 * add an edge between the node for `this` instance and a dependent instance
 * @param {object} instance - instance to become a dependent
 * @param {string} hostname - hostname associated with this instance
 * @param {function} cb callback
 */
InstanceSchema.methods.addDependency = function (instance, hostname, cb) {
  hostname = hostname.toLowerCase();
  var client = new Graph();
  // we assume that `instance` is in the graph already
  var start = this.generateGraphNode();
  var end = {
    label: 'Instance',
    props: { id: instance.id.toString() }
  };
  var dependencyConnection = {
    label: 'dependsOn',
    props: {
      hostname: hostname
    }
  };
  var connections = [
    [ start, dependencyConnection, end ]
  ];
  var self = this;
  async.series([
    // TODO(bryan): remove these `upsertIntoGraph`s after we've migrated everyone in
    self.upsertIntoGraph.bind(self),
    instance.upsertIntoGraph.bind(instance),
    client.graph.writeConnections.bind(client.graph, connections)
  ], function (err) {
    if (err) { return cb(err); }
    var i = pick(instance.toJSON(), [ 'id', 'shortHash', 'lowerName', 'owner', 'contextVersion' ]);
    // set this as a string for consistency
    i.hostname = hostname;
    i.contextVersion = {
      context: keypather.get(i, 'contextVersion.context').toString()
    };
    cb(null, i);
  });
};

/**
 * remove an instance dependency
 * @param {object} instance - instance to remove as a dependent
 * @param {function} cb callback
 */
InstanceSchema.methods.removeDependency = function (instance, cb) {
  var client = new Graph();
  var start = this.generateGraphNode();
  var end = instance.generateGraphNode();
  client.graph.deleteConnection(start, 'dependsOn', end, cb);
};

/**
 * get instance dependencies
 * @param {object} params - extra parameters
 * @param {string} params.hostname - search for dependencies that are associated with a hostname
 * @param {function} cb callback
 */
InstanceSchema.methods.getDependencies = function (params, cb) {
  if (isFunction(params)) {
    cb = params;
    params = {};
  }
  var client = new Graph();
  var start = this.generateGraphNode();
  var stepEdge = {
    label: 'dependsOn'
  };
  if (params.hostname) {
    params.hostname = params.hostname.toLowerCase();
    stepEdge.props = { hostname: params.hostname };
  }
  var steps = [{
    Out: {
      edge: stepEdge,
      node: { label: 'Instance' }
    }
  }];
  client.graph.getNodes(start, steps, function (err, nodes, allNodes) {
    if (err) { return cb(err); }
    /* allNodes:
     * a: Instance (start),
     * b: dependsOn,
     * c: nodes
     */
    var hostnames = allNodes.b;
    // fix owner_github -> owner.github
    // fix contextVersion_context -> contextVersion.context
    var fixes = {
      'owner_github': 'owner.github',
      'contextVersion_context': 'contextVersion.context'
    };
    nodes.forEach(function (n, i) {
      keypather.set(n, 'hostname', hostnames[i].hostname);
      Object.keys(fixes).forEach(function (key) {
        if (keypather.get(n, key) && !keypather.get(n, fixes[key])) {
          keypather.set(n, fixes[key], n[key]);
          delete n[key];
        }
      });
    });
    cb(null, nodes);
  });
};

/**
 * find all master instances that use specific repo
 * @param  {String}   repo   full repo name (username/reponame)
 * @param  {Function} cb     callback
 */
InstanceSchema.statics.findMasterInstances = function (repo, cb) {
  debug('findInstancesLinkedToBranch');
  var query = {
    'masterPod': true,
    'contextVersion.appCodeVersions': {
      $elemMatch: {
        lowerRepo: repo.toLowerCase()
      }
    }
  };
  Instance.find(query, cb);
};

/**
 * find all forked instances that use specific repo
 * @param  {String}   repo   full repo name (username/reponame)
 * @param  {String}   branch branch
 * @param  {Function} cb     callback
 * @returns {null}
 */
InstanceSchema.statics.findForkedInstances = function (repo, branch, cb) {
  debug('findInstancesLinkedToBranch');
  if (!repo || !branch) {
    return cb(null);
  }
  var query = {
    'masterPod': false,
    'autoForked': true,
    'contextVersion.appCodeVersions': {
      $elemMatch: {
        lowerRepo: repo.toLowerCase(),
        lowerBranch: branch.toLowerCase()
      }
    }
  };
  this.find(query, cb);
};

/**
 * find contextVersionIds on instances by repo and optionally branch
 * @param {string} repo - repo to find instances by (cv.acvs.repo)
 * @param {string} branch - branch to find instances by (cv.acvs.branch) (optional)
 * @param {Function} cb -callback
 */
InstanceSchema.statics.findContextVersionsForRepo = function (repo, branch, cb) {
  debug('findContextVersionsForRepo');
  if (isFunction(branch)) {
    cb = branch;
    branch = null;
  }
  var $match;
  var lowerRepo = repo.toLowerCase();
  if (exists(branch)) {
    var lowerBranch = branch.toLowerCase();
    $match = {
      'contextVersion.appCodeVersions': {
        $elemMatch: {
          lowerRepo: lowerRepo,
          lowerBranch: lowerBranch
        }
      }
    };
  }
  else {
    $match = {
      'contextVersion.appCodeVersions.lowerRepo': lowerRepo
    };
  }

  this.aggregate([
    {
      $match: $match
    },
    {
      $group: {
        _id: '$contextVersion._id',
        appCodeVersion: {
          $push: '$contextVersion.appCodeVersions'
        }
      }
    }
  ], function (err, contextVersions) {
    if (err) { return cb(err); }
    if (!contextVersions) {
      return cb(null, []);
    }
    var contextVersionIds = contextVersions.map(pluck('_id'));
    cb(null, contextVersionIds);
  });
};

/**
 * find all unlocked instances that use specific repo and branch
 * @param  {String}   repo   full repo name (username/reponame)
 * @param  {String}   branch branch name
 * @param  {Function} cb     callback
 */
InstanceSchema.statics.findInstancesLinkedToBranch = function (repo, branch, cb) {
  debug('findInstancesLinkedToBranch');
  var query = {
    $or: [
      { 'locked': false },
      { 'locked': { $exists: false } }
    ],
    'contextVersion.appCodeVersions': {
      $elemMatch: {
        lowerRepo: repo.toLowerCase(),
        lowerBranch: branch.toLowerCase()
      }
    }
  };
  this.find(query, cb);
};

/**
 * this function ensures the cv copied to the instance is not out of date
 * @param  {Function} cb callback
 */
InstanceSchema.methods.updateStaleCv = function (cb) {
  debug('updateStaleCv');
  if (keypather.get(this, 'contextVersion.build.started') &&
      !keypather.get(this, 'contextVersion.build.completed')) {
    // cv attached to instance is in an in progress state
    // check and get the latest cv state (it may have finished)
    var self = this;
    ContextVersion.findById(this.contextVersion._id, function (err, cv) {
      if (err) { return cb(err); }
      self.update({
        $set: { contextVersion: cv.toJSON() }
      }, function (updateErr) {
        self.contextVersion = cv.toJSON();
        cb(updateErr, self);
      });
    });
  }
  else {
    cb();
  }
};

/**
 * populate build, cv, and dependencies for responses
 * @param  {Function} cb callback
 */
InstanceSchema.methods.populateModels = function (cb) {
  debug('populateModels');
  var self = this;
  // check if the instance previously had an error when inspecting container
  // if it did, then attempt again.
  var container = this.container || {}; // container may not exist, so default it.
  var noCache = !container.inspect || container.inspect.error;
  // !container.inspect - handles migration
  // instance has a container but does not inspect-cache (or cache update errored last time)
  if (container.dockerContainer && noCache) {
    self.inspectAndUpdate(populate);
  }
  else {
    populate(null, self);
  }
  function populate (err, instance) {
    if (err) { return cb(err); }
    var count = createCount(callback);
    instance.populate('build', count.inc().next);
    instance.updateStaleCv(count.inc().next);
    // instance.populateDeps(count.inc().next);
    function callback (_err) {
      if (_err) { return cb(_err); }
      var json = instance.toJSON();
      // NOTE: for some reason empty dependencies becomes null after toJSON ? mongoose.
      // json.dependencies = json.dependencies || {};
      cb(null, json);
    }
  }
};

/**
 * Inspect container and update instance.container.inspect by docker container id
 * @param  {string}   containerId docker container id
 * @param  {Function} cb              callback
 */
InstanceSchema.statics.inspectAndUpdateByContainer = function (containerId, cb) {
  debug('inspectAndUpdateByContainer');
  this.findOneByContainerId(containerId, function (err, instance) {
    if (err) { return cb(err); }
    if (!instance) {
      // no instance with container found.
      cb(Boom.notFound('Instance with container not found', {
        containerId: containerId,
        report: false
      }));
    }
    else {
      // found container
      instance.inspectAndUpdate(cb);
    }
  });
};

/**
 * Inspect container and update `container.dockerHost`, `container.dockerContainer`,
 * `container.inspect` and `container.ports` fields in database.
 * @param {function} cb callback
 */
InstanceSchema.methods.inspectAndUpdate = function (cb) {
  debug('inspectAndUpdate');
  var self = this;
  var docker = new Docker(self.container.dockerHost);
  var dockerContainer = self.container.dockerContainer;
  docker.inspectContainer(self.container, function (err, inspect) {
    if (err) {
      error.log(err);
      self.modifyContainerInspectErr(dockerContainer, err, function (err2, instance) {
        if (err2) { return cb(err2); }
        cb(null, instance);
      });
    }
    else {
      self.modifyContainerInspect(dockerContainer, inspect, cb);
    }
  });
};

/**
 * findAndModify set instance.container with container docker id and host
 *   only updates the instance if the cv has not changed*
 * @param  {String}   contextVersionId context version id for which the container was created
 * @param  {String}   dockerContainer docker container id
 * @param  {String}   dockerHost      container's docker host
 * @param  {Function} cb              callback(err, instance)
 */
InstanceSchema.methods.modifyContainer =
  function (contextVersionId, dockerContainer, dockerHost, cb) {
    debug('modifyContainer');
    // Note: update instance only if cv (build) has not changed (not patched)
    var query = {
      _id: this._id,
      'contextVersion._id': contextVersionId
    };
    var $set = {
      container: {
        dockerHost: dockerHost,
        dockerContainer: dockerContainer
      }
    };
    Instance.findOneAndUpdate(query, { $set: $set }, function (err, instance) {
      if (err) {
        cb(err);
      }
      else if (!instance) { // changed or deleted
        cb(Boom.conflict('Container was not deployed, instance\'s build has changed'));
      }
      else {
        cb(err, instance);
      }
    });
  };

/**
 * update container error (completed and error)
 *   only updates the instance if the container has not changed
 *   this is also used for container-start errors
 *   layer issues prevent start from creating a container
 * @param {String}   contextVersionId context version id for which the container create errored
 * @param {Error}    err container create err
 * @param {Function} cb  callback(err, instance)
 */
InstanceSchema.methods.modifyContainerCreateErr = function (contextVersionId, err, cb) {
  debug('modifyContainerCreateErr');
  // Note: update instance only if cv (build) has not changed (not patched)
  var query = {
    _id: this._id,
    'contextVersion._id': contextVersionId
  };
  var self = this;
  Instance.findOneAndUpdate(query, {
    $set: {
      container: {
        error: pick(err, [ 'message', 'stack', 'data', 'imageIsPulling' ])
      }
    }
  }, function (updateErr, instance) {
    if (updateErr) {
      cb(updateErr);
    }
    else if (!instance) {
      // just log this secondary error, this route is already errored
      error.log(Boom.conflict('Container error was not set, instance\'s build has changed'));
      cb(null, self);
    }
    else {
      cb(updateErr, instance);
    }
  });
  // log the create error
  error.log(err);
};

/**
 * findAndModify instance 'container.inspect' by _id and dockerContainer and update
 *   only updates the instance if the container has not changed
 * @param {string} dockerContainer - docker container id (which the inspect info is from)
 * @param {object} containerInspect - container inspect result
 * @param {function} cb - callback
 */
InstanceSchema.methods.modifyContainerInspect =
  function (dockerContainer, containerInspect, cb) {
    debug('modifyContainerInspect');
    var query = {
      _id: this._id,
      'container.dockerContainer': dockerContainer
    };
    // Note: inspect may have keys that contain dots.
    //  Mongo does not support dotted keys, so we remove them.
    var $set = {
      'container.inspect': removeDottedKeys(containerInspect)
    };
    // don't override ports if they are undefined
    // so that hosts can be cleaned up
    var ports = keypather.get(containerInspect, 'NetworkSettings.Ports');
    if (ports) {
      $set['container.ports'] = ports;
    }
    Instance.findOneAndUpdate(query, { $set: $set }, function (err, instance) {
      if (err) {
        cb(err);
      }
      else if (!instance) { // changed or deleted
        cb(Boom.conflict('Container was not deployed, instance\'s container has changed'));
      }
      else {
        cb(err, instance);
      }
    });
  };

/**
 * update container inspect information
 *   only updates the instance if the container has not changed
 * @param  {string}   dockerContainer docker container id
 * @param  {Error}   err inspect error
 * @param  {Function} cb  callback
 */
InstanceSchema.methods.modifyContainerInspectErr = function (dockerContainer, err, cb) {
  debug('modifyContainerInspectErr');
  // Note: update instance only if cv (build) has not changed (not patched)
  var query = {
    _id: this._id,
    'container.dockerContainer': dockerContainer
  };
  var self = this;
  Instance.findOneAndUpdate(query, {
    $set: {
      'container.inspect.error': pick(err, [ 'message', 'stack', 'data' ])
    }
  }, function (updateErr, instance) {
    if (updateErr) {
      cb(updateErr);
    }
    else if (!instance) {
      // just log this secondary error, this route is already errored
      error.log(Boom.conflict('Container error was not set, instance\'s container has changed'));
      cb(null, self);
    }
    else {
      cb(updateErr, instance);
    }
  });
  // log the inspect error
  error.log(err);
};

/** Check to see if a instance is public.
 *  @param {function} [cb] function (err, {@link module:models/instance Instance}) */
InstanceSchema.methods.isPublic = function (cb) {
  debug('isPublic');
  var err;
  if (!this.public) {
    err = Boom.forbidden('Instance is private');
  }
  cb(err, this);
};

/**
 * Update `container.inspect` fields if container was stopped/die. Emitted `die` event.
 * @param  {string} finishedTime time as string when container was stopped/died
 * @param  {integer} exitCode exit code with which container `died`.
 * @param  {Function} cb callback
 */
InstanceSchema.methods.setContainerFinishedState = function (finishedTime, exitCode, cb) {
  debug('setContainerFinishedState');
  var instanceId = this._id;
  // TODO we might revisit setting `Restarting` to false.
  // we don't care about that field for now
  var updateFields = {
    'container.inspect.State.Pid': 0,
    'container.inspect.State.Running': false,
    'container.inspect.State.Restarting': false,
    'container.inspect.State.Paused': false,
    'container.inspect.State.FinishedAt': finishedTime,
    'container.inspect.State.ExitCode': exitCode
  };
  // shouldn't not touch ports
  var query = {
    _id: instanceId,
    'container.inspect.State.Running': true
  };
  Instance.findOneAndUpdate(query, {
    $set: updateFields
  }, function (err, instance) {
    if (err) {
      cb(err);
    }
    else if (!instance) { // instance was not in running state
      Instance.findById(instanceId, cb);
    }
    else {
      cb(null, instance); // update success
    }
  });
};

Instance = module.exports = mongoose.model('Instances', InstanceSchema);

/* Helpers */

function groupBy (arr, keypath) {
  var grouped = {};
  arr.forEach(function (item) {
    var val = keypather.get(item, keypath);
    grouped[val] = grouped[val] || [];
    grouped[val].push(item);
  });
  return grouped;
}
function toInt (str) {
  return parseInt(str);
}<|MERGE_RESOLUTION|>--- conflicted
+++ resolved
@@ -32,15 +32,10 @@
 
 InstanceSchema.statics.findOneByShortHash = function (shortHash, cb) {
   debug('findOneByShortHash');
-<<<<<<< HEAD
+  if (utils.isObjectId(shortHash)) {
+    return this.findById(shortHash, cb);
+  }
   this.findOne({
-=======
-  var Instance = this;
-  if (utils.isObjectId(shortHash)) {
-    return Instance.findById(shortHash, cb);
-  }
-  Instance.findOne({
->>>>>>> aa7b8a3e
     shortHash: shortHash
   }, cb);
 };
@@ -85,36 +80,32 @@
     var instancesByCreatedByGithubId = groupBy(instances, 'createdBy.github');
     var createdByGithubIds = Object.keys(instancesByCreatedByGithubId);
     async.waterfall([
-      function checkIfSessionUserIsHelloRunnable (cb) {
+      function checkIfSessionUserIsHelloRunnable (checkCallback) {
         if (sessionUser.accounts.github.id === process.env.HELLO_RUNNABLE_GITHUB_ID) {
           // just use the first created by - it defaults to previous users if the new user who
           // created the instance (i.e. pushed the branch) is _not_ in our db
           User.findByGithubId(createdByGithubIds[0], function (err, user) {
-            if (err) { return cb(err); }
+            if (err) { return checkCallback(err); }
             // if we don't find a user, just don't fill it in
             else if (!user) { return done(); } // done gets us all the way out
             // else, continue and use the one we found
-            cb(null, user);
+            checkCallback(null, user);
           });
         } else {
-          cb(null, sessionUser);
+          checkCallback(null, sessionUser);
         }
       },
-      function populateFields (user, cb) {
+      function populateFields (user, populateCallback) {
         async.parallel([
           populateField.bind(null, user, ownerGithubIds, instancesByOwnerGithubId, 'owner'),
           populateField
             .bind(null, user, createdByGithubIds, instancesByCreatedByGithubId, 'createdBy')
-        ], cb);
+        ], populateCallback);
       }
     ], done);
   }
 
-<<<<<<< HEAD
-  function populateField (keyIds, mapToUpdateList, fieldPath, populateCallback) {
-=======
-  function populateField (searchUser, keyIds, mapToUpdateList, fieldPath, cb) {
->>>>>>> aa7b8a3e
+  function populateField (searchUser, keyIds, mapToUpdateList, fieldPath, populateCallback) {
     async.each(keyIds.map(toInt), function (githubId, asyncCb) {
       searchUser.findGithubUserByGithubId(githubId, function (err, user) {
         var username = null;
@@ -143,6 +134,7 @@
       });
     }, populateCallback);
   }
+
   function done (err) {
     cb(err, instances);
   }
