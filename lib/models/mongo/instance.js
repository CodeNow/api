--- conflicted
+++ resolved
@@ -64,34 +64,8 @@
   });
 };
 
-<<<<<<< HEAD
-InstanceSchema.statics.getOwnerForInstance = function (sessionUser, instance, cb) {
-  if (!instance || !instance.owner) {
-    cb();
-  }
-  else {
-    var githubId = keypather.get(instance, 'owner.github');
-    sessionUser.findGithubUserByGithubId(githubId, function (err, user) {
-      var username;
-      if (err) {
-        // log error, and continue
-        error.logIfErr(err);
-        username = null;
-      }
-      else {
-        username = user.login;
-      }
-      instance.owner.username = username;
-      cb(null, instance.owner);
-    });
-  }
-};
-
-InstanceSchema.statics.getGithubUsernamesForInstances = function (sessionUser, instances, cb) {
-=======
 InstanceSchema.statics.populateOwnerAndCreatedByForInstances =
 function (sessionUser, instances, cb) {
->>>>>>> d7365d56
   if (instances.length === 0) {
     done();
   }
