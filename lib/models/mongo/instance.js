--- conflicted
+++ resolved
@@ -1316,39 +1316,22 @@
   Instance.findOneAndUpdate(query, { $set: $set }, function (err, instance) {
     if (err) {
       log.error(put({
-        err: err
+        err: err,
+        query: $set
       }, logData), 'InstanceSchema.methods.modifyContainerInspect error')
       return cb(err)
     }
-<<<<<<< HEAD
-    Instance.findOneAndUpdate(query, { $set: $set }, function (err, instance) {
-      if (err) {
-        log.error(put({
-          err: err
-        }, logData), 'InstanceSchema.methods.modifyContainerInspect error');
-        return cb(err);
-      }
-      if (!instance) { // changed or deleted
-        log.error(logData,
-          'InstanceSchema.methods.modifyContainerInspect error instance not found');
-        return cb(Boom.conflict('Container was not deployed, instance\'s container has changed'));
-      }
-      log.trace(put({ query: $set },
-        logData), 'InstanceSchema.methods.modifyContainerInspect success');
-      cb(null, instance);
-    });
-  };
-=======
     if (!instance) { // changed or deleted
-      log.error(logData,
+      log.error(put({ query: $set }, logData),
         'InstanceSchema.methods.modifyContainerInspect error instance not found')
       return cb(Boom.conflict("Container was not deployed, instance's container has changed"))
     }
-    log.trace(logData, 'InstanceSchema.methods.modifyContainerInspect success')
+    log.trace(put({ query: $set },
+      logData), 'InstanceSchema.methods.modifyContainerInspect success')
     cb(null, instance)
   })
 }
->>>>>>> 27048e9b
+
 
 /**
  * update container inspect information
