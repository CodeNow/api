'use strict';

/**
 * Versions of a Context!
 * @module models/version
 */

var async = require('async');
var isFunction = require('101/is-function');
var Boom = require('dat-middleware').Boom;
var BuildFilesBucket = require('models/apis/build-files');
var findIndex = require('101/find-index');
var hasProperties = require('101/has-properties');
var pick = require('101/pick');
var InfraCodeVersion = require('models/mongo/infra-code-version');

var path = require('path');
var join = path.join;

var mongoose = require('mongoose');

var VersionSchema = require('models/mongo/schemas/version');

/** Create a version for a context */
VersionSchema.statics.createForContext = function (context, props, cb) {
  var Version = this;
  if (isFunction(props)) {
    cb = props;
    props = null;
  }
  props = props || {};
  var version = new Version({
    context: context._id,
    owner: context.owner
  });
  version.set(props);
  cb(null, version);
};

/** Copy a version to a new version! - user must be owner of old
 *  @params {object} body
 *  @params {ObjectId} body.versionId Version ID to copy from
 *  @params {ObjectId} ownerId Owner of the newly created version
 *  @params {function} callback
 *  @returns {object} New Version */
<<<<<<< HEAD
var copyFields = [
  'appCodeVersion',
  'owner',
  'dockerHost'
];
VersionSchema.statics.createCopy = function (version, userId, cb) {
  var newVersion = new Version(pick(version, copyFields));
  newVersion.createdBy = userId;
  if (!version.infraCodeVersion) {
    cb(Boom.badImplementation('version is missing infraCodeVersion'));
=======
VersionSchema.statics.copy = function (body, ownerId, cb) {
  var copyFromId = body.versionId;
  Version.findById(copyFromId, function (err, fromVersion) {
    if (err) { return cb(err); }
    if (ownerId === 'sessionUser._id') {
      // FIXME: the owner of this version should come from who committed...
      ownerId = fromVersion.ownerId;
    }
    var newVersion = new Version({
      name: fromVersion.name,
      owner: ownerId,
      context: fromVersion.context,
      files: fromVersion.files,
      dockerHost: fromVersion.dockerHost
    });
    cb(null, newVersion);
  });
};

/** List files from a version
 *  @params {string} prefix Include to filter in a directory
 *  @returns {Array.object} List of files */
VersionSchema.methods.listFiles = function (prefix) {
  var files = this.files || [];
  var data = [];
  var dirs = {};
  var startIndex = this.context.toString().length + 1 + 'source'.length;
  files.forEach(function (file) {
    var prefixIndex = file.Key.indexOf(prefix, startIndex);
    if (prefixIndex === -1) { return; }
    var endOfPrefixIndex = prefixIndex + prefix.length;
    var nextDelimiter = file.Key.indexOf('/', endOfPrefixIndex);
    if (nextDelimiter === -1) {
      data.push(file);
    } else {
      file.Key = file.Key.slice(0, nextDelimiter + 1);
      if (!dirs[file.Key]) {
        file.isDir = true;
        data.push(file);
        dirs[file.Key] = true;
      }
    }
  });
  return data;
};

/** Get a single file
 *  @params {string} key Path and filename of a file
 *  @params {function} callback
 *  @returns {object} Info and content of the file */
VersionSchema.methods.getFile = function (key, cb) {
  var fullKey = join(this.context.toString(), 'source', key);
  var files = this.files;
  var fileIndex = findIndex(files, hasProperties({ Key: fullKey }));
  if (fileIndex === -1) {
    return cb(Boom.badRequest('(get) invalid resource key: ' + key));
>>>>>>> aebede50
  }
  else {
    InfraCodeVersion.createCopyById(version.infraCodeVersion, function (err, newInfraCodeVersion) {
      if (err) { return cb(err); }

      newVersion.infraCodeVersion = newInfraCodeVersion._id;
      newVersion.save(function (err, version) {
        if (err) {
          newInfraCodeVersion.remove(); // ignore remove error
        }
        cb(err, version);
      });
    });
  }
};

var Version = module.exports = mongoose.model('Versions', VersionSchema);<|MERGE_RESOLUTION|>--- conflicted
+++ resolved
@@ -5,18 +5,10 @@
  * @module models/version
  */
 
-var async = require('async');
 var isFunction = require('101/is-function');
 var Boom = require('dat-middleware').Boom;
-var BuildFilesBucket = require('models/apis/build-files');
-var findIndex = require('101/find-index');
-var hasProperties = require('101/has-properties');
 var pick = require('101/pick');
 var InfraCodeVersion = require('models/mongo/infra-code-version');
-
-var path = require('path');
-var join = path.join;
-
 var mongoose = require('mongoose');
 
 var VersionSchema = require('models/mongo/schemas/version');
@@ -43,7 +35,6 @@
  *  @params {ObjectId} ownerId Owner of the newly created version
  *  @params {function} callback
  *  @returns {object} New Version */
-<<<<<<< HEAD
 var copyFields = [
   'appCodeVersion',
   'owner',
@@ -51,67 +42,10 @@
 ];
 VersionSchema.statics.createCopy = function (version, userId, cb) {
   var newVersion = new Version(pick(version, copyFields));
-  newVersion.createdBy = userId;
+  // FIXME: this breaks github mock hook for now..
+  // newVersion.createdBy = userId;
   if (!version.infraCodeVersion) {
     cb(Boom.badImplementation('version is missing infraCodeVersion'));
-=======
-VersionSchema.statics.copy = function (body, ownerId, cb) {
-  var copyFromId = body.versionId;
-  Version.findById(copyFromId, function (err, fromVersion) {
-    if (err) { return cb(err); }
-    if (ownerId === 'sessionUser._id') {
-      // FIXME: the owner of this version should come from who committed...
-      ownerId = fromVersion.ownerId;
-    }
-    var newVersion = new Version({
-      name: fromVersion.name,
-      owner: ownerId,
-      context: fromVersion.context,
-      files: fromVersion.files,
-      dockerHost: fromVersion.dockerHost
-    });
-    cb(null, newVersion);
-  });
-};
-
-/** List files from a version
- *  @params {string} prefix Include to filter in a directory
- *  @returns {Array.object} List of files */
-VersionSchema.methods.listFiles = function (prefix) {
-  var files = this.files || [];
-  var data = [];
-  var dirs = {};
-  var startIndex = this.context.toString().length + 1 + 'source'.length;
-  files.forEach(function (file) {
-    var prefixIndex = file.Key.indexOf(prefix, startIndex);
-    if (prefixIndex === -1) { return; }
-    var endOfPrefixIndex = prefixIndex + prefix.length;
-    var nextDelimiter = file.Key.indexOf('/', endOfPrefixIndex);
-    if (nextDelimiter === -1) {
-      data.push(file);
-    } else {
-      file.Key = file.Key.slice(0, nextDelimiter + 1);
-      if (!dirs[file.Key]) {
-        file.isDir = true;
-        data.push(file);
-        dirs[file.Key] = true;
-      }
-    }
-  });
-  return data;
-};
-
-/** Get a single file
- *  @params {string} key Path and filename of a file
- *  @params {function} callback
- *  @returns {object} Info and content of the file */
-VersionSchema.methods.getFile = function (key, cb) {
-  var fullKey = join(this.context.toString(), 'source', key);
-  var files = this.files;
-  var fileIndex = findIndex(files, hasProperties({ Key: fullKey }));
-  if (fileIndex === -1) {
-    return cb(Boom.badRequest('(get) invalid resource key: ' + key));
->>>>>>> aebede50
   }
   else {
     InfraCodeVersion.createCopyById(version.infraCodeVersion, function (err, newInfraCodeVersion) {
