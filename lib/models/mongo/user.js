'use strict';

/**
 * Users are going to represent both individual users and Groups as well.
 * Groups will not be allowed to log in, however they will be owned by Users
 * @module models/user
 */

// TODO: clean this file up
var mongoose = require('mongoose');
var utils = require('middlewares/utils');
var bcrypt = require('bcrypt');
var last = require('101/last');

var findIndex = require('101/find-index');
var Boom = require('dat-middleware').Boom;
var debug = require('debug')('runnable-api:user:model');
var Github = require('models/apis/github');

var UserSchema = require('models/mongo/schemas/user');

var publicFields = {
  _id: 1,
  name: 1,
  email: 1,
  created: 1,
  showEmail: 1,
  company: 1,
  accounts: 1,
  gravatar: 1
};

UserSchema.methods.checkPassword = function (password, cb) {
  bcrypt.compare(password + process.env.PASSWORD_SALT, this.password, cb);
};

UserSchema.methods.returnJSON = function (opts, cb) {
  if (typeof opts === 'function') {
    cb = opts;
    opts = {};
  }
  var json = this.toJSON();
  delete json.password;
  cb(null, json);
};

// proxy callback to delete email if not public (showEmail != true)
function proxyCallbackToProtectEmail (args) {
  var cb = last(args);
  if (typeof cb === 'function') { // cb found
    args[args.length - 1] = function (err, user) {
      if (user) {
        if (Array.isArray(user)) {
          user.forEach(protectEmail);
        }
        else {
          protectEmail(user);
        }
      }
      cb(err, user);
    };
  }
  function protectEmail (user) {
    if (!user.showEmail) {
      user.email = undefined;
    }
  }
}
UserSchema.statics.publicFind = function () {
  var args = Array.prototype.slice.call(arguments);
  if (typeof args[1] === 'function') {
    args[2] = args[1]; // arg1 is cb so shift and insert fields
  }
  args[1] = publicFields;
  proxyCallbackToProtectEmail(args);
  this.find.apply(this, args);
};

// this will return an object that can be used as an owner. it will be either:
// 1) a user out of our database where the username from github query returns a github id we have
// 2) a bare object that contains the information for a github ORG represented by the username
<<<<<<< HEAD
UserSchema.statics.findOneByGithubUsername = function (username, sessionUserAccessToken, cb) {
  if (isFunction(sessionUserAccessToken)) {
    cb = sessionUserAccessToken;
    sessionUserAccessToken = undefined;
  }
=======
//    AND ensures that the requesting user (sessionUser) is a memeber of that ORG
UserSchema.statics.findOneByGithubUsername = function (user, username, cb) {
  var authToken = user.accounts.github.authToken;
>>>>>>> 36cc8014
  var self = this;
  var github = new Github({ token: authToken });
  github.getUserByUsername(username, function (err, githubData) {
    if (err) {
      cb(err);
    }
    else if (githubData.type === 'Organization') {
      github.checkOrgMembership(githubData.login, function (err) {
        if (err) { return cb(err); }
        cb(null, { accounts: { github: githubData } });
      });
    }
    else {
      var githubId = githubData.id;
<<<<<<< HEAD
      if (githubData.type === 'Organization') {
        cb(null, { accounts: { github: githubData } });
      } else {
        self.findOne({ 'accounts.github.id': githubId }, cb);
      }
=======
      self.findOne({ 'accounts.github.id': githubId }, cb);
>>>>>>> 36cc8014
    }
  });
};

UserSchema.statics.publicFindByGithubUsername = function (username, cb) {
  var self = this;
  var github = new Github();
  github.getUserByUsername(username, function (err, userData) {
    if (err) { cb(err); }
    else {
      var githubId = userData.id;
      self.publicFind({ 'accounts.github.id': githubId }, cb);
    }
  });
};

UserSchema.statics.findUsernameByGithubId = function (githubId, cb) {
  var User = this;
  User.findByGithubId(githubId, function (err, user) {
    if (err) { return cb(err); }
    var github = new Github({ token: user.accounts.github.accessToken });
    github.getAuthorizedUser(function (err, githubUser) {
      if (err) { return cb(err); }
      cb(null, githubUser.login);
    });
  });
};

UserSchema.statics.publicFind = function () {
  var args = Array.prototype.slice.call(arguments);
  if (typeof args[1] === 'function') {
    args[2] = args[1]; // arg1 is cb so shift and insert fields
  }
  args[1] = publicFields;
  proxyCallbackToProtectEmail(args);
  this.find.apply(this, args);
};
UserSchema.statics.publicFindOne = function () {
  var args = Array.prototype.slice.call(arguments);
  if (typeof args[1] === 'function') {
    args[2] = args[1]; // arg1 is cb so shift and insert fields
  }
  args[1] = publicFields;
  proxyCallbackToProtectEmail(args);
  this.findOne.apply(this, args);
};
UserSchema.statics.publicFindById = function () {
  var args = Array.prototype.slice.call(arguments);
  if (typeof args[1] === 'function') {
    args[2] = args[1]; // arg1 is cb so shift and insert fields
  }
  args[1] = publicFields;
  proxyCallbackToProtectEmail(args);
  this.findById.apply(this, args);
};
UserSchema.statics.findByGithubId = function (id) {
  var args = Array.prototype.slice.call(arguments, 1);
  args.unshift({ 'accounts.github.id': id });
  this.findOne.apply(this, args);
};
UserSchema.statics.updateByGithubId = function (id) {
  var args = Array.prototype.slice.call(arguments, 1);
  args.unshift({ 'accounts.github.id': id });
  this.update.apply(this, args);
};
UserSchema.methods.isOwnerOf = function (model, cb) {
  // `this` is the user we are checking against.
  // if model is a group, we look in the
  var myself = this;
  if (!model) {
    cb(Boom.badImplementation('cannot check owner of nonexistant model'));
  } else {
    debug('isOwnerOf', model);
    debug('myself', myself.accounts);
    var validOwner = findIndex(Object.keys(model.owner), function (source) {
      debug('checking ' + source);
      if (myself.accounts[source]) {
        return equalToId(myself.accounts[source].id)(model.owner[source]);
      } else {
        return false;
      }
    });
    if (validOwner !== -1) {
      cb(null);
    } else {
      cb(Boom.forbidden('access denied (!owner)'));
    }
  }

  function equalToId(userId) {
    return function (modelId) {
      return utils.equalObjectIds(userId, modelId);
    };
  }
};

module.exports = mongoose.model('Users', UserSchema);<|MERGE_RESOLUTION|>--- conflicted
+++ resolved
@@ -79,17 +79,9 @@
 // this will return an object that can be used as an owner. it will be either:
 // 1) a user out of our database where the username from github query returns a github id we have
 // 2) a bare object that contains the information for a github ORG represented by the username
-<<<<<<< HEAD
-UserSchema.statics.findOneByGithubUsername = function (username, sessionUserAccessToken, cb) {
-  if (isFunction(sessionUserAccessToken)) {
-    cb = sessionUserAccessToken;
-    sessionUserAccessToken = undefined;
-  }
-=======
 //    AND ensures that the requesting user (sessionUser) is a memeber of that ORG
 UserSchema.statics.findOneByGithubUsername = function (user, username, cb) {
   var authToken = user.accounts.github.authToken;
->>>>>>> 36cc8014
   var self = this;
   var github = new Github({ token: authToken });
   github.getUserByUsername(username, function (err, githubData) {
@@ -104,15 +96,7 @@
     }
     else {
       var githubId = githubData.id;
-<<<<<<< HEAD
-      if (githubData.type === 'Organization') {
-        cb(null, { accounts: { github: githubData } });
-      } else {
-        self.findOne({ 'accounts.github.id': githubId }, cb);
-      }
-=======
       self.findOne({ 'accounts.github.id': githubId }, cb);
->>>>>>> 36cc8014
     }
   });
 };
