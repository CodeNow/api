'use strict';

/**
 * Users are going to represent both individual users and Groups as well.
 * Groups will not be allowed to log in, however they will be owned by Users
 * @module models/user
 */

// TODO: clean this file up
var mongoose = require('mongoose');
var utils = require('middlewares/utils');
var encodeId = utils.encodeId;
var bcrypt = require('bcrypt');
var last = require('101/last');
var isFunction = require('101/is-function');

var findIndex = require('101/find-index');
var Boom = require('dat-middleware').Boom;
var debug = require('debug')('runnable-api:user:model');
var Github = require('models/apis/github');

var UserSchema = require('models/mongo/schemas/user');

var publicFields = {
  _id: 1,
  name: 1,
  email: 1,
  created: 1,
  showEmail: 1,
  company: 1,
  accounts: 1
};


UserSchema.methods.checkPassword = function (password, cb) {
  bcrypt.compare(password + process.env.PASSWORD_SALT, this.password, cb);
};

UserSchema.methods.returnJSON = function (opts, cb) {
  if (typeof opts === 'function') {
    cb = opts;
    opts = {};
  }
  var json = this.toJSON();
  json.votes = this.getVotes();
  delete json.password;
  cb(null, json);
};
UserSchema.methods.getVotes = function () {
  if (!this.votes) {
    return this.votes;
  }
  return this.votes.map(function (vote) {
    var json = vote.toJSON();
    json.runnable = encodeId(json.runnable);
    return json;
  });
};

// proxy callback to delete email if not public (showEmail != true)
function proxyCallbackToProtectEmail (args) {
  var cb = last(args);
  if (typeof cb === 'function') { // cb found
    args[args.length - 1] = function (err, user) {
      if (user) {
        if (Array.isArray(user)) {
          user.forEach(protectEmail);
        }
        else {
          protectEmail(user);
        }
      }
      cb(err, user);
    };
  }
  function protectEmail (user) {
    if (!user.showEmail) {
      user.set('gravitar', user.toJSON()._gravitar, { strict: false });
      user.email = undefined;
    }
  }
}
UserSchema.statics.publicFind = function () {
  var args = Array.prototype.slice.call(arguments);
  if (typeof args[1] === 'function') {
    args[2] = args[1]; // arg1 is cb so shift and insert fields
  }
  args[1] = publicFields;
  proxyCallbackToProtectEmail(args);
  this.find.apply(this, args);
};

<<<<<<< HEAD
UserSchema.statics.publicFindByUsername = function () {
=======
// this will return an object that can be used as an owner. it will be either:
// 1) a user out of our database where the username from github query returns a github id we have
// 2) a bare object that contains the information for a github ORG represented by the username
//    AND ensures that the requesting user (sessionUser) is a memeber of that ORG
UserSchema.statics.findOneByGithubUsername = function (username, sessionUserAccessToken, cb) {
  if (isFunction(sessionUserAccessToken)) {
    cb = sessionUserAccessToken;
    sessionUserAccessToken = undefined;
  }
  var self = this;
  var github = new Github();
  github.getUserByUsername(username, function (err, githubData) {
    if (err) { cb(err); }
    else {
      var githubId = githubData.id;
      github = new Github({ token: sessionUserAccessToken });
      if (githubData.type === 'Organization') {
        github.checkOrgMembership(githubData.login, function (err) {
          if (err) { cb(err); }
          else {
            cb(null, { accounts: { github: githubData } });
          }
        });
      } else {
        self.findOne({ 'accounts.github.id': githubId }, cb);
      }
    }
  });
};

UserSchema.statics.publicFindByGithubUsername = function (username, cb) {
  var self = this;
  var github = new Github();
  github.getUserByUsername(username, function (err, userData) {
    if (err) { cb(err); }
    else {
      var githubId = userData.id;
      self.publicFind({ 'accounts.github.id': githubId }, cb);
    }
  });
};

UserSchema.statics.publicFind = function () {
>>>>>>> dc8a0579
  var args = Array.prototype.slice.call(arguments);
  if (typeof args[1] === 'function') {
    args[2] = args[1]; // arg1 is cb so shift and insert fields
  }
  args[1] = publicFields;
<<<<<<< HEAD
  if (args[0].username) {
    var username = args[0].username;
    args[0].$or = [
      { 'accounts.github.username': username },
      // { 'accounts.bitbucket.username': username },
    ];
    delete args[0].username;
  }
=======
>>>>>>> dc8a0579
  proxyCallbackToProtectEmail(args);
  this.find.apply(this, args);
};
UserSchema.statics.publicFindOne = function () {
  var args = Array.prototype.slice.call(arguments);
  if (typeof args[1] === 'function') {
    args[2] = args[1]; // arg1 is cb so shift and insert fields
  }
  args[1] = publicFields;
  proxyCallbackToProtectEmail(args);
  this.findOne.apply(this, args);
};
UserSchema.statics.publicFindById = function () {
  var args = Array.prototype.slice.call(arguments);
  if (typeof args[1] === 'function') {
    args[2] = args[1]; // arg1 is cb so shift and insert fields
  }
  args[1] = publicFields;
  proxyCallbackToProtectEmail(args);
  this.findById.apply(this, args);
};
<<<<<<< HEAD
UserSchema.statics.findOneByUsername = function (username) {
  var args = Array.prototype.slice.call(arguments, 1);
  args.unshift({ $or: [
    { 'accounts.github.username': username },
    // { 'accounts.bitbucket.username': username },
  ]});
  this.findOne.apply(this, args);
};
=======
>>>>>>> dc8a0579
UserSchema.statics.findByGithubId = function (id) {
  var args = Array.prototype.slice.call(arguments, 1);
  args.unshift({ 'accounts.github.id': id });
  this.findOne.apply(this, args);
};
UserSchema.statics.updateByGithubId = function (id) {
  var args = Array.prototype.slice.call(arguments, 1);
  args.unshift({ 'accounts.github.id': id });
  this.update.apply(this, args);
};
UserSchema.methods.isOwnerOf = function (model, cb) {
  // `this` is the user we are checking against.
  // if model is a group, we look in the
  var myself = this;
  if (!model) {
    cb(Boom.badImplementation('cannot check owner of nonexistant model'));
  } else {
    debug('isOwnerOf', model);
    debug('myself', myself.accounts);
    var validOwner = findIndex(Object.keys(model.owner), function (source) {
      debug('checking ' + source);
      if (myself.accounts[source]) {
        return equalToId(myself.accounts[source].id)(model.owner[source]);
      } else {
        return false;
      }
    });
    if (validOwner !== -1) {
      cb(null);
    } else {
      cb(Boom.forbidden('access denied (!owner)'));
    }
  }

  function equalToId(userId) {
    return function (modelId) {
      return utils.equalObjectIds(userId, modelId);
    };
  }
};

module.exports = mongoose.model('Users', UserSchema);<|MERGE_RESOLUTION|>--- conflicted
+++ resolved
@@ -90,9 +90,6 @@
   this.find.apply(this, args);
 };
 
-<<<<<<< HEAD
-UserSchema.statics.publicFindByUsername = function () {
-=======
 // this will return an object that can be used as an owner. it will be either:
 // 1) a user out of our database where the username from github query returns a github id we have
 // 2) a bare object that contains the information for a github ORG represented by the username
@@ -136,23 +133,11 @@
 };
 
 UserSchema.statics.publicFind = function () {
->>>>>>> dc8a0579
-  var args = Array.prototype.slice.call(arguments);
-  if (typeof args[1] === 'function') {
-    args[2] = args[1]; // arg1 is cb so shift and insert fields
-  }
-  args[1] = publicFields;
-<<<<<<< HEAD
-  if (args[0].username) {
-    var username = args[0].username;
-    args[0].$or = [
-      { 'accounts.github.username': username },
-      // { 'accounts.bitbucket.username': username },
-    ];
-    delete args[0].username;
-  }
-=======
->>>>>>> dc8a0579
+  var args = Array.prototype.slice.call(arguments);
+  if (typeof args[1] === 'function') {
+    args[2] = args[1]; // arg1 is cb so shift and insert fields
+  }
+  args[1] = publicFields;
   proxyCallbackToProtectEmail(args);
   this.find.apply(this, args);
 };
@@ -174,17 +159,6 @@
   proxyCallbackToProtectEmail(args);
   this.findById.apply(this, args);
 };
-<<<<<<< HEAD
-UserSchema.statics.findOneByUsername = function (username) {
-  var args = Array.prototype.slice.call(arguments, 1);
-  args.unshift({ $or: [
-    { 'accounts.github.username': username },
-    // { 'accounts.bitbucket.username': username },
-  ]});
-  this.findOne.apply(this, args);
-};
-=======
->>>>>>> dc8a0579
 UserSchema.statics.findByGithubId = function (id) {
   var args = Array.prototype.slice.call(arguments, 1);
   args.unshift({ 'accounts.github.id': id });
