--- conflicted
+++ resolved
@@ -43,12 +43,8 @@
     port: process.env.RABBITMQ_PORT,
     username: process.env.RABBITMQ_USERNAME,
     subscribedEvents: [
-<<<<<<< HEAD
-=======
       'container.image-builder.started',
       'container.life-cycle.started',
-      'container.network.attach-failed',
->>>>>>> 817f0d2b
       'container.network.attached',
       'dock.removed'
     ],
@@ -117,13 +113,9 @@
   })
   // with haste move workers over to ponos style
   var ponosTasks = this.ponosTasks = {
-<<<<<<< HEAD
-    'on-image-builder-container-create': require('workers/on-image-builder-container-create'),
     'on-instance-container-die': require('workers/instance.container.died'),
-=======
     'container.image-builder.started': require('workers/container.image-builder.started'),
     'container.life-cycle.started': require('workers/container.life-cycle.started'),
->>>>>>> 817f0d2b
     'create-instance-container': require('workers/create-instance-container'),
     'dock.removed': require('workers/dock.removed'),
     'instance.container.redeploy': require('workers/instance.container.redeploy'),
