/**
 * RabbitMQ job management
 * @module lib/models/rabbitmq/hermes
 */
'use strict';

require('loadenv')();
var createCount = require('callback-count');
var hasKeypaths = require('101/has-keypaths');

<<<<<<< HEAD
var async = require('async');
var envIs = require('101/env-is');
=======
>>>>>>> ca72ea4b
var logger = require('middlewares/logger')(__filename);
var CreateInstanceContainer = require('workers/create-instance-container');
var createInstanceContainer = new CreateInstanceContainer();
var log = logger.log;

var createCount = require('callback-count');

/**
 * @class
 */
function RabbitMQ () {
  log.info('RabbitMQ constructor');
  this.hermesClient = null;
}


module.exports = new RabbitMQ();
/**
 * Initiate connection to RabbitMQ server
 * Can be run synchronously, publish/subscribe invokations will be queued
 * Optional callback behavior
 * @param {Function} cb - optional callback
 * @return null
 */
RabbitMQ.prototype.connect = function (cb) {
  var opts = {
    hostname: process.env.RABBITMQ_HOSTNAME,
    password: process.env.RABBITMQ_PASSWORD,
    port: process.env.RABBITMQ_PORT,
    username: process.env.RABBITMQ_USERNAME
  };
  log.info(opts, 'RabbitMQ.prototype.connect');
  this.hermesClient = require('hermes-private')
    .hermesSingletonFactory(opts)
    .connect(cb);
};

/**
 * Load all workers and subscribe to queues
 * Does not need to wait for hermesClient.on('ready'), hermes queues subscriptions
 * @return null
 */
RabbitMQ.prototype.loadWorkers = function () {
  log.info('RabbitMQ.prototype.loadWorkers');
  this.hermesClient.subscribe('on-instance-container-create',
                              require('workers/on-instance-container-create').worker);
<<<<<<< HEAD
  this.hermesClient.subscribe('create-instance-container',
    createInstanceContainer.handle.bind(createInstanceContainer));
=======
  this.hermesClient.subscribe('start-instance-container',
                              require('workers/start-instance-container').worker);
  this.hermesClient.subscribe('on-dock-removed',
                              require('workers/on-dock-removed').worker);
>>>>>>> ca72ea4b
};

/**
 * Unsubscribe from queues
 * @param {Function} cb
 * @return null
 */
RabbitMQ.prototype.unloadWorkers = function (cb) {
  log.info('RabbitMQ.prototype.unloadWorkers');
  if (!this.hermesClient) {
    return cb();
  }
<<<<<<< HEAD
  var self = this;
  var tasks = ['on-instance-container-create', 'create-instance-container'];
  async.eachSeries(tasks, function (task, eachCb) {
    self.hermesClient.unsubscribe(task, null, eachCb);
  }, cb);
=======
  var count = createCount(3, function () {
    log.trace('RabbitMQ.prototype.unloadWorkers complete');
    cb.apply(this, arguments);
  });
  this.hermesClient.unsubscribe('on-dock-removed', null, count.next);
  this.hermesClient.unsubscribe('on-instance-container-create', null, count.next);
  this.hermesClient.unsubscribe('start-instance-container', null, count.next);
>>>>>>> ca72ea4b
};

/**
 * Disconnect
 * @param {Function} cb
 * @return null
 */
RabbitMQ.prototype.close = function (cb) {
  log.info('RabbitMQ.prototype.close');
  if (!this.hermesClient) {
    return cb();
  }
  this.hermesClient.close(function () {
    log.trace('RabbitMQ.prototype.close complete');
    cb.apply(this, arguments);
  });
};

/**
 * create a start-instance-container job and insert it into queue
 * @param {Object} data
 */
RabbitMQ.prototype.startInstanceContainer = function (data) {
  log.info('RabbitMQ.prototype.startInstanceContainer');
  var requiredKeys = [
    'dockerContainer',
    'dockerHost',
    'hostIp',
    'instanceId',
    'networkIp',
    'ownerUsername',
    'sessionUserGithubId',
    'tid'
  ];
  if (!hasKeypaths(data, requiredKeys)) {
    log.error({
      tx: true,
      data: data,
      requiredKeys: requiredKeys
    }, 'RabbitMQ.prototype.startInstanceContainer missing required keys');
    return;
  }
  this.hermesClient.publish('start-instance-container', data);
};

<<<<<<< HEAD

/**
 * Publish job using `hermesClient.publish`.
 */
RabbitMQ.prototype.publish = function (name, data) {
  if (!this.hermesClient) {
    return;
  }
  this.hermesClient.publish(name, data);
};
=======
module.exports = new RabbitMQ();
>>>>>>> ca72ea4b
<|MERGE_RESOLUTION|>--- conflicted
+++ resolved
@@ -5,20 +5,14 @@
 'use strict';
 
 require('loadenv')();
-var createCount = require('callback-count');
 var hasKeypaths = require('101/has-keypaths');
 
-<<<<<<< HEAD
 var async = require('async');
-var envIs = require('101/env-is');
-=======
->>>>>>> ca72ea4b
 var logger = require('middlewares/logger')(__filename);
 var CreateInstanceContainer = require('workers/create-instance-container');
 var createInstanceContainer = new CreateInstanceContainer();
 var log = logger.log;
 
-var createCount = require('callback-count');
 
 /**
  * @class
@@ -59,15 +53,12 @@
   log.info('RabbitMQ.prototype.loadWorkers');
   this.hermesClient.subscribe('on-instance-container-create',
                               require('workers/on-instance-container-create').worker);
-<<<<<<< HEAD
   this.hermesClient.subscribe('create-instance-container',
     createInstanceContainer.handle.bind(createInstanceContainer));
-=======
   this.hermesClient.subscribe('start-instance-container',
                               require('workers/start-instance-container').worker);
   this.hermesClient.subscribe('on-dock-removed',
                               require('workers/on-dock-removed').worker);
->>>>>>> ca72ea4b
 };
 
 /**
@@ -80,21 +71,15 @@
   if (!this.hermesClient) {
     return cb();
   }
-<<<<<<< HEAD
   var self = this;
-  var tasks = ['on-instance-container-create', 'create-instance-container'];
-  async.eachSeries(tasks, function (task, eachCb) {
+  var tasks = ['on-instance-container-create', 'on-dock-removed',
+    'create-instance-container', 'start-instance-container'];
+  async.each(tasks, function (task, eachCb) {
     self.hermesClient.unsubscribe(task, null, eachCb);
-  }, cb);
-=======
-  var count = createCount(3, function () {
+  }, function () {
     log.trace('RabbitMQ.prototype.unloadWorkers complete');
     cb.apply(this, arguments);
   });
-  this.hermesClient.unsubscribe('on-dock-removed', null, count.next);
-  this.hermesClient.unsubscribe('on-instance-container-create', null, count.next);
-  this.hermesClient.unsubscribe('start-instance-container', null, count.next);
->>>>>>> ca72ea4b
 };
 
 /**
@@ -140,7 +125,7 @@
   this.hermesClient.publish('start-instance-container', data);
 };
 
-<<<<<<< HEAD
+
 
 /**
  * Publish job using `hermesClient.publish`.
@@ -150,7 +135,4 @@
     return;
   }
   this.hermesClient.publish(name, data);
-};
-=======
-module.exports = new RabbitMQ();
->>>>>>> ca72ea4b
+};