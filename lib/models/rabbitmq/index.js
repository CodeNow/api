/**
 * RabbitMQ job management
 * @module lib/models/rabbitmq/index
 */
'use strict'

require('loadenv')()

var async = require('async')
var Boom = require('dat-middleware').Boom
var exists = require('101/exists')
var Hermes = require('runnable-hermes')
var keypather = require('keypather')()
var ponos = require('ponos')
var uuid = require('node-uuid')

var logger = require('middlewares/logger')(__filename)
var log = logger.log

/**
 * @class
 */
function RabbitMQ () {
  log.info('RabbitMQ constructor')
  this.hermesClient = null
}

module.exports = new RabbitMQ()

/**
 * Initiate connection to RabbitMQ server
 * Can be run synchronously, publish/subscribe invokations will be queued
 * Optional callback behavior
 * @param {Function} cb - optional callback
 * @return null
 */
RabbitMQ.prototype.connect = function (cb) {
  var opts = {
    name: 'api',
    heartbeat: 10,
    hostname: process.env.RABBITMQ_HOSTNAME,
    password: process.env.RABBITMQ_PASSWORD,
    port: process.env.RABBITMQ_PORT,
    username: process.env.RABBITMQ_USERNAME,
    subscribedEvents: [
      'container.image-builder.started',
      'container.life-cycle.started',
      'container.network.attached',
      'dock.removed'
    ],
    publishedEvents: [
      'container.image-builder.started',
      'instance.created',
      'instance.deleted',
      'instance.updated'
    ],
    queues: [
      'asg.create',
      'asg.instance.terminate',
      'cluster-deprovision',
      'container.image-builder.create',
      'create-instance-container',
      'deploy-instance',
      'instance.container.delete',
      'instance.container.redeploy',
      'instance.delete',
      'instance.rebuild',
      'metis-github-event',
      'on-image-builder-container-create',
      'on-image-builder-container-die',
      'on-instance-container-create',
      'on-instance-container-die',
      'start-instance-container',
      'stop-instance-container'
    ]
  }
  log.info(opts, 'RabbitMQ.prototype.connect')
  this.hermesClient = Hermes.hermesSingletonFactory(opts)
  this.hermesClient.on('error', this._handleFatalError)
  this.hermesClient.connect(cb)
}

// we got rabbitmq error
// solution is to to crash process (it would be restarted automatically)
RabbitMQ.prototype._handleFatalError = function (err) {
  log.fatal({
    tx: true,
    err: err
  }, 'RabbitMQ.prototype.connect hermes error')
  process.exit(1)
}

/**
 * Load all workers and subscribe to queues
 * Does not need to wait for hermesClient.on('ready'), hermes queues subscriptions
 * @return null
 */
RabbitMQ.prototype.loadWorkers = function () {
  log.info('RabbitMQ.prototype.loadWorkers')
  var self = this
  this.workers = [
    'container.network.attached',
<<<<<<< HEAD
    'create-image-builder-container',
    'delete-instance-container',
    'on-image-builder-container-die'
=======
    'on-image-builder-container-die',
    'start-instance-container'
>>>>>>> a2d0d6a7
  ]
  this.workers.forEach(function (workerQueueName) {
    log.trace('RabbitMQ.prototype.loadWorkers ' + workerQueueName)
    self.hermesClient.subscribe(workerQueueName, require('workers/' + workerQueueName).worker)
  })
  // with haste move workers over to ponos style
  var ponosTasks = this.ponosTasks = {
    'container.image-builder.create': require('workers/container.image-builder.create'),
    'container.image-builder.started': require('workers/container.image-builder.started'),
    'container.life-cycle.started': require('workers/container.life-cycle.started'),
    'create-instance-container': require('workers/create-instance-container'),
    'dock.removed': require('workers/dock.removed'),
    'instance.container.delete': require('workers/instance.container.delete'),
    'instance.container.redeploy': require('workers/instance.container.redeploy'),
    'instance.delete': require('workers/instance.delete'),
    'instance.rebuild': require('workers/instance.rebuild'),
    'on-image-builder-container-create': require('workers/on-image-builder-container-create'),
<<<<<<< HEAD
    'start-instance-container': require('workers/instance.start'),
=======
    'on-instance-container-create': require('workers/instance.container.created'),
    'on-instance-container-die': require('workers/instance.container.died'),
>>>>>>> a2d0d6a7
    'stop-instance-container': require('workers/instance.stop')
  }
  // ponos: subscribe to queues
  var ponosServer = this.ponosServer = new ponos.Server({
    hermes: this.hermesClient,
    log: log
  })
  ponosServer.setAllTasks(ponosTasks)
  Object.keys(ponosTasks).forEach(ponosServer._subscribe.bind(ponosServer))
}

/**
 * Unsubscribe from queues
 * @param {Function} cb
 * @return null
 */
RabbitMQ.prototype.unloadWorkers = function (cb) {
  var self = this
  log.info('RabbitMQ.prototype.unloadWorkers')
  if (!this.hermesClient) {
    log.warn('RabbitMQ.prototype.unloadWorkers !hermesClient')
    return cb()
  }
  if (!this.workers) {
    // Should only ever occur if API exits immediately upon starting
    // before invoking `loadWorkers`
    log.warn('RabbitMQ.prototype.unloadWorkers !this.workers')
    return cb()
  }
  var ponosTasks = this.ponosTasks
  var ponosServer = this.ponosServer
  async.each(this.workers, function (workerQueueName, cb) {
    log.trace('RabbitMQ.prototype.unloadWorkers ' + workerQueueName)
    self.hermesClient.unsubscribe(workerQueueName, null, cb)
  }, function (err) {
    log.trace('RabbitMQ.prototype.unloadWorkers complete')
    if (err) { return cb(err) }
    async.each(Object.keys(ponosTasks), function (workerQueueName, cb) {
      ponosServer._unsubscribe(workerQueueName, null).asCallback(cb)
    }, cb)
  })
}

/**
 * Disconnect
 * @param {Function} cb
 * @return null
 */
RabbitMQ.prototype.close = function (cb) {
  log.info('RabbitMQ.prototype.close')
  if (!this.hermesClient) {
    return cb()
  }
  this.hermesClient.close(function (err) {
    if (err) {
      log.error(err, 'RabbitMQ.prototype.close complete error')
      return cb(err)
    }
    log.trace('RabbitMQ.prototype.close complete')
    cb()
  })
}

/**
 * Validate new job data
 * @param {Object} data to be validated
 * @param {Array} required keys that should be presented in the `data`
 * @param {String} methodName that initiated validation. Used for logs
 */
RabbitMQ.prototype._validate = function (data, requiredKeys, methodName) {
  requiredKeys.forEach(function (keypath) {
    var val = keypather.get(data, keypath)
    if (!exists(val)) {
      log.error({
        tx: true,
        data: data,
        requiredKeys: requiredKeys
      }, 'RabbitMQ.prototype.' + methodName + ' missing required keys')
      var err = Boom.badRequest('Validation failed: "' + keypath + '" is required')
      throw err
    }
  })
}

/**
 * create a start-instance-container job and insert it into queue
 * @param {Object} data
 */
RabbitMQ.prototype.startInstanceContainer = function (data) {
  log.info({
    tx: true,
    data: data
  }, 'RabbitMQ.prototype.startInstanceContainer')
  var requiredKeys = [
    'containerId',
    'instanceId',
    'sessionUserGithubId',
    'tid'
  ]
  this._validate(data, requiredKeys, 'startInstanceContainer')
  this.hermesClient.publish('start-instance-container', data)
}

/**
 * create a create-instance-container job and insert it into queue
 * @param {Object} data
 */
RabbitMQ.prototype.createInstanceContainer = function (data) {
  log.info({
    tx: true,
    data: data
  }, 'RabbitMQ.prototype.createInstanceContainer')
  // used to trace flow across multiple workers in loggly
  if (!data.deploymentUuid) {
    data.deploymentUuid = uuid.v4()
  }
  var requiredKeys = [
    'contextVersionId',
    'instanceId',
    'ownerUsername',
    'sessionUserGithubId'
  ]
  this._validate(data, requiredKeys, 'createInstanceContainer')
  log.info({
    tx: true,
    data: data
  }, 'RabbitMQ.prototype.createInstanceContainer +deploymentUuid')
  this.hermesClient.publish('create-instance-container', data)
}

/**
 * create a instance.container.redeploy job and insert it into queue
 * @param {Object} data
 */
RabbitMQ.prototype.redeployInstanceContainer = function (data) {
  log.info({
    tx: true,
    data: data
  }, 'RabbitMQ.prototype.redeployInstanceContainer')
  var requiredKeys = [
    'instanceId',
    'sessionUserGithubId'
  ]
  this._validate(data, requiredKeys, 'redeployInstanceContainer')
  log.info({
    tx: true,
    data: data
  }, 'RabbitMQ.prototype.redeployInstanceContainer +deploymentUuid')
  this.hermesClient.publish('instance.container.redeploy', data)
}

/**
 * create a stop-instance-container job and insert it into queue
 * @param {Object} data
 */
RabbitMQ.prototype.stopInstanceContainer = function (data) {
  log.info({
    tx: true,
    data: data
  }, 'RabbitMQ.prototype.stopInstanceContainer')
  var requiredKeys = [
    'containerId',
    'instanceId',
    'sessionUserGithubId'
  ]
  this._validate(data, requiredKeys, 'stopInstanceContainer')
  this.hermesClient.publish('stop-instance-container', data)
}

/**
 * create a instance.delete job and insert it into queue
 * @param {Object} data
 */
RabbitMQ.prototype.deleteInstance = function (data) {
  log.info({
    tx: true,
    instance: keypather.get(data, 'instance'),
    sessionUserId: keypather.get(data, 'sessionUserId')
  }, 'RabbitMQ.prototype.deleteInstance')
  var requiredKeys = [
    'instanceId'
  ]
  this._validate(data, requiredKeys, 'instance.delete')
  this.hermesClient.publish('instance.delete', data)
}

/**
 * create a instance.container.delete job and insert it into queue
 * @param {Object} data
 */
RabbitMQ.prototype.deleteInstanceContainer = function (data) {
  log.info({
    tx: true,
    data: data
  }, 'RabbitMQ.prototype.deleteInstanceContainer')
  var requiredKeys = [
    'container',
    'container.dockerContainer',
    'instanceName',
    'instanceShortHash',
    'instanceMasterPod',
    // NOTE: instanceMasterBranch can be null because non-repo containers has no branches
    'ownerGithubId',
    'ownerGithubUsername'
  ]
  this._validate(data, requiredKeys, 'instance.container.delete')
  this.hermesClient.publish('instance.container.delete', data)
}

/**
 * create a `container.image-builder.create` job and insert it into queue
 * @param {Object} data
 */
RabbitMQ.prototype.createImageBuilderContainer = function (data) {
  log.info({
    tx: true,
    data: data
  }, 'RabbitMQ.prototype.createImageBuilderContainer')
  var requiredKeys = [
    'manualBuild',
    'sessionUserGithubId',
    'ownerUsername',
    'contextId',
    'contextVersionId',
    'noCache',
    'tid'
  ]
  this._validate(data, requiredKeys, 'createImageBuilderContainer')
  this.hermesClient.publish('container.image-builder.create', data)
}

/**
 * create an instance.rebuild job
 * @param {Object} data
 */
RabbitMQ.prototype.publishInstanceRebuild = function (data) {
  log.info({
    tx: true,
    data: data
  }, 'RabbitMQ.prototype.publishInstanceRebuild')
  var requiredKeys = [
    'instanceId'
  ]
  this._validate(data, requiredKeys, 'instance.rebuild')
  this.hermesClient.publish('instance.rebuild', data)
}

/**
 * create an asg.create job and insert it into queue
 * @param {Object} data
 */
RabbitMQ.prototype.publishASGCreate = function (data) {
  log.info({
    tx: true,
    data: data
  }, 'RabbitMQ.prototype.publishASGCreate')
  var requiredKeys = [
    'githubId'
  ]
  this._validate(data, requiredKeys, 'publishASGCreate')
  this.hermesClient.publish('asg.create', data)
}

/**
 * create an cluster-deprovision job and insert it into queue
 * @param {Object} data
 */
RabbitMQ.prototype.publishClusterDeprovision = function (data) {
  log.info({
    tx: true,
    data: data
  }, 'RabbitMQ.prototype.publishClusterDeprovision')
  var requiredKeys = [
    'githubId'
  ]
  this._validate(data, requiredKeys, 'publishClusterDeprovision')
  this.hermesClient.publish('cluster-deprovision', data)
}

/**
 * Enqueues a job for the given github webhook event.
 * @param {string} deliveryId Unique id for the webhook event.
 * @param {string} eventType The event type.
 * @param {object} payload The data body for the event.
 */
RabbitMQ.prototype.publishGithubEvent = function (deliveryId, eventType, payload) {
  this.hermesClient.publish('metis-github-event', {
    deliveryId: deliveryId,
    eventType: eventType,
    recordedAt: parseInt(new Date().getTime() / 1000, 10),
    payload: payload
  })
}

/**
 * create a instance-updated job and insert it into queue
 * @param {Object} data
 */
RabbitMQ.prototype.instanceUpdated = function (data) {
  log.info({
    tx: true,
    instance: keypather.get(data, 'instance')
  }, 'RabbitMQ.prototype.instanceUpdated')
  var requiredKeys = [
    'instance'
  ]
  this._validate(data, requiredKeys, 'instanceUpdated')
  this.hermesClient.publish('instance.updated', data)
}

/**
 * create a instance-updated job and insert it into queue
 * @param {Object} data
 */
RabbitMQ.prototype.instanceCreated = function (data) {
  log.info({
    tx: true,
    instance: keypather.get(data, 'instance')
  }, 'RabbitMQ.prototype.instanceCreated')
  var requiredKeys = [
    'instance'
  ]
  this._validate(data, requiredKeys, 'instanceCreated')
  this.hermesClient.publish('instance.created', data)
}

/**
 * create a instance-deleted job and insert it into queue
 * @param {Object} data
 */
RabbitMQ.prototype.instanceDeleted = function (data) {
  log.info({
    tx: true,
    instance: keypather.get(data, 'instance')
  }, 'RabbitMQ.prototype.instanceDeleted')
  var requiredKeys = ['instance']
  this._validate(data, requiredKeys, 'instanceDeleted')
  this.hermesClient.publish('instance.deleted', data)
}

/**
 * create a asg.instance.terminate job and insert it into queue
 * @param {Object} data
 */
RabbitMQ.prototype.asgInstanceTerminate = function (data) {
  log.info({
    tx: true,
    ipAddress: data.ipAddress
  }, 'RabbitMQ.prototype.asgInstanceTerminate')
  var requiredKeys = ['ipAddress']
  this._validate(data, requiredKeys, 'asgInstanceTerminate')
  this.hermesClient.publish('asg.instance.terminate', data)
}

/**
 * create container.image-builder.started job
 * @param {Object} data job data
 */
RabbitMQ.prototype.publishContainerImageBuilderStarted = function (data) {
  log.info({
    tx: true,
    job: data
  }, 'RabbitMQ.prototype.publishContainerImageBuilderStarted')
  var requiredKeys = ['inspectData']
  this._validate(data, requiredKeys, 'publishContainerImageBuilderStarted')
  this.hermesClient.publish('container.image-builder.started', data)
}<|MERGE_RESOLUTION|>--- conflicted
+++ resolved
@@ -100,14 +100,7 @@
   var self = this
   this.workers = [
     'container.network.attached',
-<<<<<<< HEAD
-    'create-image-builder-container',
-    'delete-instance-container',
     'on-image-builder-container-die'
-=======
-    'on-image-builder-container-die',
-    'start-instance-container'
->>>>>>> a2d0d6a7
   ]
   this.workers.forEach(function (workerQueueName) {
     log.trace('RabbitMQ.prototype.loadWorkers ' + workerQueueName)
@@ -125,12 +118,9 @@
     'instance.delete': require('workers/instance.delete'),
     'instance.rebuild': require('workers/instance.rebuild'),
     'on-image-builder-container-create': require('workers/on-image-builder-container-create'),
-<<<<<<< HEAD
-    'start-instance-container': require('workers/instance.start'),
-=======
     'on-instance-container-create': require('workers/instance.container.created'),
     'on-instance-container-die': require('workers/instance.container.died'),
->>>>>>> a2d0d6a7
+    'start-instance-container': require('workers/instance.start'),
     'stop-instance-container': require('workers/instance.stop')
   }
   // ponos: subscribe to queues
