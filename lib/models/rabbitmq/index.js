--- conflicted
+++ resolved
@@ -119,12 +119,9 @@
     'instance.delete': require('workers/instance.delete'),
     'instance.rebuild': require('workers/instance.rebuild'),
     'on-image-builder-container-create': require('workers/on-image-builder-container-create'),
-<<<<<<< HEAD
     'on-instance-container-create': require('workers/instance.container.created'),
-    'on-instance-container-die': require('workers/instance.container.died')
-=======
+    'on-instance-container-die': require('workers/instance.container.died'),
     'stop-instance-container': require('workers/instance.stop')
->>>>>>> 5ad87bf0
   }
   // ponos: subscribe to queues
   var ponosServer = this.ponosServer = new ponos.Server({
