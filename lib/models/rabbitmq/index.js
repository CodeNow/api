/**
 * RabbitMQ job management
 * @module lib/models/rabbitmq/index
 */
'use strict'

require('loadenv')()

var async = require('async')
var hasKeypaths = require('101/has-keypaths')
var Hermes = require('runnable-hermes')
var uuid = require('node-uuid')

var logger = require('middlewares/logger')(__filename)
var log = logger.log

/**
 * @class
 */
function RabbitMQ () {
  log.info('RabbitMQ constructor')
  this.hermesClient = null
}

module.exports = new RabbitMQ()

/**
 * Initiate connection to RabbitMQ server
 * Can be run synchronously, publish/subscribe invokations will be queued
 * Optional callback behavior
 * @param {Function} cb - optional callback
 * @return null
 */
RabbitMQ.prototype.connect = function (cb) {
  var opts = {
    name: 'api',
    heartbeat: 10,
    hostname: process.env.RABBITMQ_HOSTNAME,
    password: process.env.RABBITMQ_PASSWORD,
    port: process.env.RABBITMQ_PORT,
    username: process.env.RABBITMQ_USERNAME,
    subscribedEvents: [
      'container.network.attached',
      'container.network.attach-failed'
    ],
    queues: [
      'cluster-provision',
      'cluster-deprovision',
      'metis-github-event',
      'create-image-builder-container',
      'create-instance-container',
      'delete-instance',
      'delete-instance-container',
      'deploy-instance',
      'on-dock-removed',
      'on-image-builder-container-create',
      'on-image-builder-container-die',
      'on-instance-container-create',
      'on-instance-container-die',
      'start-instance-container',
      'stop-instance-container'
    ]
  }
  log.info(opts, 'RabbitMQ.prototype.connect')
  this.hermesClient = Hermes.hermesSingletonFactory(opts)
  this.hermesClient.on('error', this._handleFatalError)
  this.hermesClient.connect(cb)
}

// we got rabbitmq error
// solution is to to crash process (it would be restarted automatically)
RabbitMQ.prototype._handleFatalError = function (err) {
  log.fatal({
    tx: true,
    err: err
  }, 'RabbitMQ.prototype.connect hermes error')
  process.exit(1)
}

/**
 * Load all workers and subscribe to queues
 * Does not need to wait for hermesClient.on('ready'), hermes queues subscriptions
 * @return null
 */
RabbitMQ.prototype.loadWorkers = function () {
  log.info('RabbitMQ.prototype.loadWorkers')
  var self = this
  this.workers = [
    'create-image-builder-container',
    'create-instance-container',
    'delete-instance',
    'delete-instance-container',
    'deploy-instance',
    'container.network.attached',
    'container.network.attach-failed',
    'on-dock-removed',
    'on-image-builder-container-create',
    'on-image-builder-container-die',
    'on-instance-container-create',
    'on-instance-container-die',
    'start-instance-container',
    'stop-instance-container'
  ]
  this.workers.forEach(function (workerQueueName) {
    log.trace('RabbitMQ.prototype.loadWorkers ' + workerQueueName)
    self.hermesClient.subscribe(workerQueueName, require('workers/' + workerQueueName).worker)
  })
}

/**
 * Unsubscribe from queues
 * @param {Function} cb
 * @return null
 */
RabbitMQ.prototype.unloadWorkers = function (cb) {
  var self = this
  log.info('RabbitMQ.prototype.unloadWorkers')
  if (!this.hermesClient) {
    log.warn('RabbitMQ.prototype.unloadWorkers !hermesClient')
    return cb()
  }
  if (!this.workers) {
    // Should only ever occur if API exits immediately upon starting
    // before invoking `loadWorkers`
    log.warn('RabbitMQ.prototype.unloadWorkers !this.workers')
    return cb()
  }
  async.each(this.workers, function (workerQueueName, cb) {
    log.trace('RabbitMQ.prototype.unloadWorkers ' + workerQueueName)
    self.hermesClient.unsubscribe(workerQueueName, null, cb)
  }, function (err) {
    log.trace('RabbitMQ.prototype.unloadWorkers complete')
    cb(err)
  })
}

/**
 * Disconnect
 * @param {Function} cb
 * @return null
 */
RabbitMQ.prototype.close = function (cb) {
  log.info('RabbitMQ.prototype.close')
  if (!this.hermesClient) {
    return cb()
  }
  this.hermesClient.close(function () {
    log.trace('RabbitMQ.prototype.close complete')
    cb.apply(this, arguments)
  })
}

/**
 * Validate new job data
 * @param {Object} data to be validated
 * @param {Array} required keys that should be presented in the `data`
 * @param {String} methodName that initiated validation. Used for logs
 */
RabbitMQ.prototype._validate = function (data, requiredKeys, methodName) {
  if (!hasKeypaths(data, requiredKeys)) {
    log.error({
      tx: true,
      data: data,
      requiredKeys: requiredKeys
    }, 'RabbitMQ.prototype.' + methodName + ' missing required keys')
    throw new Error('Validation failed')
  }
}

/**
 * create a start-instance-container job and insert it into queue
 * @param {Object} data
 */
RabbitMQ.prototype.startInstanceContainer = function (data) {
  log.info({
    tx: true,
    data: data
  }, 'RabbitMQ.prototype.startInstanceContainer')
  var requiredKeys = [
    'dockerContainer',
    'dockerHost',
    'instanceId',
    'ownerUsername',
    'sessionUserGithubId',
    'tid'
  ]
  this._validate(data, requiredKeys, 'startInstanceContainer')
  this.hermesClient.publish('start-instance-container', data)
}

/**
 * creates a deploy-instance job and inserts it into the queue
 * @param {Object} data
 *  instanceId || buildId
 *  sessionUserGithubId
 *  ownerUsername
 */
RabbitMQ.prototype.deployInstance = function (data) {
  log.info({
    tx: true,
    data: data
  }, 'RabbitMQ.prototype.deployInstance')

  var requiredKeys = [
    'sessionUserGithubId',
    'ownerUsername'
  ]
  // if instanceId doesnt exist, require buildId, otherwise require instanceId
  requiredKeys.push(!data.instanceId ? 'buildId' : 'instanceId')
  this._validate(data, requiredKeys, 'deployInstance')
  this.hermesClient.publish('deploy-instance', data)
}

/**
 * create a create-instance-container job and insert it into queue
 * @param {Object} data
 */
RabbitMQ.prototype.createInstanceContainer = function (data) {
  log.info({
    tx: true,
    data: data
  }, 'RabbitMQ.prototype.createInstanceContainer')
  var requiredKeys = [
    'cvId',
    'sessionUserId',
    'dockerHost',
    'instanceEnvs',
    'labels'
  ]
  this._validate(data, requiredKeys, 'createInstanceContainer')
  // used to trace flow across multiple workers in loggly
  data.labels.deploymentUuid = uuid.v4()
  log.info({
    tx: true,
    data: data
  }, 'RabbitMQ.prototype.createInstanceContainer +deploymentUuid')
  this.hermesClient.publish('create-instance-container', data)
}

/**
 * create a stop-instance-container job and insert it into queue
 * @param {Object} data
 */
RabbitMQ.prototype.stopInstanceContainer = function (data) {
  log.info({
    tx: true,
    data: data
  }, 'RabbitMQ.prototype.stopInstanceContainer')
  var requiredKeys = [
    'containerId',
    'dockerHost',
    'instanceId',
    'sessionUserGithubId'
  ]
  this._validate(data, requiredKeys, 'stopInstanceContainer')
  this.hermesClient.publish('stop-instance-container', data)
}

/**
 * create a delete-instance job and insert it into queue
 * @param {Object} data
 */
RabbitMQ.prototype.deleteInstance = function (data) {
  log.info({
    tx: true,
    data: data
  }, 'RabbitMQ.prototype.deleteInstance')
  var requiredKeys = [
    'instanceId',
    'sessionUserId'
  ]
  this._validate(data, requiredKeys, 'deleteInstance')
  this.hermesClient.publish('delete-instance', data)
}

/**
 * create a delete-instance-container job and insert it into queue
 * @param {Object} data
 */
RabbitMQ.prototype.deleteInstanceContainer = function (data) {
  log.info({
    tx: true,
    data: data
  }, 'RabbitMQ.prototype.deleteInstanceContainer')
  var requiredKeys = [
    'container',
    'container.dockerContainer',
    'instanceName',
    'instanceShortHash',
    'instanceMasterPod',
    'instanceMasterBranch',
    'ownerGithubId'
  ]
  this._validate(data, requiredKeys, 'deleteInstanceContainer')
  this.hermesClient.publish('delete-instance-container', data)
}

/**
 * create a create-image-builder-container job and insert it into queue
 * @param {Object} data
 */
RabbitMQ.prototype.createImageBuilderContainer = function (data) {
  log.info({
    tx: true,
    data: data
  }, 'RabbitMQ.prototype.createImageBuilderContainer')
  var requiredKeys = [
    'manualBuild',
    'sessionUserGithubId',
    'ownerUsername',
    'contextId',
    'contextVersionId',
    'dockerHost',
    'noCache',
    'tid'
  ]
  this._validate(data, requiredKeys, 'createImageBuilderContainer')
  this.hermesClient.publish('create-image-builder-container', data)
}

/**
 * create an cluster-provision job and insert it into queue
 * @param {Object} data
 */
RabbitMQ.prototype.publishClusterProvision = function (data) {
  log.info({
    tx: true,
    data: data
  }, 'RabbitMQ.prototype.publishClusterProvision')
  var requiredKeys = [
    'githubId'
  ]
  this._validate(data, requiredKeys, 'publishClusterProvision')
  this.hermesClient.publish('cluster-provision', data)
}

/**
 * create an cluster-deprovision job and insert it into queue
 * @param {Object} data
 */
RabbitMQ.prototype.publishClusterDeprovision = function (data) {
  log.info({
    tx: true,
    data: data
  }, 'RabbitMQ.prototype.publishClusterDeprovision')
  var requiredKeys = [
    'githubId'
  ]
  this._validate(data, requiredKeys, 'publishClusterDeprovision')
  this.hermesClient.publish('cluster-deprovision', data)
}

/**
 * Enqueues a job for the given github webhook event.
 * @param {string} deliveryId Unique id for the webhook event.
 * @param {string} eventType The event type.
 * @param {object} payload The data body for the event.
 */
RabbitMQ.prototype.publishGithubEvent = function (deliveryId, eventType, payload) {
  this.hermesClient.publish('metis-github-event', {
    deliveryId: deliveryId,
    eventType: eventType,
    recordedAt: parseInt(new Date().getTime() / 1000, 10),
    payload: payload
<<<<<<< HEAD
  });
};

/**
 * create a instance-updated job and insert it into queue
 * @param {Object} data
 */
RabbitMQ.prototype.instanceUpdated = function (data) {
  log.info({
    tx: true,
    data: data
  }, 'RabbitMQ.prototype.instanceUpdated');
  var requiredKeys = [
    'instance'
  ];
  this._validate(data, requiredKeys, 'instanceUpdated');
  this.hermesClient.publish('instance-updated', data);
};

/**
 * create a instance-updated job and insert it into queue
 * @param {Object} data
 */
RabbitMQ.prototype.instanceCreated = function (data) {
  log.info({
    tx: true,
    data: data
  }, 'RabbitMQ.prototype.instanceCreated');
  var requiredKeys = [
    'instance'
  ];
  this._validate(data, requiredKeys, 'instanceCreated');
  this.hermesClient.publish('instance-created', data);
};

/**
 * create a instance-deleted job and insert it into queue
 * @param {Object} data
 */
RabbitMQ.prototype.instanceDeleted = function (data) {
  log.info({
    tx: true,
    data: data
  }, 'RabbitMQ.prototype.instanceDeleted');
  var requiredKeys = ['instance'];
  this._validate(data, requiredKeys, 'instanceDeleted');
  this.hermesClient.publish('instance-deleted', data);
};
=======
  })
}
>>>>>>> f8d21056
<|MERGE_RESOLUTION|>--- conflicted
+++ resolved
@@ -44,14 +44,17 @@
       'container.network.attach-failed'
     ],
     queues: [
+      'cluster-deprovision',
       'cluster-provision',
-      'cluster-deprovision',
-      'metis-github-event',
       'create-image-builder-container',
       'create-instance-container',
       'delete-instance',
       'delete-instance-container',
       'deploy-instance',
+      'instance-created',
+      'instance-deleted',
+      'instance-updated',
+      'metis-github-event',
       'on-dock-removed',
       'on-image-builder-container-create',
       'on-image-builder-container-die',
@@ -362,9 +365,8 @@
     eventType: eventType,
     recordedAt: parseInt(new Date().getTime() / 1000, 10),
     payload: payload
-<<<<<<< HEAD
-  });
-};
+  })
+}
 
 /**
  * create a instance-updated job and insert it into queue
@@ -374,13 +376,13 @@
   log.info({
     tx: true,
     data: data
-  }, 'RabbitMQ.prototype.instanceUpdated');
+  }, 'RabbitMQ.prototype.instanceUpdated')
   var requiredKeys = [
     'instance'
-  ];
-  this._validate(data, requiredKeys, 'instanceUpdated');
-  this.hermesClient.publish('instance-updated', data);
-};
+  ]
+  this._validate(data, requiredKeys, 'instanceUpdated')
+  this.hermesClient.publish('instance-updated', data)
+}
 
 /**
  * create a instance-updated job and insert it into queue
@@ -390,13 +392,13 @@
   log.info({
     tx: true,
     data: data
-  }, 'RabbitMQ.prototype.instanceCreated');
+  }, 'RabbitMQ.prototype.instanceCreated')
   var requiredKeys = [
     'instance'
-  ];
-  this._validate(data, requiredKeys, 'instanceCreated');
-  this.hermesClient.publish('instance-created', data);
-};
+  ]
+  this._validate(data, requiredKeys, 'instanceCreated')
+  this.hermesClient.publish('instance-created', data)
+}
 
 /**
  * create a instance-deleted job and insert it into queue
@@ -406,12 +408,8 @@
   log.info({
     tx: true,
     data: data
-  }, 'RabbitMQ.prototype.instanceDeleted');
-  var requiredKeys = ['instance'];
-  this._validate(data, requiredKeys, 'instanceDeleted');
-  this.hermesClient.publish('instance-deleted', data);
-};
-=======
-  })
-}
->>>>>>> f8d21056
+  }, 'RabbitMQ.prototype.instanceDeleted')
+  var requiredKeys = ['instance']
+  this._validate(data, requiredKeys, 'instanceDeleted')
+  this.hermesClient.publish('instance-deleted', data)
+}