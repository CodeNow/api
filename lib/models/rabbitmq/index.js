--- conflicted
+++ resolved
@@ -119,11 +119,8 @@
     'instance.delete': require('workers/instance.delete'),
     'instance.rebuild': require('workers/instance.rebuild'),
     'on-image-builder-container-create': require('workers/on-image-builder-container-create'),
-<<<<<<< HEAD
+    'stop-instance-container': require('workers/instance.stop'),
     'container.image-builder.create': require('workers/container.image-builder.create')
-=======
-    'stop-instance-container': require('workers/instance.stop')
->>>>>>> 5ad87bf0
   }
   // ponos: subscribe to queues
   var ponosServer = this.ponosServer = new ponos.Server({
