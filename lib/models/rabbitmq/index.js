/**
 * RabbitMQ job management
 * @module lib/models/rabbitmq/index
 */
'use strict'

require('loadenv')()

var async = require('async')
var Boom = require('dat-middleware').Boom
var exists = require('101/exists')
var Hermes = require('runnable-hermes')
var keypather = require('keypather')()
var ponos = require('ponos')
var uuid = require('node-uuid')

var logger = require('middlewares/logger')(__filename)
var log = logger.log

/**
 * @class
 */
function RabbitMQ () {
  log.info('RabbitMQ constructor')
  this.hermesClient = null
}

module.exports = new RabbitMQ()

/**
 * Initiate connection to RabbitMQ server
 * Can be run synchronously, publish/subscribe invokations will be queued
 * Optional callback behavior
 * @param {Function} cb - optional callback
 * @return null
 */
RabbitMQ.prototype.connect = function (cb) {
  var opts = {
    name: 'api',
    heartbeat: 10,
    hostname: process.env.RABBITMQ_HOSTNAME,
    password: process.env.RABBITMQ_PASSWORD,
    port: process.env.RABBITMQ_PORT,
    username: process.env.RABBITMQ_USERNAME,
    prefetch: process.env.WORKER_PREFETCH,
    subscribedEvents: [
      'container.life-cycle.started',
      'container.network.attached',
      'dock.removed',
      'docker.events-stream.connected',
      'docker.events-stream.disconnected',
      'instance.container.errored',
      'container.image-builder.started'
    ],
    publishedEvents: [
      'instance.container.errored',
      'container.image-builder.started',
      'context-version.deleted',
      'dock.removed',
      'first.dock.created',
      'instance.created',
      'instance.deleted',
      'instance.deployed',
      'instance.updated',
      'user.whitelisted'
    ],
    queues: [
      'asg.create',
      'asg.instance.terminate',
      'container.image-builder.create',
      'container.resource.clear',
      'context-version.delete',
      'create-instance-container',
      'deploy-instance',
      'instance.container.delete',
      'instance.container.redeploy',
      'instance.delete',
      'instance.kill',
      'instance.rebuild',
      'instance.restart',
      'isolation.kill',
      'isolation.match-commit',
      'isolation.redeploy',
      'khronos:containers:delete',
      'metis-github-event',
      'on-image-builder-container-create',
      'on-image-builder-container-die',
      'on-instance-container-create',
      'on-instance-container-die',
      'start-instance-container',
      'stop-instance-container',
      'user.create',
      'organization.create',
      'organization.delete'
    ]
  }
  log.info(opts, 'RabbitMQ.prototype.connect')
  this.hermesClient = Hermes.hermesSingletonFactory(opts)
  this.hermesClient.on('error', this._handleFatalError)
  this.hermesClient.connect(cb)
}

// we got rabbitmq error
// solution is to to crash process (it would be restarted automatically)
RabbitMQ.prototype._handleFatalError = function (err) {
  log.fatal({
    tx: true,
    err: err
  }, 'RabbitMQ.prototype.connect hermes error')
  process.exit(1)
}

/**
 * Load all workers and subscribe to queues
 * Does not need to wait for hermesClient.on('ready'), hermes queues subscriptions
 * @return null
 */
RabbitMQ.prototype.loadWorkers = function () {
  log.info('RabbitMQ.prototype.loadWorkers')
  var ponosTasks = this.ponosTasks = {
    'container.image-builder.create': require('workers/container.image-builder.create'),
    'container.image-builder.started': require('workers/container.image-builder.started'),
    'container.life-cycle.started': require('workers/container.life-cycle.started'),
    'container.network.attached': require('workers/container.network.attached'),
    'container.resource.clear': require('workers/container.resource.clear'),
    'context-version.delete': require('workers/context-version.delete'),
    'create-instance-container': require('workers/create-instance-container'),
    'dock.removed': require('workers/dock.removed'),
    'docker.events-stream.connected': require('workers/docker.events-stream.connected'),
    'docker.events-stream.disconnected': require('workers/docker.events-stream.disconnected'),
    'instance.container.delete': require('workers/instance.container.delete'),
    'instance.container.errored': require('workers/instance.container.errored'),
    'instance.container.redeploy': require('workers/instance.container.redeploy'),
    'instance.delete': require('workers/instance.delete'),
    'instance.kill': require('workers/instance.kill'),
    'instance.rebuild': require('workers/instance.rebuild'),
    'instance.restart': require('workers/instance.restart'),
    'isolation.kill': require('workers/isolation.kill'),
    'isolation.match-commit': require('workers/isolation.match-commit'),
    'isolation.redeploy': require('workers/isolation.redeploy'),
    'on-image-builder-container-create': require('workers/on-image-builder-container-create'),
    'on-image-builder-container-die': require('workers/on-image-builder-container-die'),
    'on-instance-container-create': require('workers/instance.container.created'),
    'on-instance-container-die': require('workers/instance.container.died'),
    'start-instance-container': require('workers/instance.start'),
    'stop-instance-container': require('workers/instance.stop')
  }
  // ponos: subscribe to queues
  var ponosServer = this.ponosServer = new ponos.Server({
    hermes: this.hermesClient,
    log: log
  })
  ponosServer.setAllTasks(ponosTasks)
  Object.keys(ponosTasks).forEach(ponosServer._subscribe.bind(ponosServer))
}

/**
 * Unsubscribe from queues
 * @param {Function} cb
 * @return null
 */
RabbitMQ.prototype.unloadWorkers = function (cb) {
  log.info('RabbitMQ.prototype.unloadWorkers')
  if (!this.hermesClient) {
    log.warn('RabbitMQ.prototype.unloadWorkers !hermesClient')
    return cb()
  }
  var ponosServer = this.ponosServer
  async.each(Object.keys(this.ponosTasks), function (workerQueueName, cb) {
    ponosServer._unsubscribe(workerQueueName, null).asCallback(cb)
  }, cb)
}

/**
 * Disconnect
 * @param {Function} cb
 * @return null
 */
RabbitMQ.prototype.close = function (cb) {
  log.info('RabbitMQ.prototype.close')
  if (!this.hermesClient) {
    return cb()
  }
  this.hermesClient.close(function (err) {
    if (err) {
      log.error(err, 'RabbitMQ.prototype.close complete error')
      return cb(err)
    }
    log.trace('RabbitMQ.prototype.close complete')
    cb()
  })
}

/**
 * Validate new job data
 * @param {Object} data to be validated
 * @param {Array} required keys that should be presented in the `data`
 * @param {String} methodName that initiated validation. Used for logs
 */
RabbitMQ.prototype._validate = function (data, requiredKeys, methodName) {
  requiredKeys.forEach(function (keypath) {
    var val = keypather.get(data, keypath)
    if (!exists(val)) {
      log.error({
        tx: true,
        data: data,
        requiredKeys: requiredKeys
      }, 'RabbitMQ.prototype.' + methodName + ' missing required keys')
      var err = Boom.badRequest('Validation failed: "' + keypath + '" is required')
      throw err
    }
  })
}

/**
 * create a start-instance-container job and insert it into queue
 * @param {Object} data
 */
RabbitMQ.prototype.startInstanceContainer = function (data) {
  log.info({
    tx: true,
    data: data
  }, 'RabbitMQ.prototype.startInstanceContainer')
  var requiredKeys = [
    'containerId',
    'instanceId',
    'sessionUserGithubId'
  ]
  this._validate(data, requiredKeys, 'startInstanceContainer')
  this.hermesClient.publish('start-instance-container', data)
}

/**
 * create a instance.restart job and insert it into queue
 * @param {Object} data
 */
RabbitMQ.prototype.restartInstance = function (data) {
  log.info({
    tx: true,
    data: data
  }, 'RabbitMQ.prototype.startInstanceContainer')
  var requiredKeys = [
    'containerId',
    'instanceId',
    'sessionUserGithubId',
    'tid'
  ]
  this._validate(data, requiredKeys, 'instance.restart')
  this.hermesClient.publish('instance.restart', data)
}

/**
 * create a create-instance-container job and insert it into queue
 * @param {Object} data
 */
RabbitMQ.prototype.createInstanceContainer = function (data) {
  log.info({
    tx: true,
    data: data
  }, 'RabbitMQ.prototype.createInstanceContainer')
  // used to trace flow across multiple workers in loggly
  if (!data.deploymentUuid) {
    data.deploymentUuid = uuid.v4()
  }
  var requiredKeys = [
    'contextVersionId',
    'instanceId',
    'ownerUsername',
    'sessionUserGithubId'
  ]
  this._validate(data, requiredKeys, 'createInstanceContainer')
  log.info({
    tx: true,
    data: data
  }, 'RabbitMQ.prototype.createInstanceContainer +deploymentUuid')
  this.hermesClient.publish('create-instance-container', data)
}

/**
 * create a instance.container.redeploy job and insert it into queue
 * @param {Object} data
 */
RabbitMQ.prototype.redeployInstanceContainer = function (data) {
  log.info({
    tx: true,
    data: data
  }, 'RabbitMQ.prototype.redeployInstanceContainer')
  var requiredKeys = [
    'instanceId',
    'sessionUserGithubId'
  ]
  this._validate(data, requiredKeys, 'redeployInstanceContainer')
  log.info({
    tx: true,
    data: data
  }, 'RabbitMQ.prototype.redeployInstanceContainer +deploymentUuid')
  this.hermesClient.publish('instance.container.redeploy', data)
}

/**
 * create a stop-instance-container job and insert it into queue
 * @param {Object} data
 */
RabbitMQ.prototype.stopInstanceContainer = function (data) {
  log.info({
    tx: true,
    data: data
  }, 'RabbitMQ.prototype.stopInstanceContainer')
  var requiredKeys = [
    'containerId',
    'instanceId',
    'sessionUserGithubId'
  ]
  this._validate(data, requiredKeys, 'stopInstanceContainer')
  this.hermesClient.publish('stop-instance-container', data)
}

/**
 * create a instance.delete job and insert it into queue
 * @param {Object} data
 */
RabbitMQ.prototype.deleteInstance = function (data) {
  log.info({
    tx: true,
    instance: keypather.get(data, 'instance'),
    sessionUserId: keypather.get(data, 'sessionUserId')
  }, 'RabbitMQ.prototype.deleteInstance')
  var requiredKeys = [
    'instanceId'
  ]
  this._validate(data, requiredKeys, 'instance.delete')
  this.hermesClient.publish('instance.delete', data)
}

/**
 * create a instance.container.delete job and insert it into queue
 * NOTE: instanceMasterBranch can be null because non-repo containers have no branches
 * NOTE: isolated and isIsolationGroupMaster can be null
 * @param {Object} data
 */
RabbitMQ.prototype.deleteInstanceContainer = function (data) {
  log.info({
    tx: true,
    data: data
  }, 'RabbitMQ.prototype.deleteInstanceContainer')
  var requiredKeys = [
    'container',
    'container.dockerContainer',
    'instanceName',
    'instanceShortHash',
    'instanceMasterPod',
    'ownerGithubId',
    'ownerGithubUsername'
  ]
  this._validate(data, requiredKeys, 'instance.container.delete')
  this.hermesClient.publish('instance.container.delete', data)
}

/**
 * create a `container.image-builder.create` job and insert it into queue
 * @param {Object} data
 */
RabbitMQ.prototype.createImageBuilderContainer = function (data) {
  log.info({
    tx: true,
    data: data
  }, 'RabbitMQ.prototype.createImageBuilderContainer')
  var requiredKeys = [
    'manualBuild',
    'sessionUserGithubId',
    'ownerUsername',
    'contextId',
    'contextVersionId',
    'noCache',
    'tid'
  ]
  this._validate(data, requiredKeys, 'createImageBuilderContainer')
  this.hermesClient.publish('container.image-builder.create', data)
}

/**
 * create an instance.rebuild job
 * @param {Object} data
 */
RabbitMQ.prototype.publishInstanceRebuild = function (data) {
  log.info({
    tx: true,
    data: data
  }, 'RabbitMQ.prototype.publishInstanceRebuild')
  var requiredKeys = [
    'instanceId'
  ]
  this._validate(data, requiredKeys, 'instance.rebuild')
  this.hermesClient.publish('instance.rebuild', data)
}

/**
 * create an asg.create job and insert it into queue
 * @param {Object} data
 */
RabbitMQ.prototype.publishASGCreate = function (data) {
  log.info({
    tx: true,
    data: data
  }, 'RabbitMQ.prototype.publishASGCreate')
  var requiredKeys = [
    'githubId'
  ]
  this._validate(data, requiredKeys, 'publishASGCreate')
  this.hermesClient.publish('asg.create', data)
}

/**
 * create a UserWhitelisted event.  This adds the value createdAt to the data
 *
 * @param {Object} data           - data model
 * @param {Object} data.githubId  - Whitelisted Org's Github Id
 *
 */
RabbitMQ.prototype.publishUserWhitelisted = function (data) {
  log.info({
    tx: true,
    data: data
  }, 'RabbitMQ.prototype.publishUserWhitelisted')
  var requiredKeys = [
    'githubId',
    'orgName',
    'createdAt'
  ]
  this._validate(data, requiredKeys, 'publishUserWhitelisted')
  data.createdAt = Math.floor(new Date().getTime() / 1000)
  this.hermesClient.publish('user.whitelisted', data)
}

/**
 * create a instance-updated job and insert it into queue
 * @param {Object} data
 */
RabbitMQ.prototype.instanceUpdated = function (data) {
  log.info({
    tx: true,
    instance: keypather.get(data, 'instance')
  }, 'RabbitMQ.prototype.instanceUpdated')
  var requiredKeys = [
    'instance'
  ]
  this._validate(data, requiredKeys, 'instanceUpdated')
  this.hermesClient.publish('instance.updated', data)
}

/**
 * create a instance-updated job and insert it into queue
 * @param {Object} data
 */
RabbitMQ.prototype.instanceCreated = function (data) {
  log.info({
    tx: true,
    instance: keypather.get(data, 'instance')
  }, 'RabbitMQ.prototype.instanceCreated')
  var requiredKeys = [
    'instance'
  ]
  this._validate(data, requiredKeys, 'instanceCreated')
  this.hermesClient.publish('instance.created', data)
}

/**
 * create a instance-deleted job and insert it into queue
 * @param {Object} data
 */
RabbitMQ.prototype.instanceDeleted = function (data) {
  log.info({
    tx: true,
    instance: keypather.get(data, 'instance')
  }, 'RabbitMQ.prototype.instanceDeleted')
  var requiredKeys = ['instance']
  this._validate(data, requiredKeys, 'instanceDeleted')
  this.hermesClient.publish('instance.deleted', data)
}

/**
 * create a instance.deployed job and insert it into queue
 * @param {Object} data
 */
RabbitMQ.prototype.instanceDeployed = function (data) {
  log.info({
    tx: true,
    data: data
  }, 'RabbitMQ.prototype.instanceDeployed')
  var requiredKeys = ['instanceId', 'cvId']
  this._validate(data, requiredKeys, 'instance.deployed')
  this.hermesClient.publish('instance.deployed', data)
}

/**
 * create a first.dock.created job and insert it into queue
 * @param {Object} data
 */
RabbitMQ.prototype.firstDockCreated = function (data) {
  log.info({
    tx: true,
    data: data
  }, 'RabbitMQ.prototype.instanceUpdated')
  var requiredKeys = [
    'githubId'
  ]
  this._validate(data, requiredKeys, 'firstDockCreated')
  this.hermesClient.publish('first.dock.created', data)
}

/**
 * create a asg.instance.terminate job and insert it into queue
 * @param {Object} data
 */
RabbitMQ.prototype.asgInstanceTerminate = function (data) {
  log.info({
    tx: true,
    ipAddress: data.ipAddress
  }, 'RabbitMQ.prototype.asgInstanceTerminate')
  var requiredKeys = ['ipAddress']
  this._validate(data, requiredKeys, 'asgInstanceTerminate')
  this.hermesClient.publish('asg.instance.terminate', data)
}

/**
 * Delete a context version
 * @param {Object} data
 * @param {Object} data.contextVersion - Context Version object
 */
RabbitMQ.prototype.deleteContextVersion = function (data) {
  log.info({
    tx: true,
    contextVersionId: keypather.get(data, 'contextVersionId')
  }, 'RabbitMQ.prototype.deleteContextVersion')
  var requiredKeys = [
    'contextVersionId'
  ]
  this._validate(data, requiredKeys, 'deleteContextVersion')
  this.hermesClient.publish('context-version.delete', data)
}

/**
 * Context version deleted event
 * @param {Object} data
 * @param {Object} data.contextVersion - Context Version object
 */
RabbitMQ.prototype.contextVersionDeleted = function (data) {
  log.info({
    tx: true,
    contextVersion: keypather.get(data, 'contextVersion')
  }, 'RabbitMQ.prototype.contextVersionDeleted')
  var requiredKeys = [
    'contextVersion'
  ]
  this._validate(data, requiredKeys, 'contextVerisonDeleted')
  this.hermesClient.publish('context-version.deleted', data)
}

/**
 * create container.image-builder.started job
 * @param {Object} data job data
 */
RabbitMQ.prototype.publishContainerImageBuilderStarted = function (data) {
  log.info({
    tx: true,
    job: data
  }, 'RabbitMQ.prototype.publishContainerImageBuilderStarted')
  var requiredKeys = ['inspectData']
  this._validate(data, requiredKeys, 'publishContainerImageBuilderStarted')
  this.hermesClient.publish('container.image-builder.started', data)
}

/**
 * create dock.removed job
 * @param {Object} data job data
 */
RabbitMQ.prototype.publishDockRemoved = function (data) {
  log.info({
    tx: true,
    job: data
  }, 'RabbitMQ.prototype.publishDockRemoved')
  var requiredKeys = ['githubId', 'host']
  this._validate(data, requiredKeys, 'publishDockRemoved')
  this.hermesClient.publish('dock.removed', data)
}

/**
 * create container.resource.clear job
 * @param {Object} data job data
 */
RabbitMQ.prototype.clearContainerMemory = function (data) {
  log.info({
    tx: true,
    job: data
  }, 'RabbitMQ.prototype.clearContainerMemory')
  var requiredKeys = ['containerId']
  this._validate(data, requiredKeys, 'clearContainerMemory')
  this.hermesClient.publish('container.resource.clear', data)
}

/**
 * Create a instance.kill job and insert it in the queue
 * @param {Object} data
 */
RabbitMQ.prototype.killInstanceContainer = function (data) {
  log.info({
    tx: true,
    data: data
  }, 'RabbitMQ.prototype.killInstanceContainer')
  var requiredKeys = [
    'containerId',
    'instanceId'
  ]
  this._validate(data, requiredKeys, 'killInstanceContainer')
  this.hermesClient.publish('instance.kill', data)
}

/**
 * Create a isolation.kill job and insert it in the queue
 * @param {Object} data
 */
RabbitMQ.prototype.killIsolation = function (data) {
  log.info({
    tx: true,
    data: data
  }, 'RabbitMQ.prototype.killIsolation')
  var requiredKeys = [
    'isolationId',
    'triggerRedeploy'
  ]
  this._validate(data, requiredKeys, 'killIsolation')
  this.hermesClient.publish('isolation.kill', data)
}

/**
 * Create a isolation.redeploy job and insert it in the queue
 * @param {Object} data
 */
RabbitMQ.prototype.redeployIsolation = function (data) {
  log.info({
    tx: true,
    data: data
  }, 'RabbitMQ.prototype.redeployIsolation')
  var requiredKeys = [
    'isolationId'
  ]
  this._validate(data, requiredKeys, 'redeployIsolation')
  this.hermesClient.publish('isolation.redeploy', data)
}

/**
 * Create a 'isolation.match-commit' job
 *
 * Given an isolation group, match the commit of all instances with the
 * same repo and branch as the commit of the given instance.  For example, If
 * a group has 2 apis in the group  (1 for tests), it will update both of them
 * to the latest when any of these instances are updated.
 *
 * @param {Object}    data
 * @param {ObjectId}  data.isolationId         - Isolation ID
 * @param {ObjectId}  data.instancedId         - Instance ID
 * @param {Number}    data.sessionUserGithubId - Session user GithubId
 */
RabbitMQ.prototype.matchCommitInIsolationInstances = function (data) {
  log.info({
    tx: true,
    data: data
  }, 'RabbitMQ.prototype.matchCommitWithIsolationMaster')
  var requiredKeys = [
    'isolationId',
    'instanceId',
    'sessionUserGithubId'
  ]
  this._validate(data, requiredKeys, 'matchCommitWithIsolationMaster')
  this.hermesClient.publish('isolation.match-commit', data)
}

/**
 * Creates a `khronos:containers:delete` job.
 * @param {Object} data
 * @param {String} data.dockerHost - Docker Host IP
 * @param {String} data.containerId - Container id to delete
 */
RabbitMQ.prototype.khronosDeleteContainer = function (data) {
  log.info({
    tx: true,
    data: data
  }, 'RabbitMQ.prototype.khronosDeleteContainer')
  var requiredKeys = [
    'dockerHost',
    'containerId'
  ]
  this._validate(data, requiredKeys, 'khronosDeleteContainer')
  this.hermesClient.publish('khronos:containers:delete', data)
}

/**
<<<<<<< HEAD
 * Creates an organization and spins up a dock for that org
 *
 * @param {Object} data
 * @param {Number} data.githubId - Github ID for Github Organization
 */
RabbitMQ.prototype.createOrganization = function (data) {
  log.info({
    tx: true,
    data: data
  }, 'RabbitMQ.prototype.createOrganization')
  var requiredKeys = [
    'githubId',
    'creator'
  ]
  this._validate(data, requiredKeys, 'createOrganization')
  this.hermesClient.publish('organization.create', data)
}

/**
 * Creates a Runnable user
 *
 * @param {Object} data
 * @param {Number} data.githubId - Github ID for Github User
 */
RabbitMQ.prototype.createUser = function (data) {
  log.info({
    tx: true,
    data: data
  }, 'RabbitMQ.prototype.createUser')
  var requiredKeys = [
    'githubId'
  ]
  this._validate(data, requiredKeys, 'createUser')
  this.hermesClient.publish('user.create', data)
}

/**
 * Delete an organization
 *
 * @param {Object} data
 * @param {Number} data.githubId - Github ID for Runnable organization
 */
RabbitMQ.prototype.deleteOrganization = function (data) {
  log.info({
    tx: true,
    data: data
  }, 'RabbitMQ.prototype.deleteOrganization')
  var requiredKeys = [
    'githubId'
  ]
  this._validate(data, requiredKeys, 'deleteOrganization')
  this.hermesClient.publish('organization.delete', data)
=======
 * Creates a `instance.container.errored` job.
 * @param {Object} data
 * @param {String} data.instanceId  - instance to which container belongs
 * @param {String} data.containerId - Container id to delete
 * @param {String} data.error       - Container error that happened
 */
RabbitMQ.prototype.instanceContainerErrored = function (data) {
  log.info({
    tx: true,
    data: data
  }, 'RabbitMQ.prototype.instanceContainerErrored')
  var requiredKeys = [
    'instanceId',
    'containerId',
    'error'
  ]
  this._validate(data, requiredKeys, 'instanceContainerErrored')
  this.hermesClient.publish('instance.container.errored', data)
>>>>>>> e71818e5
}<|MERGE_RESOLUTION|>--- conflicted
+++ resolved
@@ -62,6 +62,8 @@
       'instance.deleted',
       'instance.deployed',
       'instance.updated',
+      'organization.authorized'
+      'user.authorized'
       'user.whitelisted'
     ],
     queues: [
@@ -89,9 +91,6 @@
       'on-instance-container-die',
       'start-instance-container',
       'stop-instance-container',
-      'user.create',
-      'organization.create',
-      'organization.delete'
     ]
   }
   log.info(opts, 'RabbitMQ.prototype.connect')
@@ -695,7 +694,6 @@
 }
 
 /**
-<<<<<<< HEAD
  * Creates an organization and spins up a dock for that org
  *
  * @param {Object} data
@@ -748,7 +746,9 @@
   ]
   this._validate(data, requiredKeys, 'deleteOrganization')
   this.hermesClient.publish('organization.delete', data)
-=======
+}
+
+/**
  * Creates a `instance.container.errored` job.
  * @param {Object} data
  * @param {String} data.instanceId  - instance to which container belongs
@@ -767,5 +767,4 @@
   ]
   this._validate(data, requiredKeys, 'instanceContainerErrored')
   this.hermesClient.publish('instance.container.errored', data)
->>>>>>> e71818e5
 }