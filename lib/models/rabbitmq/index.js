/**
 * RabbitMQ job management
 * @module lib/models/rabbitmq/hermes
 */
'use strict';

require('loadenv')();

var async = require('async');
var hasKeypaths = require('101/has-keypaths');

var logger = require('middlewares/logger')(__filename);
var log = logger.log;


/**
 * @class
 */
function RabbitMQ () {
  log.info('RabbitMQ constructor');
  this.hermesClient = null;
}


module.exports = new RabbitMQ();
/**
 * Initiate connection to RabbitMQ server
 * Can be run synchronously, publish/subscribe invokations will be queued
 * Optional callback behavior
 * @param {Function} cb - optional callback
 * @return null
 */
RabbitMQ.prototype.connect = function (cb) {
  var opts = {
    heartbeat: 10,
    hostname: process.env.RABBITMQ_HOSTNAME,
    password: process.env.RABBITMQ_PASSWORD,
    port: process.env.RABBITMQ_PORT,
    username: process.env.RABBITMQ_USERNAME
  };
  log.info(opts, 'RabbitMQ.prototype.connect');
  this.hermesClient = require('hermes-private')
    .hermesSingletonFactory(opts)
    .connect(cb);
};

/**
 * Load all workers and subscribe to queues
 * Does not need to wait for hermesClient.on('ready'), hermes queues subscriptions
 * @return null
 */
RabbitMQ.prototype.loadWorkers = function () {
<<<<<<< HEAD
  var self = this;
  this.workers = {
    'create-image-builder-container': require('workers/create-image-builder-container').worker,
    'create-instance-container': require('workers/create-instance-container').worker,
    'on-create-start-image-builder-container':
        require('workers/on-create-start-image-builder-container').worker,
    'on-dock-removed': require('workers/on-dock-removed').worker,
    'on-image-builder-container-die': require('workers/on-image-builder-container-die').worker,
    'on-instance-container-create': require('workers/on-instance-container-create').worker,
    'on-instance-container-die': require('workers/on-instance-container-die').worker,
    'start-instance-container': require('workers/start-instance-container').worker
  };
=======
>>>>>>> a7bdc0ba
  log.info('RabbitMQ.prototype.loadWorkers');
  var self = this;
  this.workers = [
    'create-image-builder-container',
    'on-dock-removed',
    'on-image-builder-container-create',
    'on-image-builder-container-die',
    'on-instance-container-create',
    'on-instance-container-die',
    'start-instance-container'
  ];
  this.workers.forEach(function (workerQueueName) {
    log.trace('RabbitMQ.prototype.loadWorkers ' + workerQueueName);
    self.hermesClient.subscribe(workerQueueName, require('workers/' + workerQueueName).worker);
  });
};

/**
 * Unsubscribe from queues
 * @param {Function} cb
 * @return null
 */
RabbitMQ.prototype.unloadWorkers = function (cb) {
  var self = this;
  log.info('RabbitMQ.prototype.unloadWorkers');
  if (!this.hermesClient) {
    log.warn('RabbitMQ.prototype.unloadWorkers !hermesClient');
    return cb();
  }
  async.each(this.workers, function (workerQueueName, cb) {
    log.trace('RabbitMQ.prototype.unloadWorkers ' + workerQueueName);
    self.hermesClient.unsubscribe(workerQueueName, null, cb);
  }, function (err) {
    log.trace('RabbitMQ.prototype.unloadWorkers complete');
    cb(err);
  });
};

/**
 * Disconnect
 * @param {Function} cb
 * @return null
 */
RabbitMQ.prototype.close = function (cb) {
  log.info('RabbitMQ.prototype.close');
  if (!this.hermesClient) {
    return cb();
  }
  this.hermesClient.close(function () {
    log.trace('RabbitMQ.prototype.close complete');
    cb.apply(this, arguments);
  });
};

/**
 * create a start-instance-container job and insert it into queue
 * @param {Object} data
 */
RabbitMQ.prototype.startInstanceContainer = function (data) {
  log.info('RabbitMQ.prototype.startInstanceContainer');
  var requiredKeys = [
    'dockerContainer',
    'dockerHost',
    'hostIp',
    'instanceId',
    'networkIp',
    'ownerUsername',
    'sessionUserGithubId',
    'tid'
  ];
  if (!hasKeypaths(data, requiredKeys)) {
    log.error({
      tx: true,
      data: data,
      requiredKeys: requiredKeys
    }, 'RabbitMQ.prototype.startInstanceContainer missing required keys');
    return;
  }
  this.hermesClient.publish('start-instance-container', data);
};

/**
 * create a create-instance-container job and insert it into queue
 * @param {Object} data
 */
RabbitMQ.prototype.createInstanceContainer = function (data) {
  log.info('RabbitMQ.prototype.createInstanceContainer');
  var requiredKeys = [
    'cvId',
    'sessionUserId',
    'buildId',
    'dockerHost',
    'instanceEnvs',
    'labels'
  ];
  if (!hasKeypaths(data, requiredKeys)) {
    log.error({
      tx: true,
      data: data,
      requiredKeys: requiredKeys
    }, 'RabbitMQ.prototype.createInstanceContainer missing required keys');
    return;
  }
  this.hermesClient.publish('create-instance-container', data);
};

/**
 * create a create-image-builder-container job and insert it into queue
 * @param {Object} data
 */
RabbitMQ.prototype.createImageBuilderContainer = function (data) {
  log.info('RabbitMQ.prototype.createImageBuilderContainer');
  var requiredKeys = [
    'manualBuild',
    'sessionUser',
    'contextId',
    'contextVersionId',
    'dockerHost',
    'noCache',
    'tid'
  ];
  if (!hasKeypaths(data, requiredKeys)) {
    console.log('&*(^&*()^()*&^)(&*^)(&^)(&*^  ERRROR');
    log.error({
      tx: true,
      data: data,
      requiredKeys: requiredKeys
    }, 'RabbitMQ.prototype.startInstanceContainer missing required keys');
    return;
  }
  this.hermesClient.publish('create-image-builder-container', data);
};<|MERGE_RESOLUTION|>--- conflicted
+++ resolved
@@ -50,25 +50,11 @@
  * @return null
  */
 RabbitMQ.prototype.loadWorkers = function () {
-<<<<<<< HEAD
-  var self = this;
-  this.workers = {
-    'create-image-builder-container': require('workers/create-image-builder-container').worker,
-    'create-instance-container': require('workers/create-instance-container').worker,
-    'on-create-start-image-builder-container':
-        require('workers/on-create-start-image-builder-container').worker,
-    'on-dock-removed': require('workers/on-dock-removed').worker,
-    'on-image-builder-container-die': require('workers/on-image-builder-container-die').worker,
-    'on-instance-container-create': require('workers/on-instance-container-create').worker,
-    'on-instance-container-die': require('workers/on-instance-container-die').worker,
-    'start-instance-container': require('workers/start-instance-container').worker
-  };
-=======
->>>>>>> a7bdc0ba
   log.info('RabbitMQ.prototype.loadWorkers');
   var self = this;
   this.workers = [
     'create-image-builder-container',
+    'create-instance-container',
     'on-dock-removed',
     'on-image-builder-container-create',
     'on-image-builder-container-die',
