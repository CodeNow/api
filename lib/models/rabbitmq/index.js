--- conflicted
+++ resolved
@@ -67,19 +67,13 @@
   if (!this.hermesClient) {
     return cb();
   }
-<<<<<<< HEAD
-  var count = createCount(function () {
+  var count = createCount(3, function () {
     log.trace('RabbitMQ.prototype.unloadWorkers complete');
     cb.apply(this, arguments);
   });
+  this.hermesClient.unsubscribe('on-dock-unhealthy', null, count.next);
   this.hermesClient.unsubscribe('on-instance-container-create', null, count.inc().next);
   this.hermesClient.unsubscribe('start-instance-container', null, count.inc().next);
-=======
-  var count = createCount(3, cb);
-  this.hermesClient.unsubscribe('on-instance-container-create', null, count.next);
-  this.hermesClient.unsubscribe('start-instance-container', null, count.next);
-  this.hermesClient.unsubscribe('on-dock-unhealthy', null, count.next);
->>>>>>> d3e55fb4
 };
 
 /**
