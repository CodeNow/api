/**
 * RabbitMQ job management
 * @module lib/models/rabbitmq/index
 */
'use strict'

require('loadenv')()

var async = require('async')
var Boom = require('dat-middleware').Boom
var exists = require('101/exists')
var Hermes = require('runnable-hermes')
var keypather = require('keypather')()
var ponos = require('ponos')
var uuid = require('node-uuid')

var logger = require('middlewares/logger')(__filename)
var log = logger.log

/**
 * @class
 */
function RabbitMQ () {
  log.info('RabbitMQ constructor')
  this.hermesClient = null
}

module.exports = new RabbitMQ()

/**
 * Initiate connection to RabbitMQ server
 * Can be run synchronously, publish/subscribe invokations will be queued
 * Optional callback behavior
 * @param {Function} cb - optional callback
 * @return null
 */
RabbitMQ.prototype.connect = function (cb) {
  var opts = {
    name: 'api',
    heartbeat: 10,
    hostname: process.env.RABBITMQ_HOSTNAME,
    password: process.env.RABBITMQ_PASSWORD,
    port: process.env.RABBITMQ_PORT,
    username: process.env.RABBITMQ_USERNAME,
    subscribedEvents: [
      'container.network.attached',
      'container.network.attach-failed',
      'dock.removed'
    ],
    publishedEvents: [
      'instance.created',
      'instance.deleted',
      'instance.updated'
    ],
    queues: [
      'cluster-deprovision',
      'asg.create',
      'create-image-builder-container',
      'create-instance-container',
      'delete-instance-container',
      'deploy-instance',
      'instance.container.redeploy',
      'instance.rebuild',
      'instance.delete',
      'metis-github-event',
      'on-image-builder-container-create',
      'on-image-builder-container-die',
      'on-instance-container-create',
      'on-instance-container-die',
      'pull-instance-image',
      'start-instance-container',
      'stop-instance-container'
    ]
  }
  log.info(opts, 'RabbitMQ.prototype.connect')
  this.hermesClient = Hermes.hermesSingletonFactory(opts)
  this.hermesClient.on('error', this._handleFatalError)
  this.hermesClient.connect(cb)
}

// we got rabbitmq error
// solution is to to crash process (it would be restarted automatically)
RabbitMQ.prototype._handleFatalError = function (err) {
  log.fatal({
    tx: true,
    err: err
  }, 'RabbitMQ.prototype.connect hermes error')
  process.exit(1)
}

/**
 * Load all workers and subscribe to queues
 * Does not need to wait for hermesClient.on('ready'), hermes queues subscriptions
 * @return null
 */
RabbitMQ.prototype.loadWorkers = function () {
  log.info('RabbitMQ.prototype.loadWorkers')
  var self = this
  this.workers = [
    'create-image-builder-container',
    'delete-instance-container',
    'container.network.attached',
    'container.network.attach-failed',
    'on-image-builder-container-create',
    'on-image-builder-container-die',
    'on-instance-container-create',
    'on-instance-container-die',
    'start-instance-container',
    'stop-instance-container'
  ]
  this.workers.forEach(function (workerQueueName) {
    log.trace('RabbitMQ.prototype.loadWorkers ' + workerQueueName)
    self.hermesClient.subscribe(workerQueueName, require('workers/' + workerQueueName).worker)
  })
  // slowly move workers over to ponos style
  var ponosTasks = this.ponosTasks = {
    'create-instance-container': require('workers/create-instance-container'),
    'pull-instance-image': require('workers/pull-instance-image'),
    'dock.removed': require('workers/dock.removed'),
    'instance.delete': require('workers/instance.delete'),
    'instance.rebuild': require('workers/instance.rebuild'),
    'instance.container.redeploy': require('workers/instance.container.redeploy')
  }
  // ponos: subscribe to queues
  var ponosServer = this.ponosServer = new ponos.Server({
    hermes: this.hermesClient,
    log: log
  })
  ponosServer.setAllTasks(ponosTasks)
  Object.keys(ponosTasks).forEach(ponosServer._subscribe.bind(ponosServer))
}

/**
 * Unsubscribe from queues
 * @param {Function} cb
 * @return null
 */
RabbitMQ.prototype.unloadWorkers = function (cb) {
  var self = this
  log.info('RabbitMQ.prototype.unloadWorkers')
  if (!this.hermesClient) {
    log.warn('RabbitMQ.prototype.unloadWorkers !hermesClient')
    return cb()
  }
  if (!this.workers) {
    // Should only ever occur if API exits immediately upon starting
    // before invoking `loadWorkers`
    log.warn('RabbitMQ.prototype.unloadWorkers !this.workers')
    return cb()
  }
  var ponosTasks = this.ponosTasks
  var ponosServer = this.ponosServer
  async.each(this.workers, function (workerQueueName, cb) {
    log.trace('RabbitMQ.prototype.unloadWorkers ' + workerQueueName)
    self.hermesClient.unsubscribe(workerQueueName, null, cb)
  }, function (err) {
    log.trace('RabbitMQ.prototype.unloadWorkers complete')
    if (err) { return cb(err) }
    async.each(Object.keys(ponosTasks), function (workerQueueName, cb) {
      ponosServer._unsubscribe(workerQueueName, null).asCallback(cb)
    }, cb)
  })
}

/**
 * Disconnect
 * @param {Function} cb
 * @return null
 */
RabbitMQ.prototype.close = function (cb) {
  log.info('RabbitMQ.prototype.close')
  if (!this.hermesClient) {
    return cb()
  }
  this.hermesClient.close(function () {
    log.trace('RabbitMQ.prototype.close complete')
    cb.apply(this, arguments)
  })
}

/**
 * Validate new job data
 * @param {Object} data to be validated
 * @param {Array} required keys that should be presented in the `data`
 * @param {String} methodName that initiated validation. Used for logs
 */
RabbitMQ.prototype._validate = function (data, requiredKeys, methodName) {
  requiredKeys.forEach(function (keypath) {
    var val = keypather.get(data, keypath)
    if (!exists(val)) {
      log.error({
        tx: true,
        data: data,
        requiredKeys: requiredKeys
      }, 'RabbitMQ.prototype.' + methodName + ' missing required keys')
      var err = Boom.badRequest('Validation failed: "' + keypath + '" is required')
      throw err
    }
  })
}

/**
 * create a start-instance-container job and insert it into queue
 * @param {Object} data
 */
RabbitMQ.prototype.startInstanceContainer = function (data) {
  log.info({
    tx: true,
    data: data
  }, 'RabbitMQ.prototype.startInstanceContainer')
  var requiredKeys = [
    'dockerContainer',
    'dockerHost',
    'instanceId',
    'ownerUsername',
    'sessionUserGithubId',
    'tid'
  ]
  this._validate(data, requiredKeys, 'startInstanceContainer')
  this.hermesClient.publish('start-instance-container', data)
}

/**
 * create a create-instance-container job and insert it into queue
 * @param {Object} data
 */
RabbitMQ.prototype.createInstanceContainer = function (data) {
  log.info({
    tx: true,
    data: data
  }, 'RabbitMQ.prototype.createInstanceContainer')
  // used to trace flow across multiple workers in loggly
  data.deploymentUuid = uuid.v4()
  var requiredKeys = [
    'contextVersionId',
    'instanceId',
    'ownerUsername',
    'sessionUserGithubId'
  ]
  this._validate(data, requiredKeys, 'createInstanceContainer')
  log.info({
    tx: true,
    data: data
  }, 'RabbitMQ.prototype.createInstanceContainer +deploymentUuid')
  this.hermesClient.publish('create-instance-container', data)
}

/**
 * create a instance.container.redeploy job and insert it into queue
 * @param {Object} data
 */
RabbitMQ.prototype.redeployInstanceContainer = function (data) {
  log.info({
    tx: true,
    data: data
  }, 'RabbitMQ.prototype.redeployInstanceContainer')
  // used to trace flow across multiple workers in loggly
  data.deploymentUuid = uuid.v4()
  var requiredKeys = [
    'instanceId',
    'sessionUserGithubId'
  ]
  this._validate(data, requiredKeys, 'redeployInstanceContainer')
  log.info({
    tx: true,
    data: data
  }, 'RabbitMQ.prototype.redeployInstanceContainer +deploymentUuid')
  this.hermesClient.publish('instance.container.redeploy', data)
}

/**
 * create a stop-instance-container job and insert it into queue
 * @param {Object} data
 */
RabbitMQ.prototype.stopInstanceContainer = function (data) {
  log.info({
    tx: true,
    data: data
  }, 'RabbitMQ.prototype.stopInstanceContainer')
  var requiredKeys = [
    'containerId',
    'dockerHost',
    'instanceId',
    'sessionUserGithubId'
  ]
  this._validate(data, requiredKeys, 'stopInstanceContainer')
  this.hermesClient.publish('stop-instance-container', data)
}

/**
 * create a instance.delete job and insert it into queue
 * @param {Object} data
 */
RabbitMQ.prototype.deleteInstance = function (data) {
  log.info({
    tx: true,
    instance: keypather.get(data, 'instance'),
    sessionUserId: keypather.get(data, 'sessionUserId')
  }, 'RabbitMQ.prototype.deleteInstance')
  var requiredKeys = [
    'instanceId'
  ]
  this._validate(data, requiredKeys, 'instance.delete')
  this.hermesClient.publish('instance.delete', data)
}

/**
 * create a delete-instance-container job and insert it into queue
 * @param {Object} data
 */
RabbitMQ.prototype.deleteInstanceContainer = function (data) {
  log.info({
    tx: true,
    data: data
  }, 'RabbitMQ.prototype.deleteInstanceContainer')
  var requiredKeys = [
    'container',
    'container.dockerContainer',
    'instanceName',
    'instanceShortHash',
    'instanceMasterPod',
    // NOTE: instanceMasterBranch can be null because non-repo containers has no branches
    'ownerGithubId',
    'ownerGithubUsername'
  ]
<<<<<<< HEAD
  this._validate(data, requiredKeys, 'instance.container.delete')
=======
  this._validate(data, requiredKeys, 'delete-instance-container')
>>>>>>> a24b3955
  this.hermesClient.publish('delete-instance-container', data)
}

/**
 * create a create-image-builder-container job and insert it into queue
 * @param {Object} data
 */
RabbitMQ.prototype.createImageBuilderContainer = function (data) {
  log.info({
    tx: true,
    data: data
  }, 'RabbitMQ.prototype.createImageBuilderContainer')
  var requiredKeys = [
    'manualBuild',
    'sessionUserGithubId',
    'ownerUsername',
    'contextId',
    'contextVersionId',
    'noCache',
    'tid'
  ]
  this._validate(data, requiredKeys, 'createImageBuilderContainer')
  this.hermesClient.publish('create-image-builder-container', data)
}

/**
 * create an instance.rebuild job
 * @param {Object} data
 */
RabbitMQ.prototype.publishInstanceRebuild = function (data) {
  log.info({
    tx: true,
    data: data
  }, 'RabbitMQ.prototype.publishInstanceRebuild')
  var requiredKeys = [
    'instanceId'
  ]
  this._validate(data, requiredKeys, 'instance.rebuild')
  this.hermesClient.publish('instance.rebuild', data)
}

/**
 * create an asg.create job and insert it into queue
 * @param {Object} data
 */
RabbitMQ.prototype.publishASGCreate = function (data) {
  log.info({
    tx: true,
    data: data
  }, 'RabbitMQ.prototype.publishASGCreate')
  var requiredKeys = [
    'githubId'
  ]
  this._validate(data, requiredKeys, 'publishASGCreate')
  this.hermesClient.publish('asg.create', data)
}

/**
 * create an cluster-deprovision job and insert it into queue
 * @param {Object} data
 */
RabbitMQ.prototype.publishClusterDeprovision = function (data) {
  log.info({
    tx: true,
    data: data
  }, 'RabbitMQ.prototype.publishClusterDeprovision')
  var requiredKeys = [
    'githubId'
  ]
  this._validate(data, requiredKeys, 'publishClusterDeprovision')
  this.hermesClient.publish('cluster-deprovision', data)
}

/**
 * Enqueues a job for the given github webhook event.
 * @param {string} deliveryId Unique id for the webhook event.
 * @param {string} eventType The event type.
 * @param {object} payload The data body for the event.
 */
RabbitMQ.prototype.publishGithubEvent = function (deliveryId, eventType, payload) {
  this.hermesClient.publish('metis-github-event', {
    deliveryId: deliveryId,
    eventType: eventType,
    recordedAt: parseInt(new Date().getTime() / 1000, 10),
    payload: payload
  })
}

/**
 * create a instance-updated job and insert it into queue
 * @param {Object} data
 */
RabbitMQ.prototype.instanceUpdated = function (data) {
  log.info({
    tx: true,
    instance: keypather.get(data, 'instance')
  }, 'RabbitMQ.prototype.instanceUpdated')
  var requiredKeys = [
    'instance'
  ]
  this._validate(data, requiredKeys, 'instanceUpdated')
  this.hermesClient.publish('instance.updated', data)
}

/**
 * create a instance-updated job and insert it into queue
 * @param {Object} data
 */
RabbitMQ.prototype.instanceCreated = function (data) {
  log.info({
    tx: true,
    instance: keypather.get(data, 'instance')
  }, 'RabbitMQ.prototype.instanceCreated')
  var requiredKeys = [
    'instance'
  ]
  this._validate(data, requiredKeys, 'instanceCreated')
  this.hermesClient.publish('instance.created', data)
}

/**
 * create a instance-deleted job and insert it into queue
 * @param {Object} data
 */
RabbitMQ.prototype.instanceDeleted = function (data) {
  log.info({
    tx: true,
    instance: keypather.get(data, 'instance')
  }, 'RabbitMQ.prototype.instanceDeleted')
  var requiredKeys = ['instance']
  this._validate(data, requiredKeys, 'instanceDeleted')
  this.hermesClient.publish('instance.deleted', data)
}

/**
 * Enqueues a job for pulling an image for an instance
 * @param {Object} data job data
 * @param {Object} data.instanceId instance id
 * @param {Object} data.imagePullId pull id
 */
RabbitMQ.prototype.pullInstanceImage = function (data) {
  var requiredKeys = [
    'instanceId',
    'buildId',
    'sessionUserGithubId',
    'ownerUsername'
  ]
  this._validate(data, requiredKeys, 'pullInstanceImage')
  // toString objectIds
  data.instanceId = data.instanceId.toString()
  this.hermesClient.publish('pull-instance-image', data)
}<|MERGE_RESOLUTION|>--- conflicted
+++ resolved
@@ -323,11 +323,7 @@
     'ownerGithubId',
     'ownerGithubUsername'
   ]
-<<<<<<< HEAD
-  this._validate(data, requiredKeys, 'instance.container.delete')
-=======
   this._validate(data, requiredKeys, 'delete-instance-container')
->>>>>>> a24b3955
   this.hermesClient.publish('delete-instance-container', data)
 }
 
