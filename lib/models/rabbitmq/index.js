/**
 * RabbitMQ job management
 * @module lib/models/rabbitmq/hermes
 */
'use strict';

require('loadenv')();
var async = require('async');
var hasKeypaths = require('101/has-keypaths');

var logger = require('middlewares/logger')(__filename);

var log = logger.log;

/**
 * @class
 */
function RabbitMQ () {
  log.info('RabbitMQ constructor');
  this.hermesClient = null;
}

/**
 * Initiate connection to RabbitMQ server
 * Can be run synchronously, publish/subscribe invokations will be queued
 * Optional callback behavior
 * @param {Function} cb - optional callback
 * @return null
 */
RabbitMQ.prototype.connect = function (cb) {
  var opts = {
    hostname: process.env.RABBITMQ_HOSTNAME,
    password: process.env.RABBITMQ_PASSWORD,
    port: process.env.RABBITMQ_PORT,
    username: process.env.RABBITMQ_USERNAME
  };
  log.info(opts, 'RabbitMQ.prototype.connect');
  this.hermesClient = require('hermes-private')
    .hermesSingletonFactory(opts)
    .connect(cb);
};

/**
 * Load all workers and subscribe to queues
 * Does not need to wait for hermesClient.on('ready'), hermes queues subscriptions
 * @return null
 */
RabbitMQ.prototype.loadWorkers = function () {
  var self = this;
  this.workers = {
    'on-dock-removed': require('workers/on-dock-removed').worker,
    'on-image-builder-container-die': require('workers/on-image-builder-container-die').worker,
    'on-instance-container-create': require('workers/on-instance-container-create').worker,
    'on-instance-container-die': require('workers/on-instance-container-die').worker,
    'start-instance-container': require('workers/start-instance-container').worker
  };
  log.info('RabbitMQ.prototype.loadWorkers');
<<<<<<< HEAD
  Object.keys(this.workers).forEach(function (workerId) {
    self.hermesClient.subscribe(workerId, self.workers[workerId]);
  });

=======
  this.hermesClient.subscribe('on-instance-container-create',
                              require('workers/on-instance-container-create').worker);
  this.hermesClient.subscribe('on-create-start-image-builder-container',
                              require('workers/on-create-start-image-builder-container').worker);
  this.hermesClient.subscribe('start-instance-container',
                              require('workers/start-instance-container').worker);
  this.hermesClient.subscribe('on-dock-removed',
                              require('workers/on-dock-removed').worker);
>>>>>>> 7681eee5
};

/**
 * Unsubscribe from queues
 * @param {Function} cb
 * @return null
 */
RabbitMQ.prototype.unloadWorkers = function (cb) {
  var self = this;
  log.info('RabbitMQ.prototype.unloadWorkers');
  if (!this.hermesClient) {
    return cb();
  }
<<<<<<< HEAD

  async.each(Object.keys(this.workers), function (workerId, cb) {
    self.hermesClient.unsubscribe(workerId, null, cb);
  }, function (err) {
=======
  var count = createCount(4, function () {
>>>>>>> 7681eee5
    log.trace('RabbitMQ.prototype.unloadWorkers complete');
    cb(err);
  });
<<<<<<< HEAD
=======
  this.hermesClient.unsubscribe('on-dock-removed', null, count.next);
  this.hermesClient.unsubscribe('on-instance-container-create', null, count.next);
  this.hermesClient.unsubscribe('on-create-start-image-builder-container', null, count.next);
  this.hermesClient.unsubscribe('start-instance-container', null, count.next);
>>>>>>> 7681eee5
};

/**
 * Disconnect
 * @param {Function} cb
 * @return null
 */
RabbitMQ.prototype.close = function (cb) {
  log.info('RabbitMQ.prototype.close');
  if (!this.hermesClient) {
    return cb();
  }
  this.hermesClient.close(function () {
    log.trace('RabbitMQ.prototype.close complete');
    cb.apply(this, arguments);
  });
};

/**
 * create a start-instance-container job and insert it into queue
 * @param {Object} data
 */
RabbitMQ.prototype.startInstanceContainer = function (data) {
  log.info('RabbitMQ.prototype.startInstanceContainer');
  var requiredKeys = [
    'dockerContainer',
    'dockerHost',
    'hostIp',
    'instanceId',
    'networkIp',
    'ownerUsername',
    'sessionUserGithubId',
    'tid'
  ];
  if (!hasKeypaths(data, requiredKeys)) {
    log.error({
      tx: true,
      data: data,
      requiredKeys: requiredKeys
    }, 'RabbitMQ.prototype.startInstanceContainer missing required keys');
    return;
  }
  this.hermesClient.publish('start-instance-container', data);
};

module.exports = new RabbitMQ();<|MERGE_RESOLUTION|>--- conflicted
+++ resolved
@@ -48,6 +48,8 @@
 RabbitMQ.prototype.loadWorkers = function () {
   var self = this;
   this.workers = {
+    'on-create-start-image-builder-container':
+      require('workers/on-create-start-image-builder-container').worker,
     'on-dock-removed': require('workers/on-dock-removed').worker,
     'on-image-builder-container-die': require('workers/on-image-builder-container-die').worker,
     'on-instance-container-create': require('workers/on-instance-container-create').worker,
@@ -55,21 +57,9 @@
     'start-instance-container': require('workers/start-instance-container').worker
   };
   log.info('RabbitMQ.prototype.loadWorkers');
-<<<<<<< HEAD
   Object.keys(this.workers).forEach(function (workerId) {
     self.hermesClient.subscribe(workerId, self.workers[workerId]);
   });
-
-=======
-  this.hermesClient.subscribe('on-instance-container-create',
-                              require('workers/on-instance-container-create').worker);
-  this.hermesClient.subscribe('on-create-start-image-builder-container',
-                              require('workers/on-create-start-image-builder-container').worker);
-  this.hermesClient.subscribe('start-instance-container',
-                              require('workers/start-instance-container').worker);
-  this.hermesClient.subscribe('on-dock-removed',
-                              require('workers/on-dock-removed').worker);
->>>>>>> 7681eee5
 };
 
 /**
@@ -83,24 +73,12 @@
   if (!this.hermesClient) {
     return cb();
   }
-<<<<<<< HEAD
-
   async.each(Object.keys(this.workers), function (workerId, cb) {
     self.hermesClient.unsubscribe(workerId, null, cb);
   }, function (err) {
-=======
-  var count = createCount(4, function () {
->>>>>>> 7681eee5
     log.trace('RabbitMQ.prototype.unloadWorkers complete');
     cb(err);
   });
-<<<<<<< HEAD
-=======
-  this.hermesClient.unsubscribe('on-dock-removed', null, count.next);
-  this.hermesClient.unsubscribe('on-instance-container-create', null, count.next);
-  this.hermesClient.unsubscribe('on-create-start-image-builder-container', null, count.next);
-  this.hermesClient.unsubscribe('start-instance-container', null, count.next);
->>>>>>> 7681eee5
 };
 
 /**
