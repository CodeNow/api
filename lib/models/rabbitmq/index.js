--- conflicted
+++ resolved
@@ -5,20 +5,13 @@
 'use strict';
 
 require('loadenv')();
-<<<<<<< HEAD
-=======
 var async = require('async');
->>>>>>> 71b13695
 var hasKeypaths = require('101/has-keypaths');
 
-var async = require('async');
 var logger = require('middlewares/logger')(__filename);
+
 var log = logger.log;
 
-<<<<<<< HEAD
-
-=======
->>>>>>> 71b13695
 /**
  * @class
  */
@@ -56,30 +49,18 @@
  */
 RabbitMQ.prototype.loadWorkers = function () {
   var self = this;
-  this.workers = {
-    'on-create-start-image-builder-container':
-      require('workers/on-create-start-image-builder-container').worker,
-    'on-dock-removed': require('workers/on-dock-removed').worker,
-    'on-image-builder-container-die': require('workers/on-image-builder-container-die').worker,
-    'on-instance-container-create': require('workers/on-instance-container-create').worker,
-    'on-instance-container-die': require('workers/on-instance-container-die').worker,
-    'start-instance-container': require('workers/start-instance-container').worker
-  };
   log.info('RabbitMQ.prototype.loadWorkers');
-<<<<<<< HEAD
-  this.hermesClient.subscribe('on-instance-container-create',
-                              require('workers/on-instance-container-create').worker);
-  this.hermesClient.subscribe('create-instance-container',
-    require('workers/create-instance-container').worker);
-  this.hermesClient.subscribe('start-instance-container',
-                              require('workers/start-instance-container').worker);
-  this.hermesClient.subscribe('on-dock-removed',
-                              require('workers/on-dock-removed').worker);
-=======
-  Object.keys(this.workers).forEach(function (workerId) {
-    self.hermesClient.subscribe(workerId, self.workers[workerId]);
+  this.workers = [
+    'on-create-start-image-builder-container',
+    'on-dock-removed',
+    'on-image-builder-container-die',
+    'on-instance-container-create',
+    'on-instance-container-die',
+    'start-instance-container'
+  ];
+  this.workers.forEach(function (workerName) {
+    self.hermesClient.subscribe(workerName, require('workers/'+workerName).worker);
   });
->>>>>>> 71b13695
 };
 
 /**
@@ -93,18 +74,9 @@
   if (!this.hermesClient) {
     return cb();
   }
-<<<<<<< HEAD
-  var self = this;
-  var tasks = ['on-instance-container-create', 'on-dock-removed',
-    'create-instance-container', 'start-instance-container'];
-  async.each(tasks, function (task, eachCb) {
-    self.hermesClient.unsubscribe(task, null, eachCb);
-  }, function () {
-=======
-  async.each(Object.keys(this.workers), function (workerId, cb) {
-    self.hermesClient.unsubscribe(workerId, null, cb);
+  async.each(this.workers, function (workerName, cb) {
+    self.hermesClient.unsubscribe(workerName, null, cb);
   }, function (err) {
->>>>>>> 71b13695
     log.trace('RabbitMQ.prototype.unloadWorkers complete');
     cb(err);
   });
@@ -151,16 +123,4 @@
     return;
   }
   this.hermesClient.publish('start-instance-container', data);
-};
-
-
-
-/**
- * Publish job using `hermesClient.publish`.
- */
-RabbitMQ.prototype.publish = function (name, data) {
-  if (!this.hermesClient) {
-    return;
-  }
-  this.hermesClient.publish(name, data);
 };