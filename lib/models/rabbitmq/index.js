--- conflicted
+++ resolved
@@ -100,12 +100,7 @@
   log.info('RabbitMQ.prototype.loadWorkers')
   var self = this
   this.workers = [
-    'container.network.attached',
-<<<<<<< HEAD
-    'start-instance-container'
-=======
-    'on-image-builder-container-die'
->>>>>>> 474d8fb6
+    'container.network.attached'
   ]
   this.workers.forEach(function (workerQueueName) {
     log.trace('RabbitMQ.prototype.loadWorkers ' + workerQueueName)
