/**
 * RabbitMQ job management
 * @module lib/models/rabbitmq/index
 */
'use strict';

require('loadenv')();

var async = require('async');
var Boom = require('dat-middleware').Boom;
var exists = require('101/exists');
var hermes = require('hermes-private');
var keypather = require('keypather')();
var ponos = require('ponos');
var uuid = require('node-uuid');

var logger = require('middlewares/logger')(__filename);
var log = logger.log;

/**
 * @class
 */
function RabbitMQ () {
  log.info('RabbitMQ constructor');
  this.hermesClient = null;
}

module.exports = new RabbitMQ();

/**
 * Initiate connection to RabbitMQ server
 * Can be run synchronously, publish/subscribe invokations will be queued
 * Optional callback behavior
 * @param {Function} cb - optional callback
 * @return null
 */
RabbitMQ.prototype.connect = function (cb) {
  var opts = {
    heartbeat: 10,
    hostname: process.env.RABBITMQ_HOSTNAME,
    password: process.env.RABBITMQ_PASSWORD,
    port: process.env.RABBITMQ_PORT,
    username: process.env.RABBITMQ_USERNAME
  };
  log.info(opts, 'RabbitMQ.prototype.connect');
  this.hermesClient = hermes.hermesSingletonFactory(opts);
  this.hermesClient.on('error', this._handleFatalError);
  this.hermesClient.connect(cb);
};

// we got rabbitmq error
// solution is to to crash process (it would be restarted automatically)
RabbitMQ.prototype._handleFatalError = function (err) {
  log.fatal({
    tx: true,
    err: err
  }, 'RabbitMQ.prototype.connect hermes error');
  process.exit(1);
};

/**
 * Load all workers and subscribe to queues
 * Does not need to wait for hermesClient.on('ready'), hermes queues subscriptions
 * @return null
 */
RabbitMQ.prototype.loadWorkers = function () {
  log.info('RabbitMQ.prototype.loadWorkers');
  var self = this;
  this.workers = [
    'create-image-builder-container',
    'delete-instance',
    'delete-instance-container',
<<<<<<< HEAD
=======
    'deploy-instance',
    'container-network-attached',
>>>>>>> 7e46a0a1
    'on-dock-removed',
    'on-image-builder-container-create',
    'on-image-builder-container-die',
    'on-instance-container-create',
    'on-instance-container-die',
    'on-instance-container-start',
    'start-instance-container',
    'stop-instance-container'
  ];
  this.workers.forEach(function (workerQueueName) {
    log.trace('RabbitMQ.prototype.loadWorkers ' + workerQueueName);
    self.hermesClient.subscribe(workerQueueName, require('workers/' + workerQueueName).worker);
  });
  // slowly move workers over to ponos style
  var tasks = {
    'create-instance-container':
      require('workers/create-instance-container')
  };
  // ponos: subscribe to queues
  var server = this.server = new ponos.Server({
    hermes: this.hermesClient,
    log: log
  });
  server.setAllTasks(tasks);
  Object.keys(tasks).forEach(server._subscribe.bind(server));
};

/**
 * Unsubscribe from queues
 * @param {Function} cb
 * @return null
 */
RabbitMQ.prototype.unloadWorkers = function (cb) {
  var self = this;
  log.info('RabbitMQ.prototype.unloadWorkers');
  if (!this.hermesClient) {
    log.warn('RabbitMQ.prototype.unloadWorkers !hermesClient');
    return cb();
  }
  if (!this.workers) {
    // Should only ever occur if API exits immediately upon starting
    // before invoking `loadWorkers`
    log.warn('RabbitMQ.prototype.unloadWorkers !this.workers');
    return cb();
  }
  async.each(this.workers, function (workerQueueName, cb) {
    log.trace('RabbitMQ.prototype.unloadWorkers ' + workerQueueName);
    self.hermesClient.unsubscribe(workerQueueName, null, cb);
  }, function (err) {
    log.trace('RabbitMQ.prototype.unloadWorkers complete');
    cb(err);
  });
  // ponos: unsubscribe from all queues
  this.server._unsubscribeAll();
};

/**
 * Disconnect
 * @param {Function} cb
 * @return null
 */
RabbitMQ.prototype.close = function (cb) {
  log.info('RabbitMQ.prototype.close');
  if (!this.hermesClient) {
    return cb();
  }
  this.hermesClient.close(function () {
    log.trace('RabbitMQ.prototype.close complete');
    cb.apply(this, arguments);
  });
};

/**
 * Validate new job data
 * @param {Object} data to be validated
 * @param {Array} required keys that should be presented in the `data`
 * @param {String} methodName that initiated validation. Used for logs
 */
RabbitMQ.prototype._validate = function (data, requiredKeys, methodName) {
  requiredKeys.forEach(function (keypath) {
    var val = keypather.get(data, keypath);
    if (!exists(val)) {
      log.error({
        tx: true,
        data: data,
        requiredKeys: requiredKeys
      }, 'RabbitMQ.prototype.' + methodName + ' missing required keys');
      var err = Boom.badRequest('Validation failed: "' + keypath + '" is required');
      throw err;
    }
  });
};

/**
 * create a start-instance-container job and insert it into queue
 * @param {Object} data
 */
RabbitMQ.prototype.startInstanceContainer = function (data) {
  log.info({
    tx: true,
    data: data,
  }, 'RabbitMQ.prototype.startInstanceContainer');
  var requiredKeys = [
    'dockerContainer',
    'dockerHost',
    'instanceId',
    'ownerUsername',
    'sessionUserGithubId',
    'tid'
  ];
  this._validate(data, requiredKeys, 'startInstanceContainer');
  this.hermesClient.publish('start-instance-container', data);
};

/**
 * create a create-instance-container job and insert it into queue
 * @param {Object} data
 */
RabbitMQ.prototype.createInstanceContainer = function (data) {
  log.info({
    tx: true,
    data: data,
  }, 'RabbitMQ.prototype.createInstanceContainer');
  // used to trace flow across multiple workers in loggly
  data.deploymentUuid = uuid.v4();
  var requiredKeys = [
    'contextVersionId',
    'instanceId',
    'ownerUsername'
  ];
  this._validate(data, requiredKeys, 'createInstanceContainer');
  log.info({
    tx: true,
    data: data,
  }, 'RabbitMQ.prototype.createInstanceContainer +deploymentUuid');
  this.hermesClient.publish('create-instance-container', data);
};

/**
 * create a stop-instance-container job and insert it into queue
 * @param {Object} data
 */
RabbitMQ.prototype.stopInstanceContainer = function (data) {
  log.info({
    tx: true,
    data: data,
  }, 'RabbitMQ.prototype.stopInstanceContainer');
  var requiredKeys = [
    'containerId',
    'dockerHost',
    'instanceId',
    'sessionUserGithubId'
  ];
  this._validate(data, requiredKeys, 'stopInstanceContainer');
  this.hermesClient.publish('stop-instance-container', data);
};

/**
 * create a delete-instance job and insert it into queue
 * @param {Object} data
 */
RabbitMQ.prototype.deleteInstance = function (data) {
  log.info({
    tx: true,
    data: data,
  }, 'RabbitMQ.prototype.deleteInstance');
  var requiredKeys = [
    'instanceId',
    'sessionUserId'
  ];
  this._validate(data, requiredKeys, 'deleteInstance');
  this.hermesClient.publish('delete-instance', data);
};

/**
 * create a delete-instance-container job and insert it into queue
 * @param {Object} data
 */
RabbitMQ.prototype.deleteInstanceContainer = function (data) {
  log.info({
    tx: true,
    data: data,
  }, 'RabbitMQ.prototype.deleteInstanceContainer');
  var requiredKeys = [
    'container',
    'container.dockerContainer',
    'instanceName',
    'instanceShortHash',
    'instanceMasterPod',
    'instanceMasterBranch',
    'ownerGithubId'
  ];
  this._validate(data, requiredKeys, 'deleteInstanceContainer');
  this.hermesClient.publish('delete-instance-container', data);
};

/**
 * create a create-image-builder-container job and insert it into queue
 * @param {Object} data
 */
RabbitMQ.prototype.createImageBuilderContainer = function (data) {
  log.info({
    tx: true,
    data: data,
  }, 'RabbitMQ.prototype.createImageBuilderContainer');
  var requiredKeys = [
    'manualBuild',
    'sessionUserGithubId',
    'ownerUsername',
    'contextId',
    'contextVersionId',
    'dockerHost',
    'noCache',
    'tid'
  ];
  this._validate(data, requiredKeys, 'createImageBuilderContainer');
  this.hermesClient.publish('create-image-builder-container', data);
};

/**
 * create an cluster-provision job and insert it into queue
 * @param {Object} data
 */
RabbitMQ.prototype.publishClusterProvision = function (data) {
  log.info({
    tx: true,
    data: data,
  }, 'RabbitMQ.prototype.publishClusterProvision');
  var requiredKeys = [
    'githubId'
  ];
  this._validate(data, requiredKeys, 'publishClusterProvision');
  this.hermesClient.publish('cluster-provision', data);
};

/**
 * create an cluster-deprovision job and insert it into queue
 * @param {Object} data
 */
RabbitMQ.prototype.publishClusterDeprovision = function (data) {
  log.info({
    tx: true,
    data: data,
  }, 'RabbitMQ.prototype.publishClusterDeprovision');
  var requiredKeys = [
    'githubId'
  ];
  this._validate(data, requiredKeys, 'publishClusterDeprovision');
  this.hermesClient.publish('cluster-deprovision', data);
};

/**
 * Enqueues a job for the given github webhook event.
 * @param {string} deliveryId Unique id for the webhook event.
 * @param {string} eventType The event type.
 * @param {object} payload The data body for the event.
 */
RabbitMQ.prototype.publishGithubEvent = function (deliveryId, eventType, payload) {
  this.hermesClient.publish('metis-github-event', {
    deliveryId: deliveryId,
    eventType: eventType,
    recordedAt: parseInt(new Date().getTime() / 1000),
    payload: payload
  });
};<|MERGE_RESOLUTION|>--- conflicted
+++ resolved
@@ -70,11 +70,7 @@
     'create-image-builder-container',
     'delete-instance',
     'delete-instance-container',
-<<<<<<< HEAD
-=======
-    'deploy-instance',
     'container-network-attached',
->>>>>>> 7e46a0a1
     'on-dock-removed',
     'on-image-builder-container-create',
     'on-image-builder-container-die',
