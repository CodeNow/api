--- conflicted
+++ resolved
@@ -6,30 +6,20 @@
   writeStream.on('data', function(data) {
     writer.publish(id, data);
   });
-<<<<<<< HEAD
   writeStream.on("end", function () {
     writer.publish(id+'_msg', 'end');
     writer.del(id+'_msg', id);
-=======
-  writeStream.on('end', function () {
->>>>>>> 87f7bf24
     writer.quit();
   });
 }
 
 function attachOutputStreamToRedis (id, readStream) {
-<<<<<<< HEAD
   var reader = redis.createClient(configs.redis.port, configs.redis.ipaddress);
   reader.subscribe(id, id+'_msg');
   reader.on("message", function (channel, message) {
     if (~channel.indexOf(id+'_msg')) {
       return readStream.end();
     }
-=======
-  var reader = redis.createClient(process.env.REDIS_PORT, process.env.REDIS_IPADDRESS);
-  reader.subscribe(id);
-  reader.on('message', function (channel, message) {
->>>>>>> 87f7bf24
     readStream.write(message);
   });
   readStream.on('end', function () {
