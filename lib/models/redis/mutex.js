'use strict';

var redis = require('./index');

module.exports = RedisMutex;

function RedisMutex (key) {
  this.redis = redis;
  this.key = process.env.REDIS_NAMESPACE+key;
}

RedisMutex.prototype.lock = function (cb) {
  this.redis.setnx(this.key, 'lock', function (err, success) {
<<<<<<< HEAD
    cb(err, success === '1');
=======
    if (err) { return cb(err); }
    cb(null, success === '1');
>>>>>>> 63547d06
  });
};

RedisMutex.prototype.unlock = function (cb) {
  this.redis.del(this.key, cb);
};<|MERGE_RESOLUTION|>--- conflicted
+++ resolved
@@ -11,12 +11,7 @@
 
 RedisMutex.prototype.lock = function (cb) {
   this.redis.setnx(this.key, 'lock', function (err, success) {
-<<<<<<< HEAD
     cb(err, success === '1');
-=======
-    if (err) { return cb(err); }
-    cb(null, success === '1');
->>>>>>> 63547d06
   });
 };
 
