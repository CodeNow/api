'use strict';

var redis = require('./index');
var isFunction = require('101/is-function');
var formatArgs = require('format-args');
var debug = require('run-debug')(__filename);

module.exports = RedisMutex;

function RedisMutex (key) {
  this.redis = redis;
  this.key = process.env.REDIS_NAMESPACE+key;
}

<<<<<<< HEAD
RedisMutex.prototype.lock = function (val, cb) {
  debug('lock', formatArgs(arguments));
  if (isFunction(val)) {
    cb = val;
    val = null;
  }
  val = val || 'lock';
  this.redis.setnx(this.key, val, function (err, success) {
    debug('setnx', formatArgs(arguments));
=======
RedisMutex.prototype.lock = function (cb) {
  this.redis.setnx(this.key, 'lock', function (err, success) {
>>>>>>> 553c9fed
    if (err) { return cb(err); }
    cb(null, success === '1');
  });
};

RedisMutex.prototype.unlock = function (cb) {
  debug('unlock', formatArgs(arguments));
  this.redis.del(this.key, cb);
};<|MERGE_RESOLUTION|>--- conflicted
+++ resolved
@@ -12,20 +12,8 @@
   this.key = process.env.REDIS_NAMESPACE+key;
 }
 
-<<<<<<< HEAD
-RedisMutex.prototype.lock = function (val, cb) {
-  debug('lock', formatArgs(arguments));
-  if (isFunction(val)) {
-    cb = val;
-    val = null;
-  }
-  val = val || 'lock';
-  this.redis.setnx(this.key, val, function (err, success) {
-    debug('setnx', formatArgs(arguments));
-=======
 RedisMutex.prototype.lock = function (cb) {
   this.redis.setnx(this.key, 'lock', function (err, success) {
->>>>>>> 553c9fed
     if (err) { return cb(err); }
     cb(null, success === '1');
   });
