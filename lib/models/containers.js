var async = require('async');
var configs = require('configs');
var mongoose = require('mongoose');
var uuid = require('node-uuid');
var emailer = require('../emailer');
var _ = require('lodash');
var BaseSchema = require('models/BaseSchema');
var Channel = require('models/channels');
var Image = require('models/images');
var utils = require('middleware/utils');
var error = require('error');
var proxy;
if (configs.dockworkerProxy) {
  proxy = configs.dockworkerProxy;
}
var Schema = mongoose.Schema;
var ObjectId = Schema.ObjectId;
var ContainerSchema = new Schema({
  name: { type: String },
  description: {
    type: String,
    'default': ''
  },
  owner: {
    type: ObjectId,
    index: true
  },
  parent: {
    type: ObjectId,
    index: true
  },
  child: { type: ObjectId },
  created: {
    type: Date,
    'default': Date.now,
    index: true
  },
  target: { type: ObjectId },
  image: { type: String },
  dockerfile: { type: String },
  cmd: { type: String },
  port: { type: Number },
  servicesToken: { type: String },
  webToken: { type: String },
  tags: {
    type: [{ channel: ObjectId }],
    'default': []
  },
  service_cmds: {
    type: String,
    'default': ''
  },
  output_format: { type: String },
  saved: {
    type: Boolean,
    'default': false,
    index: true
  },
  start_cmd: {
    type: String,
    'default': 'date'
  },
  build_cmd: {
    type: String,
    'default': ''
  },
  last_write: { type: Date },
  file_root: {
    type: String,
    'default': '/root'
  },
  file_root_host: {
    type: String,
    'default': './src'
  },
  files: {
    type: [{
      name: { type: String },
      path: { type: String },
      dir: { type: Boolean },
      ignore: { type: Boolean },
      content: { type: String },
      'default': {
        type: Boolean,
        'default': false
      }
    }],
    'default': []
  },
  specification: { type: ObjectId },
  status: {
    type: String,
    'default': 'Draft'
  },
  commit_error: {
    type: String,
    'default': ''
  }
});
ContainerSchema.set('toJSON', { virtuals: true });
ContainerSchema.set('autoIndex', true);
ContainerSchema.index({
  saved: 1,
  created: 1
});
ContainerSchema.index({
  tags: 1,
  parent: 1
});
var encodedObjectIdProperties = ['_id', 'parent', 'target', 'child'];

// ensure decoding of encoded object ids before save
encodedObjectIdProperties
  .forEach(function (property) {
    ContainerSchema.path(property).set(function (val) {
      if (!val) {
        return val;
      }
      var oid = utils.decodeId(val);
      return utils.isObjectId(oid) ? oid : val;
    });
  });

_.extend(ContainerSchema.methods, BaseSchema.methods);
_.extend(ContainerSchema.statics, BaseSchema.statics);

ContainerSchema.methods.returnJSON = function (cb) {
  var json = this.encodeJSON();
  this.getTags(function (err, tags) {
    if (err) {
      return cb(err);
    }
    json.tags = tags;
    cb(null, json);
  });
};

ContainerSchema.methods.encodeJSON = function () {
  var json = this.toJSON();
  encodedObjectIdProperties.forEach(function (key) {
    var val = json[key];
    json[key] = val ? utils.encodeId(val) : val;
  });
  return json;
};

ContainerSchema.methods.getTags = function (cb) {
  if (!this.tags) {
    return cb();
  }
  async.map(this.tags, function (tag, cb) {
    Channel.findById(tag.channel).lean().exec(function (err, channel) {
      if (err) {
        return cb(err);
      }
      tag = tag.toJSON();
      cb(null, _.extend(channel, tag));
    });
  }, cb);
};

ContainerSchema.methods.tagWithChannel = function (channel, cb) {
  var channelId = channel._id || channel;
  this.tags.push({ channel: channelId });
  var tag = _.last(this.tags).toJSON();
  var query = {
    _id: this._id,
    'tags.channel' : { $ne: channelId }
  };
  var update = {
    $push: {
      tags: tag
    }
  };
  Container.findOneAndUpdate(query, update, function (err, updatedContainer) {
    if (err) {
      return cb(err);
    }
    if (!updatedContainer) {
      return cb(error(400, 'container already tagged with '+channel.name));
    }
    cb(null, updatedContainer);
  });
};

ContainerSchema.methods.addChild = function (image, cb) {
  this.child = image._id.toString();
  cb(null, this);
};

ContainerSchema.methods.removeTagById = function (tagId, cb) {
  this.tags = this.tags.filter(function (tag) {
    return !utils.equalObjectIds(tag._id, tagId);
  });
  var container = this;
  this.save(function (err) {
    cb(err, container);
  });
};

ContainerSchema.methods.atomicUpdateCommitStatusAndName = function (update, user, cb) {
  // TODO: expand this to all statuses
  var container = this;
  var status = update.status;
  var name = update.name || container.name;
  if (status === 'Committing back') {
    async.waterfall([
      atomicStatusUpdate,
<<<<<<< HEAD
      checkDelistAction
=======
      function (container, cb) {
        if (!container) {
          return cb();
        }
        container.checkDelistAction(user, cb);
      }
>>>>>>> 2141f6dc
    ], cb);
  }
  else { // 'Committing new'
    async.waterfall([
      Image.findNameConflict.bind(Image, name),
      atomicStatusUpdate
    ], cb);
  }
  function atomicStatusUpdate (cb) {
    var query = {
      _id: container._id,
      $or: [
        { status: 'Draft' },          // status must be in initial state,
        { commit_error: { $ne: '' } } // or have failed
      ]
    };
    var updateSet = {
      $set: {
        name: name,
        status: status,
        commit_error: '' // default
      }
    };
    var opts = {
      fields: { files: 0 }
    };
    // if update unsuccessful, callsback null
    Container.findOneAndUpdate(query, updateSet, opts, cb);
  }
<<<<<<< HEAD
  function checkDelistAction (container, cb) {
    // callback immediately!
    cb(null, container);
    // send email is update was successful, and log errors
    if (container && user.isModerator) {
      container.sendEmailIfDelisted(error.log);
    }
=======
};

ContainerSchema.methods.checkDelistAction = function (user, cb) {
  // callback immediately!
  cb(null, this);
  // send email if the user (who triggered this) is a mod, and log errors
  if (user.isModerator) {
    this.sendEmailIfDelisted(error.log);
>>>>>>> 2141f6dc
  }
};

ContainerSchema.methods.sendEmailIfDelisted = function (cb) {
  var container = this;
  async.waterfall([
    Image.findById.bind(Image, container.parent, { name: 1, tags: 1, owner: 1 }),
    sendEmailIfDelisted
  ], cb);
  function sendEmailIfDelisted (image, cb) {
    var allTagsWereRemoved = container.tags.length === 0 && image.tags.length > 0;
    if (allTagsWereRemoved) {
      emailer.sendDelistEmail(image.owner, image, cb);
    }
    else {
      cb();
    }
  }
};

ContainerSchema.methods.metaPublishCheck = function (image) {
  // if the container and the parent image have the same last_write date, then we
  // can assume that there is no need to re-publish the container and just update
  // the meta-data (tags, name, description) of the parent image
  if (!this.last_write || !image.last_write) {
    return false;
  }
  if (this.status !== 'Draft' && this.commit_error === '') {
    return false;
  }
  return this.last_write - image.last_write === 0;
};

ContainerSchema.methods.metaPublish = function (parent /* image */, cb) {
  // sanity
  var container = this;
  if (container.last_write - parent.last_write !== 0) {
    return cb(new Error('Should not have gotten here publishing with different last_write tags.'));
  }
  var attributes = [
    'name',
    'description',
    'tags'
  ];
  parent.set(_.pick(container, attributes));

  // Container mojo
  this.set({
    'status': 'Finished',
    'child': parent._id.toString()
  });
  var self = this;
  async.parallel([
    parent.save.bind(parent),
    self.save.bind(self)
  ], function (err, results) {
    cb(err, self);
  });
};

ContainerSchema.methods.inheritFromImage = function (image, cb) {
  var attributes = [
    'name',
    'description',
    'tags',
    'files',
    'image',
    'dockerfile',
    'file_root',
    'file_root_host',
    'cmd',
    'build_cmd',
    'start_cmd',
    'service_cmds',
    'port',
    'output_format',
    'specification',
    'last_write'
  ];
  if (image.toJSON) {
    image = image.toJSON();
  }
  this.set(_.pick(image, attributes));
  this.set({
    parent: image._id,
    servicesToken: 'services-' + uuid.v4(),
    webToken: 'web-' + uuid.v4(),
  });
  this.env = [
    'RUNNABLE_USER_DIR=' + image.file_root,
    'RUNNABLE_SERVICE_CMDS=' + image.service_cmds,
    'RUNNABLE_START_CMD=' + image.start_cmd,
    'RUNNABLE_BUILD_CMD=' + image.build_cmd,
    'SERVICES_TOKEN=' + this.servicesToken,
    'APACHE_RUN_USER=www-data',
    'APACHE_RUN_GROUP=www-data',
    'APACHE_LOG_DIR=/var/log/apache2',
    'PATH=/dart-sdk/bin:/usr/local/sbin:/usr/local/bin:/usr/sbin:/usr/bin:/sbin:/bin'
  ];
  if (cb) {
    cb(null, this);
  }
};

var containerFilesMethods = require('./containerFilesMethods');
_.extend(ContainerSchema.methods, containerFilesMethods);

var Container = module.exports = mongoose.model('Containers', ContainerSchema);<|MERGE_RESOLUTION|>--- conflicted
+++ resolved
@@ -206,16 +206,12 @@
   if (status === 'Committing back') {
     async.waterfall([
       atomicStatusUpdate,
-<<<<<<< HEAD
-      checkDelistAction
-=======
       function (container, cb) {
         if (!container) {
           return cb();
         }
         container.checkDelistAction(user, cb);
       }
->>>>>>> 2141f6dc
     ], cb);
   }
   else { // 'Committing new'
@@ -245,15 +241,6 @@
     // if update unsuccessful, callsback null
     Container.findOneAndUpdate(query, updateSet, opts, cb);
   }
-<<<<<<< HEAD
-  function checkDelistAction (container, cb) {
-    // callback immediately!
-    cb(null, container);
-    // send email is update was successful, and log errors
-    if (container && user.isModerator) {
-      container.sendEmailIfDelisted(error.log);
-    }
-=======
 };
 
 ContainerSchema.methods.checkDelistAction = function (user, cb) {
@@ -262,7 +249,6 @@
   // send email if the user (who triggered this) is a mod, and log errors
   if (user.isModerator) {
     this.sendEmailIfDelisted(error.log);
->>>>>>> 2141f6dc
   }
 };
 
