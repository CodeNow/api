var _ = require('lodash');
var async = require('async');
var configs = require('configs');
var mongoose = require('mongoose');
// var uuid = require('node-uuid');
// var emailer = require('../emailer');
var BaseSchema = require('models/BaseSchema');

// var Channel = require('models/channels');
// var Image = require('models/images');
var User = require('models/users');

var utils = require('middleware/utils');
// var error = require('error');
// var fnProxy = require('function-proxy');
// var proxy;
// if (configs.dockworkerProxy) {
//   proxy = configs.dockworkerProxy;
// }
var Schema = mongoose.Schema;
var ObjectId = Schema.ObjectId;
var ContainerSchema = new Schema({
  // FIXME: remove commented out fields
  name: { type: String },
  description: {
    type: String,
    'default': ''
  },
  owner: {
    type: ObjectId,
    index: true
  },
  parent: {
    type: ObjectId,
    index: true
  },
  // child: { type: ObjectId },
  created: {
    type: Date,
    'default': Date.now,
    index: true
  },
  // target: { type: ObjectId },
  // image: { type: String },
  // dockerfile: { type: String },
  // cmd: { type: String },
  port: { type: Number },
  servicesToken: { type: String },
  webToken: { type: String },
  // importSource: { type: String },
  // tags: {
  //   type: [{ channel: ObjectId }],
  //   'default': []
  // },
  // service_cmds: {
  //   type: String,
  //   'default': ''
  // },
  // output_format: { type: String },
  // saved: {
  //   type: Boolean,
  //   'default': false,
  //   index: true
  // },
  // start_cmd: {
  //   type: String,
  //   'default': 'date'
  // },
  // build_cmd: {
  //   type: String,
  //   'default': ''
  // },
  // last_write: { type: Date },
  userDir: {
    type: String,
    'default': '$HOME'
  },
  // file_root_host: {
  //   type: String,
  //   'default': './src'
  // },
  // files: {
  //   type: [{
  //     name: { type: String },
  //     path: { type: String },
  //     dir: { type: Boolean },
  //     ignore: { type: Boolean },
  //     content: { type: String },
  //     'default': {
  //       type: Boolean,
  //       'default': false
  //     }
  //   }],
  //   'default': []
  // },
  // specification: { type: ObjectId },
  // status: {
  //   type: String,
  //   'default': 'Draft'
  // },
  // commit_error: {
  //   type: String,
  //   'default': ''
  // },
  containerId: {
    type: String
  },
  host: {
    type: String
  },
  // servicesPort: {
  //   type: String
  // },
  // webPort: {
  //   type: String
  // }
});
ContainerSchema.set('toJSON', { virtuals: true });
ContainerSchema.set('autoIndex', true);
// ContainerSchema.index({
//   saved: 1,
//   created: 1
// });
ContainerSchema.index({
  tags: 1,
  parent: 1
});
var encodedObjectIdProperties = ['_id', 'parent'];

// ensure decoding of encoded object ids before save
encodedObjectIdProperties
  .forEach(function (property) {
    ContainerSchema.path(property).set(function (val) {
      if (!val) {
        return val;
      }
      var oid = utils.decodeId(val);
      return utils.isObjectId(oid) ? oid : val;
    });
  });

_.extend(ContainerSchema.methods, BaseSchema.methods);
_.extend(ContainerSchema.statics, BaseSchema.statics);

/* Static Methods */

ContainerSchema.statics.findSavedOrActive = function (/*[fields][, opts][, cb]*/) {
  var args = Array.prototype.slice.call(arguments);
  var timeout = Date.now() - configs.containerTimeout;
  var query = {
    $or: [
      { saved: true },
      { created: { $gte: timeout } }
    ]
  };
  args.unshift(query);
  this.find.apply(this, args);
};

ContainerSchema.statics.getOwnersFor = function (containers, fields, cb) {
  var userIds = containers.map(function getOwnerId (container) {
    return container.owner.toString();
  });
  var query = { _id: { $in: userIds } };
  User.find(query, fields, attachOwners);
  var ownersHash = {};
  function attachOwners (err, owners) {
    if (err) {
      cb(err);
    }
    else {
      owners.forEach(function (owner) {
        ownersHash[owner._id] = owner;
      });
      containers.forEach(function (container) {
        container.ownerJSON = ownersHash[container.owner];
      });
      cb(null, containers);
    }
  }
};

/* Instance Methods */

ContainerSchema.methods.returnJSON = function (cb) {
  var json = this.encodeJSON();
  async.parallel({
    tags: this.getTags.bind(this)
  }, function (err, extend) {
    if (err) {
      cb(err);
    }
    else {
      _.extend(json, extend);
      cb(null, json);
    }
  });
};

ContainerSchema.methods.encodeJSON = function () {
  var json = this.toJSON();
  encodedObjectIdProperties.forEach(function (key) {
    var val = json[key];
    json[key] = val ? utils.encodeId(val) : val;
  });
  return json;
};

// FIXME: really? tags on containers
// ContainerSchema.methods.getTags = function (cb) {
//   if (!this.tags) {
//     return cb();
//   }
//   async.map(this.tags, function (tag, cb) {
//     Channel.findById(tag.channel).lean().exec(function (err, channel) {
//       if (err) {
//         return cb(err);
//       }
//       tag = tag.toJSON();
//       cb(null, _.extend(channel, tag));
//     });
//   }, cb);
// };

ContainerSchema.methods.getEnv = function () {
  // var container = this;
  // var stopUrl = [
  //   'http://api.', configs.domain,
  //   '/users/me/runnables/', utils.encodeId(container._id), '/stop'
  // ].join('');
  return [
    // FIXME: delete not required things.
    // 'RUNNABLE_USER_DIR=' + container.userDir,
    // 'RUNNABLE_SERVICE_CMDS=' + container.service_cmds,
    // 'RUNNABLE_START_CMD=' + container.start_cmd,
    // 'RUNNABLE_BUILD_CMD=' + container.build_cmd,
    'SERVICES_TOKEN=' + this.servicesToken,
    // 'APACHE_RUN_USER=www-data',
    // 'APACHE_RUN_GROUP=www-data',
    // 'APACHE_LOG_DIR=/var/log/apache2',
    // 'PATH=/dart-sdk/bin:/usr/local/sbin:/usr/local/bin:/usr/sbin:/usr/bin:/sbin:/bin',
    // 'STOP_URL=' + stopUrl
  ];
};

// FIXME: why would we ever tag containers with channels?
// ContainerSchema.methods.tagWithChannel = function (channel, cb) {
//   var channelId = channel._id || channel;
//   this.tags.push({ channel: channelId });
//   var tag = _.last(this.tags).toJSON();
//   var query = {
//     _id: this._id,
//     'tags.channel' : { $ne: channelId }
//   };
//   var update = {
//     $push: {
//       tags: tag
//     }
//   };
//   Container.findOneAndUpdate(query, update, function (err, updatedContainer) {
//     if (err) {
//       return cb(err);
//     }
//     if (!updatedContainer) {
//       return cb(error(400, 'container already tagged with '+channel.name));
//     }
//     cb(null, updatedContainer);
//   });
// };
// ContainerSchema.methods.removeTagById = function (tagId, cb) {
//   this.tags = this.tags.filter(function (tag) {
//     return !utils.equalObjectIds(tag._id, tagId);
//   });
//   var container = this;
//   this.save(function (err) {
//     cb(err, container);
//   });
// };
ContainerSchema.methods.getStartUrl = function () {
  return [
    'http://api.', configs.domain,
    '/users/me/runnables/', utils.encodeId(this._id), '/start',
    '?servicesToken=', this.servicesToken
  ].join('');
};

ContainerSchema.methods.getStopUrl = function () {
  return [
    'http://api.', configs.domain,
    '/users/me/runnables/', utils.encodeId(this._id), '/stop',
    '?servicesToken=', this.servicesToken
  ].join('');
};

// FIXME: add child may not be required after rebuild...
// ContainerSchema.methods.addChild = function (image, cb) {
//   this.child = image._id.toString();
//   cb(null, this);
// };

// FIXME: shouldn't need this route any longer
// ContainerSchema.methods.atomicUpdateCommitStatusAndName = function (update, user, cb) {
//   // TODO: expand this to all statuses
//   var container = this;
//   var status = update.status;
//   var name = update.name || container.name;
//   if (status === 'Committing back') {
//     async.waterfall([
//       atomicStatusUpdate,
//       function (container, cb) {
//         if (!container) {
//           return cb();
//         }
//         container.checkDelistAction(user, cb);
//       }
//     ], cb);
//   }
//   else { // 'Committing new'
//     async.waterfall([
//       Image.findNameConflict.bind(Image, name),
//       atomicStatusUpdate
//     ], cb);
//   }
//   function atomicStatusUpdate (cb) {
//     var query = {
//       _id: container._id,
//       $or: [
//         { status: 'Draft' },          // status must be in initial state,
//         { commit_error: { $ne: '' } } // or have failed
//       ]
//     };
//     var updateSet = {
//       $set: {
//         name: name,
//         status: status,
//         commit_error: '' // default
//       }
//     };
//     var opts = {
//       fields: { files: 0 }
//     };
//     // if update unsuccessful, callsback null
//     Container.findOneAndUpdate(query, updateSet, opts, cb);
//   }
// };

// FIXME: delist won't be on the container, but rather on the project
// ContainerSchema.methods.checkDelistAction = function (user, cb) {
//   // callback immediately!
//   cb(null, this);
//   // send email if the user (who triggered this) is a mod, and log errors
//   if (user.isModerator) {
//     this.sendEmailIfDelisted(error.log);
//   }
// };
// ContainerSchema.methods.sendEmailIfDelisted = function (cb) {
//   var container = this;
//   async.waterfall([
//     Image.findById.bind(Image, container.parent, { name: 1, tags: 1, owner: 1 }),
//     sendEmailIfDelisted
//   ], cb);
//   function sendEmailIfDelisted (image, cb) {
//     var allTagsWereRemoved = container.tags.length === 0 && image.tags.length > 0;
//     if (allTagsWereRemoved) {
//       emailer.sendDelistEmail(image.owner, image, cb);
//     }
//     else {
//       cb();
//     }
//   }
// };

<<<<<<< HEAD
// FIXME: metapublish will be on Project
// ContainerSchema.methods.metaPublishCheck = function (image) {
//   // if the container and the parent image have the same last_write date, then we
//   // can assume that there is no need to re-publish the container and just update
//   // the meta-data (tags, name, description) of the parent image
//   if (!this.last_write || !image.last_write) {
//     return false;
//   }
//   if (this.status !== 'Draft' && this.commit_error === '') {
//     return false;
//   }
//   return this.last_write - image.last_write === 0;
// };
// ContainerSchema.methods.metaPublish = function (parent /* image */, cb) {
//   // sanity
//   var container = this;
//   if (container.last_write - parent.last_write !== 0) {
//     return cb(new Error('Should not have gotten here publishing with different last_write tags.'));
//   }
//   var attributes = [
//     'name',
//     'description',
//     'tags'
//   ];
//   parent.set(_.pick(container, attributes));
// 
//   // Container mojo
//   this.set({
//     'status': 'Finished',
//     'child': parent._id.toString()
//   });
//   var self = this;
//   async.parallel([
//     parent.save.bind(parent),
//     self.save.bind(self)
//   ], function (err, results) {
//     cb(err, self);
//   });
// };
=======
ContainerSchema.methods.atomicUpdateCommitStatusAndName = function (update, user, cb) {
  // TODO: expand this to all statuses
  var container = this;
  var status = update.status;
  var name = update.name || container.name;
  if (status === 'Committing back') {
    async.waterfall([
      atomicStatusUpdate,
      function (container, cb) {
        if (!container) {
          return cb();
        }
        container.checkDelistAction(user, cb);
      }
    ], cb);
  }
  else { // 'Committing new'
    async.waterfall([
      Image.findNameConflict.bind(Image, name),
      atomicStatusUpdate
    ], cb);
  }
  function atomicStatusUpdate (cb) {
    var query = {
      _id: container._id,
      $or: [
        { status: 'Draft' },          // status must be in initial state,
        { commit_error: { $ne: '' } } // or have failed
      ]
    };
    var updateSet = {
      $set: {
        name: name,
        status: status,
        commit_error: '' // default
      }
    };
    var opts = {}; // we want files here!!
    // if update unsuccessful, callsback null
    Container.findOneAndUpdate(query, updateSet, opts, cb);
  }
};

ContainerSchema.methods.checkDelistAction = function (user, cb) {
  // callback immediately!
  cb(null, this);
  // send email if the user (who triggered this) is a mod, and log errors
  if (user.isModerator) {
    this.sendEmailIfDelisted(error.log);
  }
};

ContainerSchema.methods.sendEmailIfDelisted = function (cb) {
  var container = this;
  async.waterfall([
    Image.findById.bind(Image, container.parent, { name: 1, tags: 1, owner: 1 }),
    sendEmailIfDelisted
  ], cb);
  function sendEmailIfDelisted (image, cb) {
    var allTagsWereRemoved = container.tags.length === 0 && image.tags.length > 0;
    if (allTagsWereRemoved) {
      emailer.sendDelistEmail(image.owner, image, cb);
    }
    else {
      cb();
    }
  }
};
>>>>>>> 156f092b

// FIXME: this will need re-work
// ContainerSchema.methods.inheritFromImage = function (image, overrides, cb) {
//   if (typeof overrides === 'function') {
//     cb = overrides;
//     overrides = {};
//   }
//   var attributes = [
//     'name',
//     'description',
//     'tags',
//     'files',
//     'image',
//     'dockerfile',
//     // 'file_root',
//     // 'file_root_host',
//     'cmd',
//     // 'build_cmd',
//     // 'start_cmd',
//     // 'service_cmds',
//     'port',
//     // 'output_format',
//     'specification',
//     // 'last_write'
//   ];
//   if (image.toJSON) {
//     image = image.toJSON();
//   }
//   this.set(_.pick(image, attributes));
//   this.set({
//     parent: image._id,
//     servicesToken: 'services-' + uuid.v4(),
//     webToken: 'web-' + uuid.v4(),
//   });
//   if (!_.isEmpty(overrides)) {
//     this.set(overrides);
//   }
//   // FIXME: use getEnv
//   // this.env = [
//   //   'RUNNABLE_USER_DIR=' + image.file_root,
//   //   'RUNNABLE_SERVICE_CMDS=' + image.service_cmds,
//   //   'RUNNABLE_START_CMD=' + image.start_cmd,
//   //   'RUNNABLE_BUILD_CMD=' + image.build_cmd,
//   //   'SERVICES_TOKEN=' + this.servicesToken,
//   //   'APACHE_RUN_USER=www-data',
//   //   'APACHE_RUN_GROUP=www-data',
//   //   'APACHE_LOG_DIR=/var/log/apache2',
//   //   'PATH=/dart-sdk/bin:/usr/local/sbin:/usr/local/bin:/usr/sbin:/usr/bin:/sbin:/bin'
//   // ];
//   if (cb) {
//     cb(null, this);
//   }
// };

// FIXME: not doing files any longer
// var containerFilesMethods = require('./containerFilesMethods');
// _.extend(ContainerSchema.methods, containerFilesMethods);

var Container = module.exports = mongoose.model('Containers', ContainerSchema);<|MERGE_RESOLUTION|>--- conflicted
+++ resolved
@@ -370,116 +370,74 @@
 //   }
 // };
 
-<<<<<<< HEAD
-// FIXME: metapublish will be on Project
-// ContainerSchema.methods.metaPublishCheck = function (image) {
-//   // if the container and the parent image have the same last_write date, then we
-//   // can assume that there is no need to re-publish the container and just update
-//   // the meta-data (tags, name, description) of the parent image
-//   if (!this.last_write || !image.last_write) {
-//     return false;
-//   }
-//   if (this.status !== 'Draft' && this.commit_error === '') {
-//     return false;
-//   }
-//   return this.last_write - image.last_write === 0;
-// };
-// ContainerSchema.methods.metaPublish = function (parent /* image */, cb) {
-//   // sanity
+// ContainerSchema.methods.atomicUpdateCommitStatusAndName = function (update, user, cb) {
+//   // TODO: expand this to all statuses
 //   var container = this;
-//   if (container.last_write - parent.last_write !== 0) {
-//     return cb(new Error('Should not have gotten here publishing with different last_write tags.'));
-//   }
-//   var attributes = [
-//     'name',
-//     'description',
-//     'tags'
-//   ];
-//   parent.set(_.pick(container, attributes));
-// 
-//   // Container mojo
-//   this.set({
-//     'status': 'Finished',
-//     'child': parent._id.toString()
-//   });
-//   var self = this;
-//   async.parallel([
-//     parent.save.bind(parent),
-//     self.save.bind(self)
-//   ], function (err, results) {
-//     cb(err, self);
-//   });
-// };
-=======
-ContainerSchema.methods.atomicUpdateCommitStatusAndName = function (update, user, cb) {
-  // TODO: expand this to all statuses
-  var container = this;
-  var status = update.status;
-  var name = update.name || container.name;
-  if (status === 'Committing back') {
-    async.waterfall([
-      atomicStatusUpdate,
-      function (container, cb) {
-        if (!container) {
-          return cb();
-        }
-        container.checkDelistAction(user, cb);
-      }
-    ], cb);
-  }
-  else { // 'Committing new'
-    async.waterfall([
-      Image.findNameConflict.bind(Image, name),
-      atomicStatusUpdate
-    ], cb);
-  }
-  function atomicStatusUpdate (cb) {
-    var query = {
-      _id: container._id,
-      $or: [
-        { status: 'Draft' },          // status must be in initial state,
-        { commit_error: { $ne: '' } } // or have failed
-      ]
-    };
-    var updateSet = {
-      $set: {
-        name: name,
-        status: status,
-        commit_error: '' // default
-      }
-    };
-    var opts = {}; // we want files here!!
-    // if update unsuccessful, callsback null
-    Container.findOneAndUpdate(query, updateSet, opts, cb);
-  }
-};
-
-ContainerSchema.methods.checkDelistAction = function (user, cb) {
-  // callback immediately!
-  cb(null, this);
-  // send email if the user (who triggered this) is a mod, and log errors
-  if (user.isModerator) {
-    this.sendEmailIfDelisted(error.log);
-  }
-};
-
-ContainerSchema.methods.sendEmailIfDelisted = function (cb) {
-  var container = this;
-  async.waterfall([
-    Image.findById.bind(Image, container.parent, { name: 1, tags: 1, owner: 1 }),
-    sendEmailIfDelisted
-  ], cb);
-  function sendEmailIfDelisted (image, cb) {
-    var allTagsWereRemoved = container.tags.length === 0 && image.tags.length > 0;
-    if (allTagsWereRemoved) {
-      emailer.sendDelistEmail(image.owner, image, cb);
-    }
-    else {
-      cb();
-    }
-  }
-};
->>>>>>> 156f092b
+//   var status = update.status;
+//   var name = update.name || container.name;
+//   if (status === 'Committing back') {
+//     async.waterfall([
+//       atomicStatusUpdate,
+//       function (container, cb) {
+//         if (!container) {
+//           return cb();
+//         }
+//         container.checkDelistAction(user, cb);
+//       }
+//     ], cb);
+//   }
+//   else { // 'Committing new'
+//     async.waterfall([
+//       Image.findNameConflict.bind(Image, name),
+//       atomicStatusUpdate
+//     ], cb);
+//   }
+//   function atomicStatusUpdate (cb) {
+//     var query = {
+//       _id: container._id,
+//       $or: [
+//         { status: 'Draft' },          // status must be in initial state,
+//         { commit_error: { $ne: '' } } // or have failed
+//       ]
+//     };
+//     var updateSet = {
+//       $set: {
+//         name: name,
+//         status: status,
+//         commit_error: '' // default
+//       }
+//     };
+//     var opts = {}; // we want files here!!
+//     // if update unsuccessful, callsback null
+//     Container.findOneAndUpdate(query, updateSet, opts, cb);
+//   }
+// };
+
+// ContainerSchema.methods.checkDelistAction = function (user, cb) {
+//   // callback immediately!
+//   cb(null, this);
+//   // send email if the user (who triggered this) is a mod, and log errors
+//   if (user.isModerator) {
+//     this.sendEmailIfDelisted(error.log);
+//   }
+// };
+
+// ContainerSchema.methods.sendEmailIfDelisted = function (cb) {
+//   var container = this;
+//   async.waterfall([
+//     Image.findById.bind(Image, container.parent, { name: 1, tags: 1, owner: 1 }),
+//     sendEmailIfDelisted
+//   ], cb);
+//   function sendEmailIfDelisted (image, cb) {
+//     var allTagsWereRemoved = container.tags.length === 0 && image.tags.length > 0;
+//     if (allTagsWereRemoved) {
+//       emailer.sendDelistEmail(image.owner, image, cb);
+//     }
+//     else {
+//       cb();
+//     }
+//   }
+// };
 
 // FIXME: this will need re-work
 // ContainerSchema.methods.inheritFromImage = function (image, overrides, cb) {
