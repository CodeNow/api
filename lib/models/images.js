var cp = require('child_process');
var configs = require('configs');
var error = require('error');
var mongoose = require('mongoose');
var request = require('request');
var sync = require('models/sync');
var uuid = require('node-uuid');
var _ = require('lodash');
var textSearch = require('mongoose-text-search');
var Schema = mongoose.Schema;
var ObjectId = Schema.ObjectId;
var BaseSchema = require('models/BaseSchema');
var Channel = require('models/channels');
var async = require('async');
var utils = require('middleware/utils');
var path = require('path');
var nab = require('github-nabber');
var url = require('url');
var ImageSchema = new Schema({
  name: {
    type: String,
    index: { unique: true }
  },
  description: {
    type: String,
    'default': ''
  },
  owner: {
    type: ObjectId,
    index: true
  },
  parent: {
    type: ObjectId,
    index: true
  },
  created: {
    type: Date,
    'default': Date.now,
    index: true
  },
  image: { type: String },
  revisions: [{
    repo: String,
    created: {
      type: Date,
      'default': Date.now,
      index: true
    }
  }],
  dockerfile: { type: String },
  cmd: { type: String },
  copies: {
    type: Number,
    'default': 0,
    index: true
  },
  pastes: {
    type: Number,
    'default': 0,
    index: true
  },
  cuts: {
    type: Number,
    'default': 0,
    index: true
  },
  runs: {
    type: Number,
    'default': 0,
    index: true
  },
  views: {
    type: Number,
    'default': 0,
    index: true
  },
  votes: {
    type: Number,
    'default': 0,
    index: true
  },
  port: { type: Number },
  synced: { type: Boolean },
  tags: {
    type: [{
      channel: {
        type: ObjectId,
        index: { sparse: true }
      }
    }],
    'default': []
  },
  output_format: { type: String },
  service_cmds: {
    type: String,
    'default': ''
  },
  start_cmd: {
    type: String,
    'default': 'date'
  },
  build_cmd: {
    type: String,
    'default': ''
  },
  file_root: {
    type: String,
    'default': '/root'
  },
  file_root_host: {
    type: String,
    'default': './src'
  },
  last_write: { type: Date },
  files: {
    type: [{
      name: { type: String },
      path: { type: String },
      dir: { type: Boolean },
      'default': {
        type: Boolean,
        'default': false
      },
      content: { type: String },
      ignore: { type: Boolean }
    }],
    'default': []
  },
  specification: {
    type: ObjectId,
    index: { sparse: true }
  }
});
ImageSchema.plugin(textSearch);
ImageSchema.set('toJSON', { virtuals: true });
ImageSchema.index({
  name: {
    unique: true
  }
});
ImageSchema.index({
  tags: 1,
  parent: 1
});
ImageSchema.index({
  name: 'text',
  tags: 'text'
});
var encodedObjectIdProperties = ['_id', 'parent', 'target', 'child'];

_.extend(ImageSchema.methods, BaseSchema.methods);
_.extend(ImageSchema.statics, BaseSchema.statics);

ImageSchema.set('toJSON', { virtuals: true });

ImageSchema.virtual('appUrl').get(function () {
  return path.join(utils.encodeId(this._id),
      utils.urlFriendly(this.name));
});

ImageSchema.methods.downloadFromGithub = function (dockIp, githubUrl, stack, cb) {
  var self = this;
  var git = url.parse(githubUrl);
  nab({
    source: git.href,
    sourceHost: git.host,
    host: 'http://' + dockIp,
    port: 4243,
    stack: stack,
    query: {
      nocache: true,
      t: configs.dockerRegistry + '/runnable/' + self._id.toString()
    },
    verbose: false
  }, function (err, properties) {
    if (err) {
      return cb(err);
    }
    self.start_cmd = self.cmd = properties.cmd;
    self.file_root = properties.workdir;
    if (properties.readme) {
      self.files.push({
        name: properties.readme.name,
        path: '/',
        dir: false,
        default: true,
        content: properties.readme.contents,
        ignore: false
      });
    }
    self.service_cmds = properties.services;
    cb(null, self);
  });
};

ImageSchema.methods.addTagByName = function (channelName, cb) {
  var self = this;
  Channel.findByName(channelName, function (err, channel) {
    if (err) {
      return cb(err);
    } else if (!channel) {
      return cb(error(404, 'could not find channel ' + channelName));
    }
    self.tags.push({ channel: channel._id.toString() });
    cb(null, self);
  });
};

ImageSchema.methods.addSelfToRevisions = function (cb) {
  var self = this;
  var found = _.find(self.revisions, { repo: self._id.toString() });
  if (!found) {
    this.revisions.push({
      repo: self._id.toString()
    });
  }
  cb(null, self);
};

ImageSchema.methods.inheritFromContainer = function (container, cb) {
  var attributes = [
    'name',
    'description',
    'tags',
    'files',
    'image',
    'dockerfile',
    'file_root',
    'file_root_host',
    'cmd',
    'build_cmd',
    'start_cmd',
    'service_cmds',
    'port',
    'output_format',
    'specification',
    'last_write'
  ];
  if (!utils.equalObjectIds(this._id, container.parent)) {
    attributes.push('parent'); // don't inherit parent if parent is self (publish back)
  }
  if (container.toJSON) {
    container = container.toJSON();
  }
  this.set(_.pick(container, attributes));
  this.revisions = this.revisions || [];
  this.revisions.push({ repo: container._id.toString() });
  if (cb) {
    cb(null, this);
  }
};

ImageSchema.methods.getParentName = function (cb) {
  if (!this.parent) {
    cb(null, null);
  } else {
    Image.findById(this.parent, {name:1}, function(err, image) {
      if (err) {
        cb(err);
      }
      else if (!image) {
        cb();
      }
      else {
        cb(null, image.name);
      }
    });
  }
};

ImageSchema.methods.returnJSON = function (cb) {
  var json = this.encodeJSON();

  async.parallel({
    tags: this.getTags.bind(this),
    parentName: this.getParentName.bind(this)
  }, function (err, extend) {
    if (err) {
      cb(err);
    }
    else {
      _.extend(json, extend);
      cb(null, json);
    }
  });
};

ImageSchema.methods.encodeJSON = function () {
  var json = this.toJSON();
  encodedObjectIdProperties.forEach(function (key) {
    var val = json[key];
    json[key] = val ? utils.encodeId(val) : val;
  });
  return json;
};

ImageSchema.methods.getTags = function (cb) {
  if (!this.tags) {
    return cb();
  }
  var channelIds = this.tags.map(function (tag) {
    return tag.channel;
  });
  var self = this;
  Channel.find({ _id: { $in: channelIds } }).lean().exec(function (err, channels) {
    var tags = self.tags.map(function (tag) {
      var channel = _.findWhere(channels, function (channel) {
        return utils.equalObjectIds(tag.channel, channel._id);
      });
      var clone = _.clone(channel);
      return _.extend(clone, tag.toJSON());
    });
    cb(null, tags);
  });
};

ImageSchema.methods.incVotes = function (cb) {
  var self = this;
  var update = { $inc: { votes:1 } };
  var opts = {};
  opts.fields = { _id:1, votes:1 };
  var domain = require('domain').create();
  domain.on('error', cb);
  Image.findByIdAndUpdate(this._id, update, opts, domain.intercept(function (image) {
    self.votes = image.votes;
    cb(null, this);
  }));
};

ImageSchema.methods.getScore = function () {
  var image = this;
  var now = new Date();
  var created = new Date(image.created);
  var hours = Math.abs(now - created) / 1000 / 60 / 60;

  return calculateScore(image.runs, hours);

  function calculateScore(runs, hours) {
    return (runs + 3) / Math.pow(hours + 2, 1.5);
  }
};

ImageSchema.methods.getRepo = function () {
  var image = this;
  var repo;
  if (image.revisions && image.revisions.length) {
    var length = image.revisions.length;
    var revision = image.revisions[length - 1];
    repo = revision.repo ? revision.repo : revision._id.toString();
  } else {
    repo = image._id.toString();
  }
<<<<<<< HEAD
  return repo;
=======
  return [configs.dockerRegistry, 'runnable', repo].join('/');
>>>>>>> 0f7fc756
};

ImageSchema.statics.fetchChannelImage = function (channel, callback) {
  var self = this;
  async.waterfall([
    function (cb) {
      if (channel.base) {
        self.findById(channel.base, cb);
      }
      else {
        self.findFirstImageInChannel(channel._id, cb);
      }
    }
  ], callback);
};

ImageSchema.statics.decVotesById = function (imageId, cb) {
  Image.update({ _id: imageId }, { $inc: { votes: -1 } }, cb);
};

ImageSchema.statics.findFirstImageInChannel = function (channelId) {
  var args = Array.prototype.slice.call(arguments, 1);
  var cb = args.pop();
  var query = { 'tags.channel': channelId };
  var fields = args[0] || null; // default: all fields
  var opts = _.extend(args[1] || {}, {
    sort: { _id: 1 },
    limit: 1
  });
  Image.find(query, fields, opts, function (err, images) {
    cb(err, images && images[0]);
  });
};

ImageSchema.statics.countInChannelByOwner = function (channelId, ownerId, cb) {
  this.count({
    'owner': ownerId,
    'tags.channel': channelId
  }, cb);
};

ImageSchema.statics.findByName = function (name) {
  var args = Array.prototype.slice.call(arguments, 1); // slice off name arg
  var query = { name: name };
  args.unshift(query);
  this.findOne.apply(this, args);
};

ImageSchema.statics.findNameConflict = function (name, cb) {
  this.findByName(name, { _id: 1, name: 1 }, function (err, image) {
    if (err) {
      cb(err);
    } else if (image) { // TODO: change to 409, tests and frontend?
      cb(error(403, 'a shared runnable by that name already exists'));
    } else {
      cb();
    }
  });
};

ImageSchema.statics.findPublished = function (/* args */) {
  var args = Array.prototype.slice.call(arguments);
  var query = args[0];
  query['tags.0'] = { $exists: true };

  this.find.apply(this, args);
};

ImageSchema.statics.findByAllChannelIds = function (channelIds) {
  channelIds = Array.isArray(channelIds) ? channelIds : [channelIds];
  var args = Array.prototype.slice.call(arguments, 1);
  var query = {};
  query.$and = channelIds.map(function (channelId) {
    return { 'tags.channel': channelId };
  });
  args.unshift(query);
  this.find.apply(this, args);
};


ImageSchema.statics.aggregateTagsOnImages = function (imageIds, cb) {
  imageIds = imageIds.map(utils.createObjectId);
  var match = {
    $match: {
      _id: {
        $in: imageIds
      }
    }
  };
  var project = {
    $project: {
      _id: 1,
      tags: 1
    }
  };
  var unwind = {
    $unwind: '$tags'
  };
  var group = {
    $group: {
      _id: '$tags.channel',
      images: {
        $sum: 1
      }
    }
  };
  Image.aggregate(match, project, unwind, group, function (err, tagResults) {
    cb(err, tagResults); // lambda shows that the result is not images
  });
};

ImageSchema.statics.createFromGithub = function (userId, dockIp, githubUrl, stack, cb) {
  var self = this;
  async.waterfall([
    self.create.bind(self, {
      owner: userId,
      name: _.last(githubUrl.split('/')) || 'Github import: ' + githubUrl,
      port: 80
    }),
    function (image, callback) {
      image.downloadFromGithub(dockIp, githubUrl, stack, callback);
    }
  ], cb);
};

//OLD BELOW


var syncDockerImage = function (domain, image, cb) {
  var servicesToken = 'services-' + uuid.v4();
  var repoId;
  if (image.revisions && image.revisions.length) {
    var length = image.revisions.length;
    repoId = image.revisions[length - 1]._id.toString();
  } else {
    repoId = image._id.toString();
  }
  var imageTag = '' + configs.dockerRegistry + '/runnable/' + repoId;
  request({
    pool: false,
    url: '' + configs.harbourmaster + '/containers',
    method: 'POST',
    json: {
      servicesToken: servicesToken,
      webToken: 'web-' + uuid.v4(),
      Env: [
        'RUNNABLE_USER_DIR=' + image.file_root,
        'RUNNABLE_SERVICE_CMDS=' + image.service_cmds,
        'RUNNABLE_START_CMD=' + image.start_cmd,
        'RUNNABLE_BUILD_CMD=' + image.build_cmd,
        'SERVICES_TOKEN=' + servicesToken,
        'APACHE_RUN_USER=www-data',
        'APACHE_RUN_GROUP=www-data',
        'APACHE_LOG_DIR=/var/log/apache2',
        'PATH=/dart-sdk/bin:/usr/local/sbin:/usr/local/bin:/usr/sbin:/usr/bin:/sbin:/bin'
      ],
      Hostname: image._id.toString(),
      Image: imageTag,
      PortSpecs: [image.port.toString()],
      Cmd: [image.cmd]
    }
  }, domain.intercept(function (res, body) {
    if (res.statusCode !== 204) {
      cb(error(res.statusCode, body));
    } else {
      sync(domain, servicesToken, image, domain.intercept(function () {
        request({
          pool: false,
          url: '' + configs.harbourmaster + '/containers/' + servicesToken,
          method: 'DELETE'
        }, domain.intercept(function (res) {
          if (res.statusCode !== 204) {
            cb(error(res.statusCode, body));
          } else {
            cb();
          }
        }));
      }));
    }
  }));
};

//OLD BELOW


ImageSchema.statics.createFromContainer = function (domain, container, cb) {
  var self = this;
  this.findOne({ name: container.name }, domain.intercept(function (existing) {
    if (existing) {
      cb(error(403, 'a shared runnable by that name already exists'));
    } else {
      var image = new self();
      copyPublishProperties(image, container);
      image.revisions = [];
      image.revisions.push({ repo: container._id.toString() });
      image.synced = true;
      container.child = image._id;
      container.save(domain.intercept(function () {
        image.save(domain.intercept(function () {
          cb(null, image);
        }));
      }));
    }
  }));
};
ImageSchema.statics.search = function (searchText, cb) {
  var opts = {
    filter: { tags: { $not: { $size: 0 } } },
    project: {
      name: 1,
      description: 1,
      tags: 1,
      owner: 1,
      created: 1
    },
    limit: configs.defaultPageLimit
  };
  this.textSearch(searchText, opts, function (err, output) {
    if (err) {
      return cb(err);
    }
    var images = output.results.map(function (result) {
      return result.obj;
    });
    cb(null, images);
  });
};
ImageSchema.statics.incVote = function (domain, runnableId, cb) {
  this.update({ _id: runnableId }, { $inc: { votes: 1 } }, domain.intercept(function (success) {
    cb(null, success);
  }));
};
ImageSchema.methods.updateFromContainer = function (domain, container, cb) {
  var self = this;
  copyPublishProperties(self, container, true);
  self.revisions = self.revisions || [];
  self.revisions.push({ repo: container._id.toString() });
  container.child = self._id;
  container.save(domain.intercept(function () {
    self.save(domain.intercept(function () {
      cb(null, self);
    }));
  }));
};
ImageSchema.statics.destroy = function (domain, id, cb) {
  var self = this;
  this.findOne({ _id: id }, domain.intercept(function (image) {
    if (!image) {
      cb(error(404, 'image not found'));
    } else {
      self.remove({ _id: id }, domain.intercept(function () {
        cb();
      }));
    }
  }));
};
ImageSchema.statics.listTags = function (domain, cb) {
  this.find().distinct('tags.name', domain.intercept(function (tagNames) {
    cb(null, tagNames);
  }));
};
ImageSchema.statics.relatedChannelIds = function (domain, channelIds, cb) {
  this.distinct('tags.channel', {
    'tags.channel': {
      $in: channelIds
    }
  }, domain.intercept(function (channelIds) {
    cb(null, channelIds);
  }));
};
ImageSchema.statics.isOwner = function (domain, userId, runnableId, cb) {
  this.findOne({ _id: runnableId }, {
    _id: 1,
    owner: 1
  }, domain.intercept(function (image) {
    if (!image) {
      cb(error(404, 'runnable not found'));
    } else {
      cb(null, image.owner.toString() === userId.toString());
    }
  }));
};
ImageSchema.methods.sync = function (domain, cb) {
  var self = this;
  if (this.synced) {
    cb();
  } else {
    syncDockerImage(domain, this, domain.intercept(function () {
      self.synced = true;
      self.save(domain.intercept(function () {
        cb();
      }));
    }));
  }
};
ImageSchema.statics.countInChannel = function (channelId, cb) {
  this.count({ 'tags.channel': channelId }, cb);
};
ImageSchema.statics.countInChannelByOwner = function (channelId, userId, cb) {
  this.count({ 'tags.channel': channelId, owner: userId }, cb);
};
var copyPublishProperties = function (image, container, noOwner) {
  var objectIdProperties, properties;
  properties = [
    'name',
    'description',
    'tags',
    'files',
    'image',
    'dockerfile',
    'file_root',
    'file_root_host',
    'cmd',
    'build_cmd',
    'start_cmd',
    'service_cmds',
    'port',
    'output_format',
    'last_write'
  ];
  objectIdProperties = [
    'parent',
    'specification'
  ];
  if (!noOwner) {
    objectIdProperties.push('owner');
  }
  properties.forEach(function (property) {
    if (property === 'last_write') {
      image[property] = new Date(container[property]);
    }
    else {
      image[property] = _.clone(container[property]);
    }
  });
  objectIdProperties.forEach(function (property) {
    image[property] = container[property] && container[property].toString();
  });
};
var Image = module.exports = mongoose.model('Images', ImageSchema);<|MERGE_RESOLUTION|>--- conflicted
+++ resolved
@@ -350,11 +350,7 @@
   } else {
     repo = image._id.toString();
   }
-<<<<<<< HEAD
-  return repo;
-=======
   return [configs.dockerRegistry, 'runnable', repo].join('/');
->>>>>>> 0f7fc756
 };
 
 ImageSchema.statics.fetchChannelImage = function (channel, callback) {
