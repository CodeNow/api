var cp = require('child_process');
var configs = require('configs');
var error = require('error');
var mongoose = require('mongoose');
var request = require('request');
var sync = require('models/sync');
var uuid = require('node-uuid');
var _ = require('lodash');
var textSearch = require('mongoose-text-search');
var Schema = mongoose.Schema;
var ObjectId = Schema.ObjectId;
var BaseSchema = require('models/BaseSchema');
var Channel = require('models/channels');
var async = require('async');
var utils = require('middleware/utils');
var path = require('path');
var nab = require('githubNabber');
var url = require('url');
var ImageSchema = new Schema({
  name: {
    type: String,
    index: { unique: true }
  },
  description: {
    type: String,
    'default': ''
  },
  owner: {
    type: ObjectId,
    index: true
  },
  parent: {
    type: ObjectId,
    index: true
  },
  created: {
    type: Date,
    'default': Date.now,
    index: true
  },
  image: { type: String },
  revisions: [{
    repo: String,
    created: {
      type: Date,
      'default': Date.now,
      index: true
    }
  }],
  dockerfile: { type: String },
  cmd: { type: String },
  copies: {
    type: Number,
    'default': 0,
    index: true
  },
  pastes: {
    type: Number,
    'default': 0,
    index: true
  },
  cuts: {
    type: Number,
    'default': 0,
    index: true
  },
  runs: {
    type: Number,
    'default': 0,
    index: true
  },
  views: {
    type: Number,
    'default': 0,
    index: true
  },
  votes: {
    type: Number,
    'default': 0,
    index: true
  },
  port: { type: Number },
  synced: { type: Boolean },
  tags: {
    type: [{
      channel: {
        type: ObjectId,
        index: { sparse: true }
      }
    }],
    'default': []
  },
  output_format: { type: String },
  service_cmds: {
    type: String,
    'default': ''
  },
  start_cmd: {
    type: String,
    'default': 'date'
  },
  build_cmd: {
    type: String,
    'default': ''
  },
  file_root: {
    type: String,
    'default': '/root'
  },
  file_root_host: {
    type: String,
    'default': './src'
  },
  last_write: { type: Date },
  files: {
    type: [{
      name: { type: String },
      path: { type: String },
      dir: { type: Boolean },
      'default': {
        type: Boolean,
        'default': false
      },
      content: { type: String },
      ignore: { type: Boolean }
    }],
    'default': []
  },
  specification: {
    type: ObjectId,
    index: { sparse: true }
  }
});
ImageSchema.plugin(textSearch);
ImageSchema.set('toJSON', { virtuals: true });
ImageSchema.index({
  name: {
    unique: true
  }
});
ImageSchema.index({
  tags: 1,
  parent: 1
});
ImageSchema.index({
  name: 'text',
  tags: 'text'
});
var encodedObjectIdProperties = ['_id', 'parent', 'target', 'child'];

_.extend(ImageSchema.methods, BaseSchema.methods);
_.extend(ImageSchema.statics, BaseSchema.statics);

ImageSchema.set('toJSON', { virtuals: true });

ImageSchema.virtual('appUrl').get(function () {
  return path.join(utils.encodeId(this._id),
      utils.urlFriendly(this.name));
});

ImageSchema.methods.downloadFromGithub = function (githubUrl, stack, cb) {
  var self = this;
  var harbour = url.parse(configs.harbourmaster);
  var git = url.parse(githubUrl);
  nab({
    source: git.href,
    sourceHost: git.host,
    host: harbour.protocol + '//' + harbour.hostname,
    port: harbour.port,
    stack: stack,
    query: {
      nocache: true,
      t: configs.dockerRegistry + '/runnable/' + self._id.toString()
    },
    verbose: false
  }, function (err, properties) {
    if (err) {
      return cb(err);
    }
    self.start_cmd = self.cmd = properties.cmd;
    self.file_root = properties.workdir;
    if (properties.readme) {
      self.files.push({
        name: properties.readme.name,
        path: '/',
        dir: false,
        default: true,
        content: properties.readme.contents,
        ignore: false
      });
    }
    self.service_cmds = properties.services;
    cb(null, self);
  });
};

ImageSchema.methods.addTag = function (channelName, cb) {
  var self = this;
  Channel.findByName(channelName, function (err, channel) {
    if (err) {
      return cb(err);
    } else if (!channel) {
      return cb(error('could not find channel ' + channelName));
    }
    self.tags.push({ channel: channel._id.toString() });
    cb(null, self);
  });
};

ImageSchema.methods.addSelfToRevisions = function (cb) {
  var self = this;
  var found = _.find(self.revisions, { repo: self._id.toString() });
  if (!found) {
    this.revisions.push({
      repo: self._id.toString()
    });
  }
  cb(null, self);
};

ImageSchema.methods.inheritFromContainer = function (container, cb) {
  var attributes = [
    'name',
    'description',
    'tags',
    'files',
    'image',
    'dockerfile',
    'file_root',
    'file_root_host',
    'cmd',
    'build_cmd',
    'start_cmd',
    'service_cmds',
    'port',
    'output_format',
    'specification',
    'last_write'
  ];
  if (!utils.equalObjectIds(this._id, container.parent)) {
    attributes.push('parent'); // don't inherit parent if parent is self (publish back)
  }
  if (container.toJSON) {
    container = container.toJSON();
  }
  this.set(_.pick(container, attributes));
  this.revisions = this.revisions || [];
  this.revisions.push({ repo: container._id.toString() });
  if (cb) {
    cb(null, this);
  }
};

ImageSchema.methods.returnJSON = function (cb) {
  var json = this.encodeJSON();
  this.getTags(function (err, tags) {
    if (err) {
      return cb(err);
    }
    json.tags = tags;
    cb(null, json);
  });
};

ImageSchema.methods.encodeJSON = function () {
  var json = this.toJSON();
  encodedObjectIdProperties.forEach(function (key) {
    var val = json[key];
    json[key] = val ? utils.encodeId(val) : val;
  });
  return json;
};

ImageSchema.methods.getTags = function (cb) {
  if (!this.tags) {
    return cb();
  }
  var channelIds = this.tags.map(function (tag) {
    return tag.channel;
  });
  var self = this;
  Channel.find({ _id: { $in: channelIds } }).lean().exec(function (err, channels) {
    var tags = self.tags.map(function (tag) {
      var channel = _.findWhere(channels, function (channel) {
        return utils.equalObjectIds(tag.channel, channel._id);
      });
      var clone = _.clone(channel);
      return _.extend(clone, tag.toJSON());
    });
    cb(null, tags);
  });
};

ImageSchema.methods.incVotes = function (cb) {
  var self = this;
  var update = { $inc: { votes:1 } };
  var opts = {};
  opts.fields = { _id:1, votes:1 };
  var domain = require('domain').create();
  domain.on('error', cb);
  Image.findByIdAndUpdate(this._id, update, opts, domain.intercept(function (image) {
    self.votes = image.votes;
    cb(null, this);
  }));
};

ImageSchema.methods.getScore = function () {
  var image = this;
  var now = new Date();
  var created = new Date(image.created);
  var hours = Math.abs(now - created) / 1000 / 60 / 60;

  return calculateScore(image.runs, hours);

  function calculateScore(runs, hours) {
    return (runs + 3) / Math.pow(hours + 2, 1.5);
  }
};

ImageSchema.statics.fetchChannelImage = function (channel, callback) {
  var self = this;
  async.waterfall([
    function (cb) {
      if (channel.base) {
        self.findById(channel.base, cb);
      }
      else {
        self.findFirstImageInChannel(channel._id, cb);
      }
    }
  ], callback);
};

ImageSchema.statics.decVotesById = function (imageId, cb) {
  Image.update({ _id: imageId }, { $inc: { votes: -1 } }, cb);
};

ImageSchema.statics.findFirstImageInChannel = function (channelId) {
  var args = Array.prototype.slice.call(arguments, 1);
  var cb = args.pop();
  var query = { 'tags.channel': channelId };
  var fields = args[0] || null; // default: all fields
  var opts = _.extend(args[1] || {}, {
    sort: { _id: 1 },
    limit: 1
  });
  Image.find(query, fields, opts, function (err, images) {
    cb(err, images && images[0]);
  });
};

ImageSchema.statics.countInChannelByOwner = function (channelId, ownerId, cb) {
  this.count({
    'owner': ownerId,
    'tags.channel': channelId
  }, cb);
};

ImageSchema.statics.findByName = function (name) {
  var args = Array.prototype.slice.call(arguments, 1); // slice off name arg
  var query = { name: name };
  args.unshift(query);
  this.findOne.apply(this, args);
};

ImageSchema.statics.findNameConflict = function (name, cb) {
  this.findByName(name, { _id: 1, name: 1 }, function (err, image) {
    if (err) {
      cb(err);
    } else if (image) { // TODO: change to 409, tests and frontend?
      cb(error(403, 'a shared runnable by that name already exists'));
    } else {
      cb();
    }
  });
};

<<<<<<< HEAD
ImageSchema.statics.findPublished = function (/* args */) {
  var args = Array.prototype.slice.call(arguments);
  var query = args[0];
  query['tags.0'] = { $exists: true };

  this.find.apply(this, args);
};

ImageSchema.statics.findByAllChannelIds = function (channelIds) {
  channelIds = Array.isArray(channelIds) ? channelIds : [channelIds];
  var args = Array.prototype.slice.call(arguments, 1);
  var query = {};
  query.$and = channelIds.map(function (channelId) {
    return { 'tags.channel': channelId };
  });
  args.unshift(query);
  this.find.apply(this, args);
};


ImageSchema.statics.aggregateTagsOnImages = function (imageIds, cb) {
  imageIds = imageIds.map(utils.createObjectId);
  var match = {
    $match: {
      _id: {
        $in: imageIds
      }
    }
  };
  var project = {
    $project: {
      _id: 1,
      tags: 1
    }
  };
  var unwind = {
    $unwind: '$tags'
  };
  var group = {
    $group: {
      _id: '$tags.channel',
      images: {
        $sum: 1
      }
    }
  };
  Image.aggregate(match, project, unwind, group, function (err, tagResults) {
    cb(err, tagResults); // lambda shows that the result is not images
  });
=======
ImageSchema.statics.createFromGithub = function (userId, githubUrl, stack, cb) {
  var self = this;
  async.waterfall([
    self.create.bind(self, {
      owner: userId,
      name: _.last(githubUrl.split('/')) || 'Github import: ' + githubUrl,
      port: 80
    }),
    function (image, callback) {
      image.downloadFromGithub(githubUrl, stack, callback);
    }
  ], cb);
>>>>>>> 470ac4dd
};

//OLD BELOW


var syncDockerImage = function (domain, image, cb) {
  var servicesToken = 'services-' + uuid.v4();
  var repoId;
  if (image.revisions && image.revisions.length) {
    var length = image.revisions.length;
    repoId = image.revisions[length - 1]._id.toString();
  } else {
    repoId = image._id.toString();
  }
  var imageTag = '' + configs.dockerRegistry + '/runnable/' + repoId;
  request({
    pool: false,
    url: '' + configs.harbourmaster + '/containers',
    method: 'POST',
    json: {
      servicesToken: servicesToken,
      webToken: 'web-' + uuid.v4(),
      Env: [
        'RUNNABLE_USER_DIR=' + image.file_root,
        'RUNNABLE_SERVICE_CMDS=' + image.service_cmds,
        'RUNNABLE_START_CMD=' + image.start_cmd,
        'RUNNABLE_BUILD_CMD=' + image.build_cmd,
        'SERVICES_TOKEN=' + servicesToken,
        'APACHE_RUN_USER=www-data',
        'APACHE_RUN_GROUP=www-data',
        'APACHE_LOG_DIR=/var/log/apache2',
        'PATH=/dart-sdk/bin:/usr/local/sbin:/usr/local/bin:/usr/sbin:/usr/bin:/sbin:/bin'
      ],
      Hostname: image._id.toString(),
      Image: imageTag,
      PortSpecs: [image.port.toString()],
      Cmd: [image.cmd]
    }
  }, domain.intercept(function (res, body) {
    if (res.statusCode !== 204) {
      cb(error(res.statusCode, body));
    } else {
      sync(domain, servicesToken, image, domain.intercept(function () {
        request({
          pool: false,
          url: '' + configs.harbourmaster + '/containers/' + servicesToken,
          method: 'DELETE'
        }, domain.intercept(function (res) {
          if (res.statusCode !== 204) {
            cb(error(res.statusCode, body));
          } else {
            cb();
          }
        }));
      }));
    }
  }));
};

//OLD BELOW


ImageSchema.statics.createFromContainer = function (domain, container, cb) {
  var self = this;
  this.findOne({ name: container.name }, domain.intercept(function (existing) {
    if (existing) {
      cb(error(403, 'a shared runnable by that name already exists'));
    } else {
      var image = new self();
      copyPublishProperties(image, container);
      image.revisions = [];
      image.revisions.push({ repo: container._id.toString() });
      image.synced = true;
      container.child = image._id;
      container.save(domain.intercept(function () {
        image.save(domain.intercept(function () {
          cb(null, image);
        }));
      }));
    }
  }));
};
ImageSchema.statics.search = function (searchText, cb) {
  var opts = {
    filter: { tags: { $not: { $size: 0 } } },
    project: {
      name: 1,
      description: 1,
      tags: 1,
      owner: 1,
      created: 1
    },
    limit: configs.defaultPageLimit
  };
  this.textSearch(searchText, opts, function (err, output) {
    if (err) {
      return cb(err);
    }
    var images = output.results.map(function (result) {
      return result.obj;
    });
    cb(null, images);
  });
};
ImageSchema.statics.incVote = function (domain, runnableId, cb) {
  this.update({ _id: runnableId }, { $inc: { votes: 1 } }, domain.intercept(function (success) {
    cb(null, success);
  }));
};
ImageSchema.methods.updateFromContainer = function (domain, container, cb) {
  var self = this;
  copyPublishProperties(self, container, true);
  self.revisions = self.revisions || [];
  self.revisions.push({ repo: container._id.toString() });
  container.child = self._id;
  container.save(domain.intercept(function () {
    self.save(domain.intercept(function () {
      cb(null, self);
    }));
  }));
};
ImageSchema.statics.destroy = function (domain, id, cb) {
  var self = this;
  this.findOne({ _id: id }, domain.intercept(function (image) {
    if (!image) {
      cb(error(404, 'image not found'));
    } else {
      self.remove({ _id: id }, domain.intercept(function () {
        cb();
      }));
    }
  }));
};
ImageSchema.statics.listTags = function (domain, cb) {
  this.find().distinct('tags.name', domain.intercept(function (tagNames) {
    cb(null, tagNames);
  }));
};
ImageSchema.statics.relatedChannelIds = function (domain, channelIds, cb) {
  this.distinct('tags.channel', {
    'tags.channel': {
      $in: channelIds
    }
  }, domain.intercept(function (channelIds) {
    cb(null, channelIds);
  }));
};
ImageSchema.statics.isOwner = function (domain, userId, runnableId, cb) {
  this.findOne({ _id: runnableId }, {
    _id: 1,
    owner: 1
  }, domain.intercept(function (image) {
    if (!image) {
      cb(error(404, 'runnable not found'));
    } else {
      cb(null, image.owner.toString() === userId.toString());
    }
  }));
};
ImageSchema.methods.sync = function (domain, cb) {
  var self = this;
  if (this.synced) {
    cb();
  } else {
    syncDockerImage(domain, this, domain.intercept(function () {
      self.synced = true;
      self.save(domain.intercept(function () {
        cb();
      }));
    }));
  }
};
ImageSchema.statics.countInChannel = function (channelId, cb) {
  this.count({ 'tags.channel': channelId }, cb);
};
ImageSchema.statics.countInChannelByOwner = function (channelId, userId, cb) {
  this.count({ 'tags.channel': channelId, owner: userId }, cb);
};
var copyPublishProperties = function (image, container, noOwner) {
  var objectIdProperties, properties;
  properties = [
    'name',
    'description',
    'tags',
    'files',
    'image',
    'dockerfile',
    'file_root',
    'file_root_host',
    'cmd',
    'build_cmd',
    'start_cmd',
    'service_cmds',
    'port',
    'output_format',
    'last_write'
  ];
  objectIdProperties = [
    'parent',
    'specification'
  ];
  if (!noOwner) {
    objectIdProperties.push('owner');
  }
  properties.forEach(function (property) {
    if (property === 'last_write') {
      image[property] = new Date(container[property]);
    }
    else {
      image[property] = _.clone(container[property]);
    }
  });
  objectIdProperties.forEach(function (property) {
    image[property] = container[property] && container[property].toString();
  });
};
var Image = module.exports = mongoose.model('Images', ImageSchema);<|MERGE_RESOLUTION|>--- conflicted
+++ resolved
@@ -375,7 +375,6 @@
   });
 };
 
-<<<<<<< HEAD
 ImageSchema.statics.findPublished = function (/* args */) {
   var args = Array.prototype.slice.call(arguments);
   var query = args[0];
@@ -425,7 +424,8 @@
   Image.aggregate(match, project, unwind, group, function (err, tagResults) {
     cb(err, tagResults); // lambda shows that the result is not images
   });
-=======
+};
+
 ImageSchema.statics.createFromGithub = function (userId, githubUrl, stack, cb) {
   var self = this;
   async.waterfall([
@@ -438,7 +438,6 @@
       image.downloadFromGithub(githubUrl, stack, callback);
     }
   ], cb);
->>>>>>> 470ac4dd
 };
 
 //OLD BELOW
