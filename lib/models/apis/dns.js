'use strict';

/* Dns is used add/remove dns entries to route53 to allow containers to talk to each other */

var Boom = require('dat-middleware').Boom;
var AWS = require('aws-sdk');
var extend = require('extend');
var pick = require('101/pick');
<<<<<<< HEAD
var isFunction = require('101/is-function');
var debug = require('debug')('runnable-api:dns:model');
=======
var keypather = require('keypather')();
>>>>>>> 3b345091

module.exports = Dns;

function Dns () {
  this.route53 = new AWS.Route53();
}

/*
  all options from http://docs.aws.amazon.com/AWSJavaScriptSDK/latest/frames.html#!AWS/Route53.html
*/
function createParams (type, name, ip) {
  return {
    HostedZoneId: process.env.ROUTE53_HOSTEDZONEID,
    ChangeBatch: {
      Changes: [{
        Action: type,
        ResourceRecordSet: {
          Name: name,
          Type: 'A',
          ResourceRecords: [{
            Value: ip
          }],
          TTL: 60 // one min
        }
      }]
    }
  };
}

Dns.prototype.putEntry = function (url, ip, cb) {
  debug('putEntry', formatArgs(arguments));
  var params = createParams('UPSERT', url, ip);
  this.route53.changeResourceRecordSets(params,
    this.handleError(cb, 'Error upserting DNS entry', { url: url, ip: ip }));
};

Dns.prototype.deleteEntry = function (url, ip, cb) {
  debug('deleteEntry', formatArgs(arguments));
  var params = createParams('DELETE', url, ip);
  this.route53.changeResourceRecordSets(params,
    this.handleError(callback, 'Error deleting DNS entry', { url: url, ip: ip }));
  function callback (err) {
    // note: ignore not found errors!
    // one case where we have to is if the container immediately stops
    // sauron cannot be attached so we do not setup dns, hipache, sauron for the container
    // Since dns was never created, a restart of the container or update of name (any url
    // change update), will assume the dns has been setup before and therefore try to
    // delete it.. leading to "not found".
    if (err && !isNotFoundError(err)) {
      cb(err);
    }
    else {
      cb();
    }
  }
};

Dns.prototype.putEntryForInstance = function (instanceName, ownerUsername, hostIp, cb) {
  debug('putEntryForInstance', formatArgs(arguments));
  var url = instanceName + '.' + ownerUsername + '.' + process.env.DOMAIN;
  this.putEntry(url, hostIp, cb);
};

Dns.prototype.deleteEntryForInstance = function (instanceName, ownerUsername, hostIp, cb) {
  debug('deleteEntryForInstance', formatArgs(arguments));
  var url = instanceName + '.' + ownerUsername + '.' + process.env.DOMAIN;
  this.deleteEntry(url, hostIp, cb);
};

Dns.prototype.handleError = function (cb, errMessage, errDebug) {
  return function (err) {
    var code;
    if (err) {
      if (!err.statusCode) {
        code = 504;
      }
      else if (err.statusCode === 500) {
        code = 502;
      }
      else { // code >= 400 && code !== 500
        code = err.statusCode;
      }
      var message = err.code ?
        errMessage+': '+err.code :
        errMessage;
      extend(errDebug, pick(err, ['message', 'code', 'time', 'statusCode', 'retryable']));
      var boomErr = Boom.create(code, message, { route53: errDebug, err: err });
      cb(boomErr);
    }
    else {
      cb();
    }
  };
};

var notFoundRE = /not found/;
function isNotFoundError (err) {
<<<<<<< HEAD
  return notFoundRE.test(err.data.route53.message.toLowerCase());
}


function formatArgs (args) {
  return Array.prototype.slice.call(args)
    .map(function (arg) {
      return isFunction(arg) ?
        '[ Function '+(arg.name || 'anonymous')+' ]' :
        (args && arg._id || arg);
    });
=======
  return notFoundRE.test(keypather.get(err, 'data.route53.message.toLowerCase()'));
>>>>>>> 3b345091
}<|MERGE_RESOLUTION|>--- conflicted
+++ resolved
@@ -6,12 +6,9 @@
 var AWS = require('aws-sdk');
 var extend = require('extend');
 var pick = require('101/pick');
-<<<<<<< HEAD
 var isFunction = require('101/is-function');
 var debug = require('debug')('runnable-api:dns:model');
-=======
 var keypather = require('keypather')();
->>>>>>> 3b345091
 
 module.exports = Dns;
 
@@ -109,8 +106,7 @@
 
 var notFoundRE = /not found/;
 function isNotFoundError (err) {
-<<<<<<< HEAD
-  return notFoundRE.test(err.data.route53.message.toLowerCase());
+  return notFoundRE.test(keypather.get(err, 'data.route53.message.toLowerCase()'));
 }
 
 
@@ -121,7 +117,4 @@
         '[ Function '+(arg.name || 'anonymous')+' ]' :
         (args && arg._id || arg);
     });
-=======
-  return notFoundRE.test(keypather.get(err, 'data.route53.message.toLowerCase()'));
->>>>>>> 3b345091
 }