--- conflicted
+++ resolved
@@ -11,14 +11,11 @@
 var put = require('101/put');
 var util = require('util');
 
-<<<<<<< HEAD
-var log = require('middlewares/logger')(__filename).log;
-=======
+
 var keypather = require('keypather')();
 var logger = require('middlewares/logger')(__filename);
 
 var log = logger.log;
->>>>>>> 4f350b54
 
 module.exports = Mavis;
 
