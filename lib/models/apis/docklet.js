--- conflicted
+++ resolved
@@ -1,11 +1,7 @@
 'use strict';
 
-<<<<<<< HEAD
 var debug = require('debug')('runnable-api:docklet:model');
-=======
-var debug = require('debug')('runnableApi:docklet:model');
 
->>>>>>> 6eb4a5fb
 var util = require('util');
 var configs = require('configs');
 var redis = require('models/redis');
