--- conflicted
+++ resolved
@@ -458,10 +458,7 @@
         if (hookExists.events[0] === '*') {
           cb(null, hookExists);
         }
-<<<<<<< HEAD
-=======
         // TODO (anton) let's remove this if migration will work on production without errors.
->>>>>>> b0b61cd9
         else {
           self._updateRepoHook(hookExists.id, shortRepo, cb);
         }
@@ -593,10 +590,6 @@
     head: branch
   };
   this.pullRequests.getAll(query, function (err, prs) {
-<<<<<<< HEAD
-    debug('back from listing prs');
-=======
->>>>>>> b0b61cd9
     if (err) {
       err = (err.code === 404) ?
         Boom.notFound('Cannot find open PRs for ' + shortRepo + '@'  + branch, { err: err }) :
@@ -612,8 +605,6 @@
   });
 };
 
-<<<<<<< HEAD
-=======
 // Check if user is collaborator for the repo
 Github.prototype.isCollaborator = function (shortRepo, username, cb) {
   debug('isCollaborator', formatArgs(arguments));
@@ -652,7 +643,6 @@
 };
 
 
->>>>>>> b0b61cd9
 Github.prototype.checkForDeployKey = function (repo, cb) {
   debug('checking for deploy key');
   this.getDeployKeys(repo, function (err, keys) {
