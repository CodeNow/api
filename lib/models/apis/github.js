--- conflicted
+++ resolved
@@ -3,13 +3,10 @@
 var util = require('util');
 var async = require('async');
 var GithubApi = require('github');
-<<<<<<< HEAD
 var find = require('101/find');
 var hasKeypaths = require('101/has-keypaths');
 var envIs = require('101/env-is');
 var Boom = require('dat-middleware').Boom;
-=======
->>>>>>> 7a38a34f
 var defaults = require('defaults');
 var Boom = require('dat-middleware').Boom;
 var debug = require('debug')('runnable-api:github:model');
@@ -48,30 +45,9 @@
 
 util.inherits(Github, GithubApi);
 
-<<<<<<< HEAD
-Github.prototype.getUserOrgs = function (cb) {
-  this.user.getOrgs({ per_page: 100 }, function (err, orgs) {
-    if (err) {
-      cb(Boom.create(502, 'Failed to get github orgs', { err: err }));
-    }
-    else {
-      cb(null, orgs);
-    }
-  });
-};
-
-Github.prototype.userIsMemberOf = function (githubOrgId, cb) {
-  this.getUserOrgs(function (err, orgs) {
-    if (err) { return cb(err); }
-    var isMember = orgs.some(hasKeypaths({
-      'id.toString()': githubOrgId.toString()
-    }));
-    cb(null, isMember);
-  });
-=======
 Github.prototype.getAuthorizedUser = function (cb) {
   if (!this.token) {
-    return cb(Boom.badImplementation('checkOrgMembership should only be called with a user token'));
+    return cb(Boom.badImplementation('getAuthorizedUser should only be called with a user token'));
   }
   var self = this;
   debug('getting user self');
@@ -81,7 +57,6 @@
     query: this.user.get,
     stringKey: usernameKey
   }, cb);
->>>>>>> 7a38a34f
 };
 
 Github.prototype.getUserByUsername = function (username, cb) {
@@ -143,114 +118,6 @@
       });
     }
   });
-<<<<<<< HEAD
-};
-
-Github.prototype._listRepoHooks = function (shortRepo, cb) {
-  debug('_listRepoHooks');
-  var split = shortRepo.split('/');
-  var query = {
-    user: split[0],
-    repo: split[1],
-    per_page: 100
-  };
-  this.repos.getHooks(query, function (err, hooks) {
-    debug('back from listing hook');
-    if (err) {
-      err = (err.code === 404) ?
-        Boom.notFound('Github repo ' + shortRepo + ' not found.', { err: err }) :
-        Boom.create(502, 'Failed to get github repo hooks for ' + shortRepo , { err: err });
-      cb(err);
-    }
-    else {
-      cb(null, hooks);
-    }
-  });
-};
-
-Github.prototype._createRepoHook = function (shortRepo, cb) {
-  debug('_createRepoHook');
-  var split = shortRepo.split('/');
-  var query = {
-    user: split[0],
-    repo: split[1],
-    name: process.env.GIT_HUB_HOOK_NAME,
-    config: {
-      url: process.env.GIT_HUB_HOOK_URL
-    },
-    events: ['push']
-  };
-
-  this.repos.createHook(query, function (err, hook) {
-    debug('back from creating hook', err);
-    if (err) {
-      err = (err.code === 404) ?
-        Boom.notFound('Github repo ' + shortRepo + ' not found.', { err: err }) :
-        Boom.create(502, 'Failed to create github repo hook for ' + shortRepo , { err: err });
-      cb(err);
-    }
-    else {
-      cb(null, hook);
-    }
-  });
-};
-
-Github.prototype.createRepoHookIfNotAlready = function (shortRepo, cb) {
-  var self = this;
-  debug('createRepoHookIfNotAlready');
-  async.waterfall([
-    this._listRepoHooks.bind(this, shortRepo),
-    function subscribeToHooksIfNotAlready (existingHooks, cb) {
-      var hookExists = !!find(existingHooks, hasKeypaths({
-        'config.url': process.env.GIT_HUB_HOOK_URL,
-        active: true
-      }));
-
-      if (hookExists) {
-        cb();
-      }
-      else {
-        self._createRepoHook(shortRepo, cb);
-      }
-    }
-  ], cb);
-};
-
-Github.prototype.deleteRepoHook = function (shortRepo, cb) {
-  var self = this;
-  var split = shortRepo.split('/');
-
-  async.waterfall([
-    this._listRepoHooks.bind(this, shortRepo),
-    deleteHookIfExists
-  ], cb);
-
-  function deleteHookIfExists (existingHooks, cb) {
-    var hook = find(existingHooks, hasKeypaths({
-      'config.url': process.env.GIT_HUB_HOOK_URL,
-      active: true
-    }));
-    if (!hook) {
-      return cb(); // ignore not found
-    }
-    var query = {
-      user: split[0],
-      repo: split[1],
-      id: hook.id
-    };
-    self.repos.deleteHook(query, function (err) {
-      if (err) {
-        err = (err.code === 404) ?
-          Boom.notFound('Github repo ' + shortRepo + ' not found.', { err: err }) :
-          Boom.create(502, 'Failed to delete github repo hook for ' + shortRepo , { err: err });
-        cb(err);
-      }
-      else {
-        cb();
-      }
-    });
-  }
-=======
 
 };
 
@@ -335,5 +202,110 @@
       });
     }
   }
->>>>>>> 7a38a34f
+};
+
+Github.prototype._listRepoHooks = function (shortRepo, cb) {
+  debug('_listRepoHooks');
+  var split = shortRepo.split('/');
+  var query = {
+    user: split[0],
+    repo: split[1],
+    per_page: 100
+  };
+  this.repos.getHooks(query, function (err, hooks) {
+    debug('back from listing hook');
+    if (err) {
+      err = (err.code === 404) ?
+        Boom.notFound('Github repo ' + shortRepo + ' not found.', { err: err }) :
+        Boom.create(502, 'Failed to get github repo hooks for ' + shortRepo , { err: err });
+      cb(err);
+    }
+    else {
+      cb(null, hooks);
+    }
+  });
+};
+
+Github.prototype._createRepoHook = function (shortRepo, cb) {
+  debug('_createRepoHook');
+  var split = shortRepo.split('/');
+  var query = {
+    user: split[0],
+    repo: split[1],
+    name: process.env.GIT_HUB_HOOK_NAME,
+    config: {
+      url: process.env.GIT_HUB_HOOK_URL
+    },
+    events: ['push']
+  };
+
+  this.repos.createHook(query, function (err, hook) {
+    debug('back from creating hook', err);
+    if (err) {
+      err = (err.code === 404) ?
+        Boom.notFound('Github repo ' + shortRepo + ' not found.', { err: err }) :
+        Boom.create(502, 'Failed to create github repo hook for ' + shortRepo , { err: err });
+      cb(err);
+    }
+    else {
+      cb(null, hook);
+    }
+  });
+};
+
+Github.prototype.createRepoHookIfNotAlready = function (shortRepo, cb) {
+  var self = this;
+  debug('createRepoHookIfNotAlready');
+  async.waterfall([
+    this._listRepoHooks.bind(this, shortRepo),
+    function subscribeToHooksIfNotAlready (existingHooks, cb) {
+      var hookExists = !!find(existingHooks, hasKeypaths({
+        'config.url': process.env.GIT_HUB_HOOK_URL,
+        active: true
+      }));
+
+      if (hookExists) {
+        cb();
+      }
+      else {
+        self._createRepoHook(shortRepo, cb);
+      }
+    }
+  ], cb);
+};
+
+Github.prototype.deleteRepoHook = function (shortRepo, cb) {
+  var self = this;
+  var split = shortRepo.split('/');
+
+  async.waterfall([
+    this._listRepoHooks.bind(this, shortRepo),
+    deleteHookIfExists
+  ], cb);
+
+  function deleteHookIfExists (existingHooks, cb) {
+    var hook = find(existingHooks, hasKeypaths({
+      'config.url': process.env.GIT_HUB_HOOK_URL,
+      active: true
+    }));
+    if (!hook) {
+      return cb(); // ignore not found
+    }
+    var query = {
+      user: split[0],
+      repo: split[1],
+      id: hook.id
+    };
+    self.repos.deleteHook(query, function (err) {
+      if (err) {
+        err = (err.code === 404) ?
+          Boom.notFound('Github repo ' + shortRepo + ' not found.', { err: err }) :
+          Boom.create(502, 'Failed to delete github repo hook for ' + shortRepo , { err: err });
+        cb(err);
+      }
+      else {
+        cb();
+      }
+    });
+  }
 };