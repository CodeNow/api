/**
 * GitHub API request wrapper methods
 * @module lib/models/apis/github
 */
'use strict'

const Promise = require('bluebird')
const Boom = require('dat-middleware').Boom
const GithubApi = require('github')
const async = require('async')
const aws = require('aws-sdk')
const crypto = require('crypto')
const defaults = require('defaults')
const find = require('101/find')
const hasKeypaths = require('101/has-keypaths')
const hasProps = require('101/has-properties')
const keypather = require('keypather')()
<<<<<<< HEAD
const put = require('101/put')
=======
// redis-types needs redis to be required _first_
require('models/redis')
const put = require('101/put')
const redisTypes = require('redis-types')
>>>>>>> a502ee58
const util = require('util')

const Keypair = require('models/mongo/keypair')
const logger = require('middlewares/logger')(__filename)
<<<<<<< HEAD

const s3 = new aws.S3()

module.exports = Github

=======
const monitorDog = require('monitor-dog')

module.exports = Github

const cacheQueue = {}
const keyPrefix = process.env.REDIS_NAMESPACE + 'github-model-cache:'
const s3 = new aws.S3()

function parseCacheControl (str) {
  if (!str) { return {} }
  const params = str.split(',').map(function (v) { return v.trim() })
  const ret = {}
  params.forEach(function (v) {
    if (/.+=.+/.test(v)) {
      const s = v.split('=')
      ret[s[0]] = s[1]
    } else {
      ret[v] = true
    }
  })
  return ret
}

>>>>>>> a502ee58
function Github (opts) {
  opts = defaults(opts, {
    // required
    version: '3.0.0',
    // Github cache configuration
    protocol: process.env.GITHUB_PROTOCOL,
    host: process.env.GITHUB_VARNISH_HOST,
    port: process.env.GITHUB_VARNISH_PORT,
    // optional
    debug: false, // envIs('development', 'test'),
    requestMedia: 'application/json'
  })
  GithubApi.call(this, opts)
  if (opts.token) {
    logger.log.info('Github authenticate with token')
    this.token = opts.token
    var md5sum = crypto.createHash('md5')
    md5sum.update(opts.token)
    this.tokenHash = md5sum.digest('hex')
    this.authenticate({
      type: 'oauth',
      token: opts.token
    })
  } else {
    logger.log.info('Github authenticate without token')
    this.authenticate({
      type: 'oauth',
      key: process.env.GITHUB_CLIENT_ID,
      secret: process.env.GITHUB_CLIENT_SECRET
    })
  }
}

util.inherits(Github, GithubApi)

Github.prototype.getRepo = function (repo, cb) {
  logger.log.info({
    repo: repo
  }, 'Github.prototype.getRepo')
  var split = repo.split('/')
  return this.repos.get({
    owner: split[0],
    repo: split[1]
  }, this.errorHandler(cb))
}

Github.prototype.getRepoContent = function (repo, fullPath, commitRef) {
  logger.log.info({
    repo,
    fullPath,
    commitRef
  }, 'Github.prototype.getRepoContent')
  var split = repo.split('/')
<<<<<<< HEAD
  return this.repos.getContent({
    owner: split[0],
    repo: split[1],
    path: fullPath
  }, this.errorHandler(cb))
=======
  var userKey = keyPrefix + (this.token ? this.tokenHash : 'runnable')
  let usernameKeyString = userKey + ':getRepo:' + repo + ':content:' + fullPath
  const opts = {
    user: split[0],
    repo: split[1],
    path: fullPath
  }
  if (commitRef) {
    usernameKeyString += ':ref:' + commitRef
    opts.ref = commitRef
  }
  var usernameKey = new redisTypes.String(usernameKeyString)
  return Promise.fromCallback(cb => {
    this._runQueryAgainstCache({
      query: this.repos.getContent,
      debug: 'this.repos.getContent',
      opts: opts,
      stringKey: usernameKey
    }, cb)
  })
    .catch((err) => {
      if (err.isBoom && err.output.statusCode === 404) {
        throw Boom.notFound('Unable to find file on github: ' + repo + fullPath + ' for commit ' + commitRef, { err: err })
      }
      throw err
    })
>>>>>>> a502ee58
}

Github.prototype.getDeployKeys = function (repo, cb) {
  logger.log.info({
    repo: repo
  }, 'Github.prototype.getDeployKeys')
  var split = repo.split('/')
  this.repos.getKeys({
    owner: split[0],
    repo: split[1],
    per_page: 100
  }, this.errorHandler(cb))
}

Github.prototype.getCommit = function (repo, commit, cb) {
  logger.log.info({
    repo: repo,
    commit: commit
  }, 'Github.prototype.getCommit')
  var splitRepo = repo.split('/')
  var ownername = splitRepo[0]
  var reponame = splitRepo[1]
  return this.repos.getCommit({
    owner: ownername,
    repo: reponame,
    sha: commit
  }, this.errorHandler(cb))
}

Github.prototype.getBranch = function (repo, branch, cb) {
  logger.log.info({
    repo: repo,
    branch: branch
  }, 'Github.prototype.getBranch')
  var splitRepo = repo.split('/')
  var ownername = splitRepo[0]
  var reponame = splitRepo[1]
  return this.repos.getBranch({
    owner: ownername,
    repo: reponame,
    branch: branch
  }, this.errorHandler(cb))
}

Github.prototype.getAuthorizedUser = function (cb) {
  logger.log.info('Github.prototype.getAuthorizedUser')
  if (!this.token) {
    return cb(Boom.badImplementation('getAuthorizedUser should only be called with a user token'))
  }
  this.users.get({}, this.errorHandler(cb))
}

Github.prototype.getUserEmails = function (userId, cb) {
  logger.log.info('Github.prototype.getUserEmails')
  if (!this.token) {
    return cb(Boom.badImplementation('getUserEmail should only be called with a user token'))
  }
  return this.users.getEmails({ user: userId }, this.errorHandler(cb))
}

Github.prototype.getUserByUsername = function (username, cb) {
  logger.log.info({
    username: username
  }, 'Github.prototype.getUserByUsername')
  // WARNING: this is getting the information we can get through our api token.
  // this does not return ALL user data, use Github.getUser for that.
  return this.users.getForUser({ user: username }, this.errorHandler(cb))
}

Github.prototype.getUserById = function (githubId, cb) {
  logger.log.info({
    githubId: githubId
  }, 'Github.prototype.getUserById')
  // WARNING: this is getting the information we can get through our api token.
  // this does not return ALL user data, use Github.getUser for that.
  return this.users.getById({ id: githubId }, this.errorHandler(cb))
}

Github.prototype.getUserAuthorizedOrgs = function (cb) {
  logger.log.info('Github.prototype.getUserAuthorizedOrgs')
  if (!this.token) {
    var errorMsg = 'getUserAuthorizedOrgs should only be called with a user token'
    return cb(Boom.badImplementation(errorMsg))
  }
  return this.users.getOrgs({}, this.errorHandler(cb))
}

/**
 * Get all member for a Github organization
 *
 * @param {String}   githubOrgName
 * @param {Function} cb: {Error, Array}
 */
Github.prototype.getOrgMembers = function (githubOrgName, cb) {
  logger.log.info('Github.prototype.getUserAuthorizedOrgs')
  if (!this.token) {
    var errorMsg = 'getOrgMember should only be called with a user token'
    return cb(Boom.badImplementation(errorMsg))
  }
  return this.orgs.getMembers({ org: githubOrgName }, this.errorHandler(cb))
}

Github.prototype._listRepoHooks = function (shortRepo, cb) {
  logger.log.info({
    shortRepo: shortRepo
  }, 'Github.prototype._listRepoHooks')
  var split = shortRepo.split('/')
  var query = {
    owner: split[0],
    repo: split[1],
    per_page: 100
  }
  this.repos.getHooks(query, function (err, hooks) {
    if (err) {
      logger.log.error({
        err: err
      }, 'Github.prototype._listRepoHooks - back from listing hook err')
      err = (err.code === 404)
        ? Boom.notFound('Github repo ' + shortRepo + ' not found.', { err: err })
        : Boom.create(502, 'Failed to get github repo hooks for ' + shortRepo, { err: err })
      return cb(err)
    }
    // node-github doesn't follow redirect for now.
    // see https://github.com/mikedeboer/node-github/issues/257
    // we can implement them here, but it doesn't matter to us at this point
    // node-github returns `hooks` as object with redirect information instead of
    // array with hooks data
    if (hooks.message === 'Moved Permanently') {
      var boomErr = Boom.notFound('Github repo ' + shortRepo + ' not found, because it moved')
      logger.log.error({
        err: boomErr
      }, 'Github.prototype._listRepoHooks - back from listing hook err')
      return cb(boomErr)
    }
    logger.log.trace({
      hooks: hooks
    }, 'Github.prototype._listRepoHooks - back from listing hook sucess')
    cb(null, hooks)
  })
}

Github.prototype._createRepoHook = function (shortRepo, cb) {
  var logData = {
    shortRepo: shortRepo
  }
  logger.log.info(logData, 'Github.prototype._createRepoHook')
  var split = shortRepo.split('/')
  var hookUrl = process.env.GITHUB_WEBHOOK_URL
  var query = {
    owner: split[0],
    repo: split[1],
    name: process.env.GITHUB_HOOK_NAME,
    config: {
      url: hookUrl,
      content_type: 'json'
    },
    events: ['*']
  }

  this.repos.createHook(query, function (err, hook) {
    if (err) {
      logger.log.error(put({ err: err }, logData), '_createRepoHook - back from creating hook')
      if (err.code === 404) {
        return cb(Boom.notFound('Github repo ' + shortRepo + ' not found.', { err: err }))
      }
      // happens when hooks already exist in repo
      // can happen when two users simultaneously were trying to setup same repo
      if (err.code === 422 && err.message.match(/Hook already exists on this repository/)) {
        var conflictErr = Boom.conflict('Github repo ' + shortRepo + ' already has a hook.',
          { err: err })
        return cb(conflictErr)
      }
      var boomErr = Boom.create(502, 'Failed to create github repo hook for ' + shortRepo,
        { err: err })
      return cb(boomErr)
    }
    logger.log.trace(logData, '_createRepoHook - back from creating hook')
    cb(null, hook)
  })
}

Github.prototype._updateRepoHook = function (hookId, shortRepo, cb) {
  logger.log.info({
    hookId: hookId,
    shortRepo: shortRepo
  }, 'Github.prototype._updateRepoHook')
  var split = shortRepo.split('/')
  var hookUrl = process.env.GITHUB_WEBHOOK_URL
  var query = {
    owner: split[0],
    repo: split[1],
    name: process.env.GITHUB_HOOK_NAME,
    config: {
      url: hookUrl,
      content_type: 'json'
    },
    events: ['*'],
    id: hookId
  }

  this.repos.updateHook(query, function (err, hook) {
    if (err) {
      logger.log.error({
        hookId: hookId,
        err: err
      }, '_updateRepoHook - back from updating hook')
      err = (err.code === 404)
        ? Boom.notFound('Github repo hook ' + hookId + ' not found.', { err: err })
        : Boom.create(502, 'Failed to update github repo hook with id ' + hookId, { err: err })
      return cb(err)
    }
    logger.log.trace({
      hookId: hookId
    }, '_updateRepoHook - back from updating hook')
    cb(null, hook)
  })
}

Github.prototype._deleteRepoHook = function (hookId, shortRepo, cb) {
  logger.log.info({
    hookId: hookId,
    shortRepo: shortRepo
  }, 'Github.prototype._deleteRepoHook')
  var split = shortRepo.split('/')
  var query = {
    owner: split[0],
    repo: split[1],
    id: hookId
  }

  this.repos.deleteHook(query, function (err, hook) {
    if (err) {
      err = (err.code === 404)
        ? Boom.notFound('Github repo hook ' + hookId + ' not found.', { err: err })
        : Boom.create(502, 'Failed to delete github repo hook with id ' + hookId, { err: err })
      logger.log.error({
        hookId: hookId,
        err: err
      }, 'Github.prototype._deleteRepoHook: error')
      return cb(err)
    }
    logger.log.trace({
      hookId: hookId
    }, 'Github.prototype._deleteRepoHook: success')
    cb(null, hook)
  })
}

Github.prototype.createRepoHookIfNotAlready = function (shortRepo, cb) {
  var self = this
  var logData = {
    shortRepo: shortRepo
  }
  logger.log.info(logData, 'Github.prototype.createRepoHookIfNotAlready')
  var hookUrl = process.env.GITHUB_WEBHOOK_URL
  this._listRepoHooks(shortRepo, function (err, existingHooks) {
    if (err) {
      logger.log.error(put({
        err: err }, logData),
        'Github.prototype.createRepoHookIfNotAlready error listing hooks')
      return cb(err)
    }
    var hookExists = find(existingHooks, hasKeypaths({
      'config.url': hookUrl,
      active: true,
      'events[0]': '*'
    }))
    if (hookExists) {
      logger.log.info(logData, 'Github.prototype.createRepoHookIfNotAlready hook found')
      return cb(null, hookExists)
    }
    self._createRepoHook(shortRepo, function (err) {
      var code = keypather.get(err, 'output.statusCode')
      // we should ignore 409 because hooks was already created
      if (err && code !== 409) {
        logger.log.error(put({
          err: err }, logData),
          'Github.prototype.createRepoHookIfNotAlready error creating hook')
        return cb(err)
      }
      logger.log.info(logData, 'Github.prototype.createRepoHookIfNotAlready hook created')
      cb(null)
    })
  })
}

Github.prototype.isOrgMember = function (orgName, cb) {
  logger.log.info({
    orgName: orgName
  }, 'Github.prototype.isOrgMember')
  var notFoundError = Boom.notFound('user is not a member of org', { org: orgName, report: false })
  /* jshint maxcomplexity:6 */
  this.getUserAuthorizedOrgs(function (err, orgs) {
    if (err) {
      if (err.code === 404) {
        return cb(notFoundError)
      }
      return cb(Boom.create(502, 'failed to get user orgs', { err: err }))
    }
    if (!orgs || orgs.length === 0) {
      return cb(notFoundError)
    }
    var org = find(orgs, hasProps({login: orgName}))
    if (!org) {
      return cb(notFoundError)
    }
    return cb(null, true)
  })
}

Github.prototype.checkForDeployKey = function (repo, cb) {
  logger.log.info({
    repo: repo
  }, 'Github.prototype.checkForDeployKey')
  this.getDeployKeys(repo, function (err, keys) {
    if (err) {
      logger.log.error({
        repo: repo,
        err: err
      }, 'checkForDeployKey - back from pulling deploy keys')
      return cb(err)
    }
    logger.log.trace({
      repo: repo
    }, 'checkForDeployKey - back from pulling deploy keys')
    var key = find(keys, hasProps({ title: process.env.GITHUB_DEPLOY_KEY_TITLE }))
    cb(err, key)
  })
}

Github.prototype.addDeployKey = function (repo, cb) {
  logger.log.info({
    repo: repo
  }, 'Github.prototype.addDeployKey')
  var self = this
  var split = repo.split('/')
  async.waterfall([
    function getKeypair (cb) {
      Keypair.findOneAndRemove({}, function (err, doc) {
        if (err) {
          cb(err)
        } else if (!doc) {
          cb(Boom.create(503, 'unable to generate keypair'))
        } else {
          cb(err, doc)
        }
      })
    },
    function (keypair, cb) {
      logger.log.trace({
        repo: repo
      }, 'Github.prototype.addDeployKey - creating deploy key')
      self.repos.createKey({
        owner: split[0],
        repo: split[1],
        title: process.env.GITHUB_DEPLOY_KEY_TITLE,
        key: keypair.publicKey
      }, function (err) {
        if (err) {
          logger.log.error({
            repo: repo,
            err: err
          }, 'Github.prototype.addDeployKey - done creating deploy key')
        } else {
          logger.log.trace({
            repo: repo
          }, 'Github.prototype.addDeployKey - done creating deploy key')
        }
        cb(err, keypair)
      })
    },
    function (keypair, cb) {
      async.parallel({
        publicKey: s3.putObject.bind(s3, {
          Bucket: process.env.GITHUB_DEPLOY_KEYS_BUCKET,
          Key: repo + '.key.pub',
          Body: keypair.publicKey,
          ServerSideEncryption: 'AES256'
        }),
        privateKey: s3.putObject.bind(s3, {
          Bucket: process.env.GITHUB_DEPLOY_KEYS_BUCKET,
          Key: repo + '.key',
          Body: keypair.privateKey,
          ServerSideEncryption: 'AES256'
        })
      }, cb)
    }
  ], cb)
}

Github.prototype.addDeployKeyIfNotAlready = function (repo, cb) {
  logger.log.info({
    repo: repo
  }, 'Github.prototype.addDeployKeyIfNotAlready')
  var self = this
  async.waterfall([
    self.checkForDeployKey.bind(self, repo),
    function (key, cb) {
      if (!key) { self.addDeployKey(repo, cb) } else { cb(null) }
    }
  ], function (err) {
    if (err) { return cb(err) }
    cb(null, {
      publicKey: repo + '.key.pub',
      privateKey: repo + '.key'
    })
  })
}

<<<<<<< HEAD
Github.prototype.errorHandler = function (cb) {
  return function (err, data) {
    if (err) {
      if (err.code && err.message) {
        return cb(Boom.create(err.code, err.message))
      }
      return cb(err)
    }
    return cb(null, data)
  }
=======
/**
 * @param  {String} repoName format: Runnable/hello-node
 * @return {Object}
 *         {String} .publicKey
 *         {String} .privateKey
 */
Github.prototype.createHooksAndKeys = function (repoName) {
  return Promise.fromCallback((final) => {
    // TODO: This async is required or test fail. Find root cause and remove
    async.waterfall([
      (cb) => {
        this.createRepoHookIfNotAlready(repoName, cb)
      }
    ], final)
  })
  .then(() => {
    return this.addDeployKeyIfNotAlreadyAsync(repoName)
  })
}

/**
 * @param  {String} fullRepoName (e.x. Runnable/api)
 * @return {String} name of org (e.x. runnable)
 */
Github.getOrgFromFullRepoName = function (fullRepoName) {
  return fullRepoName.split('/')[0].toLowerCase()
}

/**
 * @param  {String} fullRepoName (e.x. Runnable/api)
 * @return {String} short name of repo (e.x. api)
 */
Github.getRepoShortNameFromFullRepoName = function (fullRepoName) {
  return fullRepoName.split('/')[1]
>>>>>>> a502ee58
}

Promise.promisifyAll(Github)
Promise.promisifyAll(Github.prototype)<|MERGE_RESOLUTION|>--- conflicted
+++ resolved
@@ -15,49 +15,16 @@
 const hasKeypaths = require('101/has-keypaths')
 const hasProps = require('101/has-properties')
 const keypather = require('keypather')()
-<<<<<<< HEAD
+
 const put = require('101/put')
-=======
-// redis-types needs redis to be required _first_
-require('models/redis')
 const put = require('101/put')
-const redisTypes = require('redis-types')
->>>>>>> a502ee58
 const util = require('util')
-
-const Keypair = require('models/mongo/keypair')
 const logger = require('middlewares/logger')(__filename)
-<<<<<<< HEAD
 
 const s3 = new aws.S3()
 
 module.exports = Github
 
-=======
-const monitorDog = require('monitor-dog')
-
-module.exports = Github
-
-const cacheQueue = {}
-const keyPrefix = process.env.REDIS_NAMESPACE + 'github-model-cache:'
-const s3 = new aws.S3()
-
-function parseCacheControl (str) {
-  if (!str) { return {} }
-  const params = str.split(',').map(function (v) { return v.trim() })
-  const ret = {}
-  params.forEach(function (v) {
-    if (/.+=.+/.test(v)) {
-      const s = v.split('=')
-      ret[s[0]] = s[1]
-    } else {
-      ret[v] = true
-    }
-  })
-  return ret
-}
-
->>>>>>> a502ee58
 function Github (opts) {
   opts = defaults(opts, {
     // required
@@ -111,40 +78,17 @@
     commitRef
   }, 'Github.prototype.getRepoContent')
   var split = repo.split('/')
-<<<<<<< HEAD
   return this.repos.getContent({
     owner: split[0],
     repo: split[1],
     path: fullPath
   }, this.errorHandler(cb))
-=======
-  var userKey = keyPrefix + (this.token ? this.tokenHash : 'runnable')
-  let usernameKeyString = userKey + ':getRepo:' + repo + ':content:' + fullPath
-  const opts = {
-    user: split[0],
-    repo: split[1],
-    path: fullPath
-  }
-  if (commitRef) {
-    usernameKeyString += ':ref:' + commitRef
-    opts.ref = commitRef
-  }
-  var usernameKey = new redisTypes.String(usernameKeyString)
-  return Promise.fromCallback(cb => {
-    this._runQueryAgainstCache({
-      query: this.repos.getContent,
-      debug: 'this.repos.getContent',
-      opts: opts,
-      stringKey: usernameKey
-    }, cb)
-  })
     .catch((err) => {
       if (err.isBoom && err.output.statusCode === 404) {
         throw Boom.notFound('Unable to find file on github: ' + repo + fullPath + ' for commit ' + commitRef, { err: err })
       }
       throw err
     })
->>>>>>> a502ee58
 }
 
 Github.prototype.getDeployKeys = function (repo, cb) {
@@ -554,7 +498,6 @@
   })
 }
 
-<<<<<<< HEAD
 Github.prototype.errorHandler = function (cb) {
   return function (err, data) {
     if (err) {
@@ -565,7 +508,7 @@
     }
     return cb(null, data)
   }
-=======
+
 /**
  * @param  {String} repoName format: Runnable/hello-node
  * @return {Object}
@@ -600,7 +543,6 @@
  */
 Github.getRepoShortNameFromFullRepoName = function (fullRepoName) {
   return fullRepoName.split('/')[1]
->>>>>>> a502ee58
 }
 
 Promise.promisifyAll(Github)
