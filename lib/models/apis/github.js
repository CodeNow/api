--- conflicted
+++ resolved
@@ -2,32 +2,6 @@
  * GitHub API request wrapper methods
  * @module lib/models/apis/github
  */
-<<<<<<< HEAD
-'use strict';
-
-var Boom = require('dat-middleware').Boom;
-var GithubApi = require('github');
-var async = require('async');
-var aws = require('aws-sdk');
-var crypto = require('crypto');
-var defaults = require('defaults');
-var find = require('101/find');
-var hasKeypaths = require('101/has-keypaths');
-var hasProps = require('101/has-properties');
-var keypather = require('keypather')();
-var redisTypes = require('redis-types');
-var put = require('101/put');
-var util = require('util');
-
-var Keypair = require('models/mongo/keypair');
-var logger = require('middlewares/logger')(__filename);
-
-module.exports = Github;
-
-var cacheQueue = {};
-var keyPrefix = process.env.REDIS_NAMESPACE + 'github-model-cache:';
-var s3 = new aws.S3();
-=======
 'use strict'
 
 var Boom = require('dat-middleware').Boom
@@ -40,6 +14,7 @@
 var hasKeypaths = require('101/has-keypaths')
 var hasProps = require('101/has-properties')
 var keypather = require('keypather')()
+var put = require('101/put')
 var redisTypes = require('redis-types')
 var util = require('util')
 
@@ -51,7 +26,6 @@
 var cacheQueue = {}
 var keyPrefix = process.env.REDIS_NAMESPACE + 'github-model-cache:'
 var s3 = new aws.S3()
->>>>>>> 9101e4ac
 
 function parseCacheControl (str) {
   if (!str) { return {} }
@@ -517,10 +491,11 @@
 }
 
 Github.prototype._createRepoHook = function (shortRepo, cb) {
-  logger.log.info({
+  var logData = {
     tx: true,
     shortRepo: shortRepo
-  }, 'Github.prototype._createRepoHook')
+  }
+  logger.log.info(logData, 'Github.prototype._createRepoHook')
   var split = shortRepo.split('/')
   var hookUrl = process.env.FULL_API_DOMAIN + process.env.GITHUB_HOOK_PATH
   var query = {
@@ -535,12 +510,9 @@
   }
 
   this.repos.createHook(query, function (err, hook) {
-    logger.log.trace({
-      tx: true,
-      err: err
-    }, 'Github.prototype._createRepoHook - back from creating hook')
+    logger.log.trace(put({ err: err }, logData),
+      'Github.prototype._createRepoHook - back from creating hook')
     if (err) {
-<<<<<<< HEAD
       if (err.code === 404) {
         return cb(Boom.notFound('Github repo ' + shortRepo + ' not found.', { err: err }));
       }
@@ -556,19 +528,8 @@
       return cb(boomErr);
     }
     cb(null, hook);
-  });
-};
-=======
-      err = (err.code === 404)
-        ? Boom.notFound('Github repo ' + shortRepo + ' not found.', { err: err })
-        : Boom.create(502, 'Failed to create github repo hook for ' + shortRepo, { err: err })
-      cb(err)
-    } else {
-      cb(null, hook)
-    }
-  })
-}
->>>>>>> 9101e4ac
+  })
+}
 
 Github.prototype._updateRepoHook = function (hookId, shortRepo, cb) {
   logger.log.info({
@@ -645,82 +606,43 @@
 }
 
 Github.prototype.createRepoHookIfNotAlready = function (shortRepo, cb) {
-<<<<<<< HEAD
-  var self = this;
+  var self = this
   var logData = {
     tx: true,
     shortRepo: shortRepo
-  };
-  logger.log.info(logData, 'Github.prototype.createRepoHookIfNotAlready');
-  var hookUrl = process.env.FULL_API_DOMAIN + process.env.GITHUB_HOOK_PATH;
+  }
+  logger.log.info(logData, 'Github.prototype.createRepoHookIfNotAlready')
+  var hookUrl = process.env.FULL_API_DOMAIN + process.env.GITHUB_HOOK_PATH
   this._listRepoHooks(shortRepo, function (err, existingHooks) {
     if (err) {
       logger.log.error(put({
         err: err }, logData),
-        'Github.prototype.createRepoHookIfNotAlready error listing hooks');
-      return cb(err);
+        'Github.prototype.createRepoHookIfNotAlready error listing hooks')
+      return cb(err)
     }
     var hookExists = find(existingHooks, hasKeypaths({
       'config.url': hookUrl,
       active: true,
       'events[0]': '*'
-    }));
+    }))
     if (hookExists) {
-      logger.log.info(logData, 'Github.prototype.createRepoHookIfNotAlready hook found');
-      return cb(null, hookExists);
+      logger.log.info(logData, 'Github.prototype.createRepoHookIfNotAlready hook found')
+      return cb(null, hookExists)
     }
     self._createRepoHook(shortRepo, function (err) {
-      var code = keypather.get(err, 'output.statusCode');
+      var code = keypather.get(err, 'output.statusCode')
       // we should ignore 409 because hooks was already created
       if (err && code !== 409) {
         logger.log.error(put({
           err: err }, logData),
-          'Github.prototype.createRepoHookIfNotAlready error creating hook');
-        return cb(err);
+          'Github.prototype.createRepoHookIfNotAlready error creating hook')
+        return cb(err)
       }
-      logger.log.info(logData, 'Github.prototype.createRepoHookIfNotAlready hook created');
-      cb(null);
-    });
-  });
-};
-=======
-  var self = this
-  logger.log.info({
-    tx: true,
-    shortRepo: shortRepo
-  }, 'Github.prototype.createRepoHookIfNotAlready')
-  var hookUrl = process.env.FULL_API_DOMAIN + process.env.GITHUB_HOOK_PATH
-  async.waterfall([
-    this._listRepoHooks.bind(this, shortRepo),
-    function subscribeToHooksIfNotAlready (existingHooks, cb) {
-      var hookExists = find(existingHooks, hasKeypaths({
-        'config.url': hookUrl,
-        active: true
-      }))
-      logger.log.trace({
-        tx: true,
-        hookExists: !!hookExists
-      }, 'Github.prototype.createRepoHookIfNotAlready - hook was found?')
-      if (hookExists) {
-        if (hookExists.events[0] === '*') {
-          cb(null, hookExists)
-        } else {
-          // TODO (anton) let's remove this if migration will work on production without errors.
-          self._updateRepoHook(hookExists.id, shortRepo, cb)
-        }
-      } else {
-        self._createRepoHook(shortRepo, cb)
-      }
-    }
-  ], function (err) {
-    logger.log.trace({
-      tx: true,
-      shortRepo: shortRepo
-    }, 'Github.prototype.createRepoHookIfNotAlready - hook checked (and created)')
-    cb(err)
-  })
-}
->>>>>>> 9101e4ac
+      logger.log.info(logData, 'Github.prototype.createRepoHookIfNotAlready hook created')
+      cb(null)
+    })
+  })
+}
 
 Github.prototype.createDeployment = function (shortRepo, query, cb) {
   logger.log.info({
