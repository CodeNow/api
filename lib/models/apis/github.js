/**
 * GitHub API request wrapper methods
 * @module lib/models/apis/github
 */
'use strict'

var Boom = require('dat-middleware').Boom
var GithubApi = require('github')
var async = require('async')
var aws = require('aws-sdk')
var crypto = require('crypto')
var defaults = require('defaults')
var find = require('101/find')
var hasKeypaths = require('101/has-keypaths')
var hasProps = require('101/has-properties')
var keypather = require('keypather')()
<<<<<<< HEAD
// redis-types needs redis to be required _first_
require('models/redis')
=======
var put = require('101/put')
>>>>>>> d0575816
var redisTypes = require('redis-types')
var util = require('util')

var Keypair = require('models/mongo/keypair')
var logger = require('middlewares/logger')(__filename)

module.exports = Github

var cacheQueue = {}
var keyPrefix = process.env.REDIS_NAMESPACE + 'github-model-cache:'
var s3 = new aws.S3()

function parseCacheControl (str) {
  if (!str) { return {} }
  var params = str.split(',').map(function (v) { return v.trim() })
  var ret = {}
  params.forEach(function (v) {
    if (/.+=.+/.test(v)) {
      var s = v.split('=')
      ret[s[0]] = s[1]
    } else {
      ret[v] = true
    }
  })
  return ret
}

function Github (opts) {
  opts = defaults(opts, {
    // required
    version: '3.0.0',
    // optional
    debug: false, // envIs('development', 'test'),
    protocol: 'https',
    requestMedia: 'application/json'
  })
  GithubApi.call(this, opts)
  if (opts.token) {
    this.token = opts.token
    var md5sum = crypto.createHash('md5')
    md5sum.update(opts.token)
    this.tokenHash = md5sum.digest('hex')
    this.authenticate({
      type: 'oauth',
      token: opts.token
    })
  } else {
    this.authenticate({
      type: 'oauth',
      key: process.env.GITHUB_CLIENT_ID,
      secret: process.env.GITHUB_CLIENT_SECRET
    })
  }
}

util.inherits(Github, GithubApi)

Github.prototype.getRepo = function (repo, cb) {
  logger.log.info({
    tx: true,
    repo: repo
  }, 'Github.prototype.getRepo')
  var split = repo.split('/')
  var userKey = keyPrefix + (this.token ? this.tokenHash : 'runnable')
  var usernameKey = new redisTypes.String(userKey + ':getRepo:' + repo)
  this._runQueryAgainstCache({
    query: this.repos.get,
    debug: 'this.repos.get',
    opts: {
      user: split[0],
      repo: split[1]
    },
    stringKey: usernameKey
  }, cb)
}

Github.prototype.isPublicRepo = function (repo, cb) {
  logger.log.info({
    tx: true,
    repo: repo
  }, 'Github.prototype.isPublicRepo')
  this.getRepo(repo, function (err, data) {
    if (err) { return cb(err) }
    if (!data) {
      return cb(Boom.notFound('Github repo ' + repo + ' not found.'))
    }
    cb(null, !data['private'])
  })
}

Github.prototype.getRepoContent = function (repo, fullPath, cb) {
  logger.log.info({
    tx: true,
    repo: repo,
    fullPath: fullPath
  }, 'Github.prototype.getRepoContent')
  var split = repo.split('/')
  var userKey = keyPrefix + (this.token ? this.tokenHash : 'runnable')
  var usernameKey = new redisTypes.String(userKey + ':getRepo:' + repo + ':content:' + fullPath)
  this._runQueryAgainstCache({
    query: this.repos.getContent,
    debug: 'this.repos.getContent',
    opts: {
      user: split[0],
      repo: split[1],
      path: fullPath
    },
    stringKey: usernameKey
  }, cb)
}

Github.prototype.getDeployKeys = function (repo, cb) {
  logger.log.info({
    tx: true,
    repo: repo
  }, 'Github.prototype.getDeployKeys')
  var split = repo.split('/')
  this.repos.getKeys({
    user: split[0],
    repo: split[1],
    per_page: 100
  }, cb)
}

Github.prototype.getCommit = function (repo, commit, cb) {
  logger.log.info({
    tx: true,
    repo: repo,
    commit: commit
  }, 'Github.prototype.getCommit')
  var splitRepo = repo.split('/')
  var ownername = splitRepo[0]
  var reponame = splitRepo[1]
  var userKey = keyPrefix + (this.token ? this.tokenHash : 'runnable')
  var usernameKey = new redisTypes.String(userKey + ':repo:' + repo + ':commit:' + commit)
  this._runQueryAgainstCache({
    query: this.repos.getCommit,
    debug: 'this.repos.getCommit',
    opts: { user: ownername, repo: reponame, sha: commit },
    stringKey: usernameKey
  }, cb)
}

Github.prototype.getBranch = function (repo, branch, cb) {
  logger.log.info({
    tx: true,
    repo: repo,
    branch: branch
  }, 'Github.prototype.getBranch')
  var splitRepo = repo.split('/')
  var ownername = splitRepo[0]
  var reponame = splitRepo[1]
  var userKey = keyPrefix + (this.token ? this.tokenHash : 'runnable')
  var usernameKey = new redisTypes.String(userKey + ':repo:' + repo + ':branch:' + branch)
  this._runQueryAgainstCache({
    query: this.repos.getBranch,
    debug: 'this.repos.getBranch',
    opts: { user: ownername, repo: reponame, branch: branch },
    stringKey: usernameKey
  }, cb)
}

Github.prototype.getAuthorizedUser = function (cb) {
  logger.log.info({
    tx: true
  }, 'Github.prototype.getAuthorizedUser')
  if (!this.token) {
    return cb(Boom.badImplementation('getAuthorizedUser should only be called with a user token'))
  }
  var userKey = keyPrefix + (this.token ? this.tokenHash : 'runnable')
  var usernameKey = new redisTypes.String(userKey + ':get:self')
  this._runQueryAgainstCache({
    query: this.user.get,
    debug: 'this.user.get',
    stringKey: usernameKey
  }, cb)
}

Github.prototype.getUserByUsername = function (username, cb) {
  logger.log.info({
    tx: true,
    username: username
  }, 'Github.prototype.getUserByUsername')
  // WARNING: this is getting the information we can get through our api token.
  // this does not return ALL user data, use Github.getUser for that.
  var userKey = keyPrefix + (this.token ? this.tokenHash : 'runnable')
  var usernameKey = new redisTypes.String(userKey + ':getByUsername:' + username)
  this._runQueryAgainstCache({
    query: this.user.getFrom,
    debug: 'this.user.getFrom',
    opts: { user: username },
    stringKey: usernameKey
  }, cb)
}

Github.prototype.getUserById = function (githubId, cb) {
  logger.log.info({
    tx: true,
    githubId: githubId
  }, 'Github.prototype.getUserById')
  // WARNING: this is getting the information we can get through our api token.
  // this does not return ALL user data, use Github.getUser for that.
  var userKey = keyPrefix + (this.token ? this.tokenHash : 'runnable')
  var userIdKey = new redisTypes.String(userKey + ':getUserById:' + githubId)
  this._runQueryAgainstCache({
    query: this.user.getById,
    debug: 'this.user.getById',
    opts: { id: githubId },
    stringKey: userIdKey
  }, cb)
}

Github.prototype.getUserAuthorizedOrgs = function (cb) {
  logger.log.info({
    tx: true
  }, 'Github.prototype.getUserAuthorizedOrgs')
  if (!this.token) {
    var errorMsg = 'getUserAuthorizedOrgs should only be called with a user token'
    return cb(Boom.badImplementation(errorMsg))
  }
  var userKey = keyPrefix + (this.token ? this.tokenHash : 'runnable')
  var userOrgsKey = new redisTypes.String(userKey + ':user:' + this.token + ':orgs')
  this._runQueryAgainstCache({
    query: this.user.getOrgs,
    debug: 'this.user.getOrgs',
    stringKey: userOrgsKey
  }, cb)
}

/**
 * Get all member for a Github organization
 *
 * @param {String}   githubOrgName
 * @param {Function} cb: {Error, Array}
 */
Github.prototype.getOrgMembers = function (githubOrgName, cb) {
  logger.log.info({
    tx: true
  }, 'Github.prototype.getUserAuthorizedOrgs')
  if (!this.token) {
    var errorMsg = 'getOrgMember should only be called with a user token'
    return cb(Boom.badImplementation(errorMsg))
  }
  var userKey = keyPrefix + (this.token ? this.tokenHash : 'runnable')
  var userOrgsKey = new redisTypes.String(userKey + ':orgs:getOrgMembers:' + githubOrgName)
  this._runQueryAgainstCache({
    query: this.orgs.getMembers,
    debug: 'this.orgs.getMembers',
    stringKey: userOrgsKey,
    opts: { org: githubOrgName }
  }, cb)
}

// I assume one would only ever not pass `opts`.
Github.prototype._runQueryAgainstCache = function (options, cb) {
  logger.log.info({
    tx: true,
    options: options
  }, 'Github.prototype._runQueryAgainstCache')
  var self = this
  var query = options.query
  var stringKey = options.stringKey || undefined
  var opts = options.opts || {}

  async.waterfall([
    fetchCachedQueryDataAndMakeDecision,
    checkDataAndRunAnyRequest
  ], function (err, data) {
    if (err) { return cb(err) }
    cb(err, data.data, data.meta)
  })

  function fetchCachedQueryDataAndMakeDecision (cb) {
    logger.log.trace({
      tx: true
    }, 'Github.prototype._runQueryAgainstCache fetchCachedQueryDataAndMakeDecision')

    stringKey.get(function (err, cachedData) {
      if (err) { return cb(err) }
      logger.log.trace({
        tx: true,
        cachedData: !!cachedData
      }, 'Github.prototype._runQueryAgainstCache fetchCachedQueryDataAndMakeDecision' +
        ' - redis cached data')
      if (!cachedData) {
        // if we don't have cached data make the request to get it
        logger.log.trace({
          tx: true
        }, 'Github.prototype._runQueryAgainstCache fetchCachedQueryDataAndMakeDecision' +
          ' - going to make the query')
        // middle `null` triggers fetch
        cb(null, null, false)
      } else {
        // our data is valid!
        if (!cacheQueue[stringKey.key]) {
          // if nobody has been passed through to update the cache EX yet
          logger.log.trace({
            tx: true,
            stringKey: stringKey.key
          }, 'Github.prototype._runQueryAgainstCache fetchCachedQueryDataAndMakeDecision' +
            ' - setting cacheQueue')
          cacheQueue[stringKey.key] = true
          cb(null, cachedData, true /* triggers cache EX update */)
        } else {
          // someone else is refreshing the cache EX... just use the data
          logger.log.trace({
            tx: true
          }, 'Github.prototype._runQueryAgainstCache fetchCachedQueryDataAndMakeDecision' +
            ' - just using the cached data')
          cb(null, cachedData, false)
        }
      }
    })
  }

  function checkDataAndRunAnyRequest (cachedData, updateCacheEx, cb) {
    logger.log.trace({
      tx: true,
      cachedData: !!cachedData,
      updateCacheEx: !!updateCacheEx
    }, 'Github.prototype._runQueryAgainstCache checkDataAndRunAnyRequest')
    var githubResponse
    if (cachedData) {
      // if we got redis data... just use it and keep going
      cachedData = JSON.parse(cachedData)
      cb(null, cachedData)
      // if we are to update the cache EX, do that! so set the callback we will use
      if (updateCacheEx) {
        runQuery(true, function () {
          logger.log.trace({
            tx: true,
            stringKey: stringKey.key
          }, 'Github.prototype._runQueryAgainstCache checkDataAndRunAnyRequest' +
            ' - deleting cacheQueue')
          delete cacheQueue[stringKey.key]
        })
      }
    } else {
      // we don't have data, so we need to make the request
      runQuery(false, cb)
    }

    /* jshint maxcomplexity:6 */
    function runQuery (sendConditionalHeader, cb) {
      logger.log.trace({
        tx: true,
        query: options.debug
      }, 'Github.prototype._runQueryAgainstCache checkDataAndRunAnyRequest' +
        ' - runQuery')
      // this is a shim so we can get a hold of the full github response
      // self._httpSend = self.httpSend
      if (sendConditionalHeader) {
        cacheQueue[stringKey.key] = self.httpSend
      } else {
        self._httpSend = self.httpSend
      }
      self.httpSend = function () {
        var args = Array.prototype.slice.call(arguments)
        if (typeof args[2] === 'function') {
          var httpSendCb = args.pop()
          args.push(function (err, res) {
            githubResponse = res
            httpSendCb(err, res)
          })
        }
        if (sendConditionalHeader) {
          cacheQueue[stringKey.key].apply(self, args)
        } else {
          self._httpSend.apply(self, args)
        }
      }
      if (sendConditionalHeader) {
        if (!opts.headers) { opts.headers = {} }
        opts.headers['if-none-match'] = keypather.get(cachedData, 'meta.etag')
      }
      query(opts, function (err, data) {
        if (sendConditionalHeader) {
          self.httpSend = cacheQueue[stringKey.key]
        } else {
          self.httpSend = self._httpSend
        }
        if (err) {
          if (err.code && err.message) {
            return cb(Boom.create(err.code, err.message))
          } else {
            return cb(err)
          }
        }

        if (sendConditionalHeader && /^304.*/.test(data.meta.status)) {
          cache304Response(stringKey, function () {
            cb(err, cachedData)
          })
        } else {
          // re-format data
          var saveData = {}
          if (data.meta) {
            saveData.meta = data.meta
            delete data.meta
          }
          saveData.data = data
          cacheFullResponse(stringKey, saveData, function () {
            cb(err, saveData)
          })
        }
      })
    }
    /* jshint maxcomplexity:5 */

    function cache304Response (key, cb) {
      var cc = parseCacheControl(keypather.get(githubResponse, 'headers.cache-control'))
      logger.log.trace({
        tx: true
      }, 'Github.prototype._runQueryAgainstCache checkDataAndRunAnyRequest' +
        ' - extending the caches expiration')
      key.expire(cc['max-age'] || 60, cb)
    }

    function cacheFullResponse (key, data, cb) {
      var d = JSON.stringify(data)
      var cc = parseCacheControl(keypather.get(githubResponse, 'headers.cache-control'))
      logger.log.trace({
        tx: true,
        key: key,
        d: d
      }, 'Github.prototype._runQueryAgainstCache checkDataAndRunAnyRequest' +
        ' - caching the response')
      key.setex(cc['max-age'] || 60, d, cb)
    }
  }
}

Github.prototype._listRepoHooks = function (shortRepo, cb) {
  logger.log.info({
    tx: true,
    shortRepo: shortRepo
  }, 'Github.prototype._listRepoHooks')
  var split = shortRepo.split('/')
  var query = {
    user: split[0],
    repo: split[1],
    per_page: 100
  }
  this.repos.getHooks(query, function (err, hooks) {
    if (err) {
      logger.log.error({
        tx: true,
        err: err
      }, 'Github.prototype._listRepoHooks - back from listing hook err')
      err = (err.code === 404)
        ? Boom.notFound('Github repo ' + shortRepo + ' not found.', { err: err })
        : Boom.create(502, 'Failed to get github repo hooks for ' + shortRepo, { err: err })
      return cb(err)
    }
    // node-github doesn't follow redirect for now.
    // see https://github.com/mikedeboer/node-github/issues/257
    // we can implement them here, but it doesn't matter to us at this point
    // node-github returns `hooks` as object with redirect information instead of
    // array with hooks data
    if (hooks.message === 'Moved Permanently') {
      var boomErr = Boom.notFound('Github repo ' + shortRepo + ' not found, because it moved')
      logger.log.error({
        tx: true,
        err: boomErr
      }, 'Github.prototype._listRepoHooks - back from listing hook err')
      return cb(boomErr)
    }
    logger.log.trace({
      tx: true,
      hooks: hooks
    }, 'Github.prototype._listRepoHooks - back from listing hook sucess')
    cb(null, hooks)
  })
}

Github.prototype._createRepoHook = function (shortRepo, cb) {
  var logData = {
    tx: true,
    shortRepo: shortRepo
  }
  logger.log.info(logData, 'Github.prototype._createRepoHook')
  var split = shortRepo.split('/')
  var hookUrl = process.env.FULL_API_DOMAIN + process.env.GITHUB_HOOK_PATH
  var query = {
    user: split[0],
    repo: split[1],
    name: process.env.GITHUB_HOOK_NAME,
    config: {
      url: hookUrl,
      content_type: 'json'
    },
    events: ['*']
  }

  this.repos.createHook(query, function (err, hook) {
    logger.log.trace(put({ err: err }, logData),
      'Github.prototype._createRepoHook - back from creating hook')
    if (err) {
      if (err.code === 404) {
        return cb(Boom.notFound('Github repo ' + shortRepo + ' not found.', { err: err }))
      }
      // happens when hooks already exist in repo
      // can happen when two users simultaneously were trying to setup same repo
      if (err.code === 422 && err.message.match(/Hook already exists on this repository/)) {
        var conflictErr = Boom.conflict('Github repo ' + shortRepo + ' already has a hook.',
          { err: err })
        return cb(conflictErr)
      }
      var boomErr = Boom.create(502, 'Failed to create github repo hook for ' + shortRepo,
        { err: err })
      return cb(boomErr)
    }
    cb(null, hook)
  })
}

Github.prototype._updateRepoHook = function (hookId, shortRepo, cb) {
  logger.log.info({
    tx: true,
    hookId: hookId,
    shortRepo: shortRepo
  }, 'Github.prototype._updateRepoHook')
  var split = shortRepo.split('/')
  var hookUrl = process.env.FULL_API_DOMAIN + process.env.GITHUB_HOOK_PATH
  var query = {
    user: split[0],
    repo: split[1],
    name: process.env.GITHUB_HOOK_NAME,
    config: {
      url: hookUrl,
      content_type: 'json'
    },
    events: ['*'],
    id: hookId
  }

  this.repos.updateHook(query, function (err, hook) {
    if (err) {
      logger.log.error({
        tx: true,
        hookId: hookId,
        err: err
      }, 'Github.prototype._updateRepoHook - back from updating hook')
      err = (err.code === 404)
        ? Boom.notFound('Github repo hook ' + hookId + ' not found.', { err: err })
        : Boom.create(502, 'Failed to update github repo hook with id ' + hookId, { err: err })
      return cb(err)
    }
    logger.log.error({
      tx: true,
      hookId: hookId,
      err: err
    }, 'Github.prototype._updateRepoHook - back from updating hook')
    cb(null, hook)
  })
}

Github.prototype._deleteRepoHook = function (hookId, shortRepo, cb) {
  logger.log.info({
    tx: true,
    hookId: hookId,
    shortRepo: shortRepo
  }, 'Github.prototype._deleteRepoHook')
  var split = shortRepo.split('/')
  var query = {
    user: split[0],
    repo: split[1],
    id: hookId
  }

  this.repos.deleteHook(query, function (err, hook) {
    if (err) {
      err = (err.code === 404)
        ? Boom.notFound('Github repo hook ' + hookId + ' not found.', { err: err })
        : Boom.create(502, 'Failed to delete github repo hook with id ' + hookId, { err: err })
      logger.log.error({
        tx: true,
        hookId: hookId,
        err: err
      }, 'Github.prototype._deleteRepoHook: error')
      return cb(err)
    }
    logger.log.trace({
      tx: true,
      hookId: hookId
    }, 'Github.prototype._deleteRepoHook: success')
    cb(null, hook)
  })
}

Github.prototype.createRepoHookIfNotAlready = function (shortRepo, cb) {
  var self = this
  var logData = {
    tx: true,
    shortRepo: shortRepo
  }
  logger.log.info(logData, 'Github.prototype.createRepoHookIfNotAlready')
  var hookUrl = process.env.FULL_API_DOMAIN + process.env.GITHUB_HOOK_PATH
  this._listRepoHooks(shortRepo, function (err, existingHooks) {
    if (err) {
      logger.log.error(put({
        err: err }, logData),
        'Github.prototype.createRepoHookIfNotAlready error listing hooks')
      return cb(err)
    }
    var hookExists = find(existingHooks, hasKeypaths({
      'config.url': hookUrl,
      active: true,
      'events[0]': '*'
    }))
    if (hookExists) {
      logger.log.info(logData, 'Github.prototype.createRepoHookIfNotAlready hook found')
      return cb(null, hookExists)
    }
    self._createRepoHook(shortRepo, function (err) {
      var code = keypather.get(err, 'output.statusCode')
      // we should ignore 409 because hooks was already created
      if (err && code !== 409) {
        logger.log.error(put({
          err: err }, logData),
          'Github.prototype.createRepoHookIfNotAlready error creating hook')
        return cb(err)
      }
      logger.log.info(logData, 'Github.prototype.createRepoHookIfNotAlready hook created')
      cb(null)
    })
  })
}

Github.prototype.createDeployment = function (shortRepo, query, cb) {
  logger.log.info({
    tx: true,
    shortRepo: shortRepo,
    query: query
  }, 'Github.prototype.createDeployment')
  var split = shortRepo.split('/')
  query.user = split[0]
  query.repo = split[1]
  this.repos.createDeployment(query, function (err, deployment) {
    if (err) {
      err = (err.code === 404)
        ? Boom.notFound('Cannot find repo or ref: ' + shortRepo,
          { err: err, report: false, query: query })
        : Boom.create(502, 'Failed to find repo or ref ' + shortRepo,
          { err: err, query: query })
      return cb(err)
    }
    cb(null, deployment)
  })
}

Github.prototype.createDeploymentStatus = function (shortRepo, query, cb) {
  logger.log.info({
    tx: true,
    shortRepo: shortRepo,
    query: query
  }, 'Github.prototype.createDeploymentStatus')
  var split = shortRepo.split('/')
  query.user = split[0]
  query.repo = split[1]
  this.repos.createDeploymentStatus(query, function (err, deployment) {
    if (err) {
      err = (err.code === 404)
        ? Boom.notFound('Cannot find repo, ref or deployment: ' + shortRepo,
          { err: err, report: false, query: query })
        : Boom.create(502, 'Failed to find repo, ref or deployment ' + shortRepo,
          { err: err, query: query })
      return cb(err)
    }
    cb(null, deployment)
  })
}

Github.prototype.isOrgMember = function (orgName, cb) {
  logger.log.info({
    tx: true,
    orgName: orgName
  }, 'Github.prototype.isOrgMember')
  var notFoundError = Boom.notFound('user is not a member of org', { org: orgName })
  /* jshint maxcomplexity:6 */
  this.getUserAuthorizedOrgs(function (err, orgs) {
    if (err) {
      if (err.code === 404) {
        return cb(notFoundError)
      }
      return cb(Boom.create(502, 'failed to get user orgs', { err: err }))
    }
    if (!orgs || orgs.length === 0) {
      return cb(notFoundError)
    }
    var org = find(orgs, hasProps({login: orgName}))
    if (!org) {
      return cb(notFoundError)
    }
    return cb(null, true)
  })
}

Github.prototype.checkForDeployKey = function (repo, cb) {
  logger.log.info({
    tx: true,
    repo: repo
  }, 'Github.prototype.checkForDeployKey')
  this.getDeployKeys(repo, function (err, keys) {
    logger.log.trace({
      tx: true,
      repo: repo,
      err: err
    }, 'Github.prototype.checkForDeployKey - back from pulling deploy keys')
    if (err) { return cb(err) }
    var key = find(keys, hasProps({ title: process.env.GITHUB_DEPLOY_KEY_TITLE }))
    cb(err, key)
  })
}

Github.prototype.addDeployKey = function (repo, cb) {
  logger.log.info({
    tx: true,
    repo: repo
  }, 'Github.prototype.addDeployKey')
  var self = this
  var split = repo.split('/')
  async.waterfall([
    function getKeypair (cb) {
      Keypair.findOneAndRemove({}, function (err, doc) {
        if (err) {
          cb(err)
        } else if (!doc) {
          cb(Boom.create(503, 'unable to generate keypair'))
        } else {
          cb(err, doc)
        }
      })
    },
    function (keypair, cb) {
      logger.log.trace({
        tx: true,
        repo: repo
      }, 'Github.prototype.addDeployKey - creating deploy key')
      self.repos.createKey({
        user: split[0],
        repo: split[1],
        title: process.env.GITHUB_DEPLOY_KEY_TITLE,
        key: keypair.publicKey
      }, function (err) {
        logger.log.trace({
          tx: true,
          repo: repo,
          err: err
        }, 'Github.prototype.addDeployKey - done creating deploy key')
        cb(err, keypair)
      })
    },
    function (keypair, cb) {
      async.parallel({
        publicKey: s3.putObject.bind(s3, {
          Bucket: process.env.GITHUB_DEPLOY_KEYS_BUCKET,
          Key: repo + '.key.pub',
          Body: keypair.publicKey,
          ServerSideEncryption: 'AES256'
        }),
        privateKey: s3.putObject.bind(s3, {
          Bucket: process.env.GITHUB_DEPLOY_KEYS_BUCKET,
          Key: repo + '.key',
          Body: keypair.privateKey,
          ServerSideEncryption: 'AES256'
        })
      }, cb)
    }
  ], cb)
}

Github.prototype.addDeployKeyIfNotAlready = function (repo, cb) {
  logger.log.info({
    tx: true,
    repo: repo
  }, 'Github.prototype.addDeployKeyIfNotAlready')
  var self = this
  async.waterfall([
    self.checkForDeployKey.bind(self, repo),
    function (key, cb) {
      if (!key) { self.addDeployKey(repo, cb) } else { cb(null) }
    }
  ], function (err) {
    if (err) { return cb(err) }
    cb(null, {
      publicKey: repo + '.key.pub',
      privateKey: repo + '.key'
    })
  })
}<|MERGE_RESOLUTION|>--- conflicted
+++ resolved
@@ -14,12 +14,9 @@
 var hasKeypaths = require('101/has-keypaths')
 var hasProps = require('101/has-properties')
 var keypather = require('keypather')()
-<<<<<<< HEAD
 // redis-types needs redis to be required _first_
 require('models/redis')
-=======
 var put = require('101/put')
->>>>>>> d0575816
 var redisTypes = require('redis-types')
 var util = require('util')
 
