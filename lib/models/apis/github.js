'use strict';

var util = require('util');
var async = require('async');
var GithubApi = require('github');
<<<<<<< HEAD
var find = require('101/find');
var hasKeypaths = require('101/has-keypaths');
var envIs = require('101/env-is');
var Boom = require('dat-middleware').Boom;
=======
>>>>>>> b8ebd114
var defaults = require('defaults');
var Boom = require('dat-middleware').Boom;
var debug = require('debug')('runnable-api:github:model');

module.exports = Github;

function Github (opts) {
  opts = defaults(opts, {
    // required
    version: '3.0.0',
    // optional
    debug: envIs('development', 'test'),
    protocol: 'https',
    requestMedia: 'application/json'
  });
  GithubApi.call(this, opts);

  if (opts.token) {
    this.authenticate({
      type: 'oauth',
      token: opts.token
    });
  }
  else {
    this.authenticate({
      type: 'oauth',
      key:  process.env.GIT_HUB_CLIENT_ID,
      secret: process.env.GIT_HUB_CLIENT_SECRET
    });
  }
}

util.inherits(Github, GithubApi);

Github.prototype.getUserOrgs = function (cb) {
  this.user.getOrgs({ per_page: 100 }, function (err, orgs) {
    if (err) {
      cb(Boom.create(502, 'Failed to get github orgs', { err: err }));
    }
    else {
      cb(null, orgs);
    }
  });
};

Github.prototype.userIsMemberOf = function (githubOrgId, cb) {
  this.getUserOrgs(function (err, orgs) {
    if (err) { return cb(err); }
    var isMember = orgs.some(hasKeypaths({
      'id.toString()': githubOrgId.toString()
    }));
    cb(null, isMember);
  });
};

Github.prototype.getUserByUsername = function (username, cb) {
  // FIXME: cache!
  debug('getting username ' + username);
  this.user.getFrom({ user: username }, function (err, user) {
    if (err) {
      err = (err.code === 404) ?
        Boom.notFound('Github user with username ' + username + ' not found.', { err: err }) :
        Boom.create(502, 'Failed to get github user by username ' + username , { err: err });
      cb(err);
    }
    else {
      cb(null, user);
    }
  });
};

Github.prototype._listRepoHooks = function (shortRepo, cb) {
  debug('_listRepoHooks');
  var split = shortRepo.split('/');
  var query = {
    user: split[0],
    repo: split[1],
    per_page: 100
  };
  this.repos.getHooks(query, function (err, hooks) {
    debug('back from listing hook');
    if (err) {
      err = (err.code === 404) ?
        Boom.notFound('Github repo ' + shortRepo + ' not found.', { err: err }) :
        Boom.create(502, 'Failed to get github repo hooks for ' + shortRepo , { err: err });
      cb(err);
    }
    else {
      cb(null, hooks);
    }
  });
};

Github.prototype._createRepoHook = function (shortRepo, cb) {
  debug('_createRepoHook');
  var split = shortRepo.split('/');
  var query = {
    user: split[0],
    repo: split[1],
    name: process.env.GIT_HUB_HOOK_NAME,
    config: {
      url: process.env.GIT_HUB_HOOK_URL
    },
    events: ['push']
  };

  this.repos.createHook(query, function (err, hook) {
    debug('back from creating hook', err);
    if (err) {
      err = (err.code === 404) ?
        Boom.notFound('Github repo ' + shortRepo + ' not found.', { err: err }) :
        Boom.create(502, 'Failed to create github repo hook for ' + shortRepo , { err: err });
      cb(err);
    }
    else {
      cb(null, hook);
    }
  });
};

Github.prototype.createRepoHookIfNotAlready = function (shortRepo, cb) {
  var self = this;
  debug('createRepoHookIfNotAlready');
  async.waterfall([
    this._listRepoHooks.bind(this, shortRepo),
    function subscribeToHooksIfNotAlready (existingHooks, cb) {
      var hookExists = !!find(existingHooks, hasKeypaths({
        'config.url': process.env.GIT_HUB_HOOK_URL,
        active: true
      }));

      if (hookExists) {
        cb();
      }
      else {
        self._createRepoHook(shortRepo, cb);
      }
    }
  ], cb);
};

Github.prototype.deleteRepoHook = function (shortRepo, cb) {
  var self = this;
  var split = shortRepo.split('/');

  async.waterfall([
    this._listRepoHooks.bind(this, shortRepo),
    deleteHookIfExists
  ], cb);

  function deleteHookIfExists (existingHooks, cb) {
    var hook = find(existingHooks, hasKeypaths({
      'config.url': process.env.GIT_HUB_HOOK_URL,
      active: true
    }));
    if (!hook) {
      return cb(); // ignore not found
    }
    var query = {
      user: split[0],
      repo: split[1],
      id: hook.id
    };
    self.repos.deleteHook(query, function (err) {
      if (err) {
        err = (err.code === 404) ?
          Boom.notFound('Github repo ' + shortRepo + ' not found.', { err: err }) :
          Boom.create(502, 'Failed to delete github repo hook for ' + shortRepo , { err: err });
        cb(err);
      }
      else {
        cb();
      }
    });
  }
};<|MERGE_RESOLUTION|>--- conflicted
+++ resolved
@@ -3,13 +3,10 @@
 var util = require('util');
 var async = require('async');
 var GithubApi = require('github');
-<<<<<<< HEAD
 var find = require('101/find');
 var hasKeypaths = require('101/has-keypaths');
 var envIs = require('101/env-is');
 var Boom = require('dat-middleware').Boom;
-=======
->>>>>>> b8ebd114
 var defaults = require('defaults');
 var Boom = require('dat-middleware').Boom;
 var debug = require('debug')('runnable-api:github:model');
