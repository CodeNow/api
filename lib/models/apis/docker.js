'use strict';

var async = require('async');
var debug = require('debug')('runnable-api:docker:model');
var configs = require('configs');
var Dockerode = require('dockerode');
var containerOpts = configs.container;
var error = require('error');
var wrapIfErr = error.wrapIfErr;
var url = require('url');
var dogerode = require('dogerode');
var Boom = require('dat-middleware').Boom;
var join = require('path').join;

module.exports = Docker;

function Docker (dockerHost) {
  if (dockerHost) {
    return this.loadDocker(dockerHost);
  }
}

Docker.prototype.loadDocker = function (dockerHost) {
  var parsed = ~dockerHost.indexOf('http:') ?
    url.parse(dockerHost) :
    url.parse('http://'+dockerHost);
  this.dockerHost = parsed.protocol +'//'+ parsed.host;
  this.port = parsed.port || 4243;
  this.docker = dogerode(new Dockerode({
    host: this.dockerHost,
    port: this.port
  }), {
    service: 'api'
  });
};

Docker.prototype.buildVersion = function (version, cb) {
  var self = this;
  if (version.build.dockerImage) {
    cb(Boom.conflict('Version already built', version));
  }
  else if (!version.infraCodeVersion) {
    cb(Boom.badRequest('Cannot build a version without a Dockerfile', version));
  }
  else {
    var buildLogData;
    version.populate('infraCodeVersion', function (err) {
      if (err) { cb(err); }

      var infraCodeVersion = version.infraCodeVersion;
      var bucket = infraCodeVersion.bucket();
      var indexedVersions = {};
      infraCodeVersion.files.forEach(function (file) {
        indexedVersions[file.Key] = file.VersionId;
      });

<<<<<<< HEAD
      var env = [
        'RUNNABLE_AWS_ACCESS_KEY=' + configs.S3.auth.accessKey,
        'RUNNABLE_AWS_SECRET_KEY=' + configs.S3.auth.secretKey,
        'RUNNABLE_FILES_BUCKET=' + bucket.bucket,
        'RUNNABLE_PREFIX=' + join(bucket.sourcePath, '/'),
        'RUNNABLE_FILES=' + JSON.stringify(indexedVersions),
        'RUNNABLE_DOCKER=' + self.dockerHost.replace(/https?/, 'tcp') + ':' + self.port,
        'RUNNABLE_DOCKERTAG=' + (version.name ? version.name : version._id)
      ];
      // no RUNNABLE_REPO
      var builder = self.docker.run(
        'runnable/image-builder',
        null,
        null,
        { Env: env },
        function (err, data, container) {
          debug('callback', err, data, container);
          var dockerErrInfo = {
            dockerHost: self.dockerHost,
            port: self.port,
            cmd: 'run',
            env: env,
          };
          if (err) {
            console.log('ERROR MESSAGE', err.message, self.dockerHost);
            cb(Boom.badGateway('docker run failed', {
              err: err,
              docker: dockerErrInfo
            }));
          }
          else if (data.StatusCode !== 0) {
            cb(Boom.badImplementation('docker run failed (' + data.StatusCode + ')'), {
=======
    var env = [
      'RUNNABLE_AWS_ACCESS_KEY=' + configs.S3.auth.accessKey,
      'RUNNABLE_AWS_SECRET_KEY=' + configs.S3.auth.secretKey,
      'RUNNABLE_FILES_BUCKET=' + bucket.bucket,
      'RUNNABLE_PREFIX=' + join(bucket.sourcePath, '/'),
      'RUNNABLE_FILES=' + JSON.stringify(indexedVersions),
      'RUNNABLE_DOCKER=' + this.dockerHost.replace(/https?/, 'tcp') + ':' + this.port,
      'RUNNABLE_DOCKERTAG=' + (version.name ? version.name : version._id)
    ];
    // no RUNNABLE_REPO
    var buildLogData;
    var builder = this.docker.run(
      'runnable/image-builder',
      null,
      null,
      { Env: env },
      function (err, data, container) {
        debug('callback', err, data, container);
        var dockerErrInfo = {
          dockerHost: self.dockerHost,
          port: self.port,
          cmd: 'run',
          env: env,
        };
        debug('dockerInfo', dockerErrInfo);
        if (err) {
          cb(Boom.badGateway('docker run failed', {
            err: err,
            docker: dockerErrInfo
          }));
        }
        else if (data.StatusCode !== 0) {
          cb(Boom.badImplementation('docker run failed (' + data.StatusCode + ')'), {
            res: {
              statusCode: data.StatusCode,
              body: {
                data: data,
                container: container
              }
            },
            docker: dockerErrInfo
          });
        }
        else {
          var imageId;
          var result = /Successfully built ([a-f0-9]+)/.exec(buildLogData);
          if (!(result && result[0])) {
            cb(Boom.badGateway('docker run failed to build', {
>>>>>>> aebede50
              res: {
                statusCode: data.StatusCode,
                body: {
                  data: data,
                  container: container
                }
              },
              docker: dockerErrInfo
            });
          }
          else {
            var imageId;
            var result = /Successfully built ([a-f0-9]+)/.exec(buildLogData);
            if (!(result && result[0])) {
              cb(Boom.badGateway('docker run failed to build', {
                res: {
                  statusCode: data.StatusCode,
                  body: {
                    data: data,
                    container: container
                  }
                },
                docker: dockerErrInfo,
                versionId: version._id
              }));
            } else {
              imageId = result[0];
              cb(null, {
                dockerImage: imageId,
                dockerTag: (version.name ? version.name : version._id).toString()
              });
            }
          }
        });

      builder.on('container', function (data) { debug('container', data); });
      builder.on('stream', streamHandler);
      builder.on('data', function (data) { debug('data', data); });
    });
  }

  function streamHandler (stream) {
    stream.on('data', function (data) {
      buildLogData += data.toString();
      debug('stream data', data.toString());
    });
    stream.on('end', function () { debug('stream end'); });
  }
};

Docker.prototype.createContainer = function (imageId, dockerHost, cb) {
  var opts = {
    Image: imageId
  };
  if (!this.docker) {
    this.loadDocker(dockerHost);
  }
  this.docker.createContainer(opts,
    wrapIfErr(cb, 502, 'Error creating container', { debug: { imageId: imageId } }));
};

Docker.prototype.createAndInspectContainer = function (imageId, dockerHost, cb) {
  this.createContainer(imageId, dockerHost, function (err, container) {
    if (err) { return cb(err); }

    var containerId = container.Id||container.id; // who knows, stupid docker.
    container.inspect(wrapIfErr(cb, 502, 'Error inspecting container', {
      debug: { containerId: containerId }
    }));
  });
};

Docker.prototype.createContainerForVersion = function (version, cb) {
  if (!version.build || !version.build.dockerImage) {
    cb(Boom.badRequest('Cannot create a container for an unbuilt version', {
      debug: { versionId: version._id.toString() }
    }));
  } else if (!version.dockerHost) {
    cb(Boom.badRequest('Cannot create a container with no dockerHost', {
      debug: { versionId: version._id.toString() }
    }));
  }
  else {
    this.createAndInspectContainer(version.build.dockerImage, version.dockerHost, cb);
  }
};

// TODO, remove this from here. Docker needs host from version to be created
Docker.prototype.createContainersForVersions = function (versions, cb) {
  async.map(versions,
    this.createContainerForVersion.bind(this),
    cb);
};








///// OLD Below:::
// Docker.prototype.createContainer = function (image, container, cb) {
//   var Volumes = {};
//   Volumes[containerOpts.bindFolder] = {};
//   var opts = {
//     Volumes  : Volumes,
//     Cmd      : containerOpts.cmd,
//     Env      : container.getEnv(),
//     PortSpecs: containerOpts.portSpecs,
//     Tty      : true,
//     Hostname : 'runnable',
//     Image    : image.getRepo()
//   };
//   this.docker.createContainer(opts, cb);
// };

Docker.prototype.startContainer = function (containerId, cb) {
  containerId = containerId.slice(0, 12);
  var opts = {
    Binds: containerOpts.binds,
    PortBindings: containerOpts.portBindings
  };
  this.docker.getContainer(containerId)
    .start(opts, cb);
};

Docker.prototype.stopContainer = function (containerId, cb) {
  containerId = containerId.slice(0, 12);
  var opts = {
    t: 1 // stop delay in seconds
  };
  this.docker.getContainer(containerId)
    .stop(opts, cb);
};

Docker.prototype.inspectContainer = function (containerId, cb) {
  containerId = containerId.slice(0, 12);
  this.docker.getContainer(containerId).inspect(cb);
};

Docker.prototype.commitContainer = function (container, cb) {
  var opts = {
    repo: configs.dockerRegistry+'/runnable/'+container._id // must be decoded - hex!!
  };
  var containerId = container.containerId.slice(0, 12);
  this.docker.getContainer(containerId)
    .commit(opts, cb);
};

Docker.prototype.pushRepoById = function (repoId, cb) {
  var repo = configs.dockerRegistry+'/runnable/'+repoId;
  var errored = false;
  this.docker.getImage(repo)
    .push({}, function (err, stream) {
      if (err) {
        cb(err);
      }
      else {
        stream.on('error', onError);
        stream.on('data', onData);
        stream.on('end', onEnd);
      }
      function onError (err) {
        errored = err;
        cb(err);
      }
      function onData (data) {
        if (errored) { return; }
        try {
          JSON.parse(data);
          if (data.error) {
            var errorDetail = data.errorDetail;
            onError(error(502, errorDetail.code+': '+errorDetail.message+' '+data.error));
          }
        }
        catch (err) {
          onError(err);
        }
      }
      function onEnd () {
        if (errored) { return; }
        cb();
      }
    });
};<|MERGE_RESOLUTION|>--- conflicted
+++ resolved
@@ -4,7 +4,6 @@
 var debug = require('debug')('runnable-api:docker:model');
 var configs = require('configs');
 var Dockerode = require('dockerode');
-var containerOpts = configs.container;
 var error = require('error');
 var wrapIfErr = error.wrapIfErr;
 var url = require('url');
@@ -53,8 +52,6 @@
       infraCodeVersion.files.forEach(function (file) {
         indexedVersions[file.Key] = file.VersionId;
       });
-
-<<<<<<< HEAD
       var env = [
         'RUNNABLE_AWS_ACCESS_KEY=' + configs.S3.auth.accessKey,
         'RUNNABLE_AWS_SECRET_KEY=' + configs.S3.auth.secretKey,
@@ -73,13 +70,13 @@
         function (err, data, container) {
           debug('callback', err, data, container);
           var dockerErrInfo = {
-            dockerHost: self.dockerHost,
+            host: self.dockerHost,
             port: self.port,
             cmd: 'run',
             env: env,
           };
+          debug('dockerInfo', dockerErrInfo);
           if (err) {
-            console.log('ERROR MESSAGE', err.message, self.dockerHost);
             cb(Boom.badGateway('docker run failed', {
               err: err,
               docker: dockerErrInfo
@@ -87,56 +84,6 @@
           }
           else if (data.StatusCode !== 0) {
             cb(Boom.badImplementation('docker run failed (' + data.StatusCode + ')'), {
-=======
-    var env = [
-      'RUNNABLE_AWS_ACCESS_KEY=' + configs.S3.auth.accessKey,
-      'RUNNABLE_AWS_SECRET_KEY=' + configs.S3.auth.secretKey,
-      'RUNNABLE_FILES_BUCKET=' + bucket.bucket,
-      'RUNNABLE_PREFIX=' + join(bucket.sourcePath, '/'),
-      'RUNNABLE_FILES=' + JSON.stringify(indexedVersions),
-      'RUNNABLE_DOCKER=' + this.dockerHost.replace(/https?/, 'tcp') + ':' + this.port,
-      'RUNNABLE_DOCKERTAG=' + (version.name ? version.name : version._id)
-    ];
-    // no RUNNABLE_REPO
-    var buildLogData;
-    var builder = this.docker.run(
-      'runnable/image-builder',
-      null,
-      null,
-      { Env: env },
-      function (err, data, container) {
-        debug('callback', err, data, container);
-        var dockerErrInfo = {
-          dockerHost: self.dockerHost,
-          port: self.port,
-          cmd: 'run',
-          env: env,
-        };
-        debug('dockerInfo', dockerErrInfo);
-        if (err) {
-          cb(Boom.badGateway('docker run failed', {
-            err: err,
-            docker: dockerErrInfo
-          }));
-        }
-        else if (data.StatusCode !== 0) {
-          cb(Boom.badImplementation('docker run failed (' + data.StatusCode + ')'), {
-            res: {
-              statusCode: data.StatusCode,
-              body: {
-                data: data,
-                container: container
-              }
-            },
-            docker: dockerErrInfo
-          });
-        }
-        else {
-          var imageId;
-          var result = /Successfully built ([a-f0-9]+)/.exec(buildLogData);
-          if (!(result && result[0])) {
-            cb(Boom.badGateway('docker run failed to build', {
->>>>>>> aebede50
               res: {
                 statusCode: data.StatusCode,
                 body: {
@@ -229,97 +176,4 @@
   async.map(versions,
     this.createContainerForVersion.bind(this),
     cb);
-};
-
-
-
-
-
-
-
-
-///// OLD Below:::
-// Docker.prototype.createContainer = function (image, container, cb) {
-//   var Volumes = {};
-//   Volumes[containerOpts.bindFolder] = {};
-//   var opts = {
-//     Volumes  : Volumes,
-//     Cmd      : containerOpts.cmd,
-//     Env      : container.getEnv(),
-//     PortSpecs: containerOpts.portSpecs,
-//     Tty      : true,
-//     Hostname : 'runnable',
-//     Image    : image.getRepo()
-//   };
-//   this.docker.createContainer(opts, cb);
-// };
-
-Docker.prototype.startContainer = function (containerId, cb) {
-  containerId = containerId.slice(0, 12);
-  var opts = {
-    Binds: containerOpts.binds,
-    PortBindings: containerOpts.portBindings
-  };
-  this.docker.getContainer(containerId)
-    .start(opts, cb);
-};
-
-Docker.prototype.stopContainer = function (containerId, cb) {
-  containerId = containerId.slice(0, 12);
-  var opts = {
-    t: 1 // stop delay in seconds
-  };
-  this.docker.getContainer(containerId)
-    .stop(opts, cb);
-};
-
-Docker.prototype.inspectContainer = function (containerId, cb) {
-  containerId = containerId.slice(0, 12);
-  this.docker.getContainer(containerId).inspect(cb);
-};
-
-Docker.prototype.commitContainer = function (container, cb) {
-  var opts = {
-    repo: configs.dockerRegistry+'/runnable/'+container._id // must be decoded - hex!!
-  };
-  var containerId = container.containerId.slice(0, 12);
-  this.docker.getContainer(containerId)
-    .commit(opts, cb);
-};
-
-Docker.prototype.pushRepoById = function (repoId, cb) {
-  var repo = configs.dockerRegistry+'/runnable/'+repoId;
-  var errored = false;
-  this.docker.getImage(repo)
-    .push({}, function (err, stream) {
-      if (err) {
-        cb(err);
-      }
-      else {
-        stream.on('error', onError);
-        stream.on('data', onData);
-        stream.on('end', onEnd);
-      }
-      function onError (err) {
-        errored = err;
-        cb(err);
-      }
-      function onData (data) {
-        if (errored) { return; }
-        try {
-          JSON.parse(data);
-          if (data.error) {
-            var errorDetail = data.errorDetail;
-            onError(error(502, errorDetail.code+': '+errorDetail.message+' '+data.error));
-          }
-        }
-        catch (err) {
-          onError(err);
-        }
-      }
-      function onEnd () {
-        if (errored) { return; }
-        cb();
-      }
-    });
 };