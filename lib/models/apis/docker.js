/**
 * Docker client model
 * @module lib/models/apis/docker
 */
'use strict'
const Boom = require('dat-middleware').Boom
const defaults = require('101/defaults')
const Dockerode = require('dockerode')
const dogerode = require('dogerode')
const extend = require('101/assign')
const fs = require('fs')
const isFunction = require('101/is-function')
const isObject = require('101/is-object')
const isString = require('101/is-string')
const join = require('path').join
const keypather = require('keypather')()
const map = require('object-loops/map')
const pick = require('101/pick')
const Promise = require('bluebird')
const put = require('101/put')
const retry = require('retry')
const stringToArgArray = require('string-argv')
const url = require('url')

const error = require('error')
const joi = require('utils/joi')
const logger = require('middlewares/logger')(__filename)
const monitor = require('monitor-dog')
const toJSON = require('utils/to-json')
const utils = require('middlewares/utils')

const log = logger.log

// try/catch is a better pattern for this, since checking to see if it exists
// and then reading files can lead to race conditions (unlikely, but still)
let certs = {}
try {
  // DOCKER_CERT_PATH is docker's default thing it checks - may as well use it
  const certPath = process.env.DOCKER_CERT_PATH || '/etc/ssl/docker'
  certs.ca = fs.readFileSync(join(certPath, '/ca.pem'))
  certs.cert = fs.readFileSync(join(certPath, '/cert.pem'))
  certs.key = fs.readFileSync(join(certPath, '/key.pem'))
} catch (e) {
  log.warn({ err: e }, 'cannot load certificates for docker!!')
  // use all or none - so reset certs here
  certs = {}
}

module.exports = Docker

/**
 * @param {Object} opts - docker options
 */
function Docker (opts) {
  opts = defaults(opts, {
    host: process.env.SWARM_HOST
  })
  const dockerHost = opts.host
  this.logData = {
    dockerHost: dockerHost,
    opts: opts
  }
  log.info(this.logData, 'Docker constructor')

  const parsed = url.parse(dockerHost)
  this.dockerHost = parsed.protocol + '//' + parsed.host
  this.port = parsed.port
  const dockerodeOpts = defaults(opts, {
    host: this.dockerHost,
    port: this.port,
    timeout: process.env.API_DOCKER_TIMEOUT
  })
  extend(dockerodeOpts, certs)
  this.docker = dogerode(new Dockerode(dockerodeOpts), {
    service: 'api',
    host: process.env.DATADOG_HOST,
    port: process.env.DATADOG_PORT
  })
}

/**
 * get docker tag url
 * @param  {object} version     version mongo model
 * @return {string}             dockerUrl
 */
Docker.getDockerTag = function (version) {
  return join(
    process.env.REGISTRY_DOMAIN + '/',
    version.owner.github.toString(),
    version.context + ':' + version._id)
}

/**
 * @param {Object} opts
 * @param {Boolean} opts.manualBuild - Boolean indicating automatic or manual build
 * @param {Object} opts.sessionUser - Currently authenticated user
 * @param {Object} opts.ownerUsername - Cvs owner's github username
 * @param {Object} opts.contextVersion - contextVersion to be built
 * @param {Boolean} opts.noCache -
 * @param {String} opts.tid
 */
Docker.prototype.createImageBuilder = function (opts, cb) {
  const logData = {
    opts: opts
  }
  log.info(logData, 'Docker.prototype.createImageBuilder')
  const validationError = this._createImageBuilderValidateCV(opts.contextVersion)
  if (validationError) {
    return cb(validationError)
  }
  const self = this

  const dockerTag = Docker.getDockerTag(opts.contextVersion)
  const labelsOpts = pick(opts, [
    'contextVersion', 'manualBuild', 'noCache', 'sessionUser', 'ownerUsername', 'tid'
  ])
  const buildContainerLabels = this._createImageBuilderLabels(
    Object.assign({}, labelsOpts, {
      dockerTag
    })
  )

  const minMemoryLimit = opts.contextVersion.getUserContainerMemoryLimit()
  const maxMemoryLimit = Math.max(minMemoryLimit, process.env.CONTAINER_HARD_MEMORY_LIMIT_BYTES)
  const builderContainerData = {
    Image: process.env.DOCKER_IMAGE_BUILDER_NAME + ':' + process.env.DOCKER_IMAGE_BUILDER_VERSION,
    Env: this._createImageBuilderEnv({
      dockerTag: dockerTag,
      noCache: opts.noCache,
      contextVersion: opts.contextVersion
    }),
    HostConfig: {
      Binds: ['/var/run/docker.sock:/var/run/docker.sock'],
      // https://docs.docker.com/engine/reference/run/#runtime-privilege-and-linux-capabilities
      CapDrop: process.env.CAP_DROP.split(','),
      Memory: maxMemoryLimit,
      MemoryReservation: minMemoryLimit
    },
    Labels: buildContainerLabels
  }

  if (process.env.DOCKER_IMAGE_BUILDER_CACHE) {
    builderContainerData.HostConfig.Binds.push(process.env.DOCKER_IMAGE_BUILDER_CACHE + ':/cache:rw')
  }

  if (process.env.DOCKER_IMAGE_BUILDER_LAYER_CACHE) {
    builderContainerData.HostConfig.Binds.push(process.env.DOCKER_IMAGE_BUILDER_LAYER_CACHE + ':/layer-cache:rw')
  }

  self.createContainer(builderContainerData, function (err, container) {
    if (err) {
      log.error(put({err: err}, logData), 'createImageBuilder createContainer failed')
      return self._handleCreateContainerError(err, builderContainerData, cb)
    }
    log.trace(put({container: container}, logData), 'createImageBuilder createContainer success')

    cb(null, container)
  })
}

/**
 * Checks container create errors to detemine if they correspond to a cluster
 * not having any nodes (constraints error) or if the cluster is
 * out-of-memory (resource error).
 *
 * When we detect one of these types of errors we report the error as critical
 * to rollbar and send an event to datadog.
 *
 * @param {Object} err Container create error as returned by dockerode.
 * @param {Object} opts Options used during the container create.
 * @param {Function} cb Callback to execute after we have handled the error.
 */
Docker.prototype._handleCreateContainerError = function (err, opts, cb) {
  // Verify we have correctly formatted data (defensive)
  if (!isObject(opts)) {
    logger.log.error({
      method: '_handleCreateContainerError',
      err: err,
      opts: opts
    }, 'Invalid create container `opts` provided')
    return cb(err)
  }

  let org = 'unknown'
  let constraints = 'unknown'
  if (opts.Labels && isString(opts.Labels['com.docker.swarm.constraints'])) {
    constraints = opts.Labels['com.docker.swarm.constraints']
    const match = constraints.match(/^.*org==(\d+).*$/)
    if (match && match.length > 0) {
      org = match[1]
    }
  }
  keypather.set(err, 'data.org', org)

  const log = logger.log.child({
    method: '_handleCreateContainerError',
    org: org,
    memory: opts.Memory,
    constraints: constraints,
    err: err,
    opts: opts
  })
  log.info('Handling container create error')

  const isConstraintFailure = new RegExp('unable to find a node that satisfies')
    .test(err.message)
  const isResourceFailure = new RegExp('no resources available to schedule')
    .test(err.message)

  if (isConstraintFailure) {
    log.error('Unable to find dock for org')
    monitor.event({
      title: 'Cannot find dock for org: ' + org,
      text: 'Container create options: ' + JSON.stringify(opts),
      alert_type: 'error'
    })
    keypather.set(err, 'data.level', 'critical')
    error.log(err)
  }

  if (isResourceFailure) {
    log.error('Unable to find dock with required resources')
    monitor.event({
      title: 'Out of dock resources for org: ' + org,
      text: 'Container create options: ' + JSON.stringify(opts),
      alert_type: 'error'
    })
    keypather.set(err, 'data.level', 'error')
    error.log(err)
  }

  cb(err)
}

/**
 * Image not found errors are expected to occur as swarm will retry several times before an image
 * is realized to be on a server. We detect this error to report to rollbar at a lower level than
 * error
 * @param {Object} err
 * @return Boolean
 */
Docker._isImageNotFoundErr = function (err) {
  // matches
  // "image 157693/558dae5e7562460d0024f5a8:5668ccbacdab6c1e0054a780 not found"
  return err.statusCode === 500 && /image \S+:\S+ not found/.test(err.message)
}

/**
 * Detect socket hangup errors. We will probably just re-try when this happens.
 *  * error
 * @param {Object} err
 * @return Boolean
 */
Docker._isSocketHangupErr = function (err) {
  return err.message.match(/socket hang up/i) !== null
}

/**
 * creates docker label for swarm constraints
 * should be string of form: '["name==value","name==~value"]'
 * @param  {Object[]} constraintsArray array of object constrains.
 * @param  {String} constraintsArray[].name name of constraint
 * @param  {String} constraintsArray[].type (hard/soft)
 *                                          hard constraints have to be meet
 *                                          soft constraints are just suggestions
 * @param  {String} constraintsArray[].value value to check for
 * @return {String} properly formated label
 */
Docker.createSwarmConstraints = function (constraintsArray) {
  const constrains = constraintsArray.map(function (constraint) {
    const operator = constraint.type === 'hard' ? '==' : '==~'
    return '"' + constraint.name + operator + constraint.value + '"'
  })

  return '[' + constrains.join(',') + ']'
}

/**
 * Validate ContextVersion should be built
 * @param {Object} contextVersion
 * @return {Object || null}
 */
Docker.prototype._createImageBuilderValidateCV = function (contextVersion) {
  const logData = { contextVersion: contextVersion }
  log.info(logData, 'Docker.prototype._createImageBuilderValidateCV')
  if (contextVersion.build.completed) {
    log.error(logData, '_createImageBuilderValidateCV build completed')
    return Boom.conflict('Version already built', contextVersion)
  }
  if (!contextVersion.infraCodeVersion) {
    log.error(logData, '_createImageBuilderValidateCV no icv')
    return Boom.badRequest('Cannot build a version without a Dockerfile', contextVersion)
  }
  if (utils.isObjectId(contextVersion.infraCodeVersion)) {
    log.error(logData, '_createImageBuilderValidateCV not populated icv')
    return Boom.badRequest('Populate infraCodeVersion before building it', contextVersion)
  }
}

function stringifyLabels (labels) {
  return map(labels, function (val) {
    return val + ''
  })
}

function parseSessionUserLabels (sessionUser) {
  const labels = {
    sessionUserDisplayName: sessionUser.accounts.github.displayName,
    sessionUserGithubId: sessionUser.accounts.github.id,
    sessionUserUsername: sessionUser.accounts.github.username
  }
  const sessionUserBigPoppaId = keypather.get(sessionUser, 'bigPoppaUser.id')
  if (sessionUserBigPoppaId) {
    return Object.assign({}, labels, {
      sessionUserBigPoppaId
    })
  }
  return labels
}

/**
 * Create labels hash for image builder container
 * @param {Object} opts.contextVersion
 * @param {String} opts.dockerTag
 * @param {Boolean} opts.manualBuild
 * @param {Boolean} opts.noCache
 * @param {Object} opts.sessionUser
 * @param {String} opts.tid
 * @return {Object} image builder container labels
 */
Docker.prototype._createImageBuilderLabels = function (opts) {
  log.info(this.logData, 'Docker.prototype._createImageBuilderLabels')
  const cvJSON = toJSON(opts.contextVersion)
<<<<<<< HEAD
  let orgId = this.checkIfPersonalAccount(keypather.get(opts, 'sessionUser.accounts.github.id', cvJSON.owner.github))
=======
  let orgId = this.checkIfPersonalAccount(keypather.get(opts, 'sessionUser.accounts.github.id'), cvJSON.owner.github)
>>>>>>> 2fbea0f4
  const constraints = [{
    name: 'org',
    value: orgId,
    type: 'hard'
  }]
  const labels = {
    tid: opts.tid,
    'com.docker.swarm.constraints': Docker.createSwarmConstraints(constraints),
    // TODO contextVersion._id deprecated. Use contextVersionId
    'contextVersion._id': cvJSON._id,
    contextVersionId: cvJSON._id,
    'contextVersion.build._id': cvJSON.build._id,
    'contextVersion.context': cvJSON.context,
    dockerTag: opts.dockerTag,
    manualBuild: opts.manualBuild,
    noCache: opts.noCache,
    githubOrgId: cvJSON.owner.github,
    ownerUsername: opts.ownerUsername,
    type: 'image-builder-container'
  }
  const userLabels = parseSessionUserLabels(opts.sessionUser)
  // all labels must be strings
  const finalLabels = stringifyLabels(Object.assign({}, labels, userLabels))
  log.trace(put({
    labels: finalLabels
  }, this.logData), '_createImageBuilderLabels labels')
  return finalLabels
}

/**
 * Get environment variables for image-builder container run
 * @return {array} env strings
 */
Docker.prototype._createImageBuilderEnv = function (opts) {
  log.info(this.logData, 'Docker.prototype._createImageBuilderEnv')
  const contextVersion = opts.contextVersion
  const dockerTag = opts.dockerTag
  const buildDockerfilePath = contextVersion.buildDockerfilePath

  const infraCodeVersion = contextVersion.infraCodeVersion
  const bucket = infraCodeVersion.bucket()
  const indexedVersions = {}
  infraCodeVersion.files.forEach(function (file) {
    indexedVersions[file.Key] = file.VersionId
  })
  const env = [
    'RUNNABLE_AWS_ACCESS_KEY=' + process.env.AWS_ACCESS_KEY_ID,
    'RUNNABLE_AWS_SECRET_KEY=' + process.env.AWS_SECRET_ACCESS_KEY,
    'RUNNABLE_BUILD_LINE_TIMEOUT_MS=' + process.env.DOCKER_BUILD_LINE_TIMEOUT_MS,
    'RUNNABLE_DOCKER=' + 'unix:///var/run/docker.sock',
    'RUNNABLE_DOCKERTAG=' + dockerTag,
    'RUNNABLE_FILES=' + JSON.stringify(indexedVersions),
    'RUNNABLE_FILES_BUCKET=' + bucket.bucket,
    'RUNNABLE_IMAGE_BUILDER_NAME=' + process.env.DOCKER_IMAGE_BUILDER_NAME,
    'RUNNABLE_IMAGE_BUILDER_TAG=' + process.env.DOCKER_IMAGE_BUILDER_VERSION,
    'RUNNABLE_PREFIX=' + join(bucket.sourcePath, '/')
  ]

  const repoUrls = []
  const commitishs = []
  const deployKeys = []
  contextVersion.appCodeVersions.forEach(function (acv) {
    repoUrls.push(`git@${process.env.GITHUB_HOST}:${acv.repo}`)
    // use either a commit, branch, or default to master
    commitishs.push(acv.commit || acv.branch || 'master')
    if (acv.privateKey) {
      deployKeys.push(acv.privateKey)
    }
  })
  env.push('RUNNABLE_REPO=' + repoUrls.join(';'))
  env.push('RUNNABLE_COMMITISH=' + commitishs.join(';'))
  env.push('RUNNABLE_KEYS_BUCKET=' + process.env.GITHUB_DEPLOY_KEYS_BUCKET)
  env.push('RUNNABLE_DEPLOYKEY=' + deployKeys.join(';'))

  if (process.env.DOCKER_IMAGE_BUILDER_CACHE) {
    env.push('DOCKER_IMAGE_BUILDER_CACHE=' + process.env.DOCKER_IMAGE_BUILDER_CACHE)
  }
  if (process.env.DOCKER_IMAGE_BUILDER_LAYER_CACHE) {
    env.push('DOCKER_IMAGE_BUILDER_LAYER_CACHE=' + process.env.DOCKER_IMAGE_BUILDER_LAYER_CACHE)
  }
  // use selected dockerfile from repo if set
  if (buildDockerfilePath) {
    env.push('RUNNABLE_BUILD_DOCKERFILE=' + buildDockerfilePath)
  }

  // need because we modify Dockefile with wait for weave command
  env.push('RUNNABLE_WAIT_FOR_WEAVE=' + process.env.RUNNABLE_WAIT_FOR_WEAVE)

  // pass in the NODE_ENV
  env.push('NODE_ENV=' + process.env.NODE_ENV)

  const buildOpts = {
    forcerm: true
  }
  if (opts.noCache === true) {
    buildOpts.nocache = true
  }
  env.push('RUNNABLE_BUILD_FLAGS=' + JSON.stringify(buildOpts))

  return env
}

/**
 * Replace strings for ENVs with their actual value
 * @param {Array[String]} Array of ENV var strings
 * @returns {Array[String]} Array of ENV var strings
 */
Docker._evalEnvVars = function (envVars) {
  const envVarHash = {}
  // Match all ENVs in a string
  const globalEnvVarRegex = /\$\{?[a-zA-Z_]+[a-zA-Z0-9_]*\}?/g
  // Match the first ENV with a subgroup for the var name
  const envVarRegex = /\$\{?([a-zA-Z_]+[a-zA-Z0-9_]*)\}?/
  // Match the first equal sign (split var name and value)
  const envVarNameSplit = /=(.*)/
  // See: http://stackoverflow.com/a/2821201

  return envVars.map(function (env) {
    const envSplit = env.split(envVarNameSplit)
    const envKey = envSplit[0]
    const envContent = envSplit[1] // Ignore var name
    let result

    const envMatches = envContent.match(globalEnvVarRegex)
    if (envMatches !== null) {
      // Find all ENVs used in the value of this ENV
      result = env.replace(globalEnvVarRegex, function (text) {
        const match = text.match(envVarRegex)
        const envKey = text.match(envVarRegex)[1]
        if (envKey && envVarHash[match[1]]) {
          // If this ENV has already been defined, replace it with its value
          return envVarHash[match[1]]
        } else {
          // If this ENV has not been definede, return the $VAR_NAME
          return text
        }
      })
    } else {
      result = env
    }
    // Store all values by variable name in case this value is used
    // further down the line
    envVarHash[envKey] = result.split(envVarNameSplit)[1]
    return result
  })
}

/**
 * create a user container for an instance
 * @param  {Object}   opts
 * @param  {Object}   opts.contextVersion completed contextVersion to create a container from
 * @param  {Object}   opts.instance instance for which the container is being created
 * @param  {Object}   opts.ownerUsername instance/contextVersion's owner's username
 * @param  {Function} cb   callback
 */
Docker.prototype.createUserContainer = function (opts, cb) {
  log.info({
    opts: opts
  }, 'Docker.prototype.createUserContainer')
  const self = this
  // validate opts
  joi.validateOrBoom(map(opts, toJSON), joi.object({
    instance: joi.object({
      shortHash: joi.string().required()
    }).unknown().required(),
    contextVersion: joi.object({
      appCodeVersions: joi.array().required()
    }).unknown().required(),
    ownerUsername: joi.string().required(),
    sessionUserGithubId: joi.any().required()
  }).unknown().required(), function (err) {
    if (err) { return cb(err) }
    const cv = opts.contextVersion
    const instance = opts.instance
    // validate cv is built
    if (!keypather.get(cv, 'build.dockerTag')) {
      err = Boom.badRequest('Cannot create a container for an unbuilt version', {
        contextVersionId: cv._id.toString(),
        completed: cv.build.completed,
        dockerTag: cv.build.dockerTag
      })
      return cb(err)
    }
    // validate instance has env
    if (!instance.env) {
      err = Boom.badRequest('opts.instance.env is required', {
        instanceId: instance._id.toString()
      })
      return cb(err)
    }
    // container envs
    const env = Docker._evalEnvVars([
      'RUNNABLE_CONTAINER_ID=' + instance.shortHash,
      'RUNNABLE_CONTAINER_URL=' + instance.elasticHostname
    ].concat(instance.env))

    // create container
    self._createUserContainerLabels(opts, function (err, labels) {
      if (err) { return cb(err) }

      const minMemoryLimit = opts.contextVersion.getUserContainerMemoryLimit()
      const maxMemoryLimit = Math.max(minMemoryLimit, process.env.CONTAINER_HARD_MEMORY_LIMIT_BYTES)
      const userContainerData = {
        Labels: labels,
        // limit memory for container
        HostConfig: {
          PublishAllPorts: true,
           // https://docs.docker.com/engine/reference/run/#runtime-privilege-and-linux-capabilities
          CapDrop: process.env.CAP_DROP.split(','),
          Memory: maxMemoryLimit,
          MemoryReservation: minMemoryLimit
        },
        Env: env,
        Image: cv.build.dockerTag
      }

      Docker._addCmdToDataFromInstance(userContainerData, instance)

      self.createContainer(userContainerData, function (err, container) {
        if (err) {
          log.error(put({ err: err }, userContainerData), 'createUserContainer createContainer failed')
          return self._handleCreateContainerError(err, userContainerData, cb)
        }

        log.trace(put({ container: container }, userContainerData), 'createUserContainer createContainer success')
        cb(null, container)
      })
    })
  })
}

/**
 * Modifies passed in data with Cmd if needed
 * @param  {Instance} instance
 * @return {undefined}
 */
Docker._addCmdToDataFromInstance = (data, instance) => {
  if (instance.containerStartCommand) {
    data.Cmd = stringToArgArray(instance.containerStartCommand)
  }
}

/**
 * Create labels hash for instance container
 * @param  {Object} opts.contextVersion
 * @param  {Object} opts.instance
 * @param  {Object} opts.sessionUser
 * @param  {String} opts.ownerUsername
 * @param  {String} opts.deploymentUuid
 * @param  {String} opts.tid
 * @param  {Function} callback(err, labels) (sync)
 */
Docker.prototype._createUserContainerLabels = function (opts, cb) {
  const logData = {
    opts: opts,
    elapsedTimeSeconds: new Date()
  }
  log.info(logData, 'Docker.prototype._createUserContainerLabels')
  joi.validateOrBoom(map(opts, toJSON), joi.object({
    instance: joi.object({
      _id: joi.objectId().required(),
      name: joi.string().required(),
      shortHash: joi.string().required()
    }).unknown().required(),
    contextVersion: joi.object({
      _id: joi.objectId().required(),
      owner: joi.object({
        github: joi.number().required()
      }).unknown().required()
    }).unknown().required(),
    sessionUserGithubId: joi.any().required(),
    ownerUsername: joi.string().required(),
    tid: joi.string().required()
  }).unknown().required(), function (err) {
    if (err) { return cb(err) }

    const instance = toJSON(opts.instance)
    const cv = toJSON(opts.contextVersion)
    let orgId = this.checkIfPersonalAccount(+opts.sessionUserGithubId, cv.owner.github)
    const constraints = [{
      name: 'org',
      value: orgId,
      type: 'hard'
    }]

    if (cv.dockerHost) {
      constraints.push({
        name: 'node',
        value: Docker._getSwarmNodename(cv.dockerHost, cv.owner.github),
        type: 'soft'
      })
    }

    // TODO: extract common properties with user labels
    // https://github.com/CodeNow/api/issues/1741
    // everything must be strings
    const labels = {
      tid: opts.tid,
      contextVersionId: cv._id.toString(),
      instanceId: instance._id.toString(),
      instanceName: instance.name.toString(),
      instanceShortHash: instance.shortHash.toString(),
      githubOrgId: cv.owner.github,
      ownerUsername: opts.ownerUsername,
      // Swarm affinities format:  'com.docker.swarm.affinities=["container==redis","image==nginx"]'
      // Swarm constraints format: 'com.docker.swarm.constraints=["region==us-east","storage==ssd"]'
      'com.docker.swarm.constraints': Docker.createSwarmConstraints(constraints),
      // Set the Label type is user-container - used in dockerListener
      type: 'user-container'
    }
    const userLabels = {
      sessionUserGithubId: opts.sessionUserGithubId
    }
    // all labels must be strings
    const finalLabels = stringifyLabels(Object.assign({}, labels, userLabels))
    log.trace(put({
      labels: finalLabels
    }, logData), '_createUserContainerLabels labels')

    cb(null, finalLabels)
  })
}

/**
 * returns the swarm node name from the dockerUrl and org
 * the hostname is the same as the servers hostname which is set by ubuntu
 * `ip-` followed by the ip address replacing `.` with `-`
 * the end has `.` followed by github orgId
 * ex. ip-10-0-0-1.123123
 * @param  {String} dockerUrl http://10.17.38.1:4242
 * @param  {String} org       github org id
 * @return {String}           swarm node name: ip-10-17-38-1.123123
 */
Docker._getSwarmNodename = function (dockerUrl, org) {
  const parsedUrl = url.parse(dockerUrl)
  return 'ip-' + parsedUrl.hostname.replace(/\./g, '-') + '.' + org
}

/**
 * CONTAINER METHODS - START
 */

/**
 * create a docker container
 * @param  {imageId}  imageId id of the image from which to make a container
 * @param  {Function} cb      callback(err, container)
 */
Docker.prototype.createContainer = function (opts, cb) {
  const self = this
  if (isFunction(opts)) {
    cb = opts
    opts = {}
  }
  const logData = {
    opts: opts,
    dockerHost: self.dockerHost
  }
  log.info(logData, 'Docker.prototype.createContainer')
  const start = new Date()
  self.docker.createContainer(opts,
    function (err, response) {
      if (err) {
        log.error(put({
          elapsedTimeSeconds: start,
          err: err
        }, logData),
          'createContainer error ' + keypather.get(opts, 'Labels.type'))
      } else {
        log.trace(put({
          elapsedTimeSeconds: start,
          response: response
        }, logData),
          'createContainer success ' + keypather.get(opts, 'Labels.type'))
      }
      self.handleErr(callback, 'Create container failed',
        { opts: opts }).apply(self, arguments)
    })
  function callback (err, container) {
    if (err) { return cb(err) }
    // normalize id to uppercase....
    container.Id = container.id || container.Id
    cb(null, container)
  }
}

Docker.prototype.checkIfPersonalAccount = (sessionUserGithubId, cvOwnerGithubId) => {
  if (sessionUserGithubId === cvOwnerGithubId) {
    return process.env.SHARED_GITHUB_ID
  }
  return cvOwnerGithubId
}

/**
 * Call `getLogs` and try it forever with exponential backoff if we got
 * `ETIMEDOUT` error trying to talk to Swarm
 * @param {String} containerId - docker container Id
 * @param {String} tail count
 * @param {Function} cb (err, stream)
 */
Docker.prototype.getLogsAndRetryOnTimeout = function (containerId, tail, cb) {
  const logData = {
    containerId: containerId
  }
  const log = logger.log.child(logData)
  log.info('Docker.prototype.getLogsAndRetryOnTimeout')
  const self = this
  const operation = retry.operation({
    forever: true,
    minTimeout: process.env.MIN_LOG_RETRY_TIMEOUT
  })
  operation.attempt(function (currentAttempt) {
    log.trace({ currentAttempt: currentAttempt }, 'getLogsAndRetryOnTimeout attempt')
    self.getLogs(containerId, tail, function (err, stream) {
      if (err) {
        const errorCode = keypather.get(err, 'data.err.code') || err.code
        log.error({
          errorCode: errorCode,
          err: err,
          currentAttempt: currentAttempt }, 'getLogsAndRetryOnTimeout error')
        if (errorCode === 'ETIMEDOUT') {
          log.info('getLogsAndRetryOnTimeout timeout')
          return operation.retry(err)
        }
      }
      cb(err, stream)
    })
  })
}

/**
 * This function fetches a container, queries Docker for it's logs, and sends them to the supplied
 * callback
 * @param {String} containerId Id of the container to grab logs from
 * @param {String} tail count
 * @param {Function} cb Callback to send the log stream back to
 */
Docker.prototype.getLogs = function (containerId, tail, cb) {
  if (typeof tail === 'function') {
    cb = tail
    tail = 'all'
  }
  const opts = {
    follow: true,
    stdout: true,
    stderr: true,
    tail: tail
  }
  const logData = {
    containerId: containerId,
    opts: opts
  }
  log.info(logData, 'Docker.prototype.getLogs')
  this._containerAction(containerId, 'logs', opts, cb)
}

/**
 * attempts to start a stoped container
 * @param {String} containerId - container object to start
 * @param {Object} opts
 * @param {Function} cb - Callback
 */
Docker.prototype.startContainer = function (containerId, opts, cb) {
  const logData = {
    containerId: containerId,
    opts: opts
  }
  log.info(logData, 'Docker.prototype.startContainer')
  if (isFunction(opts)) {
    cb = opts
    opts = {}
  }
  this._containerAction(containerId, 'start', opts, cb)
}

/**
 * attempts to start a stoped container
 * @param {String} containerId
 * @param {Function} cb
 */
Docker.prototype.restartContainer = function (containerId, cb) {
  const logData = {
    containerId: containerId
  }
  log.info(logData, 'Docker.prototype.restartContainer')
  this._containerAction(containerId, 'restart', {}, cb)
}

/**
 * clear memory limits on a container
 * @param {String} containerId   id of target container
 * @param {Function} cb
 */
Docker.prototype.clearContainerMemory = function (containerId, cb) {
  const logData = {
    containerId: containerId
  }
  log.info(logData, 'Docker.prototype.clearContainerMemory')
  // TODO: set to 0 once docker fixes this
  // https://github.com/CodeNow/api/issues/1742
  this._containerAction(containerId, 'update', {
    Memory: 4194304, // 4mb lowest docker supports
    MemoryReservation: 4194304 // 4mb is lowest you can set
  }, cb)
}

/**
 * attempts to stop a running container.
 * if not stopped in passed in time, the process is kill 9'd
 * @param {String} containerId
 * @param {Boolean} force Force stop a container. Ignores 'already stopped' error.
 * @param {Function} cb
 */
Docker.prototype.stopContainer = function (containerId, force, cb) {
  const logData = put({ containerId, force }, this.logData)
  log.info(logData, 'Docker.prototype.stopContainer')
  if (isFunction(force)) {
    cb = force
    force = false
  }
  const opts = {
    t: process.env.CONTAINER_STOP_LIMIT
  }
  this._containerAction(containerId, 'stop', opts, callback)
  function callback (err) {
    // ignore "already stopped" error (304 not modified)
    if (err) {
      const newLogData = put({ err: err }, logData)
      if (force && notModifiedError(err)) {
        log.info(newLogData, 'stopContainer callback ignore already-stoped error')
        return callback(null)
      }
      log.error(newLogData, 'stopContainer callback error')
      return cb(err)
    }
    cb(null)
  }
}

/**
 * attempts to kill a running container.
 * @param {String} containerId
 * @param {Function} cb
 */
Docker.prototype.killContainer = function (containerId, cb) {
  const logData = {
    containerId: containerId
  }
  log.info(logData, 'Docker.prototype.killContainer')
  this._containerAction(containerId, 'kill', {}, cb)
}

function notModifiedError (err) {
  const statusCode = keypather.get(err, 'output.statusCode')
  return statusCode === 304
}

/**
 * Remove any container.
 * If the container is running it still would be removed.
 * @param {String} containerId
 * @param {Function} cb
 */
Docker.prototype.removeContainer = function (containerId, cb) {
  const logData = { containerId }
  log.info(logData, 'Docker.prototype.removeContainer')
  this._containerAction(containerId, 'remove', { force: true }, cb)
}
/**
 * Call `execContainer` and try it forever with exponential backoff if we got
 * `ETIMEDOUT` error trying to talk to Swarm
 * @param {String} containerId - docker container Id
 * @param {Function} cb (err, stream)
 */
Docker.prototype.execContainerAndRetryOnTimeout = function (containerId, cb) {
  const logData = {
    containerId: containerId
  }
  const log = logger.log.child(logData)
  log.info('Docker.prototype.execContainerAndRetryOnTimeout')
  const self = this
  const operation = retry.operation({
    forever: true,
    minTimeout: process.env.MIN_EXEC_RETRY_TIMEOUT
  })
  operation.attempt(function (currentAttempt) {
    log.trace({ currentAttempt: currentAttempt }, 'execContainerAndRetryOnTimeout attempt')
    self.execContainer(containerId, function (err, stream) {
      if (err) {
        const errorCode = keypather.get(err, 'data.err.code') || err.code
        log.error({
          errorCode: errorCode,
          err: err,
          currentAttempt: currentAttempt }, 'execContainerAndRetryOnTimeout error')
        if (errorCode === 'ETIMEDOUT') {
          log.info('execContainerAndRetryOnTimeout timeout')
          return operation.retry(err)
        }
      }
      cb(err, stream)
    })
  })
}

/**
 * returns stream of a bash session inside of a container
 * @param {String} containerId - docker container Id
 * @param {Function} cb (err, stream)
 */
Docker.prototype.execContainer = function (containerId, cb) {
  const logData = {
    containerId: containerId
  }
  log.info(logData, 'Docker.prototype.execContainer')
  const opts = {
    AttachStdin: true,
    AttachStdout: true,
    AttachStderr: true,
    Tty: true,
    Cmd: ['bash']
  }
  const self = this
  this._containerAction(containerId, 'exec', opts, callback)
  function callback (err, exec) {
    if (err) {
      return cb(err)
    }
    exec.start({ stdin: true }, function (startErr, stream) {
      if (startErr) {
        log.error(put({
          err: startErr
        }, logData), 'execContainer start error')
        return self.handleErr(cb, 'exec start failed',
          { containerId: containerId })(startErr)
      }
      log.trace(logData, 'execContainer start success')
      cb(null, stream)
    })
  }
}

/**
 * pushes docker image to registry. Resolves when push complete
 * @param  {string} imageId id of image to push to registry
 *                  format: registry.runnable.com/123/456:<tag>
 * @return {Promise} Resolves when push complete
 */
Docker.prototype.pushImage = function (imageTag) {
  const log = logger.log.child({
    imageTag: imageTag,
    method: 'Docker.pushImage'
  })
  log.info('pushImage called')
  const image = imageTag.split(':')[0]
  const tag = imageTag.split(':')[1]

  return Promise.fromCallback((cb) => {
    this.docker.getImage(image).push({
      tag: tag
    }, (err, stream) => {
      if (err) { return cb(err) }
      // followProgress will return with an argument if error
      this.docker.modem.followProgress(stream, cb)
    })
  })
}

/**
 * CONTAINER METHODS - END
 */

/**
 * Function to perform docker action on the Container
 * It also reports data to the datadog (count events) and logs response.
 * @param {String} containerId - Container ID
 * @param {String} action - Docker operation like `start`, `logs`, `exec` etc
 * @param {Object} opts - options to pass for the Docker action
 * @param {Function} cb standard callback
 */
Docker.prototype._containerAction = function (containerId, action, opts, cb) {
  const self = this
  const logData = {
    containerId: containerId,
    action: action,
    opts: opts
  }
  const log = logger.log.child(logData)
  monitor.increment('api.docker.call.' + action)
  const start = new Date()
  const container = this.docker.getContainer(containerId)
  container[action](opts, function (err, response) {
    if (err) {
      monitor.increment('api.docker.call.failure.' + action, 1, [
        'code:' + err.statusCode
      ])
      log.error({
        elapsedTimeSeconds: start,
        err: err
      }, action + ' error')
    } else {
      log.trace({
        elapsedTimeSeconds: start,
        // if it's a stream don't log it
        response: response && response.readable ? 'stream' : response
      }, action + ' success')
    }
    self.handleErr(cb, 'Container action ' + action + ' failed',
      { opts: opts, containerId: containerId }).apply(self, arguments)
  })
}

/**
 * returns a callback which will cast docker errors to boom errors (if an error occurs)
 * @param  {Function} cb         callback to pass arguments through to
 * @param  {String}   errMessage boom error message
 * @param  {Object}   errDebug   docker error debug info
 */
Docker.prototype.handleErr = function (cb, errMessage, errDebug) {
  const self = this
  return function (err) {
    if (err) {
      let code
      if (!err.statusCode) {
        code = 504
      } else if (err.statusCode === 500) {
        code = 502
      } else { // code >= 400 && code !== 500
        code = err.statusCode
      }
      const dockerErrMessage = err.message.split(' - ')[1] || err.reason || err.message
      const message = dockerErrMessage
        ? errMessage + ': ' + dockerErrMessage
        : errMessage
      const errDocker = extend({
        host: self.dockerHost,
        port: self.port
      }, errDebug || {})

      if (Docker._isImageNotFoundErr(errDebug)) {
        // Lowering reporting level of image-not-found errors. This error is expected to occur
        // with normal swarm operation.
        // https://runnable.atlassian.net/browse/SAN-3081
        cb(Boom.create(400, message, { docker: errDocker, err: err }))
        return
      }

      if (Docker._isSocketHangupErr(err)) {
        monitor.increment('api.docker.socket_hangup')
        keypather.set(err, 'data.level', 'warning')
      }

      if (code >= 400) {
        cb(Boom.create(code, message, { docker: errDocker, err: err }))
        monitor.increment('api.docker.handleErr.codes', 1, [
          'code:' + code,
          'host:' + self.dockerHost
        ])
      } else {
        // FIXME: hack for now - we need a way of transporting 300 errors to the user
        // other than boom..
        const boomErr = Boom.create(400, message, { docker: errDocker, err: err })
        boomErr.output.statusCode = code
        cb(boomErr)
      }
      return
    }
    cb.apply(null, arguments)
  }
}

// note: promisifyAll must be at the bottom
Promise.promisifyAll(Docker)
Promise.promisifyAll(Docker.prototype)<|MERGE_RESOLUTION|>--- conflicted
+++ resolved
@@ -331,11 +331,7 @@
 Docker.prototype._createImageBuilderLabels = function (opts) {
   log.info(this.logData, 'Docker.prototype._createImageBuilderLabels')
   const cvJSON = toJSON(opts.contextVersion)
-<<<<<<< HEAD
-  let orgId = this.checkIfPersonalAccount(keypather.get(opts, 'sessionUser.accounts.github.id', cvJSON.owner.github))
-=======
   let orgId = this.checkIfPersonalAccount(keypather.get(opts, 'sessionUser.accounts.github.id'), cvJSON.owner.github)
->>>>>>> 2fbea0f4
   const constraints = [{
     name: 'org',
     value: orgId,
