--- conflicted
+++ resolved
@@ -903,17 +903,6 @@
   }, 'Docker.prototype.pullImage');
   var self = this;
   self.docker.pull(imageId, function (err, pullStream) {
-<<<<<<< HEAD
-    if (err) { return cb(err); }
-    self.docker.modem.followProgress(pullStream, function (err) {
-      logger.log.error({
-        tx: true,
-        imageId: imageId,
-        err: err
-      }, 'pullImage: ' + err ? 'failed' : 'success');
-      cb(err);
-    });
-=======
     if (err) {
       log.error({
         tx: true,
@@ -927,7 +916,6 @@
       imageId: imageId
     }, 'Docker.prototype.pullImage docker.pull success');
     self.docker.modem.followProgress(pullStream, cb);
->>>>>>> d0d4c6c0
   });
 };
 
