--- conflicted
+++ resolved
@@ -833,11 +833,6 @@
   })
   return Promise.all(deletePromises)
     .then((results) => {
-<<<<<<< HEAD
-      console.log(results)
-    })
-    .catch((err) => {
-=======
       console.log('these are the results of promise.all', results)
       if (!results) {
         throw new Error()
@@ -845,7 +840,6 @@
     })
     .catch((err) => {
     console.log('this is a promise.all error', err)
->>>>>>> 82447cb0
       throw err
     })
 }
@@ -1092,21 +1086,16 @@
   const volume = this.docker.getVolume(volumeId)
   return Promise.fromCallback(cb => volume[action]({}, cb))
     .then((response) => {
+      console.log('this is the response from volume action', response)
       log.trace({
         elapsedTimeSeconds: start,
         // if it's a stream don't log it
-        console.log('this is the response from volume action', response)
         response: response && response.readable ? 'stream' : response
       }, action + ' success')
-<<<<<<< HEAD
-    })
-    .catch((err) => {
-=======
 
     })
     .catch((err) => {
       console.log('this is the response from volume action', response)
->>>>>>> 82447cb0
       log.error({
         elapsedTimeSeconds: start,
         err
