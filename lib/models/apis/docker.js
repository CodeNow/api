--- conflicted
+++ resolved
@@ -18,15 +18,11 @@
 var isString = require('101/is-string');
 var join = require('path').join;
 var keypather = require('keypather')();
-<<<<<<< HEAD
 var put = require('101/put');
 var url = require('url');
 
 var error = require('error');
-=======
->>>>>>> 5a2c4ba5
 var formatArgs = require('format-args');
-var utils = require('middlewares/utils');
 var utils = require('middlewares/utils');
 
 // try/catch is a better pattern for this, since checking to see if it exists
