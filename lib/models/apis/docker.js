'use strict';

var async = require('async');
var debug = require('debug')('runnable-api:docker:model');
var configs = require('configs');
var Dockerode = require('dockerode');
var error = require('error');
var wrapIfErr = error.wrapIfErr;
var url = require('url');
var dogerode = require('dogerode');
var Boom = require('dat-middleware').Boom;
var join = require('path').join;

module.exports = Docker;

function Docker (dockerHost) {
  if (dockerHost) {
    return this.loadDocker(dockerHost);
  }
}

Docker.prototype.loadDocker = function (dockerHost) {
  var parsed = ~dockerHost.indexOf('http:') ?
    url.parse(dockerHost) :
    url.parse('http://'+dockerHost);
  this.dockerHost = parsed.protocol +'//'+ parsed.host;
  this.port = parsed.port || 4243;
  this.docker = dogerode(new Dockerode({
    host: this.dockerHost,
    port: this.port
  }), {
    service: 'api'
  });
};

Docker.prototype.buildVersion = function (version, cb) {
  if (version.build.dockerImage) {
    cb(Boom.conflict('Version already built', version));
  }
  else if (!version.infraCodeVersion) {
    cb(Boom.badRequest('Cannot build a version without a Dockerfile', version));
  }
  else {
    var buildLogData;
    version.populate('infraCodeVersion', function (err) {
      if (err) { cb(err); }

      var infraCodeVersion = version.infraCodeVersion;
      var bucket = infraCodeVersion.bucket();
      var indexedVersions = {};
      infraCodeVersion.files.forEach(function (file) {
        indexedVersions[file.Key] = file.VersionId;
      });
<<<<<<< HEAD
      var env = [
        'RUNNABLE_AWS_ACCESS_KEY=' + configs.S3.auth.accessKey,
        'RUNNABLE_AWS_SECRET_KEY=' + configs.S3.auth.secretKey,
        'RUNNABLE_FILES_BUCKET=' + bucket.bucket,
        'RUNNABLE_PREFIX=' + join(bucket.sourcePath, '/'),
        'RUNNABLE_FILES=' + JSON.stringify(indexedVersions),
        'RUNNABLE_DOCKER=' + self.dockerHost.replace(/https?/, 'tcp') + ':' + self.port,
        'RUNNABLE_DOCKERTAG=' + (version.name ? version.name : version._id)
      ];
      // no RUNNABLE_REPO
      var builder = self.docker.run(
        'runnable/image-builder',
        null,
        null,
        { Env: env },
        function (err, data, container) {
          debug('callback', err, data, container);
          var dockerErrInfo = {
            host: self.dockerHost,
            port: self.port,
            cmd: 'run',
            env: env,
          };
          debug('dockerInfo', dockerErrInfo);
          if (err) {
            cb(Boom.badGateway('docker run failed', {
              err: err,
              docker: dockerErrInfo
            }));
          }
          else if (data.StatusCode !== 0) {
            cb(Boom.badImplementation('docker run failed (' + data.StatusCode + ')'), {
              res: {
                statusCode: data.StatusCode,
                body: {
                  data: data,
                  container: container
                }
              },
              docker: dockerErrInfo
            });
          }
          else {
=======
    }

    var env = [
      'RUNNABLE_AWS_ACCESS_KEY=' + configs.S3.auth.accessKey,
      'RUNNABLE_AWS_SECRET_KEY=' + configs.S3.auth.secretKey,
      'RUNNABLE_FILES_BUCKET=' + bucket.bucket,
      'RUNNABLE_PREFIX=' + join(bucket.sourcePath, '/'),
      'RUNNABLE_FILES=' + JSON.stringify(indexedVersions),
      'RUNNABLE_DOCKER=unix:///var/run/docker.sock',
      'RUNNABLE_DOCKERTAG=' + (version.name ? version.name : version._id)
    ];
    var binds = [
      '/var/run/docker.sock:/var/run/docker.sock'
    ];
    // no RUNNABLE_REPO
    var dockerErrInfo = {
      dockerHost: this.dockerHost,
      port: this.port,
      cmd: 'run',
      env: env,
    };
    debug('dockerErrInfo', dockerErrInfo);

    var buildLogData = '';
    this.docker.createContainer({
      Image: 'runnable/image-builder',
      Env: env
    }, function (err, container) {
      if (err || !container) {
        return cb(Boom.badGateway('docker create failed', { err: err, docker: dockerErrInfo }));
      }
      debug('create container', container);
      container.attach({stream: true, stdout: true, stderr: true}, function (err, stream) {
        if (err || !stream) {
          return cb(Boom.badGateway('docker attach failed', { err: err, docker: dockerErrInfo }));
        }
        debug('attach container');

        stream.on('data', function (data) {
          debug('stream data', data.toString());
          buildLogData += data.toString();
        });
        stream.on('end', function () {
          debug('stream end');
        });

        container.start({ Binds: binds }, function (err, data) {
          debug('start data', err, data);
          if (err) {
            return cb(Boom.badGateway('docker start failed', { err: err, docker: dockerErrInfo }));
          }
          container.wait(function (err, waitData) {
            debug('wait data', err, waitData);
            if (err) {
              return cb(Boom.badGateway('docker wait failed', { err: err, docker: dockerErrInfo }));
            }
>>>>>>> 64d6aede
            var imageId;
            var result = /Successfully built ([a-f0-9]+)/.exec(buildLogData);
            if (!(result && result[0])) {
              cb(Boom.badGateway('docker run failed to build', {
                res: {
<<<<<<< HEAD
                  statusCode: data.StatusCode,
                  body: {
                    data: data,
=======
                  statusCode: waitData.StatusCode,
                  body: {
                    data: waitData,
>>>>>>> 64d6aede
                    container: container
                  }
                },
                docker: dockerErrInfo,
                versionId: version._id
              }));
            } else {
              imageId = result[0];
              cb(null, {
                dockerImage: imageId,
                dockerTag: (version.name ? version.name : version._id).toString()
              });
            }
<<<<<<< HEAD
          }
        });

      builder.on('container', function (data) { debug('container', data); });
      builder.on('stream', streamHandler);
      builder.on('data', function (data) { debug('data', data); });
    });
  }

  function streamHandler (stream) {
    stream.on('data', function (data) {
      buildLogData += data.toString();
      debug('stream data', data.toString());
=======
          });
        });
      });
>>>>>>> 64d6aede
    });
  }
};

Docker.prototype.createContainer = function (imageId, dockerHost, cb) {
  var opts = {
    Image: imageId
  };
  if (!this.docker) {
    this.loadDocker(dockerHost);
  }
  this.docker.createContainer(opts,
    wrapIfErr(cb, 502, 'Error creating container', { debug: { imageId: imageId } }));
};

Docker.prototype.createAndInspectContainer = function (imageId, dockerHost, cb) {
  this.createContainer(imageId, dockerHost, function (err, container) {
    if (err) { return cb(err); }

    var containerId = container.Id||container.id; // who knows, stupid docker.
    container.inspect(wrapIfErr(cb, 502, 'Error inspecting container', {
      debug: { containerId: containerId }
    }));
  });
};

Docker.prototype.createContainerForVersion = function (version, cb) {
  if (!version.build || !version.build.dockerImage) {
    cb(Boom.badRequest('Cannot create a container for an unbuilt version', {
      debug: { versionId: version._id.toString() }
    }));
  } else if (!version.dockerHost) {
    cb(Boom.badRequest('Cannot create a container with no dockerHost', {
      debug: { versionId: version._id.toString() }
    }));
  }
  else {
    this.createAndInspectContainer(version.build.dockerImage, version.dockerHost, cb);
  }
};

// TODO, remove this from here. Docker needs host from version to be created
Docker.prototype.createContainersForVersions = function (versions, cb) {
  async.map(versions,
    this.createContainerForVersion.bind(this),
    cb);
};<|MERGE_RESOLUTION|>--- conflicted
+++ resolved
@@ -42,6 +42,7 @@
   }
   else {
     var buildLogData;
+    var self = this;
     version.populate('infraCodeVersion', function (err) {
       if (err) { cb(err); }
 
@@ -51,154 +52,85 @@
       infraCodeVersion.files.forEach(function (file) {
         indexedVersions[file.Key] = file.VersionId;
       });
-<<<<<<< HEAD
+
       var env = [
         'RUNNABLE_AWS_ACCESS_KEY=' + configs.S3.auth.accessKey,
         'RUNNABLE_AWS_SECRET_KEY=' + configs.S3.auth.secretKey,
         'RUNNABLE_FILES_BUCKET=' + bucket.bucket,
         'RUNNABLE_PREFIX=' + join(bucket.sourcePath, '/'),
         'RUNNABLE_FILES=' + JSON.stringify(indexedVersions),
-        'RUNNABLE_DOCKER=' + self.dockerHost.replace(/https?/, 'tcp') + ':' + self.port,
+        'RUNNABLE_DOCKER=unix:///var/run/docker.sock',
         'RUNNABLE_DOCKERTAG=' + (version.name ? version.name : version._id)
       ];
+      var binds = [
+        '/var/run/docker.sock:/var/run/docker.sock'
+      ];
       // no RUNNABLE_REPO
-      var builder = self.docker.run(
-        'runnable/image-builder',
-        null,
-        null,
-        { Env: env },
-        function (err, data, container) {
-          debug('callback', err, data, container);
-          var dockerErrInfo = {
-            host: self.dockerHost,
-            port: self.port,
-            cmd: 'run',
-            env: env,
-          };
-          debug('dockerInfo', dockerErrInfo);
-          if (err) {
-            cb(Boom.badGateway('docker run failed', {
-              err: err,
-              docker: dockerErrInfo
-            }));
+      var dockerErrInfo = {
+        dockerHost: self.dockerHost,
+        port: self.port,
+        cmd: 'run',
+        env: env,
+      };
+      debug('dockerErrInfo', dockerErrInfo);
+
+      self.docker.createContainer({
+        Image: 'runnable/image-builder',
+        Env: env
+      }, function (err, container) {
+        if (err || !container) {
+          return cb(Boom.badGateway('docker create failed', { err: err, docker: dockerErrInfo }));
+        }
+        debug('create container', container);
+        container.attach({stream: true, stdout: true, stderr: true}, function (err, stream) {
+          if (err || !stream) {
+            return cb(Boom.badGateway('docker attach failed', { err: err, docker: dockerErrInfo }));
           }
-          else if (data.StatusCode !== 0) {
-            cb(Boom.badImplementation('docker run failed (' + data.StatusCode + ')'), {
-              res: {
-                statusCode: data.StatusCode,
-                body: {
-                  data: data,
-                  container: container
-                }
-              },
-              docker: dockerErrInfo
+          debug('attach container');
+
+          stream.on('data', function (data) {
+            debug('stream data', data.toString());
+            buildLogData += data.toString();
+          });
+          stream.on('end', function () {
+            debug('stream end');
+          });
+
+          container.start({ Binds: binds }, function (err, data) {
+            debug('start data', err, data);
+            if (err) {
+              return cb(Boom.badGateway('docker start failed', { err: err, docker: dockerErrInfo }));
+            }
+            container.wait(function (err, waitData) {
+              debug('wait data', err, waitData);
+              if (err) {
+                return cb(Boom.badGateway('docker wait failed', { err: err, docker: dockerErrInfo }));
+              }
+              var imageId;
+              var result = /Successfully built ([a-f0-9]+)/.exec(buildLogData);
+              if (!(result && result[0])) {
+                cb(Boom.badGateway('docker run failed to build', {
+                  res: {
+                    statusCode: waitData.StatusCode,
+                    body: {
+                      data: waitData,
+                      container: container
+                    }
+                  },
+                  docker: dockerErrInfo,
+                  versionId: version._id
+                }));
+              } else {
+                imageId = result[0];
+                cb(null, {
+                  dockerImage: imageId,
+                  dockerTag: (version.name ? version.name : version._id).toString()
+                });
+              }
             });
-          }
-          else {
-=======
-    }
-
-    var env = [
-      'RUNNABLE_AWS_ACCESS_KEY=' + configs.S3.auth.accessKey,
-      'RUNNABLE_AWS_SECRET_KEY=' + configs.S3.auth.secretKey,
-      'RUNNABLE_FILES_BUCKET=' + bucket.bucket,
-      'RUNNABLE_PREFIX=' + join(bucket.sourcePath, '/'),
-      'RUNNABLE_FILES=' + JSON.stringify(indexedVersions),
-      'RUNNABLE_DOCKER=unix:///var/run/docker.sock',
-      'RUNNABLE_DOCKERTAG=' + (version.name ? version.name : version._id)
-    ];
-    var binds = [
-      '/var/run/docker.sock:/var/run/docker.sock'
-    ];
-    // no RUNNABLE_REPO
-    var dockerErrInfo = {
-      dockerHost: this.dockerHost,
-      port: this.port,
-      cmd: 'run',
-      env: env,
-    };
-    debug('dockerErrInfo', dockerErrInfo);
-
-    var buildLogData = '';
-    this.docker.createContainer({
-      Image: 'runnable/image-builder',
-      Env: env
-    }, function (err, container) {
-      if (err || !container) {
-        return cb(Boom.badGateway('docker create failed', { err: err, docker: dockerErrInfo }));
-      }
-      debug('create container', container);
-      container.attach({stream: true, stdout: true, stderr: true}, function (err, stream) {
-        if (err || !stream) {
-          return cb(Boom.badGateway('docker attach failed', { err: err, docker: dockerErrInfo }));
-        }
-        debug('attach container');
-
-        stream.on('data', function (data) {
-          debug('stream data', data.toString());
-          buildLogData += data.toString();
-        });
-        stream.on('end', function () {
-          debug('stream end');
-        });
-
-        container.start({ Binds: binds }, function (err, data) {
-          debug('start data', err, data);
-          if (err) {
-            return cb(Boom.badGateway('docker start failed', { err: err, docker: dockerErrInfo }));
-          }
-          container.wait(function (err, waitData) {
-            debug('wait data', err, waitData);
-            if (err) {
-              return cb(Boom.badGateway('docker wait failed', { err: err, docker: dockerErrInfo }));
-            }
->>>>>>> 64d6aede
-            var imageId;
-            var result = /Successfully built ([a-f0-9]+)/.exec(buildLogData);
-            if (!(result && result[0])) {
-              cb(Boom.badGateway('docker run failed to build', {
-                res: {
-<<<<<<< HEAD
-                  statusCode: data.StatusCode,
-                  body: {
-                    data: data,
-=======
-                  statusCode: waitData.StatusCode,
-                  body: {
-                    data: waitData,
->>>>>>> 64d6aede
-                    container: container
-                  }
-                },
-                docker: dockerErrInfo,
-                versionId: version._id
-              }));
-            } else {
-              imageId = result[0];
-              cb(null, {
-                dockerImage: imageId,
-                dockerTag: (version.name ? version.name : version._id).toString()
-              });
-            }
-<<<<<<< HEAD
-          }
-        });
-
-      builder.on('container', function (data) { debug('container', data); });
-      builder.on('stream', streamHandler);
-      builder.on('data', function (data) { debug('data', data); });
-    });
-  }
-
-  function streamHandler (stream) {
-    stream.on('data', function (data) {
-      buildLogData += data.toString();
-      debug('stream data', data.toString());
-=======
           });
         });
       });
->>>>>>> 64d6aede
     });
   }
 };
