/**
 * Docker client model
 * @module lib/models/apis/docker
 */
'use strict'
const Boom = require('dat-middleware').Boom
const defaults = require('101/defaults')
const Dockerode = require('dockerode')
const dogerode = require('dogerode')
const extend = require('101/assign')
const fs = require('fs')
const isFunction = require('101/is-function')
const isObject = require('101/is-object')
const isString = require('101/is-string')
const join = require('path').join
const keypather = require('keypather')()
const map = require('object-loops/map')
const pick = require('101/pick')
const Promise = require('bluebird')
const put = require('101/put')
const retry = require('retry')
const stringToArgArray = require('string-argv')
const url = require('url')

const error = require('error')
const joi = require('utils/joi')
const logger = require('middlewares/logger')(__filename)
const monitor = require('monitor-dog')
const toJSON = require('utils/to-json')
const utils = require('middlewares/utils')

const log = logger.log

// try/catch is a better pattern for this, since checking to see if it exists
// and then reading files can lead to race conditions (unlikely, but still)
let certs = {}
try {
  // DOCKER_CERT_PATH is docker's default thing it checks - may as well use it
  const certPath = process.env.DOCKER_CERT_PATH || '/etc/ssl/docker'
  certs.ca = fs.readFileSync(join(certPath, '/ca.pem'))
  certs.cert = fs.readFileSync(join(certPath, '/cert.pem'))
  certs.key = fs.readFileSync(join(certPath, '/key.pem'))
} catch (e) {
  log.warn({ err: e }, 'cannot load certificates for docker!!')
  // use all or none - so reset certs here
  certs = {}
}

module.exports = Docker

/**
 * @param {Object} opts - docker options
 */
function Docker (opts) {
  opts = defaults(opts, {
    host: process.env.SWARM_HOST
  })
  const dockerHost = opts.host
  this.logData = {
    dockerHost: dockerHost,
    opts: opts
  }
  log.info(this.logData, 'Docker constructor')

  const parsed = url.parse(dockerHost)
  this.dockerHost = parsed.protocol + '//' + parsed.host
  this.port = parsed.port
  const dockerodeOpts = defaults(opts, {
    host: this.dockerHost,
    port: this.port,
    timeout: process.env.API_DOCKER_TIMEOUT
  })
  extend(dockerodeOpts, certs)
  this.docker = dogerode(new Dockerode(dockerodeOpts), {
    service: 'api',
    host: process.env.DATADOG_HOST,
    port: process.env.DATADOG_PORT
  })
}

/**
 * get docker tag url
 * @param  {object} version     version mongo model
 * @return {string}             dockerUrl
 */
Docker.getDockerTag = function (version) {
  return join(
    process.env.REGISTRY_DOMAIN + '/',
    version.owner.github.toString(),
    version.context + ':' + version._id)
}

/**
 * @param {Object} opts
 * @param {Boolean} opts.manualBuild - Boolean indicating automatic or manual build
 * @param {Object} opts.sessionUser - Currently authenticated user
 * @param {Object} opts.ownerUsername - Cvs owner's github username
 * @param {Object} opts.contextVersion - contextVersion to be built
 * @param {Boolean} opts.noCache -
 * @param {String} opts.tid
 */
Docker.prototype.createImageBuilder = function (opts, cb) {
  const logData = {
    opts: opts
  }
  log.info(logData, 'Docker.prototype.createImageBuilder')
  const validationError = this._createImageBuilderValidateCV(opts.contextVersion)
  if (validationError) {
    return cb(validationError)
  }
  const self = this

  const dockerTag = Docker.getDockerTag(opts.contextVersion)
  const labelsOpts = pick(opts, [
    'contextVersion', 'manualBuild', 'noCache', 'sessionUser', 'ownerUsername', 'tid'
  ])
  const buildContainerLabels = this._createImageBuilderLabels(
    Object.assign({}, labelsOpts, {
      dockerTag
    })
  )

  const minMemoryLimit = opts.contextVersion.getUserContainerMemoryLimit()
  const maxMemoryLimit = Math.max(minMemoryLimit, process.env.CONTAINER_HARD_MEMORY_LIMIT_BYTES)
  const builderContainerData = {
    Image: process.env.DOCKER_IMAGE_BUILDER_NAME + ':' + process.env.DOCKER_IMAGE_BUILDER_VERSION,
    Env: this._createImageBuilderEnv({
      dockerTag: dockerTag,
      noCache: opts.noCache,
      contextVersion: opts.contextVersion
    }),
    HostConfig: {
      Binds: ['/var/run/docker.sock:/var/run/docker.sock'],
      // https://docs.docker.com/engine/reference/run/#runtime-privilege-and-linux-capabilities
      CapDrop: process.env.CAP_DROP.split(','),
      Memory: maxMemoryLimit,
      MemoryReservation: minMemoryLimit
    },
    Labels: buildContainerLabels
  }

  if (process.env.DOCKER_IMAGE_BUILDER_CACHE) {
    builderContainerData.HostConfig.Binds.push(process.env.DOCKER_IMAGE_BUILDER_CACHE + ':/cache:rw')
  }

  if (process.env.DOCKER_IMAGE_BUILDER_LAYER_CACHE) {
    builderContainerData.HostConfig.Binds.push(process.env.DOCKER_IMAGE_BUILDER_LAYER_CACHE + ':/layer-cache:rw')
  }

  self.createContainer(builderContainerData, function (err, container) {
    if (err) {
      log.error(put({err: err}, logData), 'createImageBuilder createContainer failed')
      return self._handleCreateContainerError(err, builderContainerData, cb)
    }
    log.trace(put({container: container}, logData), 'createImageBuilder createContainer success')

    cb(null, container)
  })
}

/**
 * Checks container create errors to detemine if they correspond to a cluster
 * not having any nodes (constraints error) or if the cluster is
 * out-of-memory (resource error).
 *
 * When we detect one of these types of errors we report the error as critical
 * to rollbar and send an event to datadog.
 *
 * @param {Object} err Container create error as returned by dockerode.
 * @param {Object} opts Options used during the container create.
 * @param {Function} cb Callback to execute after we have handled the error.
 */
Docker.prototype._handleCreateContainerError = function (err, opts, cb) {
  // Verify we have correctly formatted data (defensive)
  if (!isObject(opts)) {
    logger.log.error({
      method: '_handleCreateContainerError',
      err: err,
      opts: opts
    }, 'Invalid create container `opts` provided')
    return cb(err)
  }

  let org = 'unknown'
  let constraints = 'unknown'
  if (opts.Labels && isString(opts.Labels['com.docker.swarm.constraints'])) {
    constraints = opts.Labels['com.docker.swarm.constraints']
    const match = constraints.match(/^.*org==(\d+).*$/)
    if (match && match.length > 0) {
      org = match[1]
    }
  }
  keypather.set(err, 'data.org', org)

  const log = logger.log.child({
    method: '_handleCreateContainerError',
    org: org,
    memory: opts.Memory,
    constraints: constraints,
    err: err,
    opts: opts
  })
  log.info('Handling container create error')

  const isConstraintFailure = new RegExp('unable to find a node that satisfies')
    .test(err.message)
  const isResourceFailure = new RegExp('no resources available to schedule')
    .test(err.message)

  if (isConstraintFailure) {
    log.error('Unable to find dock for org')
    monitor.event({
      title: 'Cannot find dock for org: ' + org,
      text: 'Container create options: ' + JSON.stringify(opts),
      alert_type: 'error'
    })
    keypather.set(err, 'data.level', 'critical')
    error.log(err)
  }

  if (isResourceFailure) {
    log.error('Unable to find dock with required resources')
    monitor.event({
      title: 'Out of dock resources for org: ' + org,
      text: 'Container create options: ' + JSON.stringify(opts),
      alert_type: 'error'
    })
    keypather.set(err, 'data.level', 'error')
    error.log(err)
  }

  cb(err)
}

/**
 * Image not found errors are expected to occur as swarm will retry several times before an image
 * is realized to be on a server. We detect this error to report to rollbar at a lower level than
 * error
 * @param {Object} err
 * @return Boolean
 */
Docker._isImageNotFoundErr = function (err) {
  // matches
  // "image 157693/558dae5e7562460d0024f5a8:5668ccbacdab6c1e0054a780 not found"
  return err.statusCode === 500 && /image \S+:\S+ not found/.test(err.message)
}

/**
 * Detect socket hangup errors. We will probably just re-try when this happens.
 *  * error
 * @param {Object} err
 * @return Boolean
 */
Docker._isSocketHangupErr = function (err) {
  return err.message.match(/socket hang up/i) !== null
}

/**
 * creates docker label for swarm constraints
 * should be string of form: '["name==value","name==~value"]'
 * @param  {Object[]} constraintsArray array of object constrains.
 * @param  {String} constraintsArray[].name name of constraint
 * @param  {String} constraintsArray[].type (hard/soft)
 *                                          hard constraints have to be meet
 *                                          soft constraints are just suggestions
 * @param  {String} constraintsArray[].value value to check for
 * @return {String} properly formated label
 */
Docker.createSwarmConstraints = function (constraintsArray) {
  const constrains = constraintsArray.map(function (constraint) {
    const operator = constraint.type === 'hard' ? '==' : '==~'
    return '"' + constraint.name + operator + constraint.value + '"'
  })

  return '[' + constrains.join(',') + ']'
}

/**
 * Validate ContextVersion should be built
 * @param {Object} contextVersion
 * @return {Object || null}
 */
Docker.prototype._createImageBuilderValidateCV = function (contextVersion) {
  const logData = { contextVersion: contextVersion }
  log.info(logData, 'Docker.prototype._createImageBuilderValidateCV')
  if (contextVersion.build.completed) {
    log.error(logData, '_createImageBuilderValidateCV build completed')
    return Boom.conflict('Version already built', contextVersion)
  }
  if (!contextVersion.infraCodeVersion) {
    log.error(logData, '_createImageBuilderValidateCV no icv')
    return Boom.badRequest('Cannot build a version without a Dockerfile', contextVersion)
  }
  if (utils.isObjectId(contextVersion.infraCodeVersion)) {
    log.error(logData, '_createImageBuilderValidateCV not populated icv')
    return Boom.badRequest('Populate infraCodeVersion before building it', contextVersion)
  }
}

function stringifyLabels (labels) {
  return map(labels, function (val) {
    return val + ''
  })
}

function parseSessionUserLabels (sessionUser) {
  const labels = {
    sessionUserDisplayName: sessionUser.accounts.github.displayName,
    sessionUserGithubId: sessionUser.accounts.github.id,
    sessionUserUsername: sessionUser.accounts.github.username
  }
  const sessionUserBigPoppaId = keypather.get(sessionUser, 'bigPoppaUser.id')
  if (sessionUserBigPoppaId) {
    return Object.assign({}, labels, {
      sessionUserBigPoppaId
    })
  }
  return labels
}

/**
 * Create labels hash for image builder container
 * @param {Object} opts.contextVersion
 * @param {String} opts.dockerTag
 * @param {Boolean} opts.manualBuild
 * @param {Boolean} opts.noCache
 * @param {Object} opts.sessionUser
 * @param {String} opts.tid
 * @return {Object} image builder container labels
 */
Docker.prototype._createImageBuilderLabels = function (opts) {
  log.info(this.logData, 'Docker.prototype._createImageBuilderLabels')
  const cvJSON = toJSON(opts.contextVersion)
  let orgId = this._checkIfPersonalAccount(keypather.get(opts, 'sessionUser.accounts.github.id'), cvJSON.owner.github)
  const constraints = [{
    name: 'org',
    value: orgId,
    type: 'hard'
  }]
  const labels = {
    tid: opts.tid,
    'com.docker.swarm.constraints': Docker.createSwarmConstraints(constraints),
    // TODO contextVersion._id deprecated. Use contextVersionId
    'contextVersion._id': cvJSON._id,
    contextVersionId: cvJSON._id,
    'contextVersion.build._id': cvJSON.build._id,
    'contextVersion.context': cvJSON.context,
    dockerTag: opts.dockerTag,
    manualBuild: opts.manualBuild,
    noCache: opts.noCache,
    githubOrgId: cvJSON.owner.github,
    ownerUsername: opts.ownerUsername,
    type: 'image-builder-container'
  }
  const userLabels = parseSessionUserLabels(opts.sessionUser)
  // all labels must be strings
  const finalLabels = stringifyLabels(Object.assign({}, labels, userLabels))
  log.trace(put({
    labels: finalLabels
  }, this.logData), '_createImageBuilderLabels labels')
  return finalLabels
}

/**
 * Get environment variables for image-builder container run
 * @return {array} env strings
 */
Docker.prototype._createImageBuilderEnv = function (opts) {
  log.info(this.logData, 'Docker.prototype._createImageBuilderEnv')
  const contextVersion = opts.contextVersion
  const dockerTag = opts.dockerTag
  const buildDockerfilePath = contextVersion.buildDockerfilePath

  const infraCodeVersion = contextVersion.infraCodeVersion
  const bucket = infraCodeVersion.bucket()
  const indexedVersions = {}
  infraCodeVersion.files.forEach(function (file) {
    indexedVersions[file.Key] = file.VersionId
  })
  const env = [
    'RUNNABLE_AWS_ACCESS_KEY=' + process.env.AWS_ACCESS_KEY_ID,
    'RUNNABLE_AWS_SECRET_KEY=' + process.env.AWS_SECRET_ACCESS_KEY,
    'RUNNABLE_BUILD_LINE_TIMEOUT_MS=' + process.env.DOCKER_BUILD_LINE_TIMEOUT_MS,
    'RUNNABLE_DOCKER=' + 'unix:///var/run/docker.sock',
    'RUNNABLE_DOCKERTAG=' + dockerTag,
    'RUNNABLE_FILES=' + JSON.stringify(indexedVersions),
    'RUNNABLE_FILES_BUCKET=' + bucket.bucket,
    'RUNNABLE_IMAGE_BUILDER_NAME=' + process.env.DOCKER_IMAGE_BUILDER_NAME,
    'RUNNABLE_IMAGE_BUILDER_TAG=' + process.env.DOCKER_IMAGE_BUILDER_VERSION,
    'RUNNABLE_PREFIX=' + join(bucket.sourcePath, '/')
  ]

  const repoUrls = []
  const commitishs = []
  const prs = []
  const deployKeys = []
  contextVersion.appCodeVersions.forEach(function (acv) {
    repoUrls.push(`git@${process.env.GITHUB_HOST}:${acv.repo}`)
    // use either a commit, branch, or default to master
    commitishs.push(acv.commit || acv.branch || 'master')
    prs.push(acv.pullRequest)
    if (acv.privateKey) {
      deployKeys.push(acv.privateKey)
    }
  })
  env.push('RUNNABLE_REPO=' + repoUrls.join(';'))
  env.push('RUNNABLE_COMMITISH=' + commitishs.join(';'))
  env.push('RUNNABLE_PRS=' + prs.join(';'))
  env.push('RUNNABLE_KEYS_BUCKET=' + process.env.GITHUB_DEPLOY_KEYS_BUCKET)
  env.push('RUNNABLE_DEPLOYKEY=' + deployKeys.join(';'))

  if (process.env.DOCKER_IMAGE_BUILDER_CACHE) {
    env.push('DOCKER_IMAGE_BUILDER_CACHE=' + process.env.DOCKER_IMAGE_BUILDER_CACHE)
  }
  if (process.env.DOCKER_IMAGE_BUILDER_LAYER_CACHE) {
    env.push('DOCKER_IMAGE_BUILDER_LAYER_CACHE=' + process.env.DOCKER_IMAGE_BUILDER_LAYER_CACHE)
  }
  // use selected dockerfile from repo if set
  if (buildDockerfilePath) {
    env.push('RUNNABLE_BUILD_DOCKERFILE=' + buildDockerfilePath)
  }

  // need because we modify Dockefile with wait for weave command
  env.push('RUNNABLE_WAIT_FOR_WEAVE=' + process.env.RUNNABLE_WAIT_FOR_WEAVE)

  // pass in the NODE_ENV
  env.push('NODE_ENV=' + process.env.NODE_ENV)

  const buildOpts = {
    forcerm: true
  }
  if (opts.noCache === true) {
    buildOpts.nocache = true
  }
  env.push('RUNNABLE_BUILD_FLAGS=' + JSON.stringify(buildOpts))

  return env
}

/**
 * Replace strings for ENVs with their actual value
 * @param {Array[String]} Array of ENV var strings
 * @returns {Array[String]} Array of ENV var strings
 */
Docker._evalEnvVars = function (envVars) {
  const envVarHash = {}
  // Match all ENVs in a string
  const globalEnvVarRegex = /\$\{?[a-zA-Z_]+[a-zA-Z0-9_]*\}?/g
  // Match the first ENV with a subgroup for the var name
  const envVarRegex = /\$\{?([a-zA-Z_]+[a-zA-Z0-9_]*)\}?/
  // Match the first equal sign (split var name and value)
  const envVarNameSplit = /=(.*)/
  // See: http://stackoverflow.com/a/2821201

  return envVars.map(function (env) {
    const envSplit = env.split(envVarNameSplit)
    const envKey = envSplit[0]
    const envContent = envSplit[1] // Ignore var name
    let result

    const envMatches = envContent.match(globalEnvVarRegex)
    if (envMatches !== null) {
      // Find all ENVs used in the value of this ENV
      result = env.replace(globalEnvVarRegex, function (text) {
        const match = text.match(envVarRegex)
        const envKey = text.match(envVarRegex)[1]
        if (envKey && envVarHash[match[1]]) {
          // If this ENV has already been defined, replace it with its value
          return envVarHash[match[1]]
        } else {
          // If this ENV has not been definede, return the $VAR_NAME
          return text
        }
      })
    } else {
      result = env
    }
    // Store all values by variable name in case this value is used
    // further down the line
    envVarHash[envKey] = result.split(envVarNameSplit)[1]
    return result
  })
}

/**
 * create a user container for an instance
 * @param  {Object}   opts
 * @param  {Object}   opts.contextVersion completed contextVersion to create a container from
 * @param  {Object}   opts.instance instance for which the container is being created
 * @param  {Object}   opts.ownerUsername instance/contextVersion's owner's username
 * @param  {Function} cb   callback
 */
Docker.prototype.createUserContainer = function (opts, cb) {
  log.info({
    opts: opts
  }, 'Docker.prototype.createUserContainer')
  const self = this
  // validate opts
  joi.validateOrBoom(map(opts, toJSON), joi.object({
    instance: joi.object({
      shortHash: joi.string().required()
    }).unknown().required(),
    contextVersion: joi.object({
      appCodeVersions: joi.array().required()
    }).unknown().required(),
    ownerUsername: joi.string().required(),
    sessionUserGithubId: joi.any().required()
  }).unknown().required(), function (err) {
    if (err) { return cb(err) }
    const cv = opts.contextVersion
    const instance = opts.instance
    // validate cv is built
    if (!keypather.get(cv, 'build.dockerTag')) {
      err = Boom.badRequest('Cannot create a container for an unbuilt version', {
        contextVersionId: cv._id.toString(),
        completed: cv.build.completed,
        dockerTag: cv.build.dockerTag
      })
      return cb(err)
    }
    // validate instance has env
    if (!instance.env) {
      err = Boom.badRequest('opts.instance.env is required', {
        instanceId: instance._id.toString()
      })
      return cb(err)
    }
    // container envs
    const env = Docker._evalEnvVars([
      'RUNNABLE_CONTAINER_ID=' + instance.shortHash,
      'RUNNABLE_CONTAINER_URL=' + instance.elasticHostname
    ].concat(instance.env))

    // create container
    self._createUserContainerLabels(opts, function (err, labels) {
      if (err) { return cb(err) }

      const minMemoryLimit = opts.contextVersion.getUserContainerMemoryLimit()
      const maxMemoryLimit = Math.max(minMemoryLimit, process.env.CONTAINER_HARD_MEMORY_LIMIT_BYTES)
      const userContainerData = {
        Labels: labels,
        // limit memory for container
        HostConfig: {
          PublishAllPorts: true,
           // https://docs.docker.com/engine/reference/run/#runtime-privilege-and-linux-capabilities
          CapDrop: process.env.CAP_DROP.split(','),
          Memory: maxMemoryLimit,
          MemoryReservation: minMemoryLimit
        },
        Env: env,
        Image: cv.build.dockerTag
      }

      Docker._addCmdToDataFromInstance(userContainerData, instance)

      self.createContainer(userContainerData, function (err, container) {
        if (err) {
          log.error(put({ err: err }, userContainerData), 'createUserContainer createContainer failed')
          return self._handleCreateContainerError(err, userContainerData, cb)
        }

        log.trace(put({ container: container }, userContainerData), 'createUserContainer createContainer success')
        cb(null, container)
      })
    })
  })
}

/**
 * Modifies passed in data with Cmd if needed
 * @param  {Instance} instance
 * @return {undefined}
 */
Docker._addCmdToDataFromInstance = (data, instance) => {
  if (instance.containerStartCommand) {
    data.Cmd = stringToArgArray(instance.containerStartCommand)
  }
}

/**
 * Create labels hash for instance container
 * @param  {Object} opts.contextVersion
 * @param  {Object} opts.instance
 * @param  {Object} opts.sessionUser
 * @param  {String} opts.ownerUsername
 * @param  {String} opts.deploymentUuid
 * @param  {String} opts.tid
 * @param  {Function} callback(err, labels) (sync)
 */
Docker.prototype._createUserContainerLabels = function (opts, cb) {
  const logData = {
    opts: opts,
    elapsedTimeSeconds: new Date()
  }
  const self = this
  log.info(logData, 'Docker.prototype._createUserContainerLabels')
  joi.validateOrBoom(map(opts, toJSON), joi.object({
    instance: joi.object({
      _id: joi.objectId().required(),
      name: joi.string().required(),
      shortHash: joi.string().required()
    }).unknown().required(),
    contextVersion: joi.object({
      _id: joi.objectId().required(),
      owner: joi.object({
        github: joi.number().required()
      }).unknown().required()
    }).unknown().required(),
    sessionUserGithubId: joi.any().required(),
    ownerUsername: joi.string().required(),
    tid: joi.string().required()
  }).unknown().required(), function (err) {
    if (err) { return cb(err) }

    const instance = toJSON(opts.instance)
    const cv = toJSON(opts.contextVersion)
    let orgId = self._checkIfPersonalAccount(+opts.sessionUserGithubId, cv.owner.github)
    const constraints = [{
      name: 'org',
      value: orgId,
      type: 'hard'
    }]

    if (cv.dockerHost) {
      constraints.push({
        name: 'node',
        value: Docker._getSwarmNodename(cv.dockerHost, cv.owner.github),
        type: 'soft'
      })
    }

    // TODO: extract common properties with user labels
    // https://github.com/CodeNow/api/issues/1741
    // everything must be strings
    const labels = {
      tid: opts.tid,
      contextVersionId: cv._id.toString(),
      instanceId: instance._id.toString(),
      instanceName: instance.name.toString(),
      instanceShortHash: instance.shortHash.toString(),
      githubOrgId: cv.owner.github,
      ownerUsername: opts.ownerUsername,
      // Swarm affinities format:  'com.docker.swarm.affinities=["container==redis","image==nginx"]'
      // Swarm constraints format: 'com.docker.swarm.constraints=["region==us-east","storage==ssd"]'
      'com.docker.swarm.constraints': Docker.createSwarmConstraints(constraints),
      // Set the Label type is user-container - used in dockerListener
      type: 'user-container'
    }
    const userLabels = {
      sessionUserGithubId: opts.sessionUserGithubId
    }
    // all labels must be strings
    const finalLabels = stringifyLabels(Object.assign({}, labels, userLabels))
    log.trace(put({
      labels: finalLabels
    }, logData), '_createUserContainerLabels labels')

    cb(null, finalLabels)
  })
}

/**
 * returns the swarm node name from the dockerUrl and org
 * the hostname is the same as the servers hostname which is set by ubuntu
 * `ip-` followed by the ip address replacing `.` with `-`
 * the end has `.` followed by github orgId
 * ex. ip-10-0-0-1.123123
 * @param  {String} dockerUrl http://10.17.38.1:4242
 * @param  {String} org       github org id
 * @return {String}           swarm node name: ip-10-17-38-1.123123
 */
Docker._getSwarmNodename = function (dockerUrl, org) {
  const parsedUrl = url.parse(dockerUrl)
  return 'ip-' + parsedUrl.hostname.replace(/\./g, '-') + '.' + org
}

/**
 * CONTAINER METHODS - START
 */

/**
 * create a docker container
 * @param  {imageId}  imageId id of the image from which to make a container
 * @param  {Function} cb      callback(err, container)
 */
Docker.prototype.createContainer = function (opts, cb) {
  const self = this
  if (isFunction(opts)) {
    cb = opts
    opts = {}
  }
  const logData = {
    opts: opts,
    dockerHost: self.dockerHost
  }
  log.info(logData, 'Docker.prototype.createContainer')
  const start = new Date()
  self.docker.createContainer(opts,
    function (err, response) {
      if (err) {
        log.error(put({
          elapsedTimeSeconds: start,
          err: err
        }, logData),
          'createContainer error ' + keypather.get(opts, 'Labels.type'))
      } else {
        log.trace(put({
          elapsedTimeSeconds: start,
          response: response
        }, logData),
          'createContainer success ' + keypather.get(opts, 'Labels.type'))
      }
      self.handleErr(callback, 'Create container failed',
        { opts: opts }).apply(self, arguments)
    })
  function callback (err, container) {
    if (err) { return cb(err) }
    // normalize id to uppercase....
    container.Id = container.id || container.Id
    cb(null, container)
  }
}

Docker.prototype._checkIfPersonalAccount = function (sessionUserGithubId, cvOwnerGithubId) {
  if (sessionUserGithubId === cvOwnerGithubId) {
    return process.env.SHARED_GITHUB_ID
  }
  return cvOwnerGithubId
}

/**
 * Call `getLogs` and try it forever with exponential backoff if we got
 * `ETIMEDOUT` error trying to talk to Swarm
 * @param {String} containerId - docker container Id
 * @param {String} tail count
 * @param {Function} cb (err, stream)
 */
Docker.prototype.getLogsAndRetryOnTimeout = function (containerId, tail, cb) {
  const logData = {
    containerId
  }
  const log = logger.log.child(logData)
  log.info('Docker.prototype.getLogsAndRetryOnTimeout')
  const self = this
  const operation = retry.operation({
    forever: true,
    minTimeout: process.env.MIN_LOG_RETRY_TIMEOUT
  })
  operation.attempt(function (currentAttempt) {
    log.trace({ currentAttempt: currentAttempt }, 'getLogsAndRetryOnTimeout attempt')
    self.getLogs(containerId, tail, function (err, stream) {
      if (err) {
        const errorCode = keypather.get(err, 'data.err.code') || err.code
        log.error({
          errorCode: errorCode,
          err: err,
          currentAttempt: currentAttempt }, 'getLogsAndRetryOnTimeout error')
        if (errorCode === 'ETIMEDOUT') {
          log.info('getLogsAndRetryOnTimeout timeout')
          return operation.retry(err)
        }
      }
      cb(err, stream)
    })
  })
}

/**
 * This function fetches a container, queries Docker for it's logs, and sends them to the supplied
 * callback
 * @param {String} containerId Id of the container to grab logs from
 * @param {String} tail count
 * @param {Function} cb Callback to send the log stream back to
 */
Docker.prototype.getLogs = function (containerId, tail, cb) {
  if (typeof tail === 'function') {
    cb = tail
    tail = 'all'
  }
  const opts = {
    follow: true,
    stdout: true,
    stderr: true,
    tail: tail
  }
  const logData = {
    containerId,
    opts
  }
  log.info(logData, 'Docker.prototype.getLogs')
  this._containerAction(containerId, 'logs', opts, cb)
}

/**
 * attempts to start a stoped container
 * @param {String} containerId - container object to start
 * @param {Object} opts
 * @param {Function} cb - Callback
 */
Docker.prototype.startContainer = function (containerId, opts, cb) {
  const logData = {
    containerId,
    opts
  }
  log.info(logData, 'Docker.prototype.startContainer')
  if (isFunction(opts)) {
    cb = opts
    opts = {}
  }
  this._containerAction(containerId, 'start', opts, cb)
}

/**
 * attempts to start a stoped container
 * @param {String} containerId
 * @param {Function} cb
 */
Docker.prototype.restartContainer = function (containerId, cb) {
  const logData = {
    containerId
  }
  log.info(logData, 'Docker.prototype.restartContainer')
  this._containerAction(containerId, 'restart', {}, cb)
}

Docker.prototype.deleteInstanceVolumes = function (volumes) {
  const logData = {
    volumes
  }
  log.info(logData, 'Docker.prototype.deleteInstanceVolumes')
  const deletePromises = volumes.map((volume) => {
    this._volumeAction(volume.Name, 'remove')
  })
  return Promise.all(deletePromises)
    .then((results) => {
      console.log('these are the results of promise.all', results)
      if (!results) {
        throw new Error()
      }
    })
    .catch((err) => {
    console.log('this is a promise.all error', err)
      throw err
    })
}

/**
 * clear memory limits on a container
 * @param {String} containerId   id of target container
 * @param {Function} cb
 */
Docker.prototype.clearContainerMemory = function (containerId, cb) {
  const logData = {
    containerId
  }
  log.info(logData, 'Docker.prototype.clearContainerMemory')
  // TODO: set to 0 once docker fixes this
  // https://github.com/CodeNow/api/issues/1742
  this._containerAction(containerId, 'update', {
    Memory: 4194304, // 4mb lowest docker supports
    MemoryReservation: 4194304 // 4mb is lowest you can set
  }, cb)
}

/**
 * attempts to stop a running container.
 * if not stopped in passed in time, the process is kill 9'd
 * @param {String} containerId
 * @param {Boolean} force Force stop a container. Ignores 'already stopped' error.
 * @param {Function} cb
 */
Docker.prototype.stopContainer = function (containerId, force, cb) {
  const logData = put({ containerId, force }, this.logData)
  log.info(logData, 'Docker.prototype.stopContainer')
  if (isFunction(force)) {
    cb = force
    force = false
  }
  const opts = {
    t: process.env.CONTAINER_STOP_LIMIT
  }
  this._containerAction(containerId, 'stop', opts, callback)
  function callback (err) {
    // ignore "already stopped" error (304 not modified)
    if (err) {
      const newLogData = put({ err: err }, logData)
      if (force && notModifiedError(err)) {
        log.info(newLogData, 'stopContainer callback ignore already-stoped error')
        return callback(null)
      }
      log.error(newLogData, 'stopContainer callback error')
      return cb(err)
    }
    cb(null)
  }
}

/**
 * attempts to kill a running container.
 * @param {String} containerId
 * @param {Function} cb
 */
Docker.prototype.killContainer = function (containerId, cb) {
  const logData = {
    containerId
  }
  log.info(logData, 'Docker.prototype.killContainer')
  this._containerAction(containerId, 'kill', {}, cb)
}

function notModifiedError (err) {
  const statusCode = keypather.get(err, 'output.statusCode')
  return statusCode === 304
}

/**
 * Remove any container.
 * If the container is running it still would be removed.
 * @param {String} containerId
 * @param {Function} cb
 */
Docker.prototype.removeContainer = function (containerId, cb) {
  const logData = { containerId }
  log.info(logData, 'Docker.prototype.removeContainer')
  this._containerAction(containerId, 'remove', { force: true }, cb)
}
/**
 * Call `execContainer` and try it forever with exponential backoff if we got
 * `ETIMEDOUT` error trying to talk to Swarm
 * @param {String} containerId - docker container Id
 * @param {Function} cb (err, stream)
 */
Docker.prototype.execContainerAndRetryOnTimeout = function (containerId, cb) {
  const logData = {
    containerId
  }
  const log = logger.log.child(logData)
  log.info('Docker.prototype.execContainerAndRetryOnTimeout')
  const self = this
  const operation = retry.operation({
    forever: true,
    minTimeout: process.env.MIN_EXEC_RETRY_TIMEOUT
  })
  operation.attempt(function (currentAttempt) {
    log.trace({ currentAttempt: currentAttempt }, 'execContainerAndRetryOnTimeout attempt')
    self.execContainer(containerId, function (err, stream) {
      if (err) {
        const errorCode = keypather.get(err, 'data.err.code') || err.code
        log.error({
          errorCode: errorCode,
          err: err,
          currentAttempt: currentAttempt }, 'execContainerAndRetryOnTimeout error')
        if (errorCode === 'ETIMEDOUT') {
          log.info('execContainerAndRetryOnTimeout timeout')
          return operation.retry(err)
        }
      }
      cb(err, stream)
    })
  })
}

/**
 * returns stream of a bash session inside of a container
 * @param {String} containerId - docker container Id
 * @param {Function} cb (err, stream)
 */
Docker.prototype.execContainer = function (containerId, cb) {
  const logData = {
    containerId
  }
  log.info(logData, 'Docker.prototype.execContainer')
  const opts = {
    AttachStdin: true,
    AttachStdout: true,
    AttachStderr: true,
    Tty: true,
    Cmd: ['bash']
  }
  const self = this
  this._containerAction(containerId, 'exec', opts, callback)
  function callback (err, exec) {
    if (err) {
      return cb(err)
    }
    exec.start({ stdin: true }, function (startErr, stream) {
      if (startErr) {
        log.error(put({
          err: startErr
        }, logData), 'execContainer start error')
        return self.handleErr(cb, 'exec start failed',
          { containerId })(startErr)
      }
      log.trace(logData, 'execContainer start success')
      cb(null, stream)
    })
  }
}

/**
 * pushes docker image to registry. Resolves when push complete
 * @param  {string} imageId id of image to push to registry
 *                  format: registry.runnable.com/123/456:<tag>
 * @return {Promise} Resolves when push complete
 */
Docker.prototype.pushImage = function (imageTag) {
  const log = logger.log.child({
    imageTag,
    method: 'Docker.pushImage'
  })
  log.info('pushImage called')
  const image = imageTag.split(':')[0]
  const tag = imageTag.split(':')[1]

  return Promise.fromCallback((cb) => {
    this.docker.getImage(image).push({
      tag: tag
    }, (err, stream) => {
      if (err) { return cb(err) }
      // followProgress will return with an argument if error
      this.docker.modem.followProgress(stream, cb)
    })
  })
}

/**
 * CONTAINER METHODS - END
 */

/**
 * Function to perform docker action on the Container
 * It also reports data to the datadog (count events) and logs response.
 * @param {String} containerId - Container ID
 * @param {String} action - Docker operation like `start`, `logs`, `exec` etc
 * @param {Object} opts - options to pass for the Docker action
 * @param {Function} cb standard callback
 */
Docker.prototype._containerAction = function (containerId, action, opts, cb) {
  const self = this
  const logData = {
    containerId,
    action,
    opts
  }
  const log = logger.log.child(logData)
  monitor.increment('api.docker.call.' + action)
  const start = new Date()
  const container = this.docker.getContainer(containerId)
  container[action](opts, function (err, response) {
    if (err) {
      monitor.increment('api.docker.call.failure.' + action, 1, [
        'code:' + err.statusCode
      ])
      log.error({
        elapsedTimeSeconds: start,
        err
      }, action + ' error')
    } else {
      log.trace({
        elapsedTimeSeconds: start,
        // if it's a stream don't log it
        response: response && response.readable ? 'stream' : response
      }, action + ' success')
    }
    self.handleErr(cb, 'Container action ' + action + ' failed',
      { opts, containerId }).apply(self, arguments)
  })
}

/**
 * Function to perform docker action on the Container
 * It also reports data to the datadog (count events) and logs response.
 * @param {String} containerId - Container ID
 * @param {String} action - Docker operation like `start`, `logs`, `exec` etc
 * @param {Object} opts - options to pass for the Docker action
 * @param {Function} cb standard callback
 */
Docker.prototype._volumeAction = function (volumeId, action) {
  const logData = {
    volumeId,
    action
  }
  const log = logger.log.child(logData)
  monitor.increment('api.docker.call.' + action)
  const start = new Date()
  const volume = this.docker.getVolume(volumeId)
<<<<<<< HEAD
  return Promise.fromCallback(cb => volume[action]({}, cb))
=======
  return Promise.fromCallback(cb => {
    console.log('Start formCallback', action, typeof volume[action])
    volume[action]({}, function () {
      console.log('Resturn FromCallback', arguments)
      return cb.apply(null, arguments)
    })
  })
>>>>>>> 68cf10bd
    .then((response) => {
      console.log('this is the response from volume action', response)
      log.trace({
        elapsedTimeSeconds: start,
<<<<<<< HEAD
        // if it's a stream don't log it
        response: response && response.readable ? 'stream' : response
=======
        response
>>>>>>> 68cf10bd
      }, action + ' success')

    })
    .catch((err) => {
<<<<<<< HEAD
      console.log('this is the response from volume action', response)
=======
      console.log('this is the error from volume action', err)
>>>>>>> 68cf10bd
      log.error({
        elapsedTimeSeconds: start,
        err
      }, action + ' error')
      throw err
    })
}

/**
 * returns a callback which will cast docker errors to boom errors (if an error occurs)
 * @param  {Function} cb         callback to pass arguments through to
 * @param  {String}   errMessage boom error message
 * @param  {Object}   errDebug   docker error debug info
 */
Docker.prototype.handleErr = function (cb, errMessage, errDebug) {
  const self = this
  return function (err) {
    if (err) {
      let code
      if (!err.statusCode) {
        code = 504
      } else if (err.statusCode === 500) {
        code = 502
      } else { // code >= 400 && code !== 500
        code = err.statusCode
      }
      const dockerErrMessage = err.message.split(' - ')[1] || err.reason || err.message
      const message = dockerErrMessage
        ? errMessage + ': ' + dockerErrMessage
        : errMessage
      const errDocker = extend({
        host: self.dockerHost,
        port: self.port
      }, errDebug || {})

      if (Docker._isImageNotFoundErr(errDebug)) {
        // Lowering reporting level of image-not-found errors. This error is expected to occur
        // with normal swarm operation.
        // https://runnable.atlassian.net/browse/SAN-3081
        cb(Boom.create(400, message, { docker: errDocker, err: err }))
        return
      }

      if (Docker._isSocketHangupErr(err)) {
        monitor.increment('api.docker.socket_hangup')
        keypather.set(err, 'data.level', 'warning')
      }

      if (code >= 400) {
        cb(Boom.create(code, message, { docker: errDocker, err: err }))
        monitor.increment('api.docker.handleErr.codes', 1, [
          'code:' + code,
          'host:' + self.dockerHost
        ])
      } else {
        // FIXME: hack for now - we need a way of transporting 300 errors to the user
        // other than boom..
        const boomErr = Boom.create(400, message, { docker: errDocker, err: err })
        boomErr.output.statusCode = code
        cb(boomErr)
      }
      return
    }
    cb.apply(null, arguments)
  }
}

// note: promisifyAll must be at the bottom
Promise.promisifyAll(Docker)
Promise.promisifyAll(Docker.prototype)<|MERGE_RESOLUTION|>--- conflicted
+++ resolved
@@ -1084,9 +1084,6 @@
   monitor.increment('api.docker.call.' + action)
   const start = new Date()
   const volume = this.docker.getVolume(volumeId)
-<<<<<<< HEAD
-  return Promise.fromCallback(cb => volume[action]({}, cb))
-=======
   return Promise.fromCallback(cb => {
     console.log('Start formCallback', action, typeof volume[action])
     volume[action]({}, function () {
@@ -1094,26 +1091,16 @@
       return cb.apply(null, arguments)
     })
   })
->>>>>>> 68cf10bd
     .then((response) => {
       console.log('this is the response from volume action', response)
       log.trace({
         elapsedTimeSeconds: start,
-<<<<<<< HEAD
-        // if it's a stream don't log it
-        response: response && response.readable ? 'stream' : response
-=======
         response
->>>>>>> 68cf10bd
       }, action + ' success')
 
     })
     .catch((err) => {
-<<<<<<< HEAD
-      console.log('this is the response from volume action', response)
-=======
       console.log('this is the error from volume action', err)
->>>>>>> 68cf10bd
       log.error({
         elapsedTimeSeconds: start,
         err
