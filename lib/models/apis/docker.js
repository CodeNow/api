--- conflicted
+++ resolved
@@ -2,39 +2,6 @@
  * TODO: Document
  * @module lib/models/apis/docker
  */
-<<<<<<< HEAD
-'use strict';
-
-var fs = require('fs');
-var join = require('path').join;
-var url = require('url');
-
-var async = require('async');
-var Boom = require('dat-middleware').Boom;
-var createStreamCleanser = require('docker-stream-cleanser');
-var defaults = require('101/defaults');
-var Dockerode = require('dockerode');
-var dogerode = require('dogerode');
-var extend = require('101/assign');
-var isFunction = require('101/is-function');
-var isObject = require('101/is-object');
-var joi = require('utils/joi');
-var JSONStream = require('JSONStream');
-var keypather = require('keypather')();
-var map = require('object-loops/map');
-var once = require('once');
-var pick = require('101/pick');
-var put = require('101/put');
-var reverseFind = require('utils/reverse-find');
-var toJSON = require('utils/to-json');
-var flattenMongooseDoc = require('utils/flatten-mongoose-doc');
-
-var dogstatsd = require('models/datadog');
-var logger = require('middlewares/logger')(__filename);
-var utils = require('middlewares/utils');
-
-var log = logger.log;
-=======
 'use strict'
 
 var fs = require('fs')
@@ -48,23 +15,24 @@
 var Dockerode = require('dockerode')
 var dogerode = require('dogerode')
 var extend = require('101/assign')
-var exists = require('101/exists')
-var forEach = require('object-loops/for-each')
 var isFunction = require('101/is-function')
 var isObject = require('101/is-object')
+var joi = require('utils/joi')
 var JSONStream = require('JSONStream')
 var keypather = require('keypather')()
+var map = require('object-loops/map')
 var once = require('once')
 var pick = require('101/pick')
 var put = require('101/put')
 var reverseFind = require('utils/reverse-find')
+var toJSON = require('utils/to-json')
+var flattenMongooseDoc = require('utils/flatten-mongoose-doc')
 
 var dogstatsd = require('models/datadog')
 var logger = require('middlewares/logger')(__filename)
 var utils = require('middlewares/utils')
 
 var log = logger.log
->>>>>>> f8d21056
 
 // try/catch is a better pattern for this, since checking to see if it exists
 // and then reading files can lead to race conditions (unlikely, but still)
@@ -216,15 +184,9 @@
  * @return {Object} image builder container labels
  */
 Docker.prototype._createImageBuilderLabels = function (opts) {
-<<<<<<< HEAD
-  log.info(this.logData, 'Docker.prototype._createImageBuilderLabels');
-  var cvJSON = toJSON(opts.contextVersion);
-  var flatContextVersion = flattenMongooseDoc(cvJSON, 'contextVersion');
-=======
   log.info(this.logData, 'Docker.prototype._createImageBuilderLabels')
-  var cvJSON = opts.contextVersion.toJSON()
-  var flatContextVersion = keypather.flatten(cvJSON, '.', 'contextVersion')
->>>>>>> f8d21056
+  var cvJSON = toJSON(opts.contextVersion)
+  var flatContextVersion = flattenMongooseDoc(cvJSON, 'contextVersion')
   var labels = extend(flatContextVersion, {
     dockerTag: opts.dockerTag,
     manualBuild: opts.manualBuild,
@@ -235,14 +197,7 @@
     ownerUsername: opts.ownerUsername,
     tid: opts.tid,
     type: 'image-builder-container'
-<<<<<<< HEAD
-  });
-=======
-  })
-  forEach(labels, function (val, key) {
-    labels[key] = (val && val.toString) ? val.toString() : (val + '')
-  })
->>>>>>> f8d21056
+  })
   log.trace(put({
     labels: labels
   }, this.logData), '_createImageBuilderLabels labels')
@@ -464,7 +419,6 @@
  * @param opts:    opts to pass to docker
  * @param cb: Callback
  */
-<<<<<<< HEAD
 
 /**
  * create a user container for an instance
@@ -475,68 +429,54 @@
  * @param  {Function} cb   callback
  */
 Docker.prototype.createUserContainer = function (opts, cb) {
-=======
-var requiredLabels = [
-  'type',
-  'contextVersionId',
-  'instanceId',
-  'instanceName',
-  'instanceShortHash',
-  'ownerUsername',
-  'creatorGithubId',
-  'ownerGithubId'
-]
-Docker.prototype.createUserContainer = function (version, opts, cb) {
->>>>>>> f8d21056
   log.info({
     tx: true,
     opts: opts
-<<<<<<< HEAD
-  }, 'Docker.prototype.createUserContainer');
-  var self = this;
+  }, 'Docker.prototype.createUserContainer')
+  var self = this
   // validate opts
   joi.validateOrBoom(map(opts, toJSON), joi.object({
     instance: joi.object({
-      shortHash: joi.string().required(),
+      shortHash: joi.string().required()
     }).unknown().required(),
     contextVersion: joi.object().required(),
     ownerUsername: joi.string().required(),
     sessionUserGithubId: joi.any().required()
   }).unknown().required(), function (err) {
-    if (err) { return cb(err); }
-    var cv = opts.contextVersion;
-    var instance = opts.instance;
+    if (err) { return cb(err) }
+    var cv = opts.contextVersion
+    var instance = opts.instance
     // validate cv is built
     if (!keypather.get(cv, 'build.dockerTag')) {
       err = Boom.badRequest('Cannot create a container for an unbuilt version', {
         contextVersionId: cv._id.toString(),
         completed: cv.build.completed,
         dockerTag: cv.build.dockerTag
-      });
-      return cb(err);
+      })
+      return cb(err)
     }
     // validate instance has env
     if (!instance.env) {
       err = Boom.badRequest('opts.instance.env is required', {
         instanceId: instance._id.toString()
-      });
-      return cb(err);
+      })
+      return cb(err)
     }
     // container envs
     var env = instance.env.concat([
       'RUNNABLE_CONTAINER_ID=' + instance.shortHash
-    ]);
+    ])
     // create container
     self._createUserContainerLabels(opts, function (err, labels) {
-      if (err) { return cb(err); }
+      if (err) { return cb(err) }
       self.createContainer({
         Labels: labels,
         Env: env,
         Image: cv.build.dockerTag
-      }, cb);
-    });
-  });
-};
+      }, cb)
+    })
+  })
+}
 
 /**
  * Create labels hash for instance container
@@ -552,13 +492,13 @@
     tx: true,
     opts: opts,
     elapsedTimeSeconds: new Date()
-  };
-  log.info(this.logData, 'Docker.prototype._createUserContainerLabels');
+  }
+  log.info(this.logData, 'Docker.prototype._createUserContainerLabels')
   joi.validateOrBoom(map(opts, toJSON), joi.object({
     instance: joi.object({
       _id: joi.objectId().required(),
       name: joi.string().required(),
-      shortHash: joi.string().required(),
+      shortHash: joi.string().required()
     }).unknown().required(),
     contextVersion: joi.object({
       _id: joi.objectId().required()
@@ -566,10 +506,10 @@
     sessionUserGithubId: joi.any().required(),
     ownerUsername: joi.string().required()
   }).unknown().required(), function (err) {
-    if (err) { return cb(err); }
-
-    var instance = toJSON(opts.instance);
-    var cv = toJSON(opts.contextVersion);
+    if (err) { return cb(err) }
+
+    var instance = toJSON(opts.instance)
+    var cv = toJSON(opts.contextVersion)
     var labels = {
       instanceId: instance._id.toString(),
       instanceName: instance.name,
@@ -581,46 +521,14 @@
       tid: keypather.get(process.domain, 'runnableData.tid'),
       // Set the Label type is user-container - used in dockerListener
       type: 'user-container'
-    };
+    }
     log.trace(put({
       labels: labels
-    }, logData), '_createUserContainerLabels labels');
-
-    cb(null, labels);
-  });
-};
-=======
-  }, 'Docker.prototype.createUserContainer')
-  if (!version.build || !version.build.dockerTag) {
-    return cb(Boom.badRequest('Cannot create a container for an unbuilt version', {
-      debug: { versionId: version._id.toString() }
-    }))
-  }
-  if (isFunction(opts)) {
-    cb = opts
-    opts = {}
-  }
-  if (!opts.Env) {
-    throw new Error('"opts.Env" is required')
-  }
-  if (!opts.Labels) {
-    throw new Error('"opts.Labels" is required')
-  }
-  // Set the Label type is user-container - used in dockerListener
-  opts.Labels.type = 'user-container'
-  opts.Labels.tid = keypather.get(process.domain, 'runnableData.tid')
-  requiredLabels.forEach(function (required) {
-    if (!exists(opts.Labels[required])) {
-      var message = '"opts.Labels.' + required + '" is required'
-      throw new Error(message)
-    }
-  })
-  opts = put(opts, {
-    Image: version.build.dockerTag
-  })
-  this.createContainer(opts, cb)
-}
->>>>>>> f8d21056
+    }, logData), '_createUserContainerLabels labels')
+
+    cb(null, labels)
+  })
+}
 
 /**
  * start a user container
@@ -938,67 +846,44 @@
 Docker.prototype.pullImage = function (image, cb) {
   var logData = {
     tx: true,
-<<<<<<< HEAD
     image: image
-  };
-  log.info(logData, 'Docker.prototype.pullImage');
-  var self = this;
+  }
+  log.info(logData, 'Docker.prototype.pullImage')
+  var self = this
   self.docker.pull(image, function (err, pullStream) {
     if (err) {
       log.error(put({
         err: err
-      }, logData), 'pullImage docker.pull error');
-      return self.handleErr(cb, 'Pull image failed', { image: image })(err);
-=======
-    imageId: imageId
-  }
-  log.info(logData, 'Docker.prototype.pullImage')
-  var self = this
-  self.docker.pull(imageId, function (err, pullStream) {
-    if (err) {
-      log.error(put({
-        err: err
       }, logData), 'pullImage docker.pull error')
-      return cb(err)
->>>>>>> f8d21056
+      return self.handleErr(cb, 'Pull image failed', { image: image })(err)
     }
     log.trace(logData, 'pullImage docker.pull start')
     self.docker.modem.followProgress(pullStream, function onFinished (err) {
       if (err) {
         log.error(put({
           err: err
-<<<<<<< HEAD
-        }, logData), 'pullImage docker.pull followProgress onFinished error');
+        }, logData), 'pullImage docker.pull followProgress onFinished error')
         // Error can be a string or error
         // https://github.com/apocas/docker-modem/blob/f5c47890e7f42bd933074299d41481649d1b3641/lib/modem.js#L281
         // TODO(tj): pass a special error for image not found in registry
-        var msg = 'Pull image failed (follow): ';
+        var msg = 'Pull image failed (follow): '
         // if (isString(err)) {
         //   //Ex: "Error: image <dockerTag>: not found"
         //   err = /image.*not found/i.test(err) ?
         //     Boom.notFound(msg + err, { err: err }) :
-        //     Boom.badGateway(msg + err, { err: err });
+        //     Boom.badGateway(msg + err, { err: err })
         // } else {
-        var errMessage = err.message || err;
-        err = Boom.badGateway(msg + errMessage, { err: err });
+        var errMessage = err.message || err
+        err = Boom.badGateway(msg + errMessage, { err: err })
         // }
-        return cb(err);
+        return cb(err)
       }
       // success
-      log.trace(logData, 'pullImage docker.pull followProgress onFinished complete');
-      cb.apply(this, arguments);
-    });
-  });
-};
-=======
-        }, logData), 'pullImage docker.pull followProgress onFinished error')
-      }
       log.trace(logData, 'pullImage docker.pull followProgress onFinished complete')
       cb.apply(this, arguments)
     })
   })
 }
->>>>>>> f8d21056
 
 /**
  * IMAGE METHODS - END
