--- conflicted
+++ resolved
@@ -812,85 +812,6 @@
 };
 
 /**
-<<<<<<< HEAD
- * stop an array of containers
- * @param containers: array of container objects kill
- * @param force: Force stop a container. Ignores 'already stopped' error.
- * @param cb: Callback
- */
-Docker.stopContainers = function (containers, force, cb) {
-  log.info({
-    tx: true
-  }, 'Docker.stopContainers');
-  if (!Array.isArray(containers)) {
-    containers = [containers];
-  }
-  if (isFunction(force)) {
-    cb = force;
-    force = false;
-  }
-  async.map(
-    containers,
-    function (container, cb) {
-      var docker = new Docker(container.dockerHost);
-      docker.stopContainer(container.Id, force, function (err) {
-        if (err) {
-          log.error({
-            tx: true,
-            err: err,
-            container: container
-          }, 'stopContainers error');
-        }
-        else {
-          log.trace({
-            tx: true,
-            container: container
-          }, 'stopContainers success');
-        }
-        cb();
-      });
-    }, cb);
-
-};
-
-/**
- * removes an array of containers
- * @param containers  array of container objects to remove
- * @param cb          callback(err)
- */
-Docker.removeContainers = function (containers, cb) {
-  log.info({
-    tx: true
-  }, 'Docker.removeContainers');
-  if (!Array.isArray(containers)) {
-    containers = [containers];
-  }
-  async.map(
-    containers,
-    function (container, cb) {
-      var docker = new Docker(container.dockerHost);
-      docker.removeContainer(container, function (err) {
-        if (err) {
-          log.error({
-            tx: true,
-            err: err,
-            container: container
-          }, 'removeContainers error');
-        }
-        else {
-          log.trace({
-            tx: true,
-            container: container
-          }, 'removeContainers success');
-        }
-        cb();
-      });
-    }, cb);
-};
-
-/**
-=======
->>>>>>> e703dcc6
  * CONTAINER METHODS - END
  */
 
