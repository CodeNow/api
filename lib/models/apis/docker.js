/**
 * TODO: Document
 * @module lib/models/apis/docker
 */
'use strict';

var fs = require('fs');
var join = require('path').join;
var url = require('url');

var async = require('async');
var Boom = require('dat-middleware').Boom;
var createStreamCleanser = require('docker-stream-cleanser');
var defaults = require('101/defaults');
var Dockerode = require('dockerode');
var dogerode = require('dogerode');
var extend = require('101/assign');
var exists = require('101/exists');
var forEach = require('object-loops/for-each');
var isFunction = require('101/is-function');
var isObject = require('101/is-object');
var JSONStream = require('JSONStream');
var keypather = require('keypather')();
var once = require('once');
var pick = require('101/pick');
var put = require('101/put');
var reverseFind = require('utils/reverse-find');

var dogstatsd = require('models/datadog');
var logger = require('middlewares/logger')(__filename);
var utils = require('middlewares/utils');

var log = logger.log;

// try/catch is a better pattern for this, since checking to see if it exists
// and then reading files can lead to race conditions (unlikely, but still)
var certs = {};
try {
  // DOCKER_CERT_PATH is docker's default thing it checks - may as well use it
  var certPath = process.env.DOCKER_CERT_PATH || '/etc/ssl/docker';
  certs.ca = fs.readFileSync(join(certPath, '/ca.pem'));
  certs.cert = fs.readFileSync(join(certPath, '/cert.pem'));
  certs.key = fs.readFileSync(join(certPath, '/key.pem'));
} catch (e) {
  log.warn({err: e}, 'cannot load certificates for docker!!');
  // use all or none - so reset certs here
  certs = {};
}

module.exports = Docker;

/**
 * @param {String} dockerHost
 * @param {Object} opts - additonal docker options
 */
function Docker (dockerHost, opts) {
  opts = opts || {};
  this.logData = {
    tx: true,
    dockerHost: dockerHost
  };
  log.info(this.logData, 'Docker constructor');
  if (!dockerHost) {
    throw new Error('dockerHost required');
  }
  var parsed = ~dockerHost.indexOf('http:') ?
    url.parse(dockerHost) :
    url.parse('http://'+dockerHost);
  this.dockerHost = parsed.protocol +'//'+ parsed.host;
  this.port = parsed.port;
  var dockerodeOpts = defaults(opts, {
    host: this.dockerHost,
    port: this.port,
    timeout: process.env.API_DOCKER_TIMEOUT
  });
  extend(dockerodeOpts, certs);
  this.docker = dogerode(new Dockerode(dockerodeOpts), {
    service: 'api',
    host: process.env.DATADOG_HOST,
    port: process.env.DATADOG_PORT
  });
}

/**
 * get docker tag url
 * @param  {object} version     version mongo model
 * @return {string}             dockerUrl
 */
Docker.getDockerTag = function (version) {
  return join(
    process.env.REGISTRY_DOMAIN + '/',
    version.owner.github.toString(),
    version.context + ':' + version._id);
};

/**
 * @param {Object} opts
 * @param {Boolean} opts.manualBuild - Boolean indicating automatic or manual build
 * @param {Object} opts.sessionUser - Currently authenticated user
 * @param {Object} opts.ownerUsername - Cvs owner's github username
 * @param {Object} opts.contextVersion - contextVersion to be built
 * @param {Object} opts.network - Object containing container network information
 * @param {Boolean} opts.noCache -
 * @param {String} opts.tid - TID value to place on labels
 */
Docker.prototype.createImageBuilder = function (opts, cb) {
  var logData = {
    tx: true,
    opts: opts
  };
  log.info(logData, 'Docker.prototype.createImageBuilder');
  var validationError = this._createImageBuilderValidateCV(opts.contextVersion);
  if (validationError) {
    return cb(validationError);
  }
  var dockerTag = Docker.getDockerTag(opts.contextVersion);
  var buildContainerLabels = this._createImageBuilderLabels({
    contextVersion: opts.contextVersion,
    dockerTag: dockerTag,
    manualBuild: opts.manualBuild,
    network: opts.network,
    noCache: opts.noCache,
    sessionUser: opts.sessionUser,
    ownerUsername: opts.ownerUsername,
    tid: opts.tid
  });
  var builderContainerData = {
    name: opts.contextVersion.build._id.toString(),
    Image: process.env.DOCKER_IMAGE_BUILDER_NAME + ':' + process.env.DOCKER_IMAGE_BUILDER_VERSION,
    Env: this._createImageBuilderEnv({
      dockerTag: dockerTag,
      hostIp: opts.network.hostIp,
      networkIp: opts.network.networkIp,
      noCache: opts.noCache,
      sauronHost: url.parse(this.dockerHost).hostname+':'+process.env.SAURON_PORT,
      contextVersion: opts.contextVersion
    }),
    Binds: [],
    Volumes: {},
    Labels: buildContainerLabels
  };
  if (process.env.DOCKER_IMAGE_BUILDER_CACHE) {
    builderContainerData.Binds.push(
      process.env.DOCKER_IMAGE_BUILDER_CACHE + ':/cache:rw');
    builderContainerData.Volumes['/cache'] = {};
  }
  if (process.env.DOCKER_IMAGE_BUILDER_LAYER_CACHE) {
    builderContainerData.Binds.push(
      process.env.DOCKER_IMAGE_BUILDER_LAYER_CACHE + ':/layer-cache:rw');
    builderContainerData.Volumes['/layer-cache'] = {};
  }

  builderContainerData.Binds.push(
    process.env.DOCKER_IMAGE_BUILDER_WEAVE_PATH + ':' +
    process.env.DOCKER_IMAGE_BUILDER_WEAVE_PATH + ':ro');
  builderContainerData.Volumes[process.env.DOCKER_IMAGE_BUILDER_WEAVE_PATH] = {};

  this.createContainer(builderContainerData, cb);
};

/**
 * Validate ContextVersion should be built
 * @param {Object} contextVersion
 * @return {Object || null}
 */
Docker.prototype._createImageBuilderValidateCV = function (contextVersion) {
  var logData = { tx: true, contextVersion: contextVersion };
  log.info(logData, 'Docker.prototype._createImageBuilderValidateCV');
  if (contextVersion.build.completed) {
    log.error(logData, '_createImageBuilderValidateCV build completed');
    return Boom.conflict('Version already built', contextVersion);
  }
  if (!contextVersion.infraCodeVersion) {
    log.error(logData, '_createImageBuilderValidateCV no icv');
    return Boom.badRequest('Cannot build a version without a Dockerfile', contextVersion);
  }
  if (utils.isObjectId(contextVersion.infraCodeVersion)) {
    log.error(logData, '_createImageBuilderValidateCV not populated icv');
    return Boom.badRequest('Populate infraCodeVersion before building it', contextVersion);
  }
};

/**
 * Create labels hash for image builder container
 * @param {Object} opts.contextVersion
 * @param {String} opts.dockerTag
 * @param {Object} opts.network
 * @param {Boolean} opts.manualBuild
 * @param {Boolean} opts.noCache
 * @param {Object} opts.sessionUser
 * @param {String} opts.tid
 * @return {Object} image builder container labels
 */
Docker.prototype._createImageBuilderLabels = function (opts) {
  log.info(this.logData, 'Docker.prototype._createImageBuilderLabels');
  var cvJSON = opts.contextVersion.toJSON();
  var flatContextVersion = keypather.flatten(cvJSON, '.', 'contextVersion');
  var labels = extend(flatContextVersion, {
    dockerTag: opts.dockerTag,
    hostIp: opts.network.hostIp,
    manualBuild: opts.manualBuild,
    networkIp: opts.network.networkIp,
    noCache: opts.noCache,
    sauronHost: url.parse(this.dockerHost).hostname+':'+process.env.SAURON_PORT,
    sessionUserDisplayName: opts.sessionUser.accounts.github.displayName,
    sessionUserGithubId: opts.sessionUser.accounts.github.id,
    sessionUserUsername: opts.sessionUser.accounts.github.username,
    ownerUsername: opts.ownerUsername,
    tid: opts.tid,
    type: 'image-builder-container'
  });
  forEach(labels, function (val, key) {
    labels[key] = (val && val.toString) ? val.toString() : (val + '');
  });
  log.trace(put({
    labels: labels
  }, this.logData), '_createImageBuilderLabels labels');
  return labels;
};

/**
 * Get environment variables for image-builder container run
 * @return {array} env strings
 */
Docker.prototype._createImageBuilderEnv = function (opts) {
  log.info(this.logData, 'Docker.prototype._createImageBuilderEnv');
  var contextVersion = opts.contextVersion;
  var dockerTag = opts.dockerTag;

  var infraCodeVersion = contextVersion.infraCodeVersion;
  var bucket = infraCodeVersion.bucket();
<<<<<<< HEAD
  // map file keys to versions
  var indexedVersions = infraCodeVersion.files.reduce(function (memo, file) {
    memo[file.Key] = file.VersionId;
    return memo;
  }, {});

=======
  var indexedVersions = {};
  infraCodeVersion.files.forEach(function (file) {
    indexedVersions[file.Key] = file.VersionId;
  });
>>>>>>> e3943ac6
  var env = [
    'RUNNABLE_AWS_ACCESS_KEY=' + process.env.AWS_ACCESS_KEY_ID,
    'RUNNABLE_AWS_SECRET_KEY=' + process.env.AWS_SECRET_ACCESS_KEY,
    'RUNNABLE_FILES_BUCKET='   + bucket.bucket,
    'RUNNABLE_PREFIX='         + join(bucket.sourcePath, '/'),
    'RUNNABLE_FILES='          + JSON.stringify(indexedVersions),
    'RUNNABLE_DOCKER='         + 'unix:///var/run/docker.sock',
    'RUNNABLE_DOCKERTAG='      + dockerTag,
    'RUNNABLE_IMAGE_BUILDER_NAME=' + process.env.DOCKER_IMAGE_BUILDER_NAME,
    'RUNNABLE_IMAGE_BUILDER_TAG=' + process.env.DOCKER_IMAGE_BUILDER_VERSION
  ];

  var repoUrls = [];
  var commitishs = [];
  var deployKeys = [];
  contextVersion.appCodeVersions.forEach(function (acv) {
    repoUrls.push('git@github.com:' + acv.repo);
    // use either a commit, branch, or default to master
    commitishs.push(acv.commit || acv.branch || 'master');
    if (acv.privateKey) {
      deployKeys.push(acv.privateKey);
    }
  });
  env.push('RUNNABLE_REPO='        + repoUrls.join(';'));
  env.push('RUNNABLE_COMMITISH='   + commitishs.join(';'));
  env.push('RUNNABLE_KEYS_BUCKET=' + process.env.GITHUB_DEPLOY_KEYS_BUCKET);
  env.push('RUNNABLE_DEPLOYKEY='   + deployKeys.join(';'));

  if (process.env.DOCKER_IMAGE_BUILDER_CACHE) {
    env.push('DOCKER_IMAGE_BUILDER_CACHE=' + process.env.DOCKER_IMAGE_BUILDER_CACHE);
  }
  if (process.env.DOCKER_IMAGE_BUILDER_LAYER_CACHE) {
    env.push('DOCKER_IMAGE_BUILDER_LAYER_CACHE=' + process.env.DOCKER_IMAGE_BUILDER_LAYER_CACHE);
  }

  // need to add network to builds
  env.push('RUNNABLE_CIDR=' + process.env.RUNNABLE_NETWORK_CIDR);
  env.push('RUNNABLE_WAIT_FOR_WEAVE=' + process.env.RUNNABLE_WAIT_FOR_WEAVE);
  env.push('RUNNABLE_WEAVE_PATH=' + process.env.DOCKER_IMAGE_BUILDER_WEAVE_PATH);
  env.push('RUNNABLE_HOST_IP=' + opts.hostIp);

  // build cpu limit
  var buildOpts = {
    Memory: process.env.CONTAINER_MEMORY_LIMIT_BYTES,
    forcerm: true
  };
  if (opts.noCache === true) {
    buildOpts.nocache = true;
  }
  env.push('RUNNABLE_BUILD_FLAGS=' + JSON.stringify(buildOpts));
  env.push('RUNNABLE_PUSH_IMAGE=true');

  return env;
};

/**
 * Start the image builder container and wait for it's logs
 * @param {String} containerId - image-builder container (dockerode) or containerId
 * @param {Function} cb - callback(err, container, stream)
 */
// FIXME: error handling
/*jshint maxcomplexity:6*/
var successRe = /Successfully built ([a-f0-9]+)/;
Docker.prototype.startImageBuilderContainer = function (containerId, cb) {
  log.info({
    tx: true,
    containerId: containerId
  }, 'Docker.prototype.startImageBuilderContainer');
  var binds = [
    '/var/run/docker.sock:/var/run/docker.sock',
    process.env.DOCKER_IMAGE_BUILDER_WEAVE_PATH + ':' +
      process.env.DOCKER_IMAGE_BUILDER_WEAVE_PATH + ':ro'
  ];
  var startContainerData = {
    Binds: binds
  };
  if (process.env.DOCKER_IMAGE_BUILDER_CACHE) {
    startContainerData.Binds.push(process.env.DOCKER_IMAGE_BUILDER_CACHE + ':/cache:rw');
  }
  if (process.env.DOCKER_IMAGE_BUILDER_LAYER_CACHE) {
    startContainerData.Binds.push(
      process.env.DOCKER_IMAGE_BUILDER_LAYER_CACHE + ':/layer-cache:rw');
  }
  this.startContainer(containerId, startContainerData, cb);
};

/**
 * should return all build info. logs, tag,
 * @param {String} containerId
 * @param {Function} cb
 */
Docker.prototype.getBuildInfo = function(containerId, cb) {
  var logData = {
    tx: true,
    containerId: containerId
  };
  log.info(logData, 'Docker.prototype.getBuildInfo');
  var self = this;
  // prevent multiple callbacks
  cb = once(cb);
  // get container logs stream
  var container = this.docker.getContainer(containerId);
  container.logs({
    follow: false,
    stdout: true,
    stderr: true
  }, function (err, stream) {
    log.trace(put({err: err}, logData), 'getBuildInfo build logs received');
    var errDebug = { containerId: containerId };
    if (err) {
      log.error(put({err: err}, logData), 'getBuildInfo error');
      return self.handleErr(cb, 'docker logs failed', errDebug)(err);
    }
    // create stream
    var streamCleanser = createStreamCleanser();
    var jsonParser = JSONStream.parse();
    log.info(logData, 'Docker.prototype.getBuildInfo: begin pipe job');
    var logArr = [];
    // handle errors
    stream.on('error', self.handleErr(cb, 'docker logs stream failed', errDebug));
    streamCleanser.on('error', self.handleErr(cb, 'docker stream cleanser failed', errDebug));
    jsonParser.on('error', self.handleErr(cb, 'json parse failed to read build logs', errDebug));
    // pipe
    stream
      .pipe(streamCleanser)
      .pipe(jsonParser)
      .on('root', handleJSON) // json parser events
      .on('end', handleEnd);
    // success handlers
    function handleJSON (data) {
      var json = isObject(data) ? data : {};
      logArr.push(json);
    }
    function handleEnd () {
      logger.log.trace(logData, 'build logs cleansed');
      var dockerImage;
      reverseFind(logArr, function (logItem) {
        var match = successRe.exec(logItem.content);
        dockerImage = match && match[1];
        return dockerImage;
      });
      cb(null, {
        failed: !dockerImage,
        dockerImage: dockerImage,
        log: logArr
      });
    }
  });
};

/**
 * This function fetches a container, queries Docker for it's logs, and sends them to the supplied
 * callback
 * @param {String} containerId Id of the container to grab logs from
 * @param {String} tail count
 * @param {Function} cb Callback to send the log stream back to
 */
Docker.prototype.getLogs = function (containerId, tail, cb) {
  if (typeof tail === 'function') {
    cb = tail;
    tail = 'all';
  }
  var logData = {
    tx: true,
    containerId: containerId,
    tail: tail
  };
  log.info(logData, 'Docker.prototype.getLogs');
  var self = this;
  var container = this.docker.getContainer(containerId);
  if (!container) {
    log.error(logData, 'Docker.prototype.getLogs error, container not created');
    return cb(new Error('The requested container has not been created'));
  }
  // With the container, we can request the logs
  // TODO: add max length of log lines to tail
  container.logs({
    follow: true,
    stdout: true,
    stderr: true,
    tail: tail },
    function (err) {
      if (err) {
        log.error(put({
          err: err
        }, logData), 'Docker.prototype.getLogs: error');
      }
      else {
        log.trace(logData, 'Docker.prototype.getLogs: success');
      }
      self.handleErr(cb, 'Get logs  failed',
                      { containerId: containerId }).apply(this, arguments);
    });
};

/**
 * creates a user container
 * @param version: version object which contains build
 * @param opts:    opts to pass to docker
 * @param cb: Callback
 */
var requiredLabels = [
  'type',
  'contextVersionId',
  'instanceId',
  'instanceName',
  'instanceShortHash',
  'ownerUsername',
  'creatorGithubId',
  'ownerGithubId'
];
Docker.prototype.createUserContainer = function (version, opts, cb) {
  log.info({
    tx: true,
    version: version,
    opts: opts
  }, 'Docker.prototype.createUserContainer');
  if (!version.build || !version.build.dockerTag) {
    return cb(Boom.badRequest('Cannot create a container for an unbuilt version', {
      debug: { versionId: version._id.toString() }
    }));
  }
  if (isFunction(opts)) {
    cb = opts;
    opts = {};
  }
  if (!opts.Env) {
    throw new Error('"opts.Env" is required');
  }
  if (!opts.Labels) {
    throw new Error('"opts.Labels" is required');
  }
  // Set the Label type is user-container - used in dockerListener
  opts.Labels.type = 'user-container';
  opts.Labels.tid = keypather.get(process.domain, 'runnableData.tid');
  requiredLabels.forEach(function (required) {
    if (!exists(opts.Labels[required])) {
      var message = '"opts.Labels.' + required + '" is required';
      throw new Error(message);
    }
  });
  opts = put(opts, {
    Image: version.build.dockerTag
  });
  this.createContainer(opts, cb);
};

/**
 * start a user container
 * @param {String} container - container object to start
 * @param {Object} opts - opts to pass to docker
 * @param {Function} cb - Callback
 */
Docker.prototype.startUserContainer = function (containerId, ownerId, opts, cb) {
  var logData = {
    tx: true,
    containerId: containerId,
    opts: opts,
    elapsedTimeSeconds: new Date()
  };
  log.info(logData, 'Docker.prototype.startUserContainer');
  if (isFunction(opts)) {
    cb = opts;
    opts = {};
  }
  opts = put(opts, { PublishAllPorts: true });
  this.startContainer(containerId, opts, function (err) {
    if (err) {
      log.error(put({
        err: err
      }, logData), 'startUserContainer: error');
    }
    else {
      log.trace(logData, 'startUserContainer: success');
    }
    cb.apply(this, arguments);
  });
};

/**
 * CONTAINER METHODS - START
 */

/**
 * create a docker container
 * @param  {imageId}  imageId id of the image from which to make a container
 * @param  {Function} cb      callback(err, container)
 */
Docker.prototype.createContainer = function (opts, cb) {
  var self = this;
  if (isFunction(opts)) {
    cb = opts;
    opts = {};
  }
  var logData = {
    tx: true,
    opts: opts,
    dockerHost: self.dockerHost
  };
  log.info(logData, 'Docker.prototype.createContainer');
  opts.Memory = process.env.CONTAINER_MEMORY_LIMIT_BYTES;
  var start = new Date();
  self.docker.createContainer(opts,
    function (err, response) {
      if (err) {
        log.error(put({
          elapsedTimeSeconds: start,
          err: err
        }, logData),
        'Docker.prototype.createContainer error ' + keypather.get(opts, 'Labels.type'));
      }
      else {
        log.trace(put({
          elapsedTimeSeconds: start,
          response: response
        }, logData),
        'Docker.prototype.createContainer success ' + keypather.get(opts, 'Labels.type'));
      }
      self.handleErr(callback, 'Create container failed',
                     { opts: opts }).apply(self, arguments);
    });
  function callback (err, container) {
    if (err) { return cb(err); }
    // normalize id to uppercase....
    container.Id = container.id || container.Id;
    cb(null, container);
  }
};

/**
 * docker inspect container
 * @param {String} containerId - docker container Id
 * @param {Function} cb
 */
Docker.prototype.inspectContainer = function (containerId, cb) {
  log.info({
    tx: true,
    containerId: containerId
  }, 'Docker.prototype.inspectContainer');
  var self = this;
  var start = new Date();
  this.docker
    .getContainer(containerId)
    .inspect(function (err) {
      if (err) {
        log.error({
          tx: true,
          err: err,
          elapsedTimeSeconds: start,
          containerId: containerId
        }, 'Docker.prototype.inspectContainer inspect error');
      }
      else {
        log.trace({
          tx: true,
          elapsedTimeSeconds: start,
          containerId: containerId
        }, 'Docker.prototype.inspectContainer inspect success');
      }
      self.handleErr(cb, 'Inspect container failed',
                      { containerId: containerId }).apply(this, arguments);
    });
};

/**
 * attempts to start a stoped container
 * @param {String} containerId - container object to start
 * @param {Object} opts
 * @param {Function} cb - Callback
 */
Docker.prototype.startContainer = function (containerId, opts, cb) {
  log.info({
    tx: true,
    containerId: containerId,
    opts: opts
  }, 'Docker.prototype.startContainer');
  var self = this;
  if (isFunction(opts)) {
    cb = opts;
    opts = {};
  }
  var startInfo = {
    // contains keys
    //container: container,
    containerId: containerId,
    opts: opts
  };
  log.trace(startInfo, 'Docker.prototype.startContainer startContainer startInfo');
  var start = new Date();
  self.docker
    .getContainer(containerId)
    .start(opts,
      function (err, response) {
        if (err) {
          log.error({
            tx: true,
            startInfo: startInfo,
            err: err,
            containerId: containerId,
            elapsedTimeSeconds: start
          }, 'Docker.prototype.startContainer startContainer error');
        }
        else {
          log.info({
            tx: true,
            startInfo: startInfo,
            response: response,
            containerId: containerId,
            elapsedTimeSeconds: start
          }, 'Docker.prototype.startContainer startContainer success');
        }
        self.handleErr(cb, 'Start container failed',
                       { containerId: containerId, opts: opts })(err);
      });
};

/**
 * attempts to start a stoped container
 * @param {String} containerId
 * @param {Function} cb
 */
Docker.prototype.restartContainer = function (containerId, cb) {
  log.info({
    tx: true,
    containerId: containerId
  }, 'Docker.prototype.restartContainer');
  var self = this;
  var start = new Date();
  self.docker
    .getContainer(containerId)
    .restart({},
      function (err, response) {
        if (err) {
          log.error({
            tx: true,
            elapsedTimeSeconds: start,
            err: err,
            containerId: containerId
          }, 'Docker.prototype.restartContainer restartContainer error');
        }
        else {
          log.trace({
            tx: true,
            elapsedTimeSeconds: start,
            containerId: containerId,
            response: response
          }, 'Docker.prototype.restartContainer restartContainer success');
        }
        self.handleErr(cb,
                       'Restart container failed',
                       { containerId: containerId }).apply(self, arguments);
      });
};

/**
 * attempts to stop a running container.
 * if not stopped in passed in time, the process is kill 9'd
 * @param {String} containerId
 * @param {Boolean} force Force stop a container. Ignores 'already stopped' error.
 * @param {Function} cb
 */
Docker.prototype.stopContainer = function (containerId, force, cb) {
  var logData = {
    containerId: containerId,
    force: force,
    tx: true
  };
  log.info(logData, 'Docker.prototype.stopContainer');
  if (isFunction(force)) {
    cb = force;
    force = false;
  }
  var self = this;
  var opts = {
    t: process.env.CONTAINER_STOP_LIMIT
  };
  var start = new Date();
  self.docker
    .getContainer(containerId)
    .stop(opts,
      function (err, response) {
        if (err) {
          log.error(put({
            elapsedTimeSeconds: start,
            err: err
          }, logData), 'stopContainer error');
        }
        else {
          log.trace(put({
            elapsedTimeSeconds: start,
            response: response
          }, logData), 'stopContainer success');
        }
        self.handleErr(callback, 'Stop container failed',
          { opts: opts, containerId: containerId }).apply(self, arguments);
      });

  function callback (err) {
    // ignore "already stopped" error (304 not modified)
    if (err && (!force && notModifiedError(err))) {
      log.info(logData, 'stopContainer callback already-stoped error');
      return cb(err);
    }
    var args = Array.prototype.slice.call(arguments);
    args[0] = null; // ignore err
    cb.apply(null, args);
  }
};
function notModifiedError (err) {
  if (err.output.statusCode === 304) {
    return true;
  }
}

/**
 * attempts to remove a non-running container.
 * if the container is running, an error should be thrown
 * @param {String} containerId
 * @param {Function} cb
 */
Docker.prototype.removeContainer = function (containerId, cb) {
  log.info({
    tx: true,
    containerId: containerId
  }, 'Docker.prototype.removeContainer');
  var self = this;
  var start = new Date();
  self.docker
    .getContainer(containerId)
    .remove({},
      function (err, response) {
        if (err) {
          log.error({
            tx: true,
            elapsedTimeSeconds: start,
            err: err,
            containerId: containerId
          }, 'removeContainer error');
        }
        else {
          log.trace({
            tx: true,
            elapsedTimeSeconds: start,
            containerId: containerId,
            response: response
          }, 'removeContainer success');
        }
        self.handleErr(cb, 'Remove container failed',
                       { containerId: containerId }).apply(self, arguments);
      });
};

/**
 * CONTAINER METHODS - END
 */

/**
 * IMAGE METHODS - START
 */

/**
 * pulls docker image from registry
 * will return once pulling is completed
 * @param  {string}   imageId id of image to push to registry
 *                            format: registry.runnable.com/123/456:<tag>
 * @param  {Function} cb      (err)
 */
Docker.prototype.pullImage = function (imageId, cb) {
  var logData = {
    tx: true,
    imageId: imageId
  };
  log.info(logData, 'Docker.prototype.pullImage');
  var self = this;
  self.docker.pull(imageId, function (err, pullStream) {
    if (err) {
      log.error(put({
        err: err
      }, logData), 'pullImage docker.pull error');
      return cb(err);
    }
    log.trace(logData, 'pullImage docker.pull success');
    self.docker.modem.followProgress(pullStream, function (err) {
      if (err) {
        log.error(put({
          err: err
        }, logData), 'pullImage docker.pull followProgress error');
      }
      cb.apply(this, arguments);
    });
  });
};

/**
 * IMAGE METHODS - END
 */

/**
  Create copy of original Docker method but with special first options agrument.
  First option argument may have 3 keys:
    - times - number of times original method should be called/retried in case of error
    - interval - how long to wait between attempts
    - ignoreStatusCode - original error status code
           that can be counted as success (no retries would be
  Following methods are available:
    - inspectContainerWithRetry
    - removeContainerWithRetry
    - stopContainerWithRetry
*/
[
  'inspectContainer',
  'removeContainer',
  'stopContainer',
  'createImageBuilder',
  'startImageBuilderContainer',
  'startUserContainer'
].forEach(function (method) {
  var newMethodName = method + 'WithRetry';
  Docker.prototype[newMethodName] = function () {
    var self = this;
    var args = Array.prototype.slice.call(arguments);
    log.info({tx: true, args: args}, 'Docker.prototype.' + newMethodName);
    // first argument should be method options
    var opts = args.shift();
    var retryOpts = pick(opts, ['times', 'interval']);
    var finalCb = args.pop();
    var attemptCount = 0;

    async.retry(retryOpts, function (cb) {
      attemptCount++;
      // clone args. we need clone since we do modification on each retry iteration
      var cbArgs = args.slice();
      var retryCb = function (err, result) {
        attemptCount++;
        if (err) {
          log.error({
            tx: true,
            err: err,
            attemptCount: attemptCount
          }, method + ' attempt failure');
          // we shouldn't retry on some specific error codes
          var errStatusCode = keypather.get(err, 'output.statusCode') || err.statusCode;
          if (opts.ignoreStatusCode && opts.ignoreStatusCode === errStatusCode) {
            log.info({
              tx: true,
              err: err,
              attemptCount: attemptCount
            }, method + ' no retry call:' + err.statusCode);
            return cb(null);
          }
        }
        else {
          log.trace({
            tx: true,
            result: result,
            attemptCount: attemptCount
          }, method + ' attempt success');
        }
        cb.apply(this, arguments);
      };
      cbArgs.push(retryCb);
      self[method].apply(self, cbArgs);
    }, function (err) {
      if (err) {
        log.warn({
          tx: true,
          err: err,
          attemptCount: attemptCount
        }, method + ' final failure');
      }
      else {
        log.trace({
          tx: true,
          err: err,
          attemptCount: attemptCount
        }, method + ' final success');
      }
      finalCb.apply(this, arguments);
    });
  };
});

/**
 * returns a callback which will cast docker errors to boom errors (if an error occurs)
 * @param  {Function} cb         callback to pass arguments through to
 * @param  {String}   errMessage boom error message
 * @param  {Object}   errDebug   docker error debug info
 */
Docker.prototype.handleErr = function (cb, errMessage, errDebug) {
  var self = this;
  /*jshint maxcomplexity:10*/
  return function (err) {
    if (err) {
      var code;
      if (!err.statusCode) {
        code = 504;
      }
      else if (err.statusCode === 500) {
        code = 502;
      }
      else { // code >= 400 && code !== 500
        code = err.statusCode;
      }
      var dockerErrMessage = err.message.split(' - ')[1] || err.reason || err.message;
      var message = dockerErrMessage ?
        errMessage+': '+dockerErrMessage :
        errMessage;
      var errDocker = extend({
        host: self.dockerHost,
        port: self.port
      }, errDebug || {});

      if (code >= 400) {
        cb(Boom.create(code, message, { docker: errDocker, err: err }));
        dogstatsd.increment('api.docker.handleErr.codes', 1, [
          'code:'+code,
          'host:'+self.dockerHost
        ]);
      }
      else {
        // FIXME: hack for now - we need a way of transporting 300 errors to the user
        // other than boom..
        var boomErr = Boom.create(400, message, { docker: errDocker, err: err });
        boomErr.output.statusCode = code;
        cb(boomErr);
      }
      return;
    }
    cb.apply(null, arguments);
  };
};<|MERGE_RESOLUTION|>--- conflicted
+++ resolved
@@ -229,19 +229,12 @@
 
   var infraCodeVersion = contextVersion.infraCodeVersion;
   var bucket = infraCodeVersion.bucket();
-<<<<<<< HEAD
   // map file keys to versions
   var indexedVersions = infraCodeVersion.files.reduce(function (memo, file) {
     memo[file.Key] = file.VersionId;
     return memo;
   }, {});
 
-=======
-  var indexedVersions = {};
-  infraCodeVersion.files.forEach(function (file) {
-    indexedVersions[file.Key] = file.VersionId;
-  });
->>>>>>> e3943ac6
   var env = [
     'RUNNABLE_AWS_ACCESS_KEY=' + process.env.AWS_ACCESS_KEY_ID,
     'RUNNABLE_AWS_SECRET_KEY=' + process.env.AWS_SECRET_ACCESS_KEY,
