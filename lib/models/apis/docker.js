'use strict';

var async = require('async');
var debug = require('debug')('runnable-api:docker:model');
var Dockerode = require('dockerode');
var error = require('error');
var url = require('url');
var dogerode = require('dogerode');
var Boom = require('dat-middleware').Boom;
var join = require('path').join;
var Mavis = require('models/apis/mavis');
var utils = require('middlewares/utils');
var extend = require('extend');

module.exports = Docker;

function Docker (dockerHost) {
  if (!dockerHost) {
    throw new Error('dockerHost required');
  }
  var parsed = ~dockerHost.indexOf('http:') ?
    url.parse(dockerHost) :
    url.parse('http://'+dockerHost);
  this.dockerHost = parsed.protocol +'//'+ parsed.host;
  this.port = parsed.port || 4243;
  this.docker = dogerode(new Dockerode({
    host: this.dockerHost,
    port: this.port
  }), {
    service: 'api'
  });
}

/**
 * Get environment variables for image-builder container run
 * @return {array} env strings
 */
function getEnvForImageBuilder (version, dockerTag) {
  var infraCodeVersion = version.infraCodeVersion;
  var bucket = infraCodeVersion.bucket();
  var indexedVersions = {};
  infraCodeVersion.files.forEach(function (file) {
    indexedVersions[file.Key] = file.VersionId;
  });

  var env = [
    'RUNNABLE_AWS_ACCESS_KEY=' + process.env.S3_AUTH_ACCESS_KEY,
    'RUNNABLE_AWS_SECRET_KEY=' + process.env.S3_AUTH_SECRET_KEY,
    'RUNNABLE_FILES_BUCKET='   + bucket.bucket,
    'RUNNABLE_PREFIX='         + join(bucket.sourcePath, '/'),
    'RUNNABLE_FILES='          + JSON.stringify(indexedVersions),
    'RUNNABLE_DOCKER='         + 'unix:///var/run/docker.sock',
    'RUNNABLE_DOCKERTAG='      + dockerTag
  ];

  var repoUrls = [];
  var commitishs = [];
  var deployKeys = [];
  version.appCodeVersions.forEach(function (acv) {
    repoUrls.push('git@github.com:' + acv.repo);
    // use either a commit, branch, or default to master
    if (acv.lockCommit && acv.commit) {
      commitishs.push(acv.commit);
    } else if (acv.branch) {
      commitishs.push(acv.branch);
    } else {
      commitishs.push('master');
    }
    if (acv.privateKey) {
      deployKeys.push(acv.privateKey);
    }
  });
  env.push('RUNNABLE_REPO='        + repoUrls.join(';'));
  env.push('RUNNABLE_COMMITISH='   + commitishs.join(';'));
  env.push('RUNNABLE_KEYS_BUCKET=' + process.env.GITHUB_DEPLOY_KEYS_BUCKET);
  env.push('RUNNABLE_DEPLOYKEY='   + deployKeys.join(';'));

  return env;
}

/**
 * Create image-builder container and attach to it.
 * @param  {User          }  sessionUser user creating the container
 * @param  {ContextVersion}  version     contextVersion that needs to be built
 * @param  {Function      }  cb          callback(err, container, dockerTag, stream)
 */
// FIXME: error handling
Docker.prototype.createImageBuilderAndAttach = function (sessionUser, version, cb) {
  if (version.build.completed) {
    cb(Boom.conflict('Version already built', version));
  }
  else if (!version.infraCodeVersion) {
    cb(Boom.badRequest('Cannot build a version without a Dockerfile', version));
  }
  else if (utils.isObjectId(version.infraCodeVersion)) {
    cb(Boom.badRequest('Populate infraCodeVersion before building it', version));
  }
  else {
    var dockerTag = join(
      'registry.runnable.com/',
      sessionUser.accounts.github.id.toString(),
      version.context + ':' + version._id);

    var self = this;
    debug('create container');
    self.createContainer({
      Image: 'runnable/image-builder:' + process.env.DOCKER_IMAGE_BUILDER_VERSION,
      Env  : getEnvForImageBuilder(version, dockerTag)
    }, function (err, container) {
<<<<<<< HEAD
      var containerId = container.Id;
      debug('container created - ', 'err:', err, 'container:', containerId);
=======
      debug('container created - ', 'err:', err, 'container:', container);
>>>>>>> 98c7a04d
      if (err) { return cb(err); }
      var containerId = container.id || container.Id;

      version.update({
        $set: { containerId: containerId }
      }, error.logIfErr);

      cb(null, container);
    });
  }
};

/**
 * Start the image builder container and wait for it's logs
 * @param  {User          } sessionUser user creating the container
 * @param  {ContextVersion} version     contextVersion that needs to be built
 * @param  {Container     } container   dockerode container (image builder container)
 * @param  {Function      } cb          callback(err, container, stream)
 */
// FIXME: error handling
var successRe = /Successfully built ([a-f0-9]+)/;
Docker.prototype.startImageBuilderAndWait = function (sessionUser, version, container, cb) {
  var self = this;
  var dockerTag = join(
    'registry.runnable.com/',
    sessionUser.accounts.github.id.toString(),
    version.context + ':' + version._id);
  var binds = [
    '/var/run/docker.sock:/var/run/docker.sock'
  ];
  debug('create container');

  container.start({ Binds: binds }, function (err) {
    debug('container created - ', 'err:', err);
    if (err) { return cb(err); }

    debug('wait for container');
    container.wait(function (err, res) {
      debug('container wait finished - ', 'err:', err);
      if (err) { return cb(err); }

      debug('get build logs');
      container.logs({
        follow: false,
        stdout: true,
        stderr: true
      }, function(err, stream) {
        debug('build logs recieved - ', 'err:', err);
        if (err) { return cb(err); }
        var buildLogData = '';
        stream.on('data', function(data) {
          buildLogData += data.toString();
        });
        stream.on('end', function() {
          debug('build log', err, buildLogData);

          var match = successRe.exec(buildLogData);
          var buildFailed = !match || !match[1];

          if (buildFailed) {
            debug('build failed - ', res, buildLogData);
            cb(new Error('build failed to build'));
          } else {
            debug('build success');
            cb(null, {
              dockerImage: match[1],
              dockerTag  : dockerTag,
              buildLog   : buildLogData,
              dockerHost : self.dockerHost
            });
            // var split = dockerTag.split(':');
            // FIXME: hangs in tests, bc nock is not working
            // var imageName = split[0];
            // var imageTag  = split[1];
            // self.pushImageToRegistry(imageName, imageTag);
          }
        });
      });
    });
  });
};

Docker.prototype.pushImageToRegistry = function (imageName, tag, cb) {
  if (!cb) {
    cb = error.logIfErr;
  }
  this.docker
    .getImage(imageName)
    .push({ tag: tag }, cb);
};

/**
 * This function fetches a container, queries Docker for it's logs, and sends them to the supplied
 * callback
 * @param containerId Id of the container to grab logs from
 * @param cb Callback to send the log stream back to
 */
Docker.prototype.getLogs = function(containerId, cb) {
  var container = this.docker.getContainer(containerId);
  if (!container) {
    cb(new Error('The requested container has not been created'));
  } else {
    // With the container, we can request the logs
    // TODO: add max length of log lines to tail
    container.logs({follow: true, stdout: true, stderr: true}, cb);
  }
};



Docker.prototype.createAndInspectContainer = function (version, cb) {
  // FIXME: HACK: used to make privileged containers based on repos
  var self = this;
  var sudo = false;
  var privilegedRepos = ['CodeNow/krain'];
  version.appCodeVersions.forEach(function (acv) {
    if(~privilegedRepos.indexOf(acv.repo)) {
      sudo = true;
    }
  });
  async.waterfall([
    createContainer,
    startContainer,
    inspectContainer
  ], cb);
  function createContainer (cb) {
    self.createContainer({ Image: version.build.dockerImage }, cb);
  }
  function startContainer (container, cb) {
    var opts = { PublishAllPorts: true, Privileged: sudo};
    self.startContainer(container, opts, function (err) {
      cb(err, container);
    });
  }
  function inspectContainer (container, cb) {
    self.inspectContainer(container, cb);
  }
};

Docker.prototype.createContainerForVersion = function (version, cb) {
  if (!version.build || !version.build.dockerImage) {
    return cb(Boom.badRequest('Cannot create a container for an unbuilt version', {
      debug: { versionId: version._id.toString() }
    }));
  }
  var self = this;
  this.createAndInspectContainer(version, function (err, inspect) {
    if (err) { return cb(err); }
    inspect.dockerHost = self.dockerHost;
    cb(null, inspect);
  });
};

Docker.createContainersForVersions = function (versions, cb) {
  async.map(versions,
    function (version, cb) {
      var mavis = new Mavis();
      mavis.findDock('container_run', version.dockerHost, function (err, dockerHost) {
        if (err) { return cb(err); }

        var docker = new Docker(dockerHost);
        version.update({
          $set: { dockerHost: dockerHost }
        }, function (err) {
          if (err) { return cb(err); }
          docker.createContainerForVersion(version, cb);
        });
      });
    }, cb);
};

/**
 * CONTAINER METHODS - START
 */

/**
 * create a docker container
 * @param  {imageId}  imageId id of the image from which to make a container
 * @param  {Function} cb      callback(err, container)
 */
Docker.prototype.createContainer = function (opts, cb) {
  var self = this;
  self.docker.createContainer(opts,
    self.handleError(callback, 'Error creating container', { opts: opts }));
  function callback (err, container) {
    if (err) { return cb(err); }
    // normalize id to uppercase....
    container.Id = container.id || container.Id;
    cb(null, container);
  }
};

/**
 * docker inspect   container
 * @param container docker container or mongo container object
 * @param cb        callback(err)
 */
Docker.prototype.inspectContainer = function (container, cb) {
  var containerId = container.dockerContainer || container.Id;
  this.docker
    .getContainer(containerId)
    .inspect(this.handleError(cb, 'Error inspecting container', { containerId: containerId }));
};

/**
 * attempts to start a stoped container
 * @param container: container object to start
 * @param cb: Callback
 */
Docker.prototype.startContainer = function (container, opts, cb) {
  var self = this;
  var containerId = container.dockerContainer || container.Id;
  if (typeof opts === 'function') {
    cb = opts;
    opts = {};
  }
  self.docker
    .getContainer(containerId)
    .start({},
      self.handleError(cb, 'Error starting container', { containerId: containerId, opts: opts }));
};

/**
 * attempts to start a stoped container
 * @param container: container object to start
 * @param cb: Callback
 */
Docker.prototype.restartContainer = function (container, cb) {
  var self = this;
  var containerId = container.dockerContainer || container.Id;
  self.docker
    .getContainer(containerId)
    .restart({},
      self.handleError(cb, 'Error restarting container', { containerId: containerId }));
};

/**
 * attempts to stop a running container.
 * if not stoped in passed in time, the process is kill 9'd
 * @param container: container object to kill
 * @param cb: Callback
 */
Docker.prototype.stopContainer = function (container, cb) {
  if (!container.dockerContainer || !container.dockerHost) {
    return cb(Boom.badRequest('Container does not have docker information'));
  }
  var self = this;
  var containerId = container.dockerContainer || container.Id;
  var opts = {
    t: process.env.CONTAINER_STOP_LIMIT
  };
  self.docker
    .getContainer(containerId)
    .stop(opts,
      self.handleError(cb, 'Error stopping container', { opts: opts, containerId: containerId }));
};

/**
 * attempts to remove a non-running container.
 * if the container is running, an error should be thrown
 * @param container docker container or mongo container object
 * @param cb        callback(err)
 */
Docker.prototype.removeContainer = function (container, cb) {
  if (!container.dockerContainer || !container.dockerHost) {
    return cb(Boom.badRequest('Container does not have docker information'));
  }
  var self = this;
  var containerId = container.dockerContainer || container.Id;
  self.docker
    .getContainer(containerId)
    .remove({},
      self.handleError(cb, 'Error removing container', { containerId: containerId }));
};

/**
 * stop an array of containers
 * @param containers: array of container objects kill
 * @param cb: Callback
 */
Docker.stopContainers = function (containers, cb) {
  if (!Array.isArray(containers)) {
    containers = [containers];
  }
  async.map(
    containers,
    function (container, cb) {
      var docker = new Docker(container.dockerHost);
      docker.stopContainer(container, cb);
    }, cb);
};

/**
 * removes an array of containers
 * @param containers  array of container objects to remove
 * @param cb          callback(err)
 */
Docker.removeContainers = function (containers, cb) {
  if (!Array.isArray(containers)) {
    containers = [containers];
  }
  var self = this;
  async.map(
    containers,
    function (container, cb) {
      var docker = new Docker(container.dockerHost);
      var containerId = container.dockerContainer;
      docker.removeContainer(container,
        self.handleError(cb, 'Error removing container', { containerId: containerId }));
    }, cb);
};

/**
 * CONTAINER METHODS - END
 */


/**
 * returns a callback which will cast docker errors to boom errors (if an error occurs)
 * @param  {Function} cb         callback to pass arguments through to
 * @param  {[type]}   errMessage boom error message
 * @param  {[type]}   errDebug   docker error debug info
 */
/*jshint maxcomplexity:10*/
Docker.prototype.handleError = function (cb, errMessage, errDebug) {
  var self = this;
  return function (err) {
    if (err) {
      var code = (!err.statusCode || err.statusCode >= 500) ?
        502 : err.statusCode;
      var message = err.reason ?
        errMessage+': '+err.reason : errMessage;
      var errDocker = extend({
        host: self.dockerHost,
        port: self.port
      }, errDebug || {});
      cb(Boom.create(code, message, { docker: errDocker, err: err }));
      return;
    }
    cb.apply(null, arguments);
  };
};<|MERGE_RESOLUTION|>--- conflicted
+++ resolved
@@ -107,14 +107,9 @@
       Image: 'runnable/image-builder:' + process.env.DOCKER_IMAGE_BUILDER_VERSION,
       Env  : getEnvForImageBuilder(version, dockerTag)
     }, function (err, container) {
-<<<<<<< HEAD
+      debug('container created - ', 'err:', err, 'container:', container);
+      if (err) { return cb(err); }
       var containerId = container.Id;
-      debug('container created - ', 'err:', err, 'container:', containerId);
-=======
-      debug('container created - ', 'err:', err, 'container:', container);
->>>>>>> 98c7a04d
-      if (err) { return cb(err); }
-      var containerId = container.id || container.Id;
 
       version.update({
         $set: { containerId: containerId }
