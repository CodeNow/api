/**
 * For API requests initiated within API routes
 * @module lib/models/apis/runnable
 */
'use strict';

var Boom = require('dat-middleware').Boom;
var ExpressRequest = require('express-request');
var RunnableUser = require('runnable');
var async = require('async');
var isFunction = require('101/is-function');
var keypather = require('keypather')();
var util = require('util');

var Base = require('runnable/lib/models/base');
var ContextVersion = require('models/mongo/context-version');
var Instance = require('models/mongo/instance');
var dogstatsd = require('models/datadog');
var logger = require('middlewares/logger')(__filename);
var log = logger.log;

Base.prototype.parse = function (attrs) {
  if (attrs.toJSON) {
    attrs = attrs.toJSON();
  }
  attrs = JSON.parse(JSON.stringify(attrs));
  return attrs;
};

module.exports = Runnable;

function Runnable (headers, sessionUser) {
  this.headers = headers;
  var app = require('express-app');
  var host = process.env.FULL_API_DOMAIN;
  var opts = {};
  if (headers) {
    opts.requestOpts = {
      headers: headers
    };
  }
  if (sessionUser) {
    this.sessionUser = sessionUser;
    var User = require('models/mongo/user');
    if (!sessionUser.toJSON) {
      sessionUser = new User(sessionUser);
    }
    opts.requestOpts = opts.requestOpts || {};
    opts.requestOpts.req = {
      connection: { requestAddress: '127.0.0.1' },
      isInternalRequest: true,
      sessionUser: sessionUser,
      session: {
        cookie: {},
        passport: {
          user: sessionUser._id
        }
      }
    };
  }
  RunnableUser.call(this, host, opts);
  this.client.request = new ExpressRequest(app);
  this.client.request.defaults(opts.requestOpts);
}

util.inherits(Runnable, RunnableUser);

/**
 * Internal route triggered by workers
 * POST /workers/container-create
 * @param {Object} data
 * @param {Function} cb
 * @return null
 */
Runnable.prototype.workerContainerCreate = function (body, cb) {
  log.trace({
    tx: true
  }, 'workerContainerCreate');
  this.client.post('/workers/container-create', body, cb);
};

/**
 * This calls the deploy route of a given instances
 * @param instances
 * @param cb
 */
Runnable.prototype.deployInstance = function (instance, opts, cb) {
  log.trace({
    tx: true,
    instance: instance,
    opts: opts
  }, 'deployInstance');
  if (isFunction(opts)) {
    cb = opts;
    opts = {};
  }
  var instanceModel = this.newInstance(instance.shortHash);
  instanceModel.deploy(opts, cb);
};

/**
 * This calls the deploy route of a given instances and retries up-to 15 times in case of conflict
 * @param instances
 * @param cb
 */
Runnable.prototype.deployInstanceWithRetry = function (instance, opts, cb) {
  log.trace({
    tx: true,
    instance: instance,
    opts: opts
  }, 'deployInstanceWithRetry');
  var self = this;
  var retries = 0;
  var maxRetries = 15;
  deploy();
  function deploy () {
    self.deployInstance.call(self, instance, opts, function (err, deployed) {
      if (err) {
        if (err.output.statusCode === 409) {
          setTimeout(function () {
            attemptRetry(err);
          }, 250);
          return;
        }
        cb(err); // real error
      }
      else {
        cb(null, deployed);
      }
    });
  }
  function attemptRetry (err) {
    if (retries > maxRetries) {
      return cb(err);
    }
    retries++;
    return deploy();
  }
};

Runnable.prototype.createEmptySettings = function (owner, cb) {
  log.trace({
    tx: true,
    owner: owner
  }, 'createEmptySettings');
  this.createSetting({ owner: owner }, cb);
};

/**
 * Destroy instances.
 * @param {Array} instances  array of instances to be deleted
 * @param {Function} cb      standard callback
 */
Runnable.prototype.destroyInstances = function (instances, cb) {
  log.trace({
    tx: true,
    instances: instances
  }, 'destroyInstances');
  async.each(instances, function (instance, iterCb) {
    var iterRunnable = new Runnable(this.headers, this.sessionUser);
    iterRunnable.newInstance(instance.shortHash).destroy(iterCb);
  }.bind(this), cb);
};

/**
 * Destroy all instances that were created from parent.
 * @param {Instance} masterInstance  master instance from which other instances
 *                                   were autolaunched
 * @param {Function} cb              standard callback
 */
Runnable.prototype.destroyForkedInstances = function (masterInstance, cb) {
  log.trace({
    tx: true,
    masterInstance: masterInstance
  }, 'destroyForkedInstances');
  Instance.findInstancesByParent(masterInstance.shortHash, function (err, instances) {
    if (err) { return cb(err); }
    if (!instances) { return cb(null); }
    this.destroyInstances(instances, cb);
  }.bind(this));
};

/**
 * Pick properties from existing instance & create new instance
 * @return null
 */
Runnable.prototype.copyInstance = function (sessionUser, build, parentInstance, body, cb) {
  log.trace({
    tx: true,
    sessionUser: sessionUser
    //build: build,
    //parentInstance: parentInstance,
    //body: body
  }, 'copyInstance');
  body.parent = parentInstance.shortHash;
  body.build = build.toJSON()._id;
  body.env = body.env || parentInstance.env;
  body.owner = body.owner || parentInstance.owner;
  body.masterPod = body.masterPod || parentInstance.masterPod;
  // Calling out to the API to fetch the project and env, then create a new Build
  this.createInstance(body, cb);
};

/**
 * Fork master instance with the new `build` and for the specific `user`.
 * **Automatic** handling of instance duplicate name.
 * @param {Object} masterInst     master instance to be forked
 * @param {String} buildId        id of the build that should be on the new instance
 * @param {String} branch         branch name that will be prepended to the name of the new instance
 * @param {Function} cb           standard callback - (err, forkedInstance)
 */
Runnable.prototype.forkMasterInstance = function (masterInst, buildId, branch, cb) {
<<<<<<< HEAD
  debug('forkMasterInstance', formatArgs(arguments));
=======
  log.trace({
    tx: true
  }, 'forkMasterInstance');
  // basically only letters, numbers and - are allowed in domain names
  var sanitizedBranch = branch.replace(/[^a-zA-Z0-9]/g, '-');
>>>>>>> f66a0703
  var body = {
    parent: masterInst.shortHash,
    build: buildId,
    name: branch + '-' + masterInst.name,
    env:  masterInst.env,
    owner: {
      github: masterInst.owner.github
    },
    masterPod: false,
    autoForked: true
  };
  var tags = [
    'env:' + process.env.NODE_ENV
  ];
  this.createInstance(body, function (err, instance) {
    if (err) {
      dogstatsd.increment('api.runnable.fork_master_instance.error', 1, tags);
      return cb(err);
    }
    cb(null, instance);
    dogstatsd.increment('api.runnable.fork_master_instance.success', 1, tags);
  }.bind(this));
};

Runnable.prototype.shallowCopyBuild = function (build, cb) {
  log.trace({
    tx: true
  }, 'shallowCopyBuild');
  var body = {
    parentBuild: build.toJSON()._id,
    shallow: true
  };
  // Calling out to the API to fetch the project and env, then create a new Build
  var newBuild = this.createBuild(body, function (err) {
    cb(err, newBuild);
  });
};

Runnable.prototype.copyBuildWithSameInfra = function (build, contextVersionsToUpdate, cb) {
  log.trace({
    tx: true
  }, 'copyBuildWithSameInfra');
  var body = {
    parentBuild: build.toJSON()._id,
    shallow: true,
    contextVersionsToUpdate: contextVersionsToUpdate
  };
  var newBuild = this
    .createBuild(body, function (err) {
      cb(err, newBuild);
    });
};

Runnable.prototype.copyBuildsWithSameInfra = function (builds, contextVersionsToUpdate, cb) {
  log.trace({
    tx: true
  }, 'copyBuildsWithSameInfra');
  var self = this;
  async.mapSeries(builds, function (build, cb) {
    var newSelf = new Runnable(self.headers, self.sessionUser);
    newSelf.copyBuildWithSameInfra(build, contextVersionsToUpdate, cb);
  }, cb);
};

Runnable.prototype.buildBuild = function (build, opts, cb) {
  log.trace({
    tx: true
  }, 'buildBuild');
  if (build.toJSON) {
    build = build.toJSON();
  }
  var buildModel = this
    .newBuild(build._id.toString());
  buildModel.build(opts, cb);
 };

/**
 * Create new build and build it. Two API calls
 * @param  {String}   cvId          context version id
 * @param  {Number}   ownerGithubId github id for the new build owner
 * @param  {String}   repo          full repo name - needed for appCodeVersion
 * @param  {String}   commit        commit sha - needed for appCodeVersion
 * @param  {Function} cb            standard callback with 2 params. Return newBuild on success
 */
Runnable.prototype.createAndBuildBuild = function (cvId, ownerGithubId, repo, commit, cb) {
  log.trace({tx: true}, 'createAndBuildBuild');
  var newBuildPayload = {
    contextVersions: [cvId],
    owner: {
      github: ownerGithubId
    }
  };
  var buildBuildPayload = {
    triggeredAction: {
      manual: false,
      appCodeVersion: {
        repo: repo,
        commit: commit
      }
    }
  };
  this.createBuild({ json: newBuildPayload }, function (err, newBuild) {
    if (err) { return cb(err); }
    this.buildBuild(newBuild, { json: buildBuildPayload }, cb);
  }.bind(this));
};

Runnable.prototype.createContextVersion = function (contextId, cb) {
  log.trace({
    tx: true,
    contextId: contextId
  }, 'createContextVersion');
  this
    .newContext(contextId.toString())
    .createVersion(cb);
};

Runnable.prototype.copyVersionIcvFiles = function (contextId, cvId, icvId, cb) {
  log.trace({
    tx: true,
    contextId: contextId,
    cvId: cvId,
    icvId: icvId
  }, 'copyVersionIcvFiles');
  this
    .newContext(contextId)
    .newVersion(cvId)
    .copyFilesFromSource(icvId, cb);
};

Runnable.prototype.addAppCodeVersionsToContextVersion =
  function (appCodeVersions, contextVersion, cb) {
    log.trace({
      tx: true,
      appCodeVersions: appCodeVersions,
      contextVersion: contextVersion
    }, 'addAppCodeVersionsToContextVersion');
    var self = this;
    async.forEach(appCodeVersions, function (appCodeVersion, eachCb) {
      var newSelf = new Runnable(self.headers, self.sessionUser);
      newSelf
        .newContext(contextVersion.context)
        .newVersion({
          _id: contextVersion._id,
          context: contextVersion.context
        })
        .createAppCodeVersion(appCodeVersion, eachCb);
    }, cb);
  };

Runnable.prototype.deepCopyContextVersion = function (contextId, contextVersionId, cb) {
  log.trace({
    tx: true,
    contextId: contextId,
    contextVersionId: contextVersionId
  }, 'deepCopyContextVersion');
  var newCV = this
    .newContext(contextId.toString())
    .newVersion({
      _id: contextVersionId.toString(),
      context: contextId.toString()
    })
    .deepCopy(function (err) {
      cb(err, newCV);
    });
};

/**
 * Deep copy original `contextVersion` and patch it with `repoData`.
 */
Runnable.prototype.deepCopyContextVersionAndPatch = function (contextVersion, repoData, cb) {
  log.trace({
    tx: true,
    contextVersion: contextVersion,
    repoData: repoData
  }, 'deepCopyContextVersionAndPatch');
  this.deepCopyContextVersion(contextVersion.context, contextVersion._id,
    function (err, newCvModel) {
      if (err) { return cb(err); }
      if (!newCvModel || !newCvModel.attrs) {
        return Boom.badImplementation('New ContextVersion wasnot created');
      }
      var newContextVersion = newCvModel.attrs;
      var contextVersionId = newContextVersion._id;
      ContextVersion.modifyAppCodeVersionByRepo(contextVersionId, repoData.repo,
        repoData.branch, repoData.commit, cb);
    });
};

Runnable.prototype.deepCopyContextVersions = function (contextIds, contextVersionIds, cb) {
  log.trace({
    tx: true,
    contextIds: contextIds,
    contextVersionIds: contextVersionIds
  }, 'deepCopyContextVersions');
  var self = this;
  var idsArr = contextVersionIds.map(function (versionId, i) {
    return {
      contextId: contextIds[i].toString(),
      versionId: versionId.toString()
    };
  });
  async.map(idsArr, function (ids, cb) {
    var newSelf = new Runnable(self.headers, self.sessionUser);
    newSelf.deepCopyContextVersion(ids.contextId, ids.versionId, cb);
  }, cb);
};

Runnable.prototype.buildVersion = function (contextVersion, opts, cb) {
  log.trace({
    tx: true,
    contextVersion: contextVersion,
    opts: opts
  }, 'buildVersion');
  if (isFunction(opts)) {
    cb = opts;
    opts = {};
  }
  var contextId = contextVersion.context.toString();
  var versionId = contextVersion._id.toString();
  var cv = this
    .newContext(contextId)
    .newVersion({
      _id: versionId,
      context: contextId
    })
    .build(opts, function (err) {
      cb(err, cv); // model id could've changed if deduped
    });
};

/**
 * Internal start docker container request
 */
Runnable.prototype.startInstance = function (instanceShortHash, cb) {
  log.trace({
    tx: true,
    instanceShortHash: instanceShortHash
  }, 'startInstance');
  var data = {};
  var start = new Date();
  data.instanceShortHash = instanceShortHash;
  this.newInstance(instanceShortHash).start(function (err) {
    data.duration = (new Date() - start) / 1000 | 0;
    if (err) {
      data.err = err;
      log.error(data, 'container start error');
      return cb(err);
    }
    log.info(data, 'container start success');
    return cb();
  });
};<|MERGE_RESOLUTION|>--- conflicted
+++ resolved
@@ -9,7 +9,6 @@
 var RunnableUser = require('runnable');
 var async = require('async');
 var isFunction = require('101/is-function');
-var keypather = require('keypather')();
 var util = require('util');
 
 var Base = require('runnable/lib/models/base');
@@ -210,15 +209,10 @@
  * @param {Function} cb           standard callback - (err, forkedInstance)
  */
 Runnable.prototype.forkMasterInstance = function (masterInst, buildId, branch, cb) {
-<<<<<<< HEAD
-  debug('forkMasterInstance', formatArgs(arguments));
-=======
   log.trace({
     tx: true
   }, 'forkMasterInstance');
   // basically only letters, numbers and - are allowed in domain names
-  var sanitizedBranch = branch.replace(/[^a-zA-Z0-9]/g, '-');
->>>>>>> f66a0703
   var body = {
     parent: masterInst.shortHash,
     build: buildId,
