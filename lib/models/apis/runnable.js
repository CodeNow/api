'use strict';

// var debug = require('debug')('runnable-api:models:runnable');
var findIndex = require('101/find-index');
var hasProps = require('101/has-properties');
var async = require('async');
var util = require('util');
var ExpressRequest = require('express-request');
var RunnableUser = require('runnable');
var Base = require('runnable/lib/models/base');
var debug = require('debug')('runnable-api:runnable:model');

var isFunction = require('101/is-function');

Base.prototype.parse = function (attrs) {
  if (attrs.toJSON) {
    attrs = attrs.toJSON();
  }
  attrs = JSON.parse(JSON.stringify(attrs));
  return attrs;
};

module.exports = Runnable;

function Runnable (headers, sessionUser) {
  this.headers = headers;
  var app = require('express-app');
  var host = process.env.FULL_API_DOMAIN;
  var opts = {};
  if (headers) {
    opts.requestOpts = {
      headers: headers
    };
  }
  if (sessionUser) {
    this.sessionUser = sessionUser;
    var User = require('models/mongo/user');
    if (!sessionUser.toJSON) {
      sessionUser = new User(sessionUser);
    }
    opts.requestOpts = opts.requestOpts || {};
    opts.requestOpts.req = {
      connection: { requestAddress: '127.0.0.1' },
      isInternalRequest: true,
      sessionUser: sessionUser,
      session: {
        cookie: {},
        passport: {
          user: sessionUser._id
        }
      }
    };
  }
  RunnableUser.call(this, host, opts);
  this.client.request = new ExpressRequest(app);
  this.client.request.defaults(opts.requestOpts);
}

util.inherits(Runnable, RunnableUser);

/**
 * This calls the deploy route of a given instances
 * @param instances
 * @param cb
 */
<<<<<<< HEAD
Runnable.prototype.redeployInstance = function (instance, opts, cb) {
  debug('redeployInstance', formatArgs(arguments));
  if (isFunction(opts)) {
    cb = opts;
    opts = {};
  }
  var instanceModel = this.newInstance(instance.shortHash);
  instanceModel.redeploy(opts, cb);
=======
Runnable.prototype.redeployInstance = function (instance, buildId, cb) {
  debug('redeployInstance', formatArgs(arguments));
  if (typeof buildId === 'function') {
    // (instance, cb)
    cb = buildId;
    buildId = null;
  }
  var opts = (buildId) ?
    { json: { build: buildId.toString() } } :
    {};

  var instanceModel = this.newInstance(instance.shortHash);
  var retries = 0;
  var maxRetries = 15;
  redeploy();
  function redeploy () {
    instanceModel.redeploy(opts, function (err) {
      if (err) {
        if (err.output.statusCode === 409 && buildId) {
          // only attempt retries if buildId is provided
          setTimeout(function () {
            attemptRetry(err);
          }, 500);
          return;
        }
        cb(err); // real error
      }
      else {
        cb.apply(this, arguments);
      }
    });
  }
  function attemptRetry (err) {
    if (retries > maxRetries) {
      return cb(err);
    }
    retries++;
    return redeploy();
  }
>>>>>>> 29cbb4a1
};


Runnable.prototype.destroyInstances = function (instances, cb) {
  debug('destroyInstances', formatArgs(arguments));
  var self = this;
  async.each(instances, function (instance, cb) {
    var newSelf = new Runnable(self.headers, self.sessionUser);
    newSelf.newInstance(instance.shortHash).redeploy(cb);
  }, cb);
};

Runnable.prototype.copyInstance = function (build, parentInstance, newProps, cb) {
  debug('copyInstance', formatArgs(arguments));
  if (newProps === 'body') {
    // we are using all the stuff from parentInstance and letting it gen a new name
    newProps = {}; // just for sanity
  }
  var body = {
    parent: parentInstance.shortHash,
    env: parentInstance.env,
    owner: parentInstance.owner,
    build: build.toJSON()._id
  };
  // little bit of sanity checking for props
  var newName = newProps.name;
  if (newName && newName !== '') {
    body.name = newName;
  }
  var env = newProps.env;
  if (env && Array.isArray(env)) {
    body.env = env;
  }
  // Calling out to the API to fetch the project and env, then create a new Build
  this.createInstance(body, cb);
};

Runnable.prototype.shallowCopyBuild = function (build, cb) {
  debug('shallowCopyBuild', formatArgs(arguments));
  var body = {
    parentBuild: build.toJSON()._id,
    shallow: true
  };
  // Calling out to the API to fetch the project and env, then create a new Build
  var newBuild = this.createBuild(body, function (err) {
    cb(err, newBuild);
  });
};

Runnable.prototype.copyBuildWithSameInfra = function (build, contextVersionsToUpdate, cb) {
  debug('copyBuildWithSameInfra', formatArgs(arguments));
  var body = {
    parentBuild: build.toJSON()._id,
    shallow: true,
    contextVersionsToUpdate: contextVersionsToUpdate
  };
  var newBuild = this
    .createBuild(body, function (err) {
      cb(err, newBuild);
    });
};

Runnable.prototype.copyBuildsWithSameInfra = function (builds, contextVersionsToUpdate, cb) {
  debug('copyBuildsWithSameInfra', formatArgs(arguments));
  var self = this;
  async.mapSeries(builds, function (build, cb) {
    var newSelf = new Runnable(self.headers, self.sessionUser);
    newSelf.copyBuildWithSameInfra(build, contextVersionsToUpdate, cb);
  }, cb);
};

Runnable.prototype.buildBuilds = function (builds, body, cb) {
  debug('buildBuilds', formatArgs(arguments));
  if (builds.toJSON) {
    builds = builds.toJSON();
  }
  if (builds[0] && builds[0].toJSON) {
    builds = builds.map(function (build) {
      return build.toJSON();
    });
  }
  var self = this;
  async.eachSeries(builds, function (build, cb) {
    var newSelf = new Runnable(self.headers, self.sessionUser);
    newSelf.buildBuild(build, body, cb);
  }, cb);
};

Runnable.prototype.buildBuild = function (build, body, cb) {
  debug('buildBuild', formatArgs(arguments));
  if (build.toJSON) {
    build = build.toJSON();
  }
  var buildModel = this
    .newBuild(build._id.toString());
  buildModel.build({
    json: body
  }, cb);
};

Runnable.prototype.addAppCodeVersionsToContextVersion =
  function (appCodeVersions, contextVersion, cb) {
    debug('addAppCodeVersionsToContextVersion', formatArgs(arguments));
    var self = this;
    async.forEach(appCodeVersions, function (appCodeVersion, cb) {
      var newSelf = new Runnable(self.headers, self.sessionUser);
      newSelf
        .newContext(contextVersion.context)
        .newVersion({
          _id: contextVersion._id,
          context: contextVersion.context
        })
        .createAppCodeVersion(appCodeVersion, cb);
    }, cb);
  };

Runnable.prototype.deepCopyContextVersion = function (contextId, contextVersionId, cb) {
  debug('deepCopyContextVersion', formatArgs(arguments));
  var newCV = this
    .newContext(contextId.toString())
    .newVersion({
      _id: contextVersionId.toString(),
      context: contextId.toString()
    })
    .deepCopy(function (err) {
      cb(err, newCV);
    });
};

Runnable.prototype.deepCopyContextVersions = function (contextIds, contextVersionIds, cb) {
  debug('deepCopyContextVersions', formatArgs(arguments));
  var self = this;
  var idsArr = contextVersionIds.map(function (versionId, i) {
    return {
      contextId: contextIds[i].toString(),
      versionId: versionId.toString()
    };
  });
  async.map(idsArr, function (ids, cb) {
    var newSelf = new Runnable(self.headers, self.sessionUser);
    newSelf.deepCopyContextVersion(ids.contextId, ids.versionId, cb);
  }, cb);
};

Runnable.prototype.updateVersionCommitForBranchAndRepo =
  function (contextVersion, repo, branch, commit, cb) {
    debug('updateVersionCommitForBranchAndRepo', formatArgs(arguments));
    var cv = this
      .newContext(contextVersion.context.toString())
      .newVersion({
        _id: contextVersion._id.toString(),
        context: contextVersion.context.toString()
      });
    var acvIndex = findIndex(contextVersion.appCodeVersions, hasProps({
      lowerRepo: repo.toLowerCase(),
      lowerBranch: branch.toLowerCase()
    }));
    if (acvIndex === -1) {
      cb(null, cv);
    } else {
      var update = {
        commit: commit
      };
      // aaaaaaalllllllllll the .toString()s (because it needs to be A STRING AAARRRGGG [angryhulk])
      var acv = cv.newAppCodeVersion(contextVersion.appCodeVersions[acvIndex]._id.toString());
      acv.update({json: update}, function (err) {
        cb(err, cv);
      });
    }
  };

Runnable.prototype.buildVersion = function (contextId, versionId, cb) {
  debug('buildVersion', formatArgs(arguments));
  var newCV = this
    .newContext(contextId.toString())
    .newVersion({
      _id: versionId.toString(),
      context: contextId.toString()
    })
    .build(function (err) {
      cb(err, newCV);
    });
};


function formatArgs (args) {
  var isFunction = require('101/is-function');
  return Array.prototype.slice.call(args)
    .map(function (arg) {
      return isFunction(arg) ?
        '[ Function '+(arg.name || 'anonymous')+' ]' :
        (arg && arg._id || arg);
    });
}<|MERGE_RESOLUTION|>--- conflicted
+++ resolved
@@ -63,27 +63,12 @@
  * @param instances
  * @param cb
  */
-<<<<<<< HEAD
 Runnable.prototype.redeployInstance = function (instance, opts, cb) {
   debug('redeployInstance', formatArgs(arguments));
   if (isFunction(opts)) {
     cb = opts;
     opts = {};
   }
-  var instanceModel = this.newInstance(instance.shortHash);
-  instanceModel.redeploy(opts, cb);
-=======
-Runnable.prototype.redeployInstance = function (instance, buildId, cb) {
-  debug('redeployInstance', formatArgs(arguments));
-  if (typeof buildId === 'function') {
-    // (instance, cb)
-    cb = buildId;
-    buildId = null;
-  }
-  var opts = (buildId) ?
-    { json: { build: buildId.toString() } } :
-    {};
-
   var instanceModel = this.newInstance(instance.shortHash);
   var retries = 0;
   var maxRetries = 15;
@@ -112,7 +97,6 @@
     retries++;
     return redeploy();
   }
->>>>>>> 29cbb4a1
 };
 
 
