'use strict'
const Boom = require('dat-middleware').Boom
const exists = require('101/exists')
const isEmpty = require('101/is-empty')
const keypather = require('keypather')()
const pick = require('101/pick')
const pluck = require('101/pluck')
const Promise = require('bluebird')

const AutoIsolationConfig = require('models/mongo/auto-isolation-config')
const ContextVersion = require('models/mongo/context-version')
const Github = require('models/apis/github')
const Instance = require('models/mongo/instance')
const InstanceForkService = require('models/services/instance-fork-service')
const Isolation = require('models/mongo/isolation')
const joi = require('utils/joi')
const logger = require('logger')
const PermissionService = require('models/services/permission-service')
const rabbitMQ = require('models/rabbitmq')
const User = require('models/mongo/user')
const utils = require('middlewares/utils')

function IsolationService () {}

IsolationService.logger = logger.child({
  module: 'IsolationService'
})

/**
 * Find a isolation and throw an error if isolation was not found or access denied
 * @param {String} isolationId internal isolation id
 * @param {Object} sessionUser mongo model representing session user
 * @resolves with found Isolation model
 * @throws   {Boom.badRequest}   When isolation id is invalid
 * @throws   {Boom.notFound}     When isolation lookup failed
 * @throws   {Boom.accessDenied} When perm check failed
 * @throws   {Error}             When Mongo fails
 */
IsolationService.findIsolation = function (isolationId, sessionUser) {
  const log = IsolationService.logger.child({
    method: 'findIsolation',
    isolationId,
    sessionUser
  })
  log.info('called')
  return Promise.try(function () {
    if (!utils.isObjectId(isolationId)) {
      log.error('findIsolation: Isolation id is not valid')
      throw Boom.badRequest('Invalid isolation id', { isolationId })
    }
  })
  .then(function () {
    Isolation.findByIdAsync(isolationId)
    .tap(function checkIsolation (isolation) {
      if (!isolation) {
        log.error('findIsolation: Isolation was not found')
        throw Boom.notFound('Isolation not found', { isolationId })
      }
    })
    .tap(function (isolation) {
      return PermissionService.isOwnerOf(sessionUser, isolation)
    })
  })
}

/**
 * Fork a repo child instance into an isolation group. This does not take any
 * commit information: it will fetch from Github the latest commit for the
 * provded branch.
 * @param {object} childInfo Information about the child.
 * @param {string} childInfo.repo Repository of which to fork.
 * @param {string} childInfo.branch Branch of the repository to fork.
 * @param {string} childInfo.org Organization that owns the repository
 *   (e.g. "Runnable").
 * @param {string} masterInstanceShortHash Short Hash of the master Instance.
 * @param {ObjectId} isolationId Isolation ID with which to mark the new
 *   Instance.
 * @param {object} sessionUser Session User object for created by information.
 * @returns {Promise} Resolves with new, isolated Instance.
 */
IsolationService.forkRepoChild = Promise.method(function (childInfo, masterInstanceShortHash, isolationId, sessionUser) {
  const log = this.logger.child({
    method: 'forkRepoChild',
    childInfo: childInfo,
    masterInstanceShortHash: masterInstanceShortHash,
    isolationId: isolationId,
    sessionUserUsername: keypather.get(sessionUser, 'accounts.github.username')
  })
  log.info('called')

  const childInfoSchema = joi.object().keys({
    branch: joi.string().required(),
    repo: joi.string(),
    org: joi.string(),
    matchBranch: joi.boolean(),
    instance: joi.string()
  })
    .xor('repo', 'instance')
    .xor('org', 'instance')
    .and('repo', 'org')

  if (!exists(childInfo)) {
    throw new Error('forkRepoChild childInfo is required')
  }
  if (!exists(masterInstanceShortHash)) {
    throw new Error('forkRepoChild masterInstanceShortHash is required')
  }
  if (!exists(isolationId)) {
    throw new Error('forkRepoChild isolationId is required')
  }
  if (!exists(sessionUser)) {
    throw new Error('forkRepoChild sessionUser is required')
  }

  return joi.validateOrBoomAsync(childInfo, childInfoSchema)
    .then(function (childInfo) {
      // Repo container specified by org/repoName
      if (childInfo.repo && childInfo.org) {
        const fullRepo = childInfo.org + '/' + childInfo.repo
        return Instance.findMasterInstancesForRepoAsync(fullRepo)
          .then(function (instances) {
            if (!Array.isArray(instances) || !instances.length) {
              log.error('did not find any master instances to fork')
              throw Boom.badRequest('forkRepoChild could not find any instance to fork')
            }
            if (instances.length > 1) {
              log.error({
                fullRepo,
                numberOfInstances: instances.length
              }, 'Multiple instances with this org/repo/branch')
              throw Boom.badRequest('forkRepoChild could not determine which instance to fork (multiple matching instances)')
            }
            return instances[0]
          })
      }
      // Repo container specified by instance ID
      return Instance.findByIdAsync(childInfo.instance)
        .tap(function (instance) {
          if (!instance) {
            log.error({
              instanceId: childInfo.instance
            }, 'No instance found with the corresponding ID')
            throw new Error('forkRepoChild could not find specified instance')
          }
        })
    })
    .then(function (instance) {
      const repoName = instance.contextVersion.appCodeVersions[0].repo
      const token = keypather.get(sessionUser, 'accounts.github.accessToken')
      const github = new Github({ token })
      log.trace({ instance, repoName }, 'find instance to isolate by id')
      return Promise.fromCallback(function (callback) {
        github.getBranch(repoName, childInfo.branch, callback)
      })
        .then(function (branchInfo) {
          return {
            repoName,
            instance,
            commit: keypather.get(branchInfo, 'commit.sha')
          }
        })
    })
    .then(function (data) {
      const instance = data.instance
      const commit = data.commit
      const repoName = data.repoName
      const newInstanceOpts = {
        name: masterInstanceShortHash + '--' + instance.name,
        env: instance.env,
        isolated: isolationId.toString(),
        isIsolationGroupMaster: false,
        repo: repoName,
        branch: childInfo.branch,
        commit: commit,
        user: { id: keypather.get(sessionUser, 'accounts.github.id') }
      }
      return InstanceForkService.forkRepoInstance(
        instance,
        newInstanceOpts,
        sessionUser
      )
    })
})

/**
 * Fork a non-repo child instance into an isolation group.
 * @param {ObjectId} instanceId Instance ID to fork.
 * @param {String} masterInstanceShortHash Short Hash of the master Instance.
 * @param {ObjectId} isolationId Isolation ID with which to mark the new
 *   Instance.
 * @param {Object} sessionUser Session User object for created by information.
 * @returns {Promise} Resolves with new, isolated Instance.
 */
IsolationService.forkNonRepoChild = function (instanceId, masterInstanceShortHash, isolationId, sessionUser) {
  const log = this.logger.child({
    method: 'forkNonRepoChild',
    instanceId,
    masterInstanceShortHash,
    isolationId,
    sessionUserUsername: keypather.get(sessionUser, 'accounts.github.username')
  })
  log.info('called')
  return Promise.try(function () {
    if (!exists(instanceId)) {
      throw new Error('forkNonRepoChild instanceId is required')
    }
    if (!exists(masterInstanceShortHash)) {
      throw new Error('forkNonRepoChild masterInstanceShortHash is required')
    }
    if (!exists(isolationId)) {
      throw new Error('forkNonRepoChild isolationId is required')
    }
    if (!exists(sessionUser)) {
      throw new Error('forkNonRepoChild sessionUser is required')
    }
  })
    .then(function () {
      return Instance.findByIdAsync(instanceId)
        .then(function (instance) {
          return InstanceForkService.forkNonRepoInstance(
            instance,
            masterInstanceShortHash,
            isolationId,
            sessionUser
          )
        })
    })
    .catch(function (err) {
      log.error({ err }, 'errored while forking non-repository child')
      throw err
    })
}

const ISOLATION_PREFIX_REGEX = /^[A-z0-9]*--/

/**
 * Given an array of potential dependents, this will filter out the actual dependents, then update
 * the Dependency graph for each one.
 * @param    {Instance}    instance - Main instance that depends on the children
 * @param    {[Instances]} children - Array of potential dependents of the instance with which to
 *                           update.  These should be the newly isolated forked children
 * @returns  {Promise}     Resolves when all of the graph updates have been completed
 * @resolves {[Instances]} Array of filtered children that have just been used to update
 *                           the instance's graph
 *
 * @throws   {Boom.badRequest} When a child is missing it's elasticHostname
 * @throws   {Error}           Mongo Errors
 */
IsolationService._updateDependenciesForInstanceWithChildren = function (instance, children) {
  const log = IsolationService.logger.child({
    method: '_updateDependenciesForInstanceWithChildren',
    instance,
    children: children.map(pluck('lowerName'))
  })
  log.info('called')

  return Promise.try(function () {
    if (!exists(instance)) {
      throw new Error('instance is required')
    }
    if (!exists(children)) {
      throw new Error('children are required')
    }
    if (!Array.isArray(children)) {
      throw new Error('children must be an array')
    }
  })
    .then(function () {
      log.trace('getting instance dependencies')
      return instance.getDependenciesAsync()
    })
    .then(function pluckOutNames (nodeArray) {
      log.trace('cleaning up node map')
      const nodeMap = {}
      nodeArray.forEach(function (node) {
        nodeMap[node.elasticHostname] = node
      })
      log.trace({ nodeMap }, 'cleaned up node map')
      return nodeMap
    })
    .then(function (nodeMap) {
      log.trace('get ready to update all the dependencies')
      function returnChildIfInNodeMap (child) {
        if (!keypather.get(child, 'elasticHostname')) {
          throw Boom.badRequest('child is missing an elasticHostname', {
            child: child._id
          })
        }
        const returnValue = nodeMap[child.elasticHostname]
        log.trace({
          instance: child,
          elasticHostname: child.elasticHostname,
          returnValue
        }, 'filter information conclusion')
        return returnValue
      }
      const childrenInNodeMap = children.filter(returnChildIfInNodeMap)
      const nodesThatAreInChildren = childrenInNodeMap.map(returnChildIfInNodeMap)
      log.trace({
        childrenInNodeMap: childrenInNodeMap.map(pluck('name')),
        nodesThatAreInChildren: nodesThatAreInChildren.map(pluck('name'))
      }, 'some filtering')
      return Promise.all([
        Promise.each(childrenInNodeMap, function addEachChildForMaster (childInstance) {
          const elasticHostname = childInstance.elasticHostname.replace(ISOLATION_PREFIX_REGEX, '')
          log.trace({ target: instance.name, child: childInstance.name, elasticHostname }, 'adding a dependency')
          return instance.addDependency(childInstance)
        }),
        Promise.each(nodesThatAreInChildren, function removeEachChildForMaster (childInstance) {
          return instance.removeDependency(childInstance._id)
        })
      ])
    })
}

/**
 * Given an array of potential dependents, this will filter out the actual dependents, then update
 * the Dependency graph for each one
 * @param    {Instance}    master   - Master Instance of the isolation group
 * @param    {[Instances]} children - Isolated children which need to update their dependencies
 * @returns  {Promise}     Resolves when all of the graph updates have been completed
 * @resolves {[Instances]} Original array of children instances
 * @throws   {Error}
 */
IsolationService.updateDependenciesForIsolation = function (master, children) {
  const log = this.logger.child({ method: 'updateDependenciesForIsolation' })
  log.info('called')
  return Promise.try(function () {
    if (!exists(master)) {
      throw new Error('master is required')
    }
    if (!exists(children)) {
      throw new Error('children are required')
    }
    if (!Array.isArray(children)) {
      throw new Error('children must be an array')
    }
  })
    .then(function () {
      const childrenAndMaster = [master].concat(children)
      log.trace({
        masterId: master._id.toString(),
        childrenId: children.map(pluck('_id')),
        instanceIds: childrenAndMaster.map(pluck('_id'))
      }, 'updating master and children')
      return Promise.each(childrenAndMaster, function (instance) {
        // Do it for every included child, even ones that were filtered out. Some of these
        // children have dependents that weren't dependant on the master
        return IsolationService._updateDependenciesForInstanceWithChildren(instance, childrenAndMaster)
          .catch(function (err) {
            log.error({ err, instance }, 'Error updating dependencies')
            throw err
          })
      })
    })
    .return(children)
}

/**
 * Create an Isolation and put Instances in the group. This currently creates an
 * Isolation and then modifies the master Instance to be the master of the
 * isolation group. This also will emit events for each modified Instance.
 * @param {Object} isolationConfig Data for creating Isolation.
 * @param {ObjectId} isolationConfig.master ID of the Instace which will be the master.
 * @param {Array<Object>} isolationConfig.children Children instances to isolate
 *   using repo, org, and branch OR an instance id.
 * @param {Object} sessionUser Session User for sending messages over primus.
 * @returns {Promise} Resolves with the new Isolation after all messages have
 *   been sent.
 */
IsolationService.createIsolationAndEmitInstanceUpdates = Promise.method(function (isolationConfig, sessionUser) {
  const log = this.logger.child({
    isolationConfig,
    method: 'createIsolationAndEmitInstanceUpdates',
    sessionUserUsername: keypather.get(sessionUser, 'accounts.github.username')
  })

  log.info('called')
  if (!exists(isolationConfig)) {
    throw Boom.badImplementation('isolationConfig is required')
  }
  if (!exists(sessionUser)) {
    throw Boom.badImplementation('sessionUser is required')
  }
  isolationConfig = pick(isolationConfig, [ 'master', 'children', 'redeployOnKilled' ])
  return Isolation._validateCreateData(isolationConfig)
    .return(isolationConfig.master)
    .then(Isolation._validateMasterNotIsolated)
    .then(function (masterInstance) {
      return Isolation.createIsolation(isolationConfig)
        .then(function (newIsolation) {
          return {
            newIsolation,
            masterInstance
          }
        })
    })
    .then(function (models) {
      // isolate as master (pass true as second parameter)
      return models.masterInstance.isolate(models.newIsolation._id, true)
        .then(function (updatedMasterInstance) {
          models.masterInstance = updatedMasterInstance
          return models
        })
    })
    .then(function (models) {
      const nonRepoChildren = isolationConfig.children.filter(function (child) {
        const hasInstance = !!child.instance
        const hasBranchOrMatchBranch = child.branch || child.matchBranch
        return hasInstance && !hasBranchOrMatchBranch
      })
      let repoChildren = isolationConfig.children.filter(function (child) {
        const hasRepoAndOrg = child.repo && child.org
        const hasInstance = !!child.instance
        const hasBranchOrMatchBranch = child.branch || child.matchBranch
        return (hasRepoAndOrg || hasInstance) && hasBranchOrMatchBranch
      })
      // Branch matching
      const masterInstanceAppCodeVerions = keypather.get(models, 'masterInstance.contextVersion.appCodeVersions')
      const masterInstanceMainACV = ContextVersion.getMainAppCodeVersion(masterInstanceAppCodeVerions)
      const masterInstanceBranch = masterInstanceMainACV.branch
      repoChildren = repoChildren.map(function (child) {
        if (child.matchBranch) {
          child.branch = masterInstanceBranch
        }
        return child
      })
      log.trace({ repoChildren, nonRepoChildren }, 'Enqueue creation of new instances')

      const masterInstanceShortHash = models.masterInstance.shortHash
      return Promise.props({
        nonRepo: Promise.map(
          nonRepoChildren,
          function (child) {
            return IsolationService.forkNonRepoChild(
              child.instance,
              masterInstanceShortHash,
              models.newIsolation._id,
              sessionUser
            )
          }
        ),
        repo: Promise.map(
          repoChildren,
          function (child) {
            return IsolationService.forkRepoChild(
              child,
              masterInstanceShortHash,
              models.newIsolation._id,
              sessionUser
            )
          }
        )
      })
        .then(function (newModels) {
          models.nonRepoChildren = newModels.nonRepo
          models.repoChildren = newModels.repo
          return models
        })
    })
    .then(function (models) {
      const allChildren = models.repoChildren.concat(models.nonRepoChildren)
      return IsolationService.updateDependenciesForIsolation(models.masterInstance, allChildren)
        .return(models)
    })
    .then(function (models) {
      return Promise.all([
        IsolationService._emitUpdateForInstances([models.masterInstance], sessionUser),
        IsolationService._emitUpdateForInstances(models.nonRepoChildren, sessionUser),
        IsolationService._emitUpdateForInstances(models.repoChildren, sessionUser)
      ])
        .return(models)
    })
    .then(function (models) {
      rabbitMQ.redeployInstanceContainer({
        instanceId: models.masterInstance._id.toString(),
        sessionUserGithubId: sessionUser.accounts.github.id
      })
      return models.newIsolation
    })
    .catch(function (err) {
      log.error({ err }, 'something errored while isolating and emitting')
      throw err
    })
})

/**
 * Helper function to send updates for instances. Catches any errors from event
 * emitting.
 * @param {Array<Object>} instances Instance models to emit events.
 * @param {Object} sessionUser Session User for emitting updates.
 * @returns {Promise} Resolved when all events emitted.
 */
IsolationService._emitUpdateForInstances = function (instances, sessionUser) {
  const log = this.logger.child({
    method: '_emitUpdateForInstances',
    sessionUserUsername: keypather.get(sessionUser, 'accounts.github.username')
  })
  log.info('called')
  return Promise.try(function () {
    if (!exists(instances)) {
      throw new Error('_emitUpdateForInstances instances are required')
    }
    log.trace({
      instanceIds: instances.map(pluck('_id'))
    }, 'emitting instance updates for these instances')
    if (!exists(sessionUser)) {
      throw new Error('_emitUpdateForInstances sessionUser is required')
    }
  })
    .then(function () {
      return Promise.each(
        instances,
        function (instance) {
          return instance.emitInstanceUpdateAsync(sessionUser, 'isolation')
            .catch(function (err) {
              const logData = {
                instanceId: instance._id,
                err
              }
              log.warn(logData, 'isolation service failed to emit instance updates')
            })
        }
      )
    })
    .catch(function (err) {
      log.error({ err }, 'errored while emitting updates')
      throw err
    })
}

/**
 * Helper function to remove the isolation-related prefix changes for instance
 * environment variables. Basically, it removes the shortHash-- prefix from the
 * addresses.
 * @param {Object} instance Instance in which to fix the environment variables.
 * @returns {Promise} Resolves with the updated Instance.
 */
IsolationService._removeIsolationFromEnv = Promise.method(function (instance) {
  const log = this.logger.child({
    method: '_removeIsolationFromEnv',
    instance
  })
  log.info('called')
  if (!exists(instance)) {
    throw new Error('_removeIsolationFromEnv instance is required')
  }

  const lowerPrefix = instance.shortHash.toLowerCase() + '--'
  let anyUpdate = false
  const envUpdate = instance.env.map(function (env) {
    const findIndex = env.toLowerCase().indexOf(lowerPrefix)
    if (findIndex !== -1) {
      anyUpdate = true
      return [
        env.slice(0, findIndex),
        env.slice(findIndex + lowerPrefix.length)
      ].join('')
    } else {
      return env
    }
  })

  if (anyUpdate) {
    const ownerUsername = instance.owner.username
    return Instance.findOneAndUpdateAsync(
      { _id: instance._id },
      { $set: { env: envUpdate } }
    )
      .then(function (instance) {
        return instance.setDependenciesFromEnvironmentAsync(ownerUsername)
      })
  } else {
    return instance
  }
})

/**
 * Find all children (non-master) instances for the isolation and publish job to delete each of them
 * @param {ObjectId} isolationId - ID of the Isolation to find children instance
 * @returns {Promise} Resolves with array of children instances
 */
IsolationService.deleteIsolatedChildren = function (isolationId) {
  const log = this.logger.child({
    method: 'deleteIsolatedChildren',
    isolationId
  })
  log.info('called')

  return Promise.try(function () {
    if (!exists(isolationId)) {
      throw Boom.badImplementation('isolationId is required')
    }
  })
  .then(function () {
    const findChildrenOpts = {
      isolated: isolationId,
      isIsolationGroupMaster: false
    }
    return Instance.findAsync(findChildrenOpts)
  })
  .each(function (instance) {
    const instanceId = keypather.get(instance, '._id.toString()')
    rabbitMQ.deleteInstance({ instanceId })
  })
}

/**
 * Removes all Instances from Isolation and deletes the Isolation. This modifies
 * the master Instance and deletes all the children Instances and the Isolation
 * from the database.
 * @param {ObjectId} isolationId ID of the Isolation to remove.
 * @returns {Promise} Resolves with removed master Instance when complete.
 */
IsolationService.deleteIsolation = Promise.method(function (isolationId) {
  const log = this.logger.child({
    method: 'deleteIsolation',
    isolationId
  })
  log.info('called')
  if (!exists(isolationId)) {
    throw Boom.badImplementation('isolationId is required')
  }
  const findMasterOpts = {
    isolated: isolationId,
    isIsolationGroupMaster: true
  }
  return Instance.findOneAsync(findMasterOpts)
    .tap(function (masterInstance) {
      if (!masterInstance) {
        throw Boom.notFound('No Instance found for that Isolation Group')
      }
      return masterInstance.deIsolate()
    })
    .tap(function () {
      return IsolationService.deleteIsolatedChildren(isolationId)
    })
    .then(function (updatedMasterInstance) {
      const removeOpts = {
        _id: isolationId
      }
      return Isolation.findOneAndRemoveAsync(removeOpts)
        .then(function () {
          return updatedMasterInstance.setDependenciesFromEnvironmentAsync(updatedMasterInstance.owner.username)
        })
        .return(updatedMasterInstance)
    })
    .then(function (updatedMasterInstance) {
      rabbitMQ.redeployInstanceContainer({
        instanceId: updatedMasterInstance._id.toString(),
        sessionUserGithubId: updatedMasterInstance.createdBy.github
      })
      return updatedMasterInstance
    })
    .catch(function (err) {
      log.error({ err }, 'errored while deleting isolation')
      throw err
    })
})

/**
 * Removes all Instances from Isolation and deletes the Isolation. This modifies
 * the master Instance and deletes all the children Instances and the Isolation
 * from the database. It also emits events for the deleted Instance.
 * @param {ObjectId} isolationId ID of the Isolation to remove.
 * @param {Object} sessionUser Session User for sending messages over primus.
 * @returns {Promise} Resolves when all actions complete.
 */
IsolationService.deleteIsolationAndEmitInstanceUpdates = Promise.method(function (isolationId, sessionUser) {
  const log = this.logger.child({
    method: 'deleteIsolationAndEmitInstanceUpdates',
    isolationId,
    sessionUserUsername: keypather.get(sessionUser, 'accounts.github.username')
  })
  log.info('called')
  if (!exists(isolationId)) {
    throw Boom.badImplementation('isolationId is required')
  }
  if (!exists(sessionUser)) {
    throw Boom.badImplementation('sessionUser is required')
  }
  return IsolationService.deleteIsolation(isolationId)
    .then(function (deletedMasterInstance) {
      return IsolationService._emitUpdateForInstances([deletedMasterInstance], sessionUser)
    })
    .catch(function (err) {
      log.error({ err }, 'errored while deleting isolation and emitting updates')
      throw err
    })
})

IsolationService.autoIsolate = function (newInstance, pushInfo) {
  var log = this.logger.child({
    method: 'autoIsolate',
    instances: newInstance._id,
    pushInfo
  })
<<<<<<< HEAD
  log.info('attempting to autoisolate instances')
  return Instance.findOneAsync({shortHash: newInstance.parent})
    .then(function (fullParentInstance) {
      log.debug({instanceId: fullParentInstance && fullParentInstance._id}, 'aic found instance')
      if (!fullParentInstance) { return null }
      return AutoIsolationConfig.findActiveByInstanceId(fullParentInstance._id)
    })
    .then(function (aic) {
      log.debug({ aic: aic }, 'back from looking for aics')
      if (!aic) { return }
      log.trace('autoisolating')
      const instanceUserGithubId = keypather.get(newInstance, 'createdBy.github')
      const pushUserGithubId = keypather.get(pushInfo, 'user.id')
      return Promise.props({
        // instanceUser is the owner of the instance.
        instanceUser: User.findByGithubIdAsync(instanceUserGithubId),
        // pushUser is the user who pushed to GitHub (if we have the user in
        // our database).
        pushUser: User.findByGithubIdAsync(pushUserGithubId)
      })
        .then(function (result) {
          const isolationConfig = {
            master: newInstance._id.toString(),
            children: aic.requestedDependencies.map(function (d) {
              // basically, the next function doesn't like mongo models
              if (d.instance) {
                const o = { instance: d.instance.toString() }
                if (d.matchBranch) { o.matchBranch = d.matchBranch }
                return o
=======
  log.info('called')
  return Promise.each(
    newInstances,
    function isolateEachNewInstance (i) {
      log.debug({ instanceId: i._id }, 'looking for aics')
      return Instance.findOneAsync({ shortHash: i.parent })
        .then(function (fullParentInstance) {
          log.debug({ instanceId: fullParentInstance && fullParentInstance._id }, 'aic found instance')
          if (!fullParentInstance) { return null }
          return AutoIsolationConfig.findActiveByInstanceId(fullParentInstance._id)
        })
        .then(function (aic) {
          log.debug({ aic }, 'back from looking for aics')
          if (!aic) { return }
          log.trace('autoisolating')
          const instanceUserGithubId = keypather.get(i, 'createdBy.github')
          const pushUserGithubId = keypather.get(pushInfo, 'user.id')
          return Promise.props({
            // instanceUser is the owner of the instance.
            instanceUser: User.findByGithubIdAsync(instanceUserGithubId),
            // pushUser is the user who pushed to GitHub (if we have the user in
            // our database).
            pushUser: User.findByGithubIdAsync(pushUserGithubId)
          })
            .then(function (result) {
              const isolationConfig = {
                master: i._id.toString(),
                children: aic.requestedDependencies.map(function (d) {
                  // basically, the next function doesn't like mongo models
                  if (d.instance) {
                    const o = { instance: d.instance.toString() }
                    if (d.matchBranch) { o.matchBranch = d.matchBranch }
                    return o
                  }
                  return pick(d, ['org', 'repo', 'branch'])
                }),
                redeployOnKilled: aic.redeployOnKilled || false
>>>>>>> c13cced1
              }
              return pick(d, ['org', 'repo', 'branch'])
            }),
            redeployOnKilled: aic.redeployOnKilled || false
          }
          const sessionUser = result.pushUser || result.instanceUser
          return IsolationService.createIsolationAndEmitInstanceUpdates(
            isolationConfig,
            sessionUser
          )
        })
    })
}

/**
 * If the master of the isolation is testing instance the whole isolation was created
 * for testing
 * @param {ObjectId} isolationId - ID of the isolation
 * @return {Promise}
 * @resolve {Boolean} - True if isolation is made for testing: master has `isTesting` set to true.
 */
IsolationService.isTestingIsolation = function (isolationId) {
  return Instance.findOneAsync({
    isolated: isolationId,
    isIsolationGroupMaster: true,
    isTesting: true
  }).then(function (instance) {
    return !!instance
  })
}

/**
 * If the isolation is redeployOnKilled and state is killing we
 * should mark isolation as killed and trigger redeploy
 * @param {ObjectId} isolationId - ID of the isolation
 * @return {Promise}
 * @resolve {Boolean} - True if redeploy triggered
 */
IsolationService.redeployIfAllKilled = function (isolationId) {
  const log = this.logger.child({
    method: 'redeployIfAllKilled',
    isolationId
  })
  log.info('called')
  return Isolation.findOneAsync({
    _id: isolationId,
    redeployOnKilled: true,
    state: 'killing'
  })
    .then(function (isolation) {
      log.trace({ isolation }, 'isolation find results')
      if (!isolation) {
        return false
      }
      return Instance.findAsync({
        isolated: isolationId,
        $or: [
          { 'container.inspect.State.Stopping': true },
          { 'container.inspect.State.Running': true }
        ]
      })
    })
    .then(function (instances) {
      log.trace({
        instances: keypather.get(instances, 'length')
      }, 'isolated instances find results')
      if (!instances || !isEmpty(instances)) {
        return false
      }
      log.trace('set isolation state to killed from killing')
      return Isolation.findOneAndUpdateAsync({
        _id: isolationId,
        redeployOnKilled: true,
        state: 'killing'
      }, {
        $set: {
          state: 'killed'
        }
      })
        .then(function () {
          rabbitMQ.redeployIsolation({
            isolationId: isolationId.toString()
          })
        })
        .return(true)
    })
}

module.exports = IsolationService<|MERGE_RESOLUTION|>--- conflicted
+++ resolved
@@ -695,8 +695,7 @@
     instances: newInstance._id,
     pushInfo
   })
-<<<<<<< HEAD
-  log.info('attempting to autoisolate instances')
+  log.info('called')
   return Instance.findOneAsync({shortHash: newInstance.parent})
     .then(function (fullParentInstance) {
       log.debug({instanceId: fullParentInstance && fullParentInstance._id}, 'aic found instance')
@@ -704,7 +703,7 @@
       return AutoIsolationConfig.findActiveByInstanceId(fullParentInstance._id)
     })
     .then(function (aic) {
-      log.debug({ aic: aic }, 'back from looking for aics')
+      log.debug({ aic }, 'back from looking for aics')
       if (!aic) { return }
       log.trace('autoisolating')
       const instanceUserGithubId = keypather.get(newInstance, 'createdBy.github')
@@ -725,45 +724,6 @@
                 const o = { instance: d.instance.toString() }
                 if (d.matchBranch) { o.matchBranch = d.matchBranch }
                 return o
-=======
-  log.info('called')
-  return Promise.each(
-    newInstances,
-    function isolateEachNewInstance (i) {
-      log.debug({ instanceId: i._id }, 'looking for aics')
-      return Instance.findOneAsync({ shortHash: i.parent })
-        .then(function (fullParentInstance) {
-          log.debug({ instanceId: fullParentInstance && fullParentInstance._id }, 'aic found instance')
-          if (!fullParentInstance) { return null }
-          return AutoIsolationConfig.findActiveByInstanceId(fullParentInstance._id)
-        })
-        .then(function (aic) {
-          log.debug({ aic }, 'back from looking for aics')
-          if (!aic) { return }
-          log.trace('autoisolating')
-          const instanceUserGithubId = keypather.get(i, 'createdBy.github')
-          const pushUserGithubId = keypather.get(pushInfo, 'user.id')
-          return Promise.props({
-            // instanceUser is the owner of the instance.
-            instanceUser: User.findByGithubIdAsync(instanceUserGithubId),
-            // pushUser is the user who pushed to GitHub (if we have the user in
-            // our database).
-            pushUser: User.findByGithubIdAsync(pushUserGithubId)
-          })
-            .then(function (result) {
-              const isolationConfig = {
-                master: i._id.toString(),
-                children: aic.requestedDependencies.map(function (d) {
-                  // basically, the next function doesn't like mongo models
-                  if (d.instance) {
-                    const o = { instance: d.instance.toString() }
-                    if (d.matchBranch) { o.matchBranch = d.matchBranch }
-                    return o
-                  }
-                  return pick(d, ['org', 'repo', 'branch'])
-                }),
-                redeployOnKilled: aic.redeployOnKilled || false
->>>>>>> c13cced1
               }
               return pick(d, ['org', 'repo', 'branch'])
             }),
