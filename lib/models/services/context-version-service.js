'use strict'

var Boom = require('dat-middleware').Boom
var ContextVersion = require('models/mongo/context-version')
<<<<<<< HEAD
var OrganizationService = require('models/services/organization-service')
var errors = require('errors')
=======
>>>>>>> e71818e5
var logger = require('logger')

var ContextVersionService = module.exports = {}

ContextVersionService.logger = logger.child({
  tx: true,
  module: 'ContextVersionService'
})

/**
 * Find context version by `id`
 * @param {ObjectId} id - context version id
 * @returns {Promise}
 * @resolves {Object} context version mongo model
 * @throws   {Boom.notFound}   When context version lookup failed
 * @throws   {Error}           When Mongo fails
 */
ContextVersionService.findContextVersion = function (id) {
  var log = ContextVersionService.logger.child({
    id: id,
    method: 'findContextVersion'
  })
  log.info('findContextVersion call')
  return ContextVersion.findByIdAsync(id)
    .tap(function (contextVersion) {
      if (!contextVersion) {
        log.error('Context Version not found')
        throw Boom.notFound('Context Version not found', { id: id })
      }
    })
<<<<<<< HEAD
}

/**
 * Determines if the owner of a context version is currently allowed by the
 * user whitelist.
 * @param {ContextVersion} contextVersion The context version to check.
 * @return {Promise} Resolves if the owner of the context version is currently
 *   allowed according to the user whitelist. Rejects if the user is not allowed
 *   or the context version is malformed.
 */
ContextVersionService.checkOwnerAllowed = function (contextVersion) {
  var log = ContextVersionService.logger.child({
    contextVersion: contextVersion,
    method: 'checkOwnerAllowed'
  })
  log.info('checkOwnerAllowed call')
  return Promise.try(function () {
    var orgGithubId = keypather.get(contextVersion, 'owner.github')
    if (!exists(orgGithubId)) {
      throw new Error('Context version does not have an owner github id.', {
        cvId: contextVersion._id
      })
    }
    return OrganizationService.getByGithubId(orgGithubId)
      .then(function (org) {
        if (!org) {
          var orgNotFoundErr = new errors.OrganizationNotFoundError('Organization not found')
          orgNotFoundErr.data = { orgGithubId: orgGithubId }
          throw orgNotFoundErr
        }
        if (!keypather.get(org, 'allowed')) {
          var orgNotAllowedErr = new errors.OrganizationNotAllowedError('Organization is not allowed. Trial or actived period have expired.')
          orgNotAllowedErr.data = { orgGithubId: orgGithubId }
          throw orgNotAllowedErr
        }
      })
  })
=======
>>>>>>> e71818e5
}<|MERGE_RESOLUTION|>--- conflicted
+++ resolved
@@ -2,11 +2,8 @@
 
 var Boom = require('dat-middleware').Boom
 var ContextVersion = require('models/mongo/context-version')
-<<<<<<< HEAD
 var OrganizationService = require('models/services/organization-service')
 var errors = require('errors')
-=======
->>>>>>> e71818e5
 var logger = require('logger')
 
 var ContextVersionService = module.exports = {}
@@ -37,44 +34,4 @@
         throw Boom.notFound('Context Version not found', { id: id })
       }
     })
-<<<<<<< HEAD
-}
-
-/**
- * Determines if the owner of a context version is currently allowed by the
- * user whitelist.
- * @param {ContextVersion} contextVersion The context version to check.
- * @return {Promise} Resolves if the owner of the context version is currently
- *   allowed according to the user whitelist. Rejects if the user is not allowed
- *   or the context version is malformed.
- */
-ContextVersionService.checkOwnerAllowed = function (contextVersion) {
-  var log = ContextVersionService.logger.child({
-    contextVersion: contextVersion,
-    method: 'checkOwnerAllowed'
-  })
-  log.info('checkOwnerAllowed call')
-  return Promise.try(function () {
-    var orgGithubId = keypather.get(contextVersion, 'owner.github')
-    if (!exists(orgGithubId)) {
-      throw new Error('Context version does not have an owner github id.', {
-        cvId: contextVersion._id
-      })
-    }
-    return OrganizationService.getByGithubId(orgGithubId)
-      .then(function (org) {
-        if (!org) {
-          var orgNotFoundErr = new errors.OrganizationNotFoundError('Organization not found')
-          orgNotFoundErr.data = { orgGithubId: orgGithubId }
-          throw orgNotFoundErr
-        }
-        if (!keypather.get(org, 'allowed')) {
-          var orgNotAllowedErr = new errors.OrganizationNotAllowedError('Organization is not allowed. Trial or actived period have expired.')
-          orgNotAllowedErr.data = { orgGithubId: orgGithubId }
-          throw orgNotAllowedErr
-        }
-      })
-  })
-=======
->>>>>>> e71818e5
 }