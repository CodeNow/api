'use strict'
require('loadenv')('models/services/cluster-config-service')

const hasKeypaths = require('101/has-keypaths')
const keypather = require('keypather')()
const octobear = require('@runnable/octobear')
const Promise = require('bluebird')
const uuid = require('uuid')
const pick = require('101/pick')

const AutoIsolationConfig = require('models/mongo/auto-isolation-config')
const BuildService = require('models/services/build-service')
const ContextService = require('models/services/context-service')
const ContextVersion = require('models/mongo/context-version')
const InputClusterConfig = require('models/mongo/input-cluster-config')

const GitHub = require('models/apis/github')
const Instance = require('models/mongo/instance')
const AutoIsolationService = require('models/services/auto-isolation-service')
const InfraCodeVersionService = require('models/services/infracode-version-service')
const InstanceService = require('models/services/instance-service')
const logger = require('logger')
const messenger = require('socket/messenger')
const rabbitMQ = require('models/rabbitmq')
const UserService = require('models/services/user-service')

module.exports = class ClusterConfigService {
  static get log () {
    return logger.child({
      module: 'ClusterConfigService'
    })
  }

  /**
   * Create Docker Compose Cluster
   * - fetch compose file content from github
   * - parse compose content
   * - call createFromRunnableConfig
   * @param {User}    sessionUser          - session user full object
   * @param {Object}  data                 - cluster data
   * @param {String}  data.triggeredAction - action that triggered creation
   * @param {String}  data.repoFullName    - full repo name E.x. Runnable/api
   * @param {String}  data.branchName      - branch name
   * @param {String}  data.filePath        - path to the cluster config file
   * @param {Boolean} data.isTesting       - is this testing cluster
   * @param {String}  data.clusterName     - name of the cluster
   *
   * @return {Promise} with object that has AutoIsolationConfig
   */
  static create (sessionUser, data) {
    const log = ClusterConfigService.log.child({
      method: 'create',
      sessionUser,
      data
    })
    log.info('called')
    const filePath = data.filePath
    const repoFullName = data.repoFullName
    const bigPoppaUser = sessionUser.bigPoppaUser
    const clusterName = data.clusterName
    const isTesting = data.isTesting
    const testReporters = data.testReporters
    const parentInputClusterConfigId = data.parentInputClusterConfigId
    return ClusterConfigService.fetchFileFromGithub(bigPoppaUser, repoFullName, filePath)
      .then(parseInput => {
        return ClusterConfigService.parseComposeFileAndPopulateENVs(parseInput, repoFullName, clusterName, sessionUser)
          .then(parsedCompose => {
            log.trace({ parsedCompose }, 'parsed compose')
            return ClusterConfigService.createFromRunnableConfig(
              sessionUser,
              parsedCompose,
              data.triggeredAction,
              repoFullName,
              filePath,
              parseInput.fileSha,
              clusterName,
              isTesting,
              testReporters,
              parentInputClusterConfigId
            )
          })
      })
  }

  /**
   * Create Cluster from parsed runnable config
   * - create new instance for each defined in the config
   * - create AutoIsolationConfig and emit `auto-isolation-config.created`
   * - create InputClusterConfig model with a link to AutoIsolationConfig
   * @param {SessionUser} sessionUser                  - session user full object
   * @param {Object}      runnableConfig               - parsed runnable config
   * @param {String}      triggeredAction              - action that triggered creation
   * @param {String}      repoFullName                 - full repo name E.x. Runnable/api
   * @param {String}      filePath                     - path to the cluster config file
   * @param {Object}      composeFileData              - parsed data from the compose file
   * @param {String}      fileSha                      - md5 hash of the file
   * @param {String}      clusterName                  - name for the cluster
   * @param {Boolean}     isTesting                    - isTesting cluster
   * @param {String}      parentInputClusterConfigId   - the parent ICC of the cluster
   * @return {Promise}    with object that has AutoIsolationConfig
   */
  static createFromRunnableConfig (sessionUser, runnableConfig, triggeredAction, repoFullName, filePath, fileSha, clusterName, isTesting, testReporters, parentInputClusterConfigId) {
    const log = ClusterConfigService.log.child({
      method: 'create',
      sessionUser,
      triggeredAction,
      runnableConfig,
      repoFullName,
      filePath,
      isTesting,
      testReporters,
      parentInputClusterConfigId
    })
    log.info('called')
    const sessionUserBigPoppaId = keypather.get(sessionUser, 'bigPoppaUser.id')
    const organization = UserService.getBpOrgInfoFromRepoName(sessionUser, repoFullName)
    const parsedInstancesDef = runnableConfig.results
    const bigPoppaOwnerObject = UserService.getBpOrgInfoFromRepoName(sessionUser, repoFullName)
    const orgInfo = {
      githubOrgId: bigPoppaOwnerObject.githubId,
      bigPoppaOrgId: bigPoppaOwnerObject.id
    }
    return Promise
      .each(parsedInstancesDef, instanceDef => {
        return ClusterConfigService.createClusterContext(sessionUser, instanceDef, orgInfo)
        // Instance defs now contain the contexts
      })
      .tap(ClusterConfigService.addAliasesToContexts)
      .map(instanceDef => ClusterConfigService._createNewInstancesForNewConfigs(
        sessionUser,
        instanceDef,
        repoFullName,
        isTesting,
        testReporters,
        triggeredAction
      ))
      .then(ClusterConfigService._createAutoIsolationModelsFromClusterInstances)
      .then(autoIsolationOpts => {
        autoIsolationOpts.createdByUser = sessionUserBigPoppaId
        autoIsolationOpts.ownedByOrg = organization.id
        autoIsolationOpts.redeployOnKilled = isTesting
        return AutoIsolationService.createOrUpdateAndEmit(autoIsolationOpts)
          .then((autoIsolationConfig) => {
            return InputClusterConfig.createAsync({
              autoIsolationConfigId: autoIsolationConfig._id,
              filePath,
              fileSha,
              createdByUser: sessionUserBigPoppaId,
              ownedByOrg: organization.id,
              clusterName,
              isTesting,
              parentInputClusterConfigId: parentInputClusterConfigId || null
            })
          })
      })
  }

  /**
   * Creates models that can be used to save the OctoBear config as an AutoIsolationConfig
   *
   * @param {Object[]} instancesWithConfigs                        - instances with OctoBear configurations
   * @param {Instance} instancesWithConfigs.instance               - instance
   * @param {ObjectId} instancesWithConfigs.instance._id           - instance id
   * @param {Object}   instancesWithConfigs.config                 - OctoBear configuration
   * @param {Object}   instancesWithConfigs.config.metadata.isMain - True if this is the main instance
   * @param {Object}   instancesWithConfigs.config.files           - If this is falsy, the dep
   *                                                               should match the branch
   * @param {Instance=} mainInstance                               - Main instance model of the config
   *                                                               if null, finds isMain
   *
   * @returns {Object}   model
   *          {ObjectId} model.instance                          - instanceId of the main instance
   *          {Object[]} model.requestedDependencies             - Array of models with instanceIds
   *                                                             of deps to copy
   *          {ObjectId} model.requestedDependencies.instance    - Id of the instance to match
   *          {Boolean}  model.requestedDependencies.matchBranch - True if the copies should match
   *                                                             the branch of the master
   * @private
   */
  static _createAutoIsolationModelsFromClusterInstances (instancesWithConfigs, mainInstance) {
    const log = ClusterConfigService.log.child({
      method: '_createAutoIsolationModelsFromClusterInstances',
      instancesWithConfigs
    })
    log.info('called')
<<<<<<< HEAD
    if (!mainInstance) {
      const mainInstanceObj = instancesWithConfigs.find(instanceObj => {
        return instanceObj.config.metadata.isMain
      })
      mainInstance = mainInstanceObj.instance
    }
    const requestedDependencies = instancesWithConfigs.filter(instanceObj => {
      return instanceObj.instance._id.toString() !== mainInstance._id.toString()
=======
    const mainInstanceObj = instancesWithConfigs.find((instanceObj) => {
      return instanceObj.config.metadata.isMain
    })
    const dependenciesObjs = instancesWithConfigs.filter((instanceObj) => {
      return !instanceObj.config.metadata.isMain
    })
    const mainInstanceId = mainInstanceObj.instance._id
    const requestedDependencies = dependenciesObjs.map((instanceObj) => {
      return {
        instance: instanceObj.instance._id
      }
>>>>>>> e8852007
    })
      .map(instanceObj => {
        const dep = {
          instance: instanceObj.instance._id
        }
        // if files provided -> it is not repo instance
        const isRepoInstance = !keypather.get(instanceObj, 'config.files')
        if (isRepoInstance) {
          dep.matchBranch = true
        }
        return dep
      })

    const model = {
      instance: mainInstance._id,
      requestedDependencies
    }
    log.info({ model }, 'model created')
    return model
  }

  /**
   * Delete cluster:
   * - do not delete parentInstance
   * - create job to delete each instance
   * - mark cluster as deleted
   * @param {ObjectId} clusterId - id of the cluster
   */
  static delete (clusterId) {
    const log = ClusterConfigService.log.child({
      method: 'delete',
      clusterId
    })
    log.info('called')
    return AutoIsolationConfig.findByIdAndAssert(clusterId)
      .tap(cluster => {
        const instancesIds = cluster.instancesIds || []
        instancesIds.forEach(instanceId => {
          rabbitMQ.deleteInstance({ instanceId })
        })
      })
      .tap(cluster => {
        return InputClusterConfig.markAsDeleted(cluster._id)
      })
      .tap(cluster => {
        rabbitMQ.clusterDeleted({ cluster: { id: clusterId } })
      })
  }

  /**
   * Given an Octobear Results array, add the contextId to each alias model that matches up with it.
   * Aliases have the instanceName in them, so we store all the configs by name to reference them
   * easier
   * @param {Object[]} instanceConfigs
   * @param {ObjectId} instanceConfigs.contextId
   * @param {Object}   instanceConfigs.instance.aliases
   * @param {String}   instanceConfigs.instance.name
   *
   * @returns {undefined}
   */
  static addAliasesToContexts (instanceConfigs) {
    const log = ClusterConfigService.log.child({
      method: 'addAliasesToContexts'
    })
    log.info('called')
    if (!instanceConfigs) {
      return
    }
    // save the instance names by name for processing
    const dict = instanceConfigs
      .reduce((map, instanceConfig) => Object.assign(map, {[instanceConfig.instance.name]: instanceConfig}), {})
    log.info({ dict: Object.keys(dict) }, 'Dictionary created')

    instanceConfigs.forEach(instanceConfig => {
      const aliases = keypather.get(instanceConfig, 'instance.aliases')
      if (!aliases) { return }

      Object.keys(aliases).forEach(key => {
        let instanceName = aliases[key].instanceName
        if (dict[instanceName]) {
          aliases[key].contextId = dict[instanceName].contextId
        }
      })
    })
  }

  /**
   * Creates the Context object for the given parsedInstanceData, attaches the new context id to the
   * parsedInstanceData, and then resolves the data back
   *
   * @param {SessionUser} sessionUser
   * @param {Object}      parsedInstanceData
   * @param {Object}      parsedInstanceData.contextId      - This is filled in here
   * @param {String}      parsedInstanceData.instance.name
   * @param {Object}      orgInfo
   * @param {String}      orgInfo.githubOrgId
   * @param {String}      orgInfo.bigPoppaOrgId
   *
   * @resolves {parsedInstanceData} Original data given, but with the contextId attached
   */
  static createClusterContext (sessionUser, parsedInstanceData, orgInfo) {
    const log = ClusterConfigService.log.child({
      method: 'createClusterContext',
      sessionUser
    })
    log.info('called')

    return ClusterConfigService._createContext(sessionUser, orgInfo)
      .then(context => {
        parsedInstanceData.contextId = context._id
      })
      .return(parsedInstanceData)
  }

  /**
   * CONTEXT MUST BE CREATED BEFORE USING THIS.  The contextId must be in the config!
   * @param {SessionUser} sessionUser
   * @param {Object}      parsedInstanceData
   * @param {String}      parsedInstanceData.metaData.name       - Name of the service
   * @param {Boolean}     parsedInstanceData.metaData.isMain     - True if the service is the main instance
   * @param {ObjectId}    parsedInstanceData.contextId
   * @param {String}      parsedInstanceData.buildDockerfilePath
   * @param {String}      parsedInstanceData.instance.name
   * @param {String[]}    parsedInstanceData.instance.env
   * @param {String}      parsedInstanceData.instance.containerStartCommand
   * @param {String}      repoFullName (org/repo)
   * @param {Boolean}     isTesting
   * @param {String}      triggeredAction
   * @resolves {Instance}
   */
  static createClusterInstance (sessionUser, parsedInstanceData, repoFullName, isTesting, isTestReporter, triggeredAction) {
    const log = ClusterConfigService.log.child({
      method: 'createClusterInstance',
      sessionUser, parsedInstanceData, repoFullName, isTesting, isTestReporter, triggeredAction
    })
    log.info('called')
    const bigPoppaOwnerObject = UserService.getBpOrgInfoFromRepoName(sessionUser, repoFullName)
    const orgInfo = {
      githubOrgId: bigPoppaOwnerObject.githubId,
      bigPoppaOrgId: bigPoppaOwnerObject.id
    }
    return Promise.try(() => {
      if (!parsedInstanceData.contextId) {
        log.error('Create Cluster attempted to create an instance without a context!', { parsedInstanceData })
        throw new Instance.CreateFailedError('Create Cluster failed because it was missing a contextId', { parsedInstanceData })
      }
    })
      .then(function () {
        return ClusterConfigService._createContextVersion(sessionUser, parsedInstanceData.contextId, orgInfo, repoFullName, parsedInstanceData)
      })
      .then((contextVersion) => {
        log.trace({ contextVersion }, 'cv created')
        return ClusterConfigService._createBuild(sessionUser, contextVersion._id, orgInfo.githubOrgId)
      })
      .then(ClusterConfigService._buildBuild(sessionUser, triggeredAction))
      .then((build) => {
        log.trace({ build }, 'build created')
        const buildId = keypather.get(build, '_id.toString()')
        return ClusterConfigService._createInstance(sessionUser, parsedInstanceData, buildId, isTesting, isTestReporter)
      })
  }

  static _buildBuild (sessionUser, triggeredAction) {
    return build => {
      const buildsOpts = {
        message: 'Initial Cluster Creation',
        noCache: true,
        triggeredAction: {
          manual: triggeredAction === 'user'
        }
      }
      return BuildService.buildBuild(build._id, buildsOpts, sessionUser)
    }
  }
  /**
   * @param  {SessionUser} sessionUser
   * @param  {Object}  orgInfo
   * @param  {Object}  orgInfo.githubOrgId
   * @param  {Object}  orgInfo.bigPoppaOrgId
   * @return   {Promise}
   * @resolves {Context}
   */
  static _createContext (sessionUser, orgInfo) {
    const log = ClusterConfigService.log.child({
      method: '_createContext',
      sessionUser, orgInfo
    })
    log.info('called')
    return ContextService.createNew(sessionUser, {
      name: uuid(),
      owner: {
        github: orgInfo.githubOrgId,
        bigPoppa: orgInfo.bigPoppaOrgId
      }
    })
  }

  /**
   * @param {SessionUser} sessionUser
   * @param {ObjectId}    contextId
   * @param {Object}      orgInfo
   * @param {String}      orgInfo.githubOrgId
   * @param {String}      orgInfo.bigPoppaOrgId
   * @param {String}      repoName
   * @param {Object}      parsedConfigData
   * @param {Object}      parsedConfigData.files
   * @param {String}      parsedConfigData.buildDockerfilePath
   * @param {String}      parsedConfigData.code.repo        - Repo name
   * @param {String}      parsedConfigData.code.commitish   - Can be commit or branch.
   * But commit will be ignored, since for app code version we need both commit and branch and we can't
   * find branch name using commit in git. Optional parameter.
   * If not specifieed default branch would be used for app code version creation
   * @return {ContextVersion}
   */
  static _createContextVersion (sessionUser, contextId, orgInfo, repoName, parsedConfigData) {
    const log = ClusterConfigService.log.child({
      method: '_createContextVersion',
      sessionUser, contextId, orgInfo, repoName, parsedConfigData
    })
    log.info('called')
    return InfraCodeVersionService.findBlankInfraCodeVersion()
      .then((parentInfaCodeVersion) => {
        log.trace({ infraCodeVersion: parentInfaCodeVersion }, 'found parent infracode version')
        const cvOpts = {
          context: contextId,
          createdBy: {
            github: sessionUser.accounts.github.id,
            bigPoppa: sessionUser.bigPoppaUser.id
          },
          owner: {
            github: orgInfo.githubOrgId,
            bigPoppa: orgInfo.bigPoppaOrgId
          },
          advanced: true
        }
        log.trace({ cvOpts }, 'new cv opts')
        if (!keypather.get(parsedConfigData, 'metadata.isMain') && keypather.get(parsedConfigData, 'files[\'/Dockerfile\']')) {
          return ClusterConfigService._createDockerfileContent(parsedConfigData, cvOpts, parentInfaCodeVersion)
        }
        const instanceRepoName = keypather.get(parsedConfigData, 'code.repo') || repoName
        const instanceCommitish = keypather.get(parsedConfigData, 'code.commitish')
        log.trace({
          instanceRepoName,
          instanceCommitish
        }, 'service repo name')
        return ContextVersion.createAppcodeVersion(sessionUser, instanceRepoName, instanceCommitish)
        .then((appCodeVersion) => {
          log.info({ appCodeVersion }, 'appCodeVersion created')
          cvOpts.appCodeVersions = [ appCodeVersion ]
          if (keypather.get(parsedConfigData, 'files[\'/Dockerfile\']')) {
            return ClusterConfigService._createDockerfileContent(parsedConfigData, cvOpts, parentInfaCodeVersion)
          }
          const buildDockerfilePath = parsedConfigData.buildDockerfilePath
          if (buildDockerfilePath) {
            cvOpts.buildDockerfilePath = buildDockerfilePath
          }
          return ContextVersion.createWithNewInfraCode(cvOpts, { parent: parentInfaCodeVersion._id, edited: true })
        })
      })
  }

  /**
   * @param  {User}   sessionUser
   * @param  {String} contextVersionId
   * @param  {String} orgGithubId
   * @return  {Promise}
   * @resolve {Build}
   */
  static _createBuild (sessionUser, contextVersionId, orgGithubId) {
    const log = ClusterConfigService.log.child({
      method: '_createBuild',
      sessionUser, contextVersionId
    })
    log.info('called')
    return BuildService.createBuild({
      createdBy: {
        github: sessionUser.accounts.github.id
      },
      owner: {
        github: orgGithubId
      },
      contextVersion: contextVersionId
    }, sessionUser)
  }

  /**
   * @param  {SessionUser}   sessionUser
   * @param  {Object}        parsedInstanceData
   * @param  {String}        parsedInstanceData.buildDockerfilePath - signifies this is a repo instance
   * @param  {Object}        parsedInstanceData.instance
   * @param  {String}        parsedInstanceData.instance.name
   * @param  {Array<String>} parsedInstanceData.instance.env
   * @param  {String}        parsedInstanceData.instance.containerStartCommand
   * @param  {ObjectId}      parentBuildId
   * @param  {Boolean}       isTesting
   * @param  {Boolean}       isTestReporter
   * @return {Promise}
   * @resolves {Instance} newly created parent instanceId
   */
  static _createInstance (sessionUser, parsedInstanceData, parentBuildId, isTesting, isTestReporter) {
    const configData = parsedInstanceData.instance
    const inputInstanceOpts = pick(configData, ['aliases', 'env', 'containerStartCommand', 'name', 'ports'])
    const defaultInstanceOpts = {
      build: parentBuildId,
      masterPod: true,
      ipWhitelist: {
        enabled: false
      },
      shouldNotAutofork: !keypather.get(parsedInstanceData, 'buildDockerfilePath'),
      isTesting,
      isTestReporter
    }
    const instanceOpts = Object.assign({}, defaultInstanceOpts, inputInstanceOpts)
    const log = ClusterConfigService.log.child({
      method: '_createInstance',
      instanceOpts
    })
    log.info('called')
    return InstanceService.createInstance(instanceOpts, sessionUser)
  }

  /**
   * Given an instance-like model, update the list of dependent instances with what should be in the
   * Isolation Config.  If the config is missing, we need to delete the instance.  If the name is
   * missing, we need to create the instance.  If both are there, we just need to update them.  This
   * returns an array of all the instances which should be in the dependency list for the
   * AutoIsolation update
   *
   * @param {SessionUser} sessionUser            - User model for the an owner with permission
   * @param {Object[]}    instanceObjs           - Dependent Instance (or empty model with config)
   * @param {Object}      instanceObjs.config    - Octobear config info (should delete instance if missing)
   * @param {Instance}    instanceObjs.instance  - Instance model (should create instance if missing)
   * @param {Instance}    mainInstance           - Main instance of this cluster
   * @param {ObjectId}    mainInstance._id       - Main instance's id
   * @param {Boolean}     mainInstance.isTesting - True if the instance is a testing instance
   * @param {Object}      githubPushInfo         - Model containing GitHub push data
   * @param {String}      githubPushInfo.repo    - Full Repository Name (owner/repo)
   * @param {String}      githubPushInfo.branch  - Current branch this instance should be on
   * @param {String}      githubPushInfo.commit  - New commit this instance should be on
   * @param {Object}      githubPushInfo.user    - Model containing the pusher's data
   * @param {Number}      githubPushInfo.user.id - GitHub ID for the pusher
   *
   * @returns {Promise}
   * @resolves {Instance[]} Instances which represent the requested dependencies for this isolation
   * @private
   */
  static _createUpdateAndDeleteInstancesForClusterUpdate (sessionUser, instanceObjs, mainInstance, githubPushInfo) {
    const log = ClusterConfigService.log.child({
      method: '_createUpdateAndDeleteInstancesForClusterUpdate',
      sessionUser, instanceObjs, mainInstance, githubPushInfo
    })
    log.info('called')
    const bigPoppaOwnerObject = UserService.getBpOrgInfoFromRepoName(sessionUser, githubPushInfo.repo)
    const orgInfo = {
      githubOrgId: bigPoppaOwnerObject.githubId,
      bigPoppaOrgId: bigPoppaOwnerObject.id
    }
    // No instance means create a new one
    // We need to create new instances first, so when we update them, the connections can be made
    // Since we need to connect aliases by ContextId, we make the instances later
    // Here, we just create the context
    const createConfigs = instanceObjs.filter(instanceObj => instanceObj.config && !instanceObj.instance)
    // if the instance and config exist, then we know we need to update
    const updateConfigs = instanceObjs.filter(instanceObj => instanceObj.config && instanceObj.instance)
    // With no config, we delete the instanceObj
    const deleteConfigs = instanceObjs.filter(instanceObj => !instanceObj.config && instanceObj.instance)

    const createContextPromises = Promise
      .map(createConfigs, instanceObj =>
        ClusterConfigService.createClusterContext(sessionUser, instanceObj.config, orgInfo)
      )

    const deleteInstancePromises = Promise
      .map(deleteConfigs, instanceObj =>
        rabbitMQ.deleteInstance({instanceId: keypather.get(instanceObj, 'instance._id.toString()')})
      )

    return Promise
      .props({
        createContextPromises,
        deleteInstancePromises
      })
      .get('createContextPromises') // Make sure creates happen before updating
      .tap(contextIdFilledConfigs => {
        // Now we need to put all of the matching contextIds in all of the configs
        // So first combine them
        const allConfigs = contextIdFilledConfigs.concat(updateConfigs.map(model => model.config))
        // Then map the aliases to the context ids.  This should give us a list of all configs
        // (new and existing) that we can match up to each other.
        ClusterConfigService.addAliasesToContexts(allConfigs)
      })
      .map(instanceDef => ClusterConfigService._createNewInstancesForNewConfigs(
        sessionUser,
        instanceDef,
        githubPushInfo.repo,
        mainInstance.isTesting,
        'autoDeploy'
      ))
      .then(newInstanceObjs => {
        return Promise
          .map(updateConfigs, instanceObj => {
            // Do these updates last
            return ClusterConfigService._updateInstancesWithConfigs(sessionUser, instanceObj)
          })
          .then(instanceObjs => instanceObjs.concat(newInstanceObjs))
      })
  }

  /**
   * Updates a Cluster Config from a webhook.  It gets all of the existing instances, removes any
   * no longer in the config, updates existing ones, and creates new ones that don't currently
   * exist
   * @param {User}     sessionUser                   - User model for the an owner with permission
   * @param {Instance} mainInstance                  - Main instance of this cluster
   * @param {ObjectId} mainInstance._id              - Instance id
   * @param {Boolean}  mainInstance.isTesting        - True if the instance is a testing instance
   * @param {Object}   githubPushInfo                - Model containing GitHub push data
   * @param {String}   githubPushInfo.repo           - Full Repository Name (owner/repo)
   * @param {String}   githubPushInfo.branch         - Current branch this instance should be on
   * @param {String}   githubPushInfo.commit         - New commit this instance should be on
   * @param {Object}   githubPushInfo.user           - Model containing the pusher's data
   * @param {Number}   githubPushInfo.user.id        - GitHub ID for the pusher
   * @param {Object[]} octobearInfo                  - Parsed data from the Docker Compose File
   * @param {String}   octobearInfo.metaData.name    - Name of the service
   * @param {Boolean}  octobearInfo.metaData.isMain  - True if the service is the main instance
   * @param {Object}   octobearInfo.files            - Contains the dockerfile body (Optional)
   * @param {Object}   octobearInfo.instance         - Contains info on each instance
   * @param {String}   octobearInfo.instance.name    - Instance's name (different from compose file)
   * @param {String}   octobearInfo.instance.containerStartCommand  - Container's start command
   * @param {Number[]} octobearInfo.instance.ports  - Array of ports to open on the instance
   * @param {String[]} octobearInfo.instance.env    - Array of envs for the instance (env=a)
   * @returns {Promise}
   * @resolves {AutoIsolationConfig} - Updated autoIsolationConfig model
   */
  static updateCluster (sessionUser, mainInstance, githubPushInfo, octobearInfo) {
    const log = ClusterConfigService.log.child({
      method: 'updateCluster',
      sessionUser, mainInstance, githubPushInfo, octobearInfo
    })
    log.info('called')
    return AutoIsolationService.fetchAutoIsolationDependentInstances(mainInstance._id)
      .then(instancesInCluster => {
        // Since the main instance isn't part of the deps, we need to add it to the cluster
        // so we can update it later
        instancesInCluster.push(mainInstance)
        return ClusterConfigService._mergeConfigsIntoInstances(octobearInfo, instancesInCluster)
      })
      .then(instanceObjects => {
        return ClusterConfigService._createUpdateAndDeleteInstancesForClusterUpdate(
          sessionUser,
          instanceObjects,
          mainInstance,
          githubPushInfo
        )
      })
      .then(instanceObjects =>
        ClusterConfigService._createAutoIsolationModelsFromClusterInstances(
          instanceObjects,
          mainInstance
      ))
      .then(autoIsolationModel => {
        log.info({
          autoIsolationModel
        }, 'updating the autoIsolationModel')
        // updateInstances is now the list of all of the instances
        return AutoIsolationConfig.updateAutoIsolationDependencies(
          autoIsolationModel.instance,
          autoIsolationModel.requestedDependencies
        )
      })
      .then(() => {
        const deployModel = {
          instanceId: mainInstance._id.toString(),
          pushInfo: githubPushInfo
        }
        log.info(deployModel, 'autoDeploy main instance')
        return rabbitMQ.autoDeployInstance(deployModel)
      })
  }

  /**
   * @param  {Object[]}   configs
   * @param  {Instance[]} instances
   * @return {Object[]} super objects containing both the instance and the config
   */
  static _mergeConfigsIntoInstances (configs, instances) {
    const mergedInstances = ClusterConfigService._addConfigToInstances(configs, instances)
    return ClusterConfigService._addMissingConfigs(configs, mergedInstances)
  }

  /**
   * Creates super objects containing matching instances and configs.  This also adds the contextId
   * to the config
   *
   * @param {Object[]}   configs
   * @param {Instance[]} instances
   * @returns {Object[]} super objects containing both the instance and the config
   */
  static _addConfigToInstances (configs, instances) {
    return instances.map((instance) => {
      const config = configs.find(hasKeypaths({ 'instance.name': instance.name }))
      if (config) {
        config.contextId = keypather.get(instance, 'contextVersion.context')
      }
      return {
        instance,
        config
      }
    })
  }

  static _createDockerfileContent (parsedConfigData, cvOpts, parentInfaCodeVersion) {
    const dockerFileContent = parsedConfigData.files['/Dockerfile'].body
    return ContextVersion.createWithDockerFileContent(cvOpts, dockerFileContent, { parent: parentInfaCodeVersion._id, edited: true })
  }

  /**
   *
   * @param configs
   * @param mergedInstances
   * @returns {Object[]}
   * @private
   */
  static _addMissingConfigs (configs, mergedInstances) {
    configs.forEach((config) => {
      if (ClusterConfigService._isConfigMissingInstance(mergedInstances, config)) {
        mergedInstances.push({ config })
      }
    })
    return mergedInstances
  }

  /**
   * @param  {Object[]} instanceObjs          - Objects containing the instance and the config
   * @param  {Instance} instanceObjs.instance
   * @param  {Object}   instanceObjs.config
   * @param  {Object}   config
   * @return {Boolean} true if config does not correspond to an instance
   */
  static _isConfigMissingInstance (instanceObjs, config) {
    return !instanceObjs.find(hasKeypaths({
      'instance.name': config.instance.name
    }))
  }

  /**
   * Given an instance containing a configuration, update the instance with the properties
   *
   * @param {User}     sessionUser                         - User model for the an owner with permission
   * @param {Object}   instanceObj                         - Model which contains an Instance and a config
   * @param {Instance} instanceObj.instance                - Model which contains an Instance and a config
   * @param {ObjectId} instanceObj.config                  - Octobear config model
   * @param {String}   instanceObj.config.instance.containerStartCommand  - Container's start command
   * @param {Number[]} instanceObj.config.instance.ports   - Array of ports to open on the instance
   * @param {String[]} instanceObj.config.instance.env     - Array of envs for the instance (env=a)
   *
   * @returns {Promise}
   * @resolves {Object}   model          - Updated Instance model with Octobear config model
   * @resolves {Instance} model.instance - Updated Instance model
   * @resolves {Instance} model.config   - Octobear config model
   * @resolves {Object} - Updated Instance model with Octobear config model
   *
   * @throws   {Boom.notFound} When any of the mongo queries fails to return a value
   * @throws   {Boom.badRequest} When the contextVersion hasn't started building, owners don't match
   * @throws   {Boom.badRequest} When `shouldNotAutofork` is passed for an instance that's not a masterpod
   * @throws   {Error} any other error
   * @private
   */
  static _updateInstancesWithConfigs (sessionUser, instanceObj) {
    return InstanceService.updateInstance(
      instanceObj.instance, {
        aliases: instanceObj.config.instance.aliases,
        env: instanceObj.config.instance.env,
        ports: instanceObj.config.instance.ports,
        containerStartCommand: instanceObj.config.instance.containerStartCommand
      },
      sessionUser
    )
      .then(instance => {
        return {
          instance,
          config: instanceObj.config
        }
      })
  }

  /**
   * Creates a new cluster instance for when a Cluster Update happens
   *
   * @param {User}     sessionUser                   - User model for the an owner with permission
   * @param {Object[]} octobearInfo                  - Parsed data from the Docker Compose File
   * @param {String}   octobearInfo.metaData.name    - Name of the service
   * @param {Boolean}  octobearInfo.metaData.isMain  - True if the service is the main instance
   * @param {Object}   octobearInfo.code             - Optional code configuration
   * @param {String}   octobearInfo.code.repo        - Repo name
   * @param {String}   octobearInfo.code.commitish   - Commit or branch. Optional
   * @param {String}   octobearInfo.buildDockerfilePath - Dockerfile path
   * @param {Object}   octobearInfo.files            - Contains the dockerfile body (Optional)
   * @param {Object}   octobearInfo.instance         - Contains info on each instance
   * @param {String}   octobearInfo.instance.name    - Instance's name (different from compose file)
   * @param {String}   octobearInfo.instance.containerStartCommand     - Container's start command
   * @param {Number[]} octobearInfo.instance.ports   - Array of ports to open on the instance
   * @param {String[]} octobearInfo.instance.env     - Array of envs for the instance (env=a)
   * @param {String}   repoFullName                  - Full repo name (user/repo)
   * @param {Boolean}  isTesting                     - True if this is a Testing Cluster
   * @param {String}   triggeredAction               - Action that triggered creation
   *
   * @returns {Promise}
   * @resolves {Instance} - Updated Instance model with Octobear config model
   * @private
   */
  static _createNewInstancesForNewConfigs (sessionUser, octobearInfo, repoFullName, isTesting, testReporters, triggeredAction) {
    const isTestReporter = testReporters ? testReporters.indexOf(octobearInfo.metadata.name) >= 0 : false
    return ClusterConfigService.createClusterInstance(
      sessionUser,
      octobearInfo,
      repoFullName,
      isTesting,
      isTestReporter,
      triggeredAction
    )
      .then(instance => {
        return {
          instance,
          config: octobearInfo
        }
      })
  }

  /**
   * @param  {ObjectId} instanceId
   * @return {undefined}
   */
  static fetchConfigByInstanceId (instanceId) {
    return AutoIsolationConfig.findActiveByInstanceId(instanceId)
      .get('_id')
      .then(InputClusterConfig.findActiveByAutoIsolationId)
  }

  /**
   * Given a repo and filepath, fetch the Docker Compose file.
   *
   * @param {User}    bigPoppaUser             - The bigPoppaUser model for the owner of this repo
   * @param {String}  bigPoppaUser.accessToken - The user's access token
   * @param {String}  repoFullName             - Org/Repo for the repository we want to fetch from
   * @param {String}  filePath                 - Path to the Docker Compose file
   * @param {String=} commitRef                - Name of the commit/branch/tag (leave blank for default)
   *
   * @resolves {Object}  model                 - processed data on the Docker Compose File
   * @resolves {String}  model.fileString      - the Docker Compose File's realtext data
   * @resolves {String}  model.fileSha         - sha for the Docker Compose File
   * @resolves {String=} model.commitRef       - Name of commit/branch/tag this file is in
   *
   */
  static fetchFileFromGithub (bigPoppaUser, repoFullName, filePath, commitRef) {
    const log = ClusterConfigService.log.child({
      method: 'fetchFileFromGithub',
      bigPoppaUser, repoFullName, filePath
    })
    const token = keypather.get(bigPoppaUser, 'accessToken')
    const github = new GitHub({ token })
    return github.getRepoContent(repoFullName, filePath, commitRef)
      .then(fileContent => {
        log.trace({ fileContent }, 'content response')
        const base64Content = fileContent.content
        const buf = new Buffer(base64Content, 'base64')
        const fileString = buf.toString()

        log.info({ fileString }, 'content response')
        return {
          fileString,
          fileSha: fileContent.sha,
          filePath,
          commitRef
        }
      })
  }

  /**
   * Takes composeFileData (from fetchFileFromGithub) and combines it with other data to format
   * it correctly for Octobear.parse. If any `env_file` is present, then populate the ENVs
   * for those files by fetching them from github.
   *
   * @param {Object} composeFileData            - processed data on the Docker Compose File
   * @param {String} composeFileData.fileString - the Docker Compose File's realtext data
   * @param {String} composeFileData.fileSha    - sha for the Docker Compose File
   * @param {String} composeFileData.commitRef  - The name of the commit/branch/tag this is from
   * @param {String} repoFullName               - Full repo name (Org/repo)
   * @param {String} clusterName                - Name that the cluster
   * @param {User}   bigPoppaUser               - The bigPoppaUser model for the owner of this repo
   *
   * @resolves {Object[]} octobearInfo                  - Parsed data from the Docker Compose File
   * @resolves {String}   octobearInfo.metaData.name    - Name of the service
   * @resolves {Boolean}  octobearInfo.metaData.isMain  - True if the service is the main instance
   * @resolves {Object}   octobearInfo.files            - Contains the dockerfile body (Optional)
   * @resolves {Object}   octobearInfo.instance         - Contains info on each instance
   * @resolves {String}   octobearInfo.instance.name    - Instance's name (different from compose file)
   * @resolves {String}   octobearInfo.instance.containerStartCommand  - Container's start command
   * @resolves {Number[]} octobearInfo.instance.ports   - Array of ports to open on the instance
   * @resolves {String[]} octobearInfo.instance.env     - Array of envs for the instance (env=a)
   */
  static parseComposeFileAndPopulateENVs (composeFileData, repoFullName, clusterName, bigPoppaUser) {
    const log = ClusterConfigService.log.child({
      method: 'parseComposeFileAndPopulateENVs',
      composeFileData, repoFullName, clusterName
    })
    log.info('called')
    const commitRef = composeFileData.commitRef
    return ClusterConfigService.parseComposeFile(composeFileData, repoFullName, clusterName)
      .then(parsedCompose => {
        log.trace({ parsedCompose }, 'Parsed docker compose file')
        const fileFetches = parsedCompose.envFiles.reduce((obj, fileName) => {
          obj[fileName] = ClusterConfigService.fetchFileFromGithub(bigPoppaUser, repoFullName, fileName, commitRef).then(f => f.fileString)
          return obj
        }, {})
        return [parsedCompose, Promise.props(fileFetches)]
      })
      .spread((parsedCompose, fileFetches) => {
        log.trace('Fetches all files from Github')
        return octobear.populateENVsFromFiles(parsedCompose.results, fileFetches)
      })
      .then(services => {
        log.trace({ services }, 'Finished populating ENVs')
        return { results: services }
      })
  }

  /**
   * Takes composeFileData (from fetchFileFromGithub) and combines it with other data to format
   * it correctly for Octobear.parse
   *
   * @param {Object} composeFileData                         - processed data on the Docker Compose File
   * @param {String} composeFileData.fileString - the Docker Compose File's realtext data
   * @param {String} composeFileData.fileSha                 - sha for the Docker Compose File
   * @param {String} repoFullName                            - Full repo name (Org/repo)
   * @param {String} clusterName                        - Name that the cluster
   *
   * @resolves {Object[]} octobearInfo                  - Parsed data from the Docker Compose File
   * @resolves {String}   octobearInfo.metaData.name    - Name of the service
   * @resolves {Boolean}  octobearInfo.metaData.isMain  - True if the service is the main instance
   * @resolves {Object}   octobearInfo.files            - Contains the dockerfile body (Optional)
   * @resolves {Object}   octobearInfo.instance         - Contains info on each instance
   * @resolves {String}   octobearInfo.instance.name    - Instance's name (different from compose file)
   * @resolves {String}   octobearInfo.instance.containerStartCommand  - Container's start command
   * @resolves {Number[]} octobearInfo.instance.ports   - Array of ports to open on the instance
   * @resolves {String[]} octobearInfo.instance.env     - Array of envs for the instance (env=a)
   */
  static parseComposeFile (composeFileData, repoFullName, clusterName) {
    const log = ClusterConfigService.log.child({
      method: 'parseComposeFile',
      composeFileData, repoFullName, clusterName
    })
    log.info('called')
    const opts = {
      repositoryName: clusterName,
      ownerUsername: GitHub.getOrgFromFullRepoName(repoFullName),
      userContentDomain: process.env.USER_CONTENT_DOMAIN,
      dockerComposeFileString: composeFileData.fileString,
      dockerComposeFilePath: composeFileData.filePath,
      scmDomain: process.env.GITHUB_HOST
    }
    log.trace({ opts }, 'opts for octobera.parse')
    return octobear.parse(opts)
  }

  /**
   * Checks if the given instance has a Docker Compose config, and if it does, cause an update.
   * If it doesn't, this throws a BaseSchema.NotFoundError
   *
   * @param {ObjectId} instanceId             - Instance Id to look up
   * @param {Object}   githubPushInfo         - Github webhook push data
   * @param {Object}   githubPushInfo.repo    - Github repositories full name (org/repo)
   * @param {Object}   githubPushInfo.commit  - Commit for this push
   * @param {Object}   githubPushInfo.user    - Github user data
   * @param {Object}   githubPushInfo.user.id - Github user id
   *
   * @resolves {undefined} resolves when the update config job has been created
   *
   * @throws InputClusterConfig.NotChangedError - When the config's sha's match, so this won't be done
   * @throws InputClusterConfig.NotFoundError - When no config is found to match the given instance
   */
  static checkIfComposeFileHasChanged (instanceId, githubPushInfo) {
    return ClusterConfigService.fetchConfigByInstanceId(instanceId)
      .then(clusterConfig => {
        // We found a cluster, so fetch the current one, and see if it changed
        return UserService.getByGithubId(githubPushInfo.user.id)
          .then(bpUser => {
            return ClusterConfigService.fetchFileFromGithub(
              bpUser,
              githubPushInfo.repo,
              clusterConfig.filePath,
              githubPushInfo.commit
            )
          })
          .then(newComposeFileData => {
            if (newComposeFileData.fileSha === clusterConfig.fileSha) {
              throw new InputClusterConfig.NotChangedError({
                fileSha: newComposeFileData.fileSha
              })
            }
            // files are different, we need to update!
          })
      })
  }

  /**
   * Sends a socket message to the front end with cluster build updates
   *
   * @param {Number}   githubId             - Used to send the message to the right connections
   * @param {Object}   jobInfo              - Sent to the front end for use in cluster creation/error reporting
   */
  static sendClusterSocketUpdate (githubId, jobInfo) {
    return messenger.messageRoom('org', githubId, jobInfo)
  }
}<|MERGE_RESOLUTION|>--- conflicted
+++ resolved
@@ -183,7 +183,6 @@
       instancesWithConfigs
     })
     log.info('called')
-<<<<<<< HEAD
     if (!mainInstance) {
       const mainInstanceObj = instancesWithConfigs.find(instanceObj => {
         return instanceObj.config.metadata.isMain
@@ -192,31 +191,8 @@
     }
     const requestedDependencies = instancesWithConfigs.filter(instanceObj => {
       return instanceObj.instance._id.toString() !== mainInstance._id.toString()
-=======
-    const mainInstanceObj = instancesWithConfigs.find((instanceObj) => {
-      return instanceObj.config.metadata.isMain
-    })
-    const dependenciesObjs = instancesWithConfigs.filter((instanceObj) => {
-      return !instanceObj.config.metadata.isMain
-    })
-    const mainInstanceId = mainInstanceObj.instance._id
-    const requestedDependencies = dependenciesObjs.map((instanceObj) => {
-      return {
-        instance: instanceObj.instance._id
-      }
->>>>>>> e8852007
-    })
-      .map(instanceObj => {
-        const dep = {
-          instance: instanceObj.instance._id
-        }
-        // if files provided -> it is not repo instance
-        const isRepoInstance = !keypather.get(instanceObj, 'config.files')
-        if (isRepoInstance) {
-          dep.matchBranch = true
-        }
-        return dep
-      })
+    })
+      .map(instanceObj => { instance: instanceObj.instance._id })
 
     const model = {
       instance: mainInstance._id,
