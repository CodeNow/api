--- conflicted
+++ resolved
@@ -119,41 +119,6 @@
     const repoFullName = data.repoFullName
     const clusterName = data.clusterName
     const branch = data.branchName
-
-<<<<<<< HEAD
-    const token = keypather.get(sessionUser, 'accounts.github.accessToken')
-    const github = new GitHub({ token })
-    return github.getBranchAsync(repoFullName, branch)
-      .then(branchInfo => {
-        return keypather.get(branchInfo, 'commit.sha')
-      })
-      .then(commit => {
-        log.trace({ commit, repoFullName, branch }, 'Fetched github branch. Fetching compose file from github')
-        return ClusterConfigService.parseComposeFileAndPopulateENVs(repoFullName, clusterName, bigPoppaUser, filePath, commit)
-          .then(parsedCompose => {
-            log.trace({ parsedCompose }, 'parsed compose files')
-            const clusterOpts = {
-              repo: repoFullName,
-              clusterName: data.clusterName,
-              files: parsedCompose.files,
-              isTesting: data.isTesting,
-              testReporters: data.testReporters,
-              parentInputClusterConfigId: data.parentInputClusterConfigId,
-              branch
-            }
-            const buildOpts = {
-              repoFullName,
-              triggeredAction: data.triggeredAction,
-              shouldNotAutoFork: data.shouldNotAutoFork
-            }
-            return ClusterConfigService.createFromRunnableConfig(
-              sessionUser,
-              parsedCompose,
-              buildOpts,
-              clusterOpts
-            )
-          })
-=======
     return ClusterConfigService._parseComposeInfoForConfig(
       sessionUser, {
         repo: repoFullName,
@@ -168,7 +133,8 @@
       .then(results => {
         const buildOpts = {
           repoFullName,
-          triggeredAction: data.triggeredAction
+          triggeredAction: data.triggeredAction,
+          shouldNotAutoFork: data.shouldNotAutoFork
         }
         return ClusterConfigService.createFromRunnableConfig(
           sessionUser,
@@ -176,7 +142,6 @@
           buildOpts,
           results.clusterOpts
         )
->>>>>>> e68e8237
       })
   }
 
