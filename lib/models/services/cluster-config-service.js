--- conflicted
+++ resolved
@@ -152,41 +152,6 @@
     const clusterName = data.clusterName
     const branch = data.branchName
 
-<<<<<<< HEAD
-    const token = keypather.get(sessionUser, 'accounts.github.accessToken')
-    const github = new GitHub({ token })
-    return github.getBranchAsync(repoFullName, branch)
-      .then(branchInfo => {
-        return keypather.get(branchInfo, 'commit.sha')
-      })
-      .then(commit => {
-        log.trace({ commit, repoFullName, branch }, 'Fetched github branch. Fetching compose file from github')
-        return ClusterConfigService.parseComposeFileAndPopulateENVs(repoFullName, clusterName, bigPoppaUser, filePath, commit)
-          .then(parsedCompose => {
-            log.trace({ parsedCompose }, 'parsed compose files')
-            const clusterOpts = {
-              repo: repoFullName,
-              clusterName: data.clusterName,
-              files: parsedCompose.files,
-              isTesting: data.isTesting,
-              testReporters: data.testReporters,
-              parentInputClusterConfigId: data.parentInputClusterConfigId,
-              branch
-            }
-            const buildOpts = {
-              repoFullName,
-              triggeredAction: data.triggeredAction
-            }
-            const mainKey = ClusterConfigService._getMainKeyFromOctobearMains(parsedCompose.mains)
-            return ClusterConfigService.createFromRunnableConfig(
-              sessionUser,
-              parsedCompose,
-              buildOpts,
-              clusterOpts,
-              mainKey
-            )
-          })
-=======
     return ClusterConfigService._parseComposeInfoForConfig(
       sessionUser, {
         repo: repoFullName,
@@ -203,13 +168,13 @@
           repoFullName,
           triggeredAction: data.triggeredAction
         }
+        const mainKey = ClusterConfigService._getMainKeyFromOctobearMains(parsedCompose.mains)
         return ClusterConfigService.createFromRunnableConfig(
           sessionUser,
           results.services,
           buildOpts,
           results.clusterOpts
         )
->>>>>>> a34e2dab
       })
   }
 
@@ -219,7 +184,7 @@
    * - create AutoIsolationConfig and emit `auto-isolation-config.created`
    * - create InputClusterConfig model with a link to AutoIsolationConfig
    * @param {SessionUser} sessionUser                              - session user full object
-   * @param {Object}      runnableConfigs                       - parsed runnable config
+   * @param {Object[]}    runnableConfigs                          - parsed runnable config (from Octobear)
    * @param {Object}      buildOpts                                - build opts
    * @param {String}      buildOpts.triggeredAction                - action that triggered creation
    * @param {String}      buildOpts.repoFullName                   - full repo name E.x. Runnable/api
@@ -235,11 +200,7 @@
    * @param {ObjectId=}   clusterOpts.parentInputClusterConfigId   - the parent ICC of the cluster
    * @return {Promise}    with object that has AutoIsolationConfig
    */
-<<<<<<< HEAD
-  static createFromRunnableConfig (sessionUser, runnableConfig, buildOpts, clusterOpts, mainInstanceKey) {
-=======
-  static createFromRunnableConfig (sessionUser, runnableConfigs, buildOpts, clusterOpts) {
->>>>>>> a34e2dab
+  static createFromRunnableConfig (sessionUser, runnableConfigs, buildOpts, clusterOpts, mainInstanceKey) {
     const log = ClusterConfigService.log.child({
       method: 'createFromRunnableConfig',
       sessionUser,
@@ -1416,15 +1377,6 @@
   }
   /**
    * Parse all fetched files
-<<<<<<< HEAD
-   * @param {Array}  composeFilesContents       - Compose files with contents
-   * @param {Array}  filesDefs                  - Files info we have on the ICC model as `files`
-   * @param {String} repoFullName               - Full repo name (Org/repo)
-   * @param {String} clusterName                - Name that the cluster
-   * @param {User}   bigPoppaUser               - The bigPoppaUser model for the owner of this repo
-   * @param {String} commitRef                  - Commit used to fetch files
-   * @param {String} rootFilePath               - Original file path to the compose file
-=======
    * @param {Array}  composeFilesContents  - Compose files with contents
    * @param {Array}  filesDefs             - Files info we have on the ICC model as `files`
    * @param {String} repoFullName          - Full repo name (Org/repo)
@@ -1432,7 +1384,6 @@
    * @param {User}   bigPoppaUser          - The bigPoppaUser model for the owner of this repo
    * @param {String} commitRef             - Commit used to fetch files
    * @param {String} rootFilePath          - Original file path to the compose file
->>>>>>> a34e2dab
    *
    * @resolves {Object[]} octobearInfo                 - Parsed data from the Docker Compose File
    * @resolves {Array}    octobearInfo.result          - Parsed array of service definitions
