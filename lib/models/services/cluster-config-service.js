--- conflicted
+++ resolved
@@ -57,6 +57,8 @@
     const repoFullName = data.repoFullName
     const bigPoppaUser = sessionUser.bigPoppaUser
     const clusterName = data.clusterName
+    const isTesting = data.isTesting
+    const testReporters = data.testReporters
     return ClusterConfigService.fetchFileFromGithub(bigPoppaUser, repoFullName, filePath)
       .then(parseInput => {
         return ClusterConfigService.parseComposeFileAndPopulateENVs(parseInput, repoFullName, clusterName, sessionUser)
@@ -69,14 +71,9 @@
               repoFullName,
               filePath,
               parseInput.fileSha,
-<<<<<<< HEAD
-              instanceName,
-              data.isTesting,
-              data.testReporters
-=======
               clusterName,
-              data.isTesting
->>>>>>> 8c43710d
+              isTesting,
+              testReporters
             )
           })
       })
@@ -98,11 +95,7 @@
    * @param {Boolean}     isTesting       - isTesting cluster
    * @return {Promise}    with object that has AutoIsolationConfig
    */
-<<<<<<< HEAD
-  static createFromRunnableConfig (sessionUser, runnableConfig, triggeredAction, repoFullName, filePath, fileSha, repositoryName, isTesting, testReporters) {
-=======
-  static createFromRunnableConfig (sessionUser, runnableConfig, triggeredAction, repoFullName, filePath, fileSha, clusterName, isTesting) {
->>>>>>> 8c43710d
+  static createFromRunnableConfig (sessionUser, runnableConfig, triggeredAction, repoFullName, filePath, fileSha, clusterName, isTesting, testReporters) {
     const log = ClusterConfigService.log.child({
       method: 'create',
       sessionUser,
