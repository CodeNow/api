--- conflicted
+++ resolved
@@ -1,11 +1,8 @@
 'use strict'
 require('loadenv')('models/services/cluster-config-service')
 
-<<<<<<< HEAD
-=======
 const path = require('path')
 const hasKeypaths = require('101/has-keypaths')
->>>>>>> fb1026d6
 const keypather = require('keypather')()
 const octobear = require('@runnable/octobear')
 const Promise = require('bluebird')
@@ -38,26 +35,6 @@
   }
 
   /**
-<<<<<<< HEAD
-   * Creates a model that contains the user ids and the org's ids
-   * @param sessionUser
-   * @param repoFullName
-   * @returns {Object} model - containing owner info
-   *          {Number} model.bigPoppaOrgId  - Owning org's bigPoppa id
-   *          {Number} model.bigPoppaUserId - User's bigPoppa id
-   *          {Number} model.githubOrgId    - Owning org's github id
-   *          {Number} model.githubUserId   - User's github id
-   * @private
-   */
-  static _getOwnerInfo (sessionUser, repoFullName) {
-    const bigPoppaOwnerObject = UserService.getBpOrgInfoFromRepoName(sessionUser, repoFullName)
-    return {
-      bigPoppaOrgId: bigPoppaOwnerObject.id,
-      bigPoppaUserId: keypather.get(sessionUser, 'bigPoppaUser.id'),
-      githubOrgId: bigPoppaOwnerObject.githubId,
-      githubUserId: keypather.get(sessionUser, 'accounts.github.id')
-    }
-=======
    * Update build context with the location of compose file directory
    * @param {String} composeFilePath - relative path to the compose file
    * @param {Array|Service} services - array of services
@@ -89,7 +66,27 @@
       }
     })
     return services
->>>>>>> fb1026d6
+  }
+
+  /**
+   * Creates a model that contains the user ids and the org's ids
+   * @param sessionUser
+   * @param repoFullName
+   * @returns {Object} model - containing owner info
+   *          {Number} model.bigPoppaOrgId  - Owning org's bigPoppa id
+   *          {Number} model.bigPoppaUserId - User's bigPoppa id
+   *          {Number} model.githubOrgId    - Owning org's github id
+   *          {Number} model.githubUserId   - User's github id
+   * @private
+   */
+  static _getOwnerInfo (sessionUser, repoFullName) {
+    const bigPoppaOwnerObject = UserService.getBpOrgInfoFromRepoName(sessionUser, repoFullName)
+    return {
+      bigPoppaOrgId: bigPoppaOwnerObject.id,
+      bigPoppaUserId: keypather.get(sessionUser, 'bigPoppaUser.id'),
+      githubOrgId: bigPoppaOwnerObject.githubId,
+      githubUserId: keypather.get(sessionUser, 'accounts.github.id')
+    }
   }
 
   /**
@@ -342,13 +339,13 @@
 
   /**
    * CONTEXT MUST BE CREATED BEFORE USING THIS.  The contextId must be in the config!
-<<<<<<< HEAD
    * @param {SessionUser}   sessionUser
    * @param {Object}        parsedInstanceData
    * @param {String}        parsedInstanceData.metaData.name       - Name of the service
    * @param {Boolean}       parsedInstanceData.metaData.isMain     - True if the service is the main instance
    * @param {ObjectId}      parsedInstanceData.contextId
-   * @param {String}        parsedInstanceData.buildDockerfilePath
+   * @param {String}      parsedInstanceData.build.dockerFilePath
+   * @param {String=}     parsedInstanceData.build.dockerBuildContext
    * @param {Object}        parsedInstanceData.files
    * @param {String}        parsedInstanceData.instance.name
    * @param {String[]}      parsedInstanceData.instance.env
@@ -369,22 +366,6 @@
    * @param {Number}        ownerInfo.bigPoppaUserId      - User's bigPoppa id
    * @param {Number}        ownerInfo.githubOrgId         - Owning org's github id
    * @param {Number}        ownerInfo.githubUserId        - User's github id
-=======
-   * @param {SessionUser} sessionUser
-   * @param {Object}      parsedInstanceData
-   * @param {String}      parsedInstanceData.metaData.name       - Name of the service
-   * @param {Boolean}     parsedInstanceData.metaData.isMain     - True if the service is the main instance
-   * @param {ObjectId}    parsedInstanceData.contextId
-   * @param {String}      parsedInstanceData.build.dockerFilePath
-   * @param {String=}     parsedInstanceData.build.dockerBuildContext
-   * @param {String}      parsedInstanceData.instance.name
-   * @param {String[]}    parsedInstanceData.instance.env
-   * @param {String}      parsedInstanceData.instance.containerStartCommand
-   * @param {String}      repoFullName (org/repo)
-   * @param {Boolean}     isTesting
-   * @param {Boolean}     isTestReporter
-   * @param {String}      triggeredAction
->>>>>>> fb1026d6
    * @resolves {Instance}
    */
   static createClusterInstance (sessionUser, parsedInstanceData, testingOpts, buildOpts, ownerInfo) {
@@ -426,7 +407,6 @@
   /**
    * Build a new context version and trigger a build
    * @param {SessionUser} sessionUser
-<<<<<<< HEAD
    * @param {Object}      ownerInfo                  - Model containing owner info
    * @param {Number}      ownerInfo.bigPoppaOrgId    - Owning org's bigPoppa id
    * @param {Number}      ownerInfo.bigPoppaUserId   - User's bigPoppa id
@@ -437,7 +417,8 @@
    * @param {String}        parsedInstanceData.metaData.name       - Name of the service
    * @param {Boolean}       parsedInstanceData.metaData.isMain     - True if the service is the main instance
    * @param {ObjectId}      parsedInstanceData.contextId
-   * @param {String}        parsedInstanceData.buildDockerfilePath
+   * @param {String}      parsedConfigData.build.dockerFilePath
+   * @param {String=}     parsedConfigData.build.dockerBuildContext
    * @param {Object}        parsedInstanceData.files
    * @param {String}        parsedInstanceData.instance.name
    * @param {String[]}      parsedInstanceData.instance.env
@@ -451,23 +432,6 @@
    * @param {String}        buildOpts.repoFullName        - Full repo name (user/repo)
    * @param {Object}        buildOpts.triggeredAction     - Action that triggered creation
    *
-=======
-   * @param {String}      contextId
-   * @param {Object}      orgInfo
-   * @param {String}      orgInfo.githubOrgId
-   * @param {String}      orgInfo.bigPoppaOrgId
-   * @param {String}      repoFullName
-   * @param {Object}      parsedConfigData
-   * @param {String}      parsedConfigData.metaData.name       - Name of the service
-   * @param {Boolean}     parsedConfigData.metaData.isMain     - True if the service is the main instance
-   * @param {ObjectId}    parsedConfigData.contextId
-   * @param {String}      parsedConfigData.build.dockerFilePath
-   * @param {String=}     parsedConfigData.build.dockerBuildContext
-   * @param {String}      parsedConfigData.instance.name
-   * @param {String[]}    parsedConfigData.instance.env
-   * @param {String}      parsedConfigData.instance.containerStartCommand
-   * @param {String}      triggeredAction
->>>>>>> fb1026d6
    * @resolves {Build}    Building build with new CV
    * @private
    */
@@ -533,7 +497,6 @@
 
   /**
    * @param {SessionUser} sessionUser
-<<<<<<< HEAD
    * @param {Object}      ownerInfo                       - Model containing owner info
    * @param {Number}      ownerInfo.bigPoppaOrgId         - Owning org's bigPoppa id
    * @param {Number}      ownerInfo.bigPoppaUserId        - User's bigPoppa id
@@ -544,22 +507,10 @@
    * @param {Object}      parsedConfigData                - Octobear config info
    * @param {ObjectId}    parsedConfigData.contextId      - contextId to version off of
    * @param {Object=}     parsedConfigData.files
-   * @param {String=}     parsedConfigData.buildDockerfilePath
+   * @param {String}      parsedConfigData.build.dockerFilePath
+   * @param {String=}     parsedConfigData.build.dockerBuildContext
    * @param {String=}     parsedConfigData.code.repo      - Repo name
    * @param {String=}     parsedConfigData.code.commitish - Can be commit or branch.
-=======
-   * @param {ObjectId}    contextId
-   * @param {Object}      orgInfo
-   * @param {String}      orgInfo.githubOrgId
-   * @param {String}      orgInfo.bigPoppaOrgId
-   * @param {String}      repoName
-   * @param {Object}      parsedConfigData
-   * @param {Object}      parsedConfigData.files
-   * @param {String}      parsedConfigData.build.dockerFilePath
-   * @param {String=}     parsedConfigData.build.dockerBuildContext
-   * @param {String}      parsedConfigData.code.repo        - Repo name
-   * @param {String}      parsedConfigData.code.commitish   - Can be commit or branch.
->>>>>>> fb1026d6
    * But commit will be ignored, since for app code version we need both commit and branch and we can't
    * find branch name using commit in git. Optional parameter.
    * If not specifieed default branch would be used for app code version creation
@@ -1041,7 +992,6 @@
   /**
    * Given an instance containing a configuration, update the instance with the properties
    *
-<<<<<<< HEAD
    * @param {User}      sessionUser                - User model for the an owner with permission
    * @param {Object}    instanceObj                - Model which contains an Instance and a config
    * @param {Instance}  instanceObj.instance       - Model which contains an Instance and a config
@@ -1050,7 +1000,8 @@
    * @param {Number[]}  instanceObj.config.instance.ports   - Array of ports to open on the instance
    * @param {String[]}  instanceObj.config.instance.env     - Array of envs for the instance (env=a)
    * @param {String}    instanceObj.config.code.commitish   - Commit or branch. Optional
-   * @param {String}    instanceObj.config.buildDockerfilePath - Dockerfile path
+   * @param {String}   instanceObj.config.build.dockerFilePath - Dockerfile path
+   * @param {String=}  instanceObj.config.build.dockerBuildContext - Dockerfile build context
    * @param {Object}    buildOpts                  - Building options
    * @param {String}    buildOpts.masterShorthash  - ShortHash of the master of the isolation
    * @param {String}    buildOpts.branch           - Branch of the main isolation instance
@@ -1062,21 +1013,6 @@
    * @param {Number}    ownerInfo.bigPoppaUserId   - User's bigPoppa id
    * @param {Number}    ownerInfo.githubOrgId      - Owning org's github id
    * @param {Number}    ownerInfo.githubUserId     - User's github id
-=======
-   * @param {User}     sessionUser                         - User model for the an owner with permission
-   * @param {Object}   instanceObj                         - Model which contains an Instance and a config
-   * @param {Instance} instanceObj.instance                - Model which contains an Instance and a config
-   * @param {ObjectId} instanceObj.config                  - Octobear config model
-   * @param {String}   instanceObj.config.instance.containerStartCommand  - Container's start command
-   * @param {Number[]} instanceObj.config.instance.ports   - Array of ports to open on the instance
-   * @param {String[]} instanceObj.config.instance.env     - Array of envs for the instance (env=a)
-   * @param {String}   instanceObj.config.code.commitish   - Commit or branch. Optional
-   * @param {String}   instanceObj.config.build.dockerFilePath - Dockerfile path
-   * @param {String=}  instanceObj.config.build.dockerBuildContext - Dockerfile build context
-   * @param {Object}   orgInfo
-   * @param {String}   orgInfo.githubOrgId
-   * @param {String}   orgInfo.bigPoppaOrgId
->>>>>>> fb1026d6
    *
    * @returns {Promise}
    * @resolves {Object}   model          - Updated Instance model with Octobear config model
@@ -1097,28 +1033,18 @@
     })
     log.info('called')
 
-<<<<<<< HEAD
     return Promise.try(() => {
       // We need to determine if the instance needs to be re-built
       const mainACV = ContextVersion.getMainAppCodeVersion(instanceObj.instance.contextVersion) || {}
       const newCommitish = keypather.get(instanceObj.config, 'code.commitish')
-=======
-    const hasCommitChanged = newCommitish &&
-      mainACV.branch.toLowerCase() !== newCommitish.toLowerCase() &&
-      mainACV.commit.toLowerCase() !== newCommitish.toLowerCase()
+
+      const hasCommitChanged = newCommitish &&
+        mainACV.branch.toLowerCase() !== newCommitish.toLowerCase() &&
+        mainACV.commit.toLowerCase() !== newCommitish.toLowerCase()
 
     const currentDockerfilePath = keypather.get(mainACV, 'buildDockerfilePath')
     const newDockerfilePath = keypather.get(instanceObj, 'config.build.dockerFilePath')
     const hasDockerfilePathChanged = currentDockerfilePath !== newDockerfilePath
->>>>>>> fb1026d6
-
-      const hasCommitChanged = newCommitish &&
-        mainACV.branch.toLowerCase() !== newCommitish.toLowerCase() &&
-        mainACV.commit.toLowerCase() !== newCommitish.toLowerCase()
-
-      const currentDockerfilePath = keypather.get(mainACV, 'buildDockerfilePath')
-      const newDockerfilePath = instanceObj.config.buildDockerfilePath
-      const hasDockerfilePathChanged = currentDockerfilePath !== newDockerfilePath
 
       if (!hasCommitChanged && !hasDockerfilePathChanged) {
         return
