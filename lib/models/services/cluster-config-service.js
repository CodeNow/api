--- conflicted
+++ resolved
@@ -119,11 +119,7 @@
     const repoFullName = data.repoFullName
     const clusterName = data.clusterName
     const branch = data.branchName
-<<<<<<< HEAD
-=======
     const clusterCreateId = data.clusterCreateId
-
->>>>>>> d0aa7a83
     return ClusterConfigService._parseComposeInfoForConfig(
       sessionUser, {
         repo: repoFullName,
