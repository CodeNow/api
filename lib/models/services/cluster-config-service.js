--- conflicted
+++ resolved
@@ -128,11 +128,7 @@
         sessionUser,
         instanceDef,
         repoFullName,
-<<<<<<< HEAD
-        { isTesting, testReporters },
-=======
         clusterOpts,
->>>>>>> 3df6f8e4
         triggeredAction
       ))
       .then(ClusterConfigService._createAutoIsolationModelsFromClusterInstances)
@@ -310,15 +306,10 @@
    * @param {String[]}    parsedInstanceData.instance.env
    * @param {String}      parsedInstanceData.instance.containerStartCommand
    * @param {String}      repoFullName (org/repo)
-<<<<<<< HEAD
    * @param {Object}      testingOpts
    * @param {Boolean}     testingOpts.isTesting
    * @param {Boolean}     testingOpts.isTestReporter
    * @param {Instance}    masterInstance                                    - Head of this cluster
-=======
-   * @param {Boolean}     isTesting
-   * @param {Boolean}     isTestReporter
->>>>>>> 3df6f8e4
    * @param {String}      triggeredAction
    * @resolves {Instance}
    */
@@ -600,12 +591,8 @@
         sessionUser,
         instanceDef,
         githubPushInfo.repo,
-<<<<<<< HEAD
-        { isTesting: mainInstance.isTesting },
+        clusterOpts,
         mainInstance,
-=======
-        clusterOpts,
->>>>>>> 3df6f8e4
         'autoDeploy'
       ))
       .then(newInstanceObjs => {
@@ -675,30 +662,11 @@
           mainInstance
       ))
       .then(autoIsolationModel => {
-<<<<<<< HEAD
-        autoIsolationModel.createdByUser = sessionUserBigPoppaId
-        autoIsolationModel.ownedByOrg = organization.id
-        autoIsolationModel.redeployOnKilled = isTesting
-        return AutoIsolationService.createOrUpdateAndEmit(autoIsolationOpts)
-          .then((autoIsolationConfig) => {
-            return InputClusterConfig.createAsync({
-              autoIsolationConfigId: autoIsolationConfig._id,
-              filePath,
-              fileSha,
-              createdByUser: sessionUserBigPoppaId,
-              ownedByOrg: organization.id,
-              clusterName,
-              isTesting,
-              parentInputClusterConfigId: parentInputClusterConfigId || null
-            })
-          })
-=======
         log.info({
           autoIsolationModel
         }, 'updating the autoIsolationModel')
         // updateInstances is now the list of all of the instances
         return AutoIsolationService.createOrUpdateAndEmit(autoIsolationModel)
->>>>>>> 3df6f8e4
       })
       .then(autoIsolationConfig => InputClusterConfig.updateConfig(autoIsolationConfig, clusterOpts))
       .then(() => {
@@ -714,9 +682,7 @@
   /**
    * @param  {Object[]} configs
    * @param  {Object[]} instanceObjects
-   * @param  {Object[]} instanceObjects.instance
-   * @param  {Object[]} instanceObjects.instance
-   * @param  {Object[]} instanceObjects.instance
+   * @param  {Instance} instanceObjects.instance
    * @return {Object[]} super objects containing both the instance and the config
    */
   static _mergeConfigsIntoInstances (configs, instanceObjects) {
@@ -864,40 +830,27 @@
    * @param {Number[]}  octobearInfo.instance.ports   - Array of ports to open on the instance
    * @param {String[]}  octobearInfo.instance.env     - Array of envs for the instance (env=a)
    * @param {String}    repoFullName                  - Full repo name (user/repo)
-<<<<<<< HEAD
-   * @param {Object}    testingOpts                   - Bundle of testing-related opts
-   * @param {Object}    testingOpts.isTesting         - True if this is a Testing Cluster
-   * @param {Object[]=} testingOpts.testReporters     - An array of test reporters
-   * @param {Instance}  masterInstance                - Main instance for this group
-=======
    * @param {Object}    clusterOpts                   - Cluster Config model
    * @param {Boolean}   clusterOpts.isTesting         - True if this is a Testing Cluster
    * @param {String[]=} clusterOpts.testReporters     - The test reporters of the cluster
->>>>>>> 3df6f8e4
+   * @param {Instance}  masterInstance                - Main instance for this group
    * @param {String}    triggeredAction               - Action that triggered creation
    *
    * @returns {Promise}
    * @resolves {Instance} - Updated Instance model with Octobear config model
    * @private
    */
-<<<<<<< HEAD
-  static _createNewInstancesForNewConfigs (sessionUser, octobearInfo, repoFullName, testingOpts, masterInstance, triggeredAction) {
-    const isTestReporter = testingOpts.testReporters ? testingOpts.testReporters.indexOf(octobearInfo.metadata.name) >= 0 : false
-=======
-  static _createNewInstancesForNewConfigs (sessionUser, octobearInfo, repoFullName, clusterOpts, triggeredAction) {
-    const isTestReporter = clusterOpts.testReporters ? clusterOpts.testReporters.indexOf(octobearInfo.metadata.name) >= 0 : false
->>>>>>> 3df6f8e4
+  static _createNewInstancesForNewConfigs (sessionUser, octobearInfo, repoFullName, clusterOpts, masterInstance, triggeredAction) {
+    const testingOpts = {
+      isTesting: clusterOpts.isTesting,
+      isTestReporter: clusterOpts.testReporters ? clusterOpts.testReporters.indexOf(octobearInfo.metadata.name) >= 0 : false
+    }
     return ClusterConfigService.createClusterInstance(
       sessionUser,
       octobearInfo,
       repoFullName,
-<<<<<<< HEAD
-      Object.assign(testingOpts, { isTestReporter }),
+      testingOpts,
       masterInstance,
-=======
-      clusterOpts.isTesting,
-      isTestReporter,
->>>>>>> 3df6f8e4
       triggeredAction
     )
       .then(instance => {
