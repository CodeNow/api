--- conflicted
+++ resolved
@@ -827,25 +827,6 @@
   /**
    * Creates a new cluster instance for when a Cluster Update happens
    *
-<<<<<<< HEAD
-   * @param {User}     sessionUser                   - User model for the an owner with permission
-   * @param {Object[]} octobearInfo                  - Parsed data from the Docker Compose File
-   * @param {String}   octobearInfo.metaData.name    - Name of the service
-   * @param {Boolean}  octobearInfo.metaData.isMain  - True if the service is the main instance
-   * @param {Object}   octobearInfo.code             - Optional code configuration
-   * @param {String}   octobearInfo.code.repo        - Repo name
-   * @param {String}   octobearInfo.code.commitish   - Commit or branch. Optional
-   * @param {String}   octobearInfo.build.dockerFilePath - Dockerfile path
-   * @param {Object}   octobearInfo.files            - Contains the dockerfile body (Optional)
-   * @param {Object}   octobearInfo.instance         - Contains info on each instance
-   * @param {String}   octobearInfo.instance.name    - Instance's name (different from compose file)
-   * @param {String}   octobearInfo.instance.containerStartCommand     - Container's start command
-   * @param {Number[]} octobearInfo.instance.ports   - Array of ports to open on the instance
-   * @param {String[]} octobearInfo.instance.env     - Array of envs for the instance (env=a)
-   * @param {String}   repoFullName                  - Full repo name (user/repo)
-   * @param {Boolean}  isTesting                     - True if this is a Testing Cluster
-   * @param {String}   triggeredAction               - Action that triggered creation
-=======
    * @param {User}      sessionUser                   - User model for the an owner with permission
    * @param {Object[]}  octobearInfo                  - Parsed data from the Docker Compose File
    * @param {String}    octobearInfo.metaData.name    - Name of the service
@@ -853,7 +834,8 @@
    * @param {Object}    octobearInfo.code             - Optional code configuration
    * @param {String}    octobearInfo.code.repo        - Repo name
    * @param {String}    octobearInfo.code.commitish   - Commit or branch. Optional
-   * @param {String}    octobearInfo.buildDockerfilePath - Dockerfile path
+   * @param {String}    octobearInfo.build.dockerFilePath - Dockerfile path
+   * * @param {String}  octobearInfo.build.dockerBuildContext - Dockerfile build context
    * @param {Object}    octobearInfo.files            - Contains the dockerfile body (Optional)
    * @param {Object}    octobearInfo.instance         - Contains info on each instance
    * @param {String}    octobearInfo.instance.name    - Instance's name (different from compose file)
@@ -865,7 +847,6 @@
    * @param {Boolean}   clusterOpts.isTesting         - True if this is a Testing Cluster
    * @param {String[]=} clusterOpts.testReporters     - The test reporters of the cluster
    * @param {String}    triggeredAction               - Action that triggered creation
->>>>>>> ae4ad10f
    *
    * @returns {Promise}
    * @resolves {Instance} - Updated Instance model with Octobear config model
