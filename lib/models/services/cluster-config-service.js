'use strict'
require('loadenv')('models/services/cluster-config-service')

const path = require('path')
const hasKeypaths = require('101/has-keypaths')
const keypather = require('keypather')()
const octobear = require('@runnable/octobear')
const Promise = require('bluebird')
const uuid = require('uuid')
const pick = require('101/pick')

const AutoIsolationConfig = require('models/mongo/auto-isolation-config')
const BuildService = require('models/services/build-service')
const ContextService = require('models/services/context-service')
const ContextVersion = require('models/mongo/context-version')
const InputClusterConfig = require('models/mongo/input-cluster-config')

const GitHub = require('models/apis/github')
const Instance = require('models/mongo/instance')
const AutoIsolationService = require('models/services/auto-isolation-service')
const InfraCodeVersionService = require('models/services/infracode-version-service')
const InstanceService = require('models/services/instance-service')
const logger = require('logger')
const messenger = require('socket/messenger')
const rabbitMQ = require('models/rabbitmq')
const UserService = require('models/services/user-service')

module.exports = class ClusterConfigService {
  static get log () {
    return logger.child({
      module: 'ClusterConfigService'
    })
  }

  /**
   * Update build context with the location of compose file directory
   * @param {String} composeFilePath - relative path to the compose file
   * @param {Array|Service} services - array of services
   */
  static updateBuildContextForEachService (composeFilePath, services) {
    const log = ClusterConfigService.log.child({
      method: 'updateBuildContextForEachService',
      composeFilePath,
      services
    })
    const composeFileDirname = path.dirname(composeFilePath)
    log.info('called')
    services.forEach((service) => {
      if (service.build && service.build.dockerBuildContext) {
        let newDockerBuildContext = path.resolve(composeFileDirname,
          service.build.dockerBuildContext)
        // since we just constructred a new path again manually we want to make sure
        // it's relative and not absolute, that is why we prepending path
        // with a `.` if needed.
        if (newDockerBuildContext.indexOf('/') === 0) {
          newDockerBuildContext = '.'.concat(newDockerBuildContext)
        }
        log.info({
          newDockerBuildContext,
          composeFileDirname,
          oldContext: service.build.dockerBuildContext
        }, 'new dockerBuildContext')
        service.build.dockerBuildContext = newDockerBuildContext
      }
    })
    return services
  }

  /**
   * Create Docker Compose Cluster
   * - fetch compose file content from github
   * - parse compose content
   * - call createFromRunnableConfig
   * @param {User}     sessionUser          - session user full object
   * @param {Object}   data                 - cluster data
   * @param {String}   data.triggeredAction - action that triggered creation
   * @param {String}   data.repoFullName    - full repo name E.x. Runnable/api
   * @param {String}   data.branchName      - branch name
   * @param {String}   data.filePath        - path to the cluster config file
   * @param {Boolean}  data.isTesting       - is this testing cluster
   * @param {String[]} data.testReporters   - array of names of the testReporters
   * @param {String}   data.clusterName     - name of the cluster
   *
   * @return {Promise} with object that has AutoIsolationConfig
   */
  static create (sessionUser, data) {
    const log = ClusterConfigService.log.child({
      method: 'create',
      sessionUser,
      data
    })
    log.info('called')
    const filePath = data.filePath
    const repoFullName = data.repoFullName
    const bigPoppaUser = sessionUser.bigPoppaUser
    const clusterName = data.clusterName
    return ClusterConfigService.fetchFileFromGithub(bigPoppaUser, repoFullName, filePath)
      .then(parseInput => {
        return ClusterConfigService.parseComposeFileAndPopulateENVs(parseInput, repoFullName, clusterName, sessionUser.bigPoppaUser, filePath)
          .then(parsedCompose => {
            log.trace({ parsedCompose }, 'parsed compose')
            const clusterOpts = {
              clusterName: data.clusterName,
              filePath: data.filePath,
              fileSha: parseInput.fileSha,
              isTesting: data.isTesting,
              testReporters: data.testReporters,
              parentInputClusterConfigId: data.parentInputClusterConfigId
            }
            return ClusterConfigService.createFromRunnableConfig(
              sessionUser,
              parsedCompose,
              data.triggeredAction,
              repoFullName,
              clusterOpts
            )
          })
      })
  }

  /**
   * Create Cluster from parsed runnable config
   * - create new instance for each defined in the config
   * - create AutoIsolationConfig and emit `auto-isolation-config.created`
   * - create InputClusterConfig model with a link to AutoIsolationConfig
   * @param {SessionUser} sessionUser                              - session user full object
   * @param {Object}      runnableConfig                           - parsed runnable config
   * @param {String}      triggeredAction                          - action that triggered creation
   * @param {String}      repoFullName                             - full repo name E.x. Runnable/api
   * @param {Object}      clusterOpts                              - parsed data from the compose file
   * @param {String}      clusterOpts.filePath                     - path to the cluster config file
   * @param {String}      clusterOpts.fileSha                      - md5 hash of the file
   * @param {String}      clusterOpts.clusterName                  - name for the cluster
   * @param {Boolean}     clusterOpts.isTesting                    - isTesting cluster
   * @param {String[]=}   clusterOpts.testReporters                - array of test reporters
   * @param {ObjectId=}   clusterOpts.parentInputClusterConfigId   - the parent ICC of the cluster
   * @return {Promise}    with object that has AutoIsolationConfig
   */
  static createFromRunnableConfig (sessionUser, runnableConfig, triggeredAction, repoFullName, clusterOpts) {
    const log = ClusterConfigService.log.child({
      method: 'create',
      sessionUser,
      triggeredAction,
      runnableConfig,
      repoFullName,
      clusterOpts
    })
    log.info('called')
    const sessionUserBigPoppaId = keypather.get(sessionUser, 'bigPoppaUser.id')
    const organization = UserService.getBpOrgInfoFromRepoName(sessionUser, repoFullName)
    const parsedInstancesDef = runnableConfig.results
    const bigPoppaOwnerObject = UserService.getBpOrgInfoFromRepoName(sessionUser, repoFullName)
    const orgInfo = {
      githubOrgId: bigPoppaOwnerObject.githubId,
      bigPoppaOrgId: bigPoppaOwnerObject.id
    }
    return Promise
      .each(parsedInstancesDef, instanceDef => {
        return ClusterConfigService.createClusterContext(sessionUser, instanceDef, orgInfo)
        // Instance defs now contain the contexts
      })
      .tap(ClusterConfigService.addAliasesToContexts)
      .map(instanceDef => ClusterConfigService._createNewInstancesForNewConfigs(
        sessionUser,
        instanceDef,
        repoFullName,
        clusterOpts,
        triggeredAction
      ))
      .then(ClusterConfigService._createAutoIsolationModelsFromClusterInstances)
      .then(autoIsolationOpts => {
        autoIsolationOpts.createdByUser = sessionUserBigPoppaId
        autoIsolationOpts.ownedByOrg = organization.id
        autoIsolationOpts.redeployOnKilled = clusterOpts.isTesting
        return AutoIsolationService.createOrUpdateAndEmit(autoIsolationOpts)
          .then((autoIsolationConfig) => {
            return InputClusterConfig.createAsync({
              autoIsolationConfigId: autoIsolationConfig._id,
              filePath: clusterOpts.filePath,
              fileSha: clusterOpts.fileSha,
              createdByUser: sessionUserBigPoppaId,
              ownedByOrg: organization.id,
              clusterName: clusterOpts.clusterName,
              isTesting: clusterOpts.isTesting,
              parentInputClusterConfigId: clusterOpts.parentInputClusterConfigId || null
            })
          })
      })
  }

  /**
   * Creates models that can be used to save the OctoBear config as an AutoIsolationConfig
   *
   * @param {Object[]} instancesWithConfigs                        - instances with OctoBear configurations
   * @param {Instance} instancesWithConfigs.instance               - instance
   * @param {ObjectId} instancesWithConfigs.instance._id           - instance id
   * @param {Object}   instancesWithConfigs.config                 - OctoBear configuration
   * @param {Object}   instancesWithConfigs.config.metadata.isMain - True if this is the main instance
   * @param {Object}   instancesWithConfigs.config.files           - If this is falsy, the dep
   *                                                               should match the branch
   * @param {Instance=} mainInstance                               - Main instance model of the config
   *                                                               if null, finds isMain
   *
   * @returns {Object}   model
   *          {ObjectId} model.instance                          - instanceId of the main instance
   *          {Object[]} model.requestedDependencies             - Array of models with instanceIds
   *                                                             of deps to copy
   *          {ObjectId} model.requestedDependencies.instance    - Id of the instance to match
   *          {Boolean}  model.requestedDependencies.matchBranch - True if the copies should match
   *                                                             the branch of the master
   * @private
   */
  static _createAutoIsolationModelsFromClusterInstances (instancesWithConfigs, mainInstance) {
    const log = ClusterConfigService.log.child({
      method: '_createAutoIsolationModelsFromClusterInstances',
      instancesWithConfigs
    })
    log.info('called')
    if (!mainInstance) {
      const mainInstanceObj = instancesWithConfigs.find(instanceObj => {
        return instanceObj.config.metadata.isMain
      })
      mainInstance = mainInstanceObj.instance
    }
    const requestedDependencies = instancesWithConfigs.filter(instanceObj => {
      return instanceObj.instance._id.toString() !== mainInstance._id.toString()
    })
      .map(instanceObj => {
        return { instance: instanceObj.instance._id }
      })

    const model = {
      instance: mainInstance._id,
      requestedDependencies
    }
    log.info({ model }, 'model created')
    return model
  }

  /**
   * Delete cluster:
   * - do not delete parentInstance
   * - create job to delete each instance
   * - mark cluster as deleted
   * @param {ObjectId} clusterId - id of the cluster
   */
  static delete (clusterId) {
    const log = ClusterConfigService.log.child({
      method: 'delete',
      clusterId
    })
    log.info('called')
    return AutoIsolationConfig.findByIdAndAssert(clusterId)
      .tap(cluster => {
        const instancesIds = cluster.instancesIds || []
        instancesIds.forEach(instanceId => {
          rabbitMQ.deleteInstance({ instanceId })
        })
      })
      .tap(cluster => {
        return InputClusterConfig.markAsDeleted(cluster._id)
      })
      .tap(cluster => {
        rabbitMQ.clusterDeleted({ cluster: { id: clusterId } })
      })
  }

  /**
   * Given an Octobear Results array, add the contextId to each alias model that matches up with it.
   * Aliases have the instanceName in them, so we store all the configs by name to reference them
   * easier
   * @param {Object[]} instanceConfigs
   * @param {ObjectId} instanceConfigs.contextId
   * @param {Object}   instanceConfigs.instance.aliases
   * @param {String}   instanceConfigs.instance.name
   *
   * @returns {undefined}
   */
  static addAliasesToContexts (instanceConfigs) {
    const log = ClusterConfigService.log.child({
      method: 'addAliasesToContexts'
    })
    log.info('called')
    if (!instanceConfigs) {
      return
    }
    // save the instance names by name for processing
    const dict = instanceConfigs
      .reduce((map, instanceConfig) => Object.assign(map, {[instanceConfig.instance.name]: instanceConfig}), {})
    log.info({ dict: Object.keys(dict) }, 'Dictionary created')

    instanceConfigs.forEach(instanceConfig => {
      const aliases = keypather.get(instanceConfig, 'instance.aliases')
      if (!aliases) { return }

      Object.keys(aliases).forEach(key => {
        let instanceName = aliases[key].instanceName
        if (dict[instanceName]) {
          aliases[key].contextId = dict[instanceName].contextId
        }
      })
    })
  }

  /**
   * Creates the Context object for the given parsedInstanceData, attaches the new context id to the
   * parsedInstanceData, and then resolves the data back
   *
   * @param {SessionUser} sessionUser
   * @param {Object}      parsedInstanceData
   * @param {Object}      parsedInstanceData.contextId      - This is filled in here
   * @param {String}      parsedInstanceData.instance.name
   * @param {Object}      orgInfo
   * @param {String}      orgInfo.githubOrgId
   * @param {String}      orgInfo.bigPoppaOrgId
   *
   * @resolves {parsedInstanceData} Original data given, but with the contextId attached
   */
  static createClusterContext (sessionUser, parsedInstanceData, orgInfo) {
    const log = ClusterConfigService.log.child({
      method: 'createClusterContext',
      sessionUser
    })
    log.info('called')

    return ClusterConfigService._createContext(sessionUser, orgInfo)
      .then(context => {
        parsedInstanceData.contextId = context._id
      })
      .return(parsedInstanceData)
  }

  /**
   * CONTEXT MUST BE CREATED BEFORE USING THIS.  The contextId must be in the config!
   * @param {SessionUser} sessionUser
   * @param {Object}      parsedInstanceData
   * @param {String}      parsedInstanceData.metaData.name       - Name of the service
   * @param {Boolean}     parsedInstanceData.metaData.isMain     - True if the service is the main instance
   * @param {ObjectId}    parsedInstanceData.contextId
   * @param {String}      parsedInstanceData.build.dockerFilePath
   * @param {String=}     parsedInstanceData.build.dockerBuildContext
   * @param {String}      parsedInstanceData.instance.name
   * @param {String[]}    parsedInstanceData.instance.env
   * @param {String}      parsedInstanceData.instance.containerStartCommand
   * @param {String}      repoFullName (org/repo)
   * @param {Boolean}     isTesting
   * @param {Boolean}     isTestReporter
   * @param {String}      triggeredAction
   * @resolves {Instance}
   */
  static createClusterInstance (sessionUser, parsedInstanceData, repoFullName, isTesting, isTestReporter, triggeredAction) {
    const log = ClusterConfigService.log.child({
      method: 'createClusterInstance',
      sessionUser, parsedInstanceData, repoFullName, isTesting, isTestReporter, triggeredAction
    })
    log.info('called')
    const bigPoppaOwnerObject = UserService.getBpOrgInfoFromRepoName(sessionUser, repoFullName)
    const orgInfo = {
      githubOrgId: bigPoppaOwnerObject.githubId,
      bigPoppaOrgId: bigPoppaOwnerObject.id
    }
    return Promise.try(() => {
      if (!parsedInstanceData.contextId) {
        log.error('Create Cluster attempted to create an instance without a context!', { parsedInstanceData })
        throw new Instance.CreateFailedError('Create Cluster failed because it was missing a contextId', { parsedInstanceData })
      }
    })
      .then(function () {
        return ClusterConfigService._createCVAndBuildBuild(sessionUser, parsedInstanceData.contextId, orgInfo, repoFullName, parsedInstanceData, triggeredAction)
      })
      .then((build) => {
        log.trace({ build }, 'build created')
        const buildId = keypather.get(build, '_id.toString()')
        return ClusterConfigService._createInstance(sessionUser, parsedInstanceData, buildId, isTesting, isTestReporter)
      })
  }

  /**
   * Build a new context version and trigger a build
   * @param {SessionUser} sessionUser
   * @param {String}      contextId
   * @param {Object}      orgInfo
   * @param {String}      orgInfo.githubOrgId
   * @param {String}      orgInfo.bigPoppaOrgId
   * @param {String}      repoFullName
   * @param {Object}      parsedConfigData
   * @param {String}      parsedConfigData.metaData.name       - Name of the service
   * @param {Boolean}     parsedConfigData.metaData.isMain     - True if the service is the main instance
   * @param {ObjectId}    parsedConfigData.contextId
   * @param {String}      parsedConfigData.build.dockerFilePath
   * @param {String=}     parsedConfigData.build.dockerBuildContext
   * @param {String}      parsedConfigData.instance.name
   * @param {String[]}    parsedConfigData.instance.env
   * @param {String}      parsedConfigData.instance.containerStartCommand
   * @param {String}      triggeredAction
   * @resolves {Build}    Building build with new CV
   * @private
   */
  static _createCVAndBuildBuild (sessionUser, contextId, orgInfo, repoFullName, parsedConfigData, triggeredAction) {
    const log = ClusterConfigService.log.child({
      method: '_createCVAndBuildBuild',
      sessionUser, contextId, orgInfo, repoFullName, parsedConfigData, triggeredAction
    })
    log.info('called')
    return ClusterConfigService._createContextVersion(sessionUser, contextId, orgInfo, repoFullName, parsedConfigData)
      .then((contextVersion) => {
        log.trace({ contextVersion }, 'cv created')
        return ClusterConfigService._createBuild(sessionUser, contextVersion._id, orgInfo.githubOrgId)
      })
      .then(ClusterConfigService._buildBuild(sessionUser, triggeredAction))
  }

  static _buildBuild (sessionUser, triggeredAction) {
    const log = ClusterConfigService.log.child({
      method: '_buildBuild',
      sessionUser, triggeredAction
    })
    log.info('called')
    return build => {
      const buildsOpts = {
        message: 'Initial Cluster Creation',
        triggeredAction: {
          manual: true
        }
      }
      return BuildService.buildBuild(build._id, buildsOpts, sessionUser)
    }
  }
  /**
   * @param  {SessionUser} sessionUser
   * @param  {Object}  orgInfo
   * @param  {String}  orgInfo.githubOrgId
   * @param  {String}  orgInfo.bigPoppaOrgId
   * @return   {Promise}
   * @resolves {Context}
   */
  static _createContext (sessionUser, orgInfo) {
    const log = ClusterConfigService.log.child({
      method: '_createContext',
      sessionUser, orgInfo
    })
    log.info('called')
    return ContextService.createNew(sessionUser, {
      name: uuid(),
      owner: {
        github: orgInfo.githubOrgId,
        bigPoppa: orgInfo.bigPoppaOrgId
      }
    })
  }

  /**
   * @param {SessionUser} sessionUser
   * @param {ObjectId}    contextId
   * @param {Object}      orgInfo
   * @param {String}      orgInfo.githubOrgId
   * @param {String}      orgInfo.bigPoppaOrgId
   * @param {String}      repoName
   * @param {Object}      parsedConfigData
   * @param {Object}      parsedConfigData.files
   * @param {String}      parsedConfigData.build.dockerFilePath
   * @param {String=}     parsedConfigData.build.dockerBuildContext
   * @param {String}      parsedConfigData.code.repo        - Repo name
   * @param {String}      parsedConfigData.code.commitish   - Can be commit or branch.
   * But commit will be ignored, since for app code version we need both commit and branch and we can't
   * find branch name using commit in git. Optional parameter.
   * If not specifieed default branch would be used for app code version creation
   * @return {ContextVersion}
   */
  static _createContextVersion (sessionUser, contextId, orgInfo, repoName, parsedConfigData) {
    const log = ClusterConfigService.log.child({
      method: '_createContextVersion',
      sessionUser, contextId, orgInfo, repoName, parsedConfigData
    })
    log.info('called')
    return InfraCodeVersionService.findBlankInfraCodeVersion()
      .then((parentInfaCodeVersion) => {
        log.trace({ infraCodeVersion: parentInfaCodeVersion }, 'found parent infracode version')
        const cvOpts = {
          context: contextId,
          createdBy: {
            github: sessionUser.accounts.github.id,
            bigPoppa: sessionUser.bigPoppaUser.id
          },
          owner: {
            github: orgInfo.githubOrgId,
            bigPoppa: orgInfo.bigPoppaOrgId
          },
          advanced: true
        }
        log.trace({ cvOpts }, 'new cv opts')
        if (!keypather.get(parsedConfigData, 'metadata.isMain') && keypather.get(parsedConfigData, 'files[\'/Dockerfile\']')) {
          return ClusterConfigService._createDockerfileContent(parsedConfigData, cvOpts, parentInfaCodeVersion)
        }
        const instanceRepoName = keypather.get(parsedConfigData, 'code.repo') || repoName
        const instanceCommitish = keypather.get(parsedConfigData, 'code.commitish')
        log.trace({
          instanceRepoName,
          instanceCommitish
        }, 'service repo name')
        return ContextVersion.createAppcodeVersion(sessionUser, instanceRepoName, instanceCommitish)
        .then((appCodeVersion) => {
          log.info({ appCodeVersion }, 'appCodeVersion created')
          cvOpts.appCodeVersions = [ appCodeVersion ]
          if (keypather.get(parsedConfigData, 'files[\'/Dockerfile\']')) {
            return ClusterConfigService._createDockerfileContent(parsedConfigData, cvOpts, parentInfaCodeVersion)
          }
          const buildDockerfilePath = keypather.get(parsedConfigData, 'build.dockerFilePath')
          if (buildDockerfilePath) {
            cvOpts.buildDockerfilePath = buildDockerfilePath
          }
          // TODO: change context if compose file not in the root
          const dockerBuildContext = keypather.get(parsedConfigData, 'build.dockerBuildContext')
          if (dockerBuildContext) {
            cvOpts.buildDockerContext = dockerBuildContext
          }
          return ContextVersion.createWithNewInfraCode(cvOpts, { parent: parentInfaCodeVersion._id, edited: true })
        })
      })
  }

  /**
   * @param  {User}   sessionUser
   * @param  {String} contextVersionId
   * @param  {String} orgGithubId
   * @return  {Promise}
   * @resolve {Build}
   */
  static _createBuild (sessionUser, contextVersionId, orgGithubId) {
    const log = ClusterConfigService.log.child({
      method: '_createBuild',
      sessionUser, contextVersionId
    })
    log.info('called')
    return BuildService.createBuild({
      createdBy: {
        github: sessionUser.accounts.github.id
      },
      owner: {
        github: orgGithubId
      },
      contextVersion: contextVersionId
    }, sessionUser)
  }

  /**
   * @param  {SessionUser}   sessionUser
   * @param  {Object}        parsedInstanceData
<<<<<<< HEAD
   * @param  {String}        parsedInstanceData.build.dockerFilePath - signifies this is a repo instance
   * @param  {String=}       parsedInstanceData.build.dockerBuildContext - docker build context
=======
   * @param  {String}        parsedInstanceData.buildDockerfilePath
>>>>>>> c4af0ac3
   * @param  {Object}        parsedInstanceData.instance
   * @param  {String}        parsedInstanceData.instance.name
   * @param  {Array<String>} parsedInstanceData.instance.env
   * @param  {String}        parsedInstanceData.instance.containerStartCommand
   * @param  {Boolean}       parsedInstanceData.metadata.isMain
   * @param  {ObjectId}      parentBuildId
   * @param  {Boolean}       isTesting
   * @param  {Boolean}       isTestReporter
   * @return {Promise}
   * @resolves {Instance} newly created parent instanceId
   */
  static _createInstance (sessionUser, parsedInstanceData, parentBuildId, isTesting, isTestReporter) {
    const serviceName = keypather.get(parsedInstanceData, 'metadata.name')
    const configData = parsedInstanceData.instance
    const inputInstanceOpts = pick(configData, ['aliases', 'env', 'containerStartCommand', 'name', 'ports'])
    const defaultInstanceOpts = {
      // short name is service name
      shortName: serviceName,
      build: parentBuildId,
      masterPod: true,
      ipWhitelist: {
        enabled: false
      },
<<<<<<< HEAD
      shouldNotAutofork: !keypather.get(parsedInstanceData, 'build.dockerFilePath'),
=======
      shouldNotAutofork: !keypather.get(parsedInstanceData, 'metadata.isMain'),
>>>>>>> c4af0ac3
      isTesting,
      isTestReporter
    }
    const instanceOpts = Object.assign({}, defaultInstanceOpts, inputInstanceOpts)
    const log = ClusterConfigService.log.child({
      method: '_createInstance',
      instanceOpts
    })
    log.info('called')
    return InstanceService.createInstance(instanceOpts, sessionUser)
  }

  /**
   * Given an instance-like model, update the list of dependent instances with what should be in the
   * Isolation Config.  If the config is missing, we need to delete the instance.  If the name is
   * missing, we need to create the instance.  If both are there, we just need to update them.  This
   * returns an array of all the instances which should be in the dependency list for the
   * AutoIsolation update
   *
   * @param {SessionUser} sessionUser            - User model for the an owner with permission
   * @param {Object[]}    instanceObjs           - Dependent Instance (or empty model with config)
   * @param {Object}      instanceObjs.config    - Octobear config info (should delete instance if missing)
   * @param {Instance}    instanceObjs.instance  - Instance model (should create instance if missing)
   * @param {Instance}    mainInstance           - Main instance of this cluster
   * @param {ObjectId}    mainInstance._id       - Main instance's id
   * @param {Boolean}     mainInstance.isTesting - True if the instance is a testing instance
   * @param {Object}      githubPushInfo         - Model containing GitHub push data
   * @param {String}      githubPushInfo.repo    - Full Repository Name (owner/repo)
   * @param {String}      githubPushInfo.branch  - Current branch this instance should be on
   * @param {String}      githubPushInfo.commit  - New commit this instance should be on
   * @param {Object}      githubPushInfo.user    - Model containing the pusher's data
   * @param {Number}      githubPushInfo.user.id - GitHub ID for the pusher
   * @param {Object}      clusterOpts                            - parsed data from the compose file
   * @param {String}      clusterOpts.filePath                   - path to the cluster config file
   * @param {String}      clusterOpts.fileSha                    - md5 hash of the file
   * @param {String}      clusterOpts.clusterName                - name for the cluster
   * @param {Boolean}     clusterOpts.isTesting                  - isTesting cluster
   * @param {String}      clusterOpts.parentInputClusterConfigId - the parent ICC of the cluster
   *
   * @returns {Promise}
   * @resolves {Instance[]} Instances which represent the requested dependencies for this isolation
   * @private
   */
  static _createUpdateAndDeleteInstancesForClusterUpdate (sessionUser, instanceObjs, mainInstance, githubPushInfo, clusterOpts) {
    const log = ClusterConfigService.log.child({
      method: '_createUpdateAndDeleteInstancesForClusterUpdate',
      sessionUser, instanceObjs, mainInstance, githubPushInfo
    })
    log.info('called')
    const bigPoppaOwnerObject = UserService.getBpOrgInfoFromRepoName(sessionUser, githubPushInfo.repo)
    const orgInfo = {
      githubOrgId: bigPoppaOwnerObject.githubId,
      bigPoppaOrgId: bigPoppaOwnerObject.id
    }
    // No instance means create a new one
    // We need to create new instances first, so when we update them, the connections can be made
    // Since we need to connect aliases by ContextId, we make the instances later
    // Here, we just create the context
    const createConfigs = instanceObjs.filter(instanceObj => instanceObj.config && !instanceObj.instance)
    // if the instance and config exist, then we know we need to update
    const updateConfigs = instanceObjs.filter(instanceObj => instanceObj.config && instanceObj.instance)
    // With no config, we delete the instanceObj
    const deleteConfigs = instanceObjs.filter(instanceObj => !instanceObj.config && instanceObj.instance)

    log.trace({createConfigs}, 'Creating cluster contexts')
    const createContextPromises = Promise.map(createConfigs, (instanceObj) => {
      return ClusterConfigService.createClusterContext(sessionUser, instanceObj.config, orgInfo)
    })

    log.trace({deleteConfigs}, 'Triggering instance deletes')
    const deleteInstancePromises = Promise.map(deleteConfigs, (instanceObj) => {
      return rabbitMQ.deleteInstance({instanceId: keypather.get(instanceObj, 'instance._id.toString()')})
    })

    return Promise
      .props({
        createContextPromises,
        deleteInstancePromises
      })
      .get('createContextPromises') // Make sure creates happen before updating
      .tap(contextIdFilledConfigs => {
        // Now we need to put all of the matching contextIds in all of the configs
        // So first combine them
        const allConfigs = contextIdFilledConfigs.concat(updateConfigs.map(model => model.config))
        // Then map the aliases to the context ids.  This should give us a list of all configs
        // (new and existing) that we can match up to each other.
        ClusterConfigService.addAliasesToContexts(allConfigs)
        log.trace({ contextIdFilledConfigs }, 'Creating new instances')
      })
      .map((instanceDef) => {
        return ClusterConfigService._createNewInstancesForNewConfigs(
          sessionUser,
          instanceDef,
          githubPushInfo.repo,
          clusterOpts,
          'autoDeploy'
        )
      })
      .then((newInstanceObjs) => {
        log.trace({updateConfigs}, 'Updating all instances with new configs')
        return Promise
          .map(updateConfigs, (instanceObj) => {
            // Do these updates last
            return ClusterConfigService._updateInstanceWithConfigs(sessionUser, instanceObj, orgInfo)
          })
          .then((instanceObjs) => {
            return instanceObjs.concat(newInstanceObjs)
          })
      })
  }

  /**
   * Updates a Cluster Config from a webhook.  It gets all of the existing instances, removes any
   * no longer in the config, updates existing ones, and creates new ones that don't currently
   * exist
   * @param {User}      sessionUser                   - User model for the an owner with permission
   * @param {Instance}  mainInstance                  - Main instance of this cluster
   * @param {ObjectId}  mainInstance._id              - Instance id
   * @param {Boolean}   mainInstance.isTesting        - True if the instance is a testing instance
   * @param {Object}    githubPushInfo                - Model containing GitHub push data
   * @param {String}    githubPushInfo.repo           - Full Repository Name (owner/repo)
   * @param {String}    githubPushInfo.branch         - Current branch this instance should be on
   * @param {String}    githubPushInfo.commit         - New commit this instance should be on
   * @param {Object}    githubPushInfo.user           - Model containing the pusher's data
   * @param {Number}    githubPushInfo.user.id        - GitHub ID for the pusher
   * @param {Object[]}  octobearInfo                  - Parsed data from the Docker Compose File
   * @param {String}    octobearInfo.metaData.name    - Name of the service
   * @param {Boolean}   octobearInfo.metaData.isMain  - True if the service is the main instance
   * @param {Object}    octobearInfo.files            - Contains the dockerfile body (Optional)
   * @param {Object}    octobearInfo.instance         - Contains info on each instance
   * @param {String}    octobearInfo.instance.name    - Instance's name (different from compose file)
   * @param {String}    octobearInfo.instance.containerStartCommand  - Container's start command
   * @param {Number[]}  octobearInfo.instance.ports  - Array of ports to open on the instance
   * @param {String[]}  octobearInfo.instance.env    - Array of envs for the instance (env=a)
   * @param {Object}    clusterOpts                            - parsed data from the compose file
   * @param {String}    clusterOpts.filePath                   - path to the cluster config file
   * @param {String}    clusterOpts.fileSha                    - md5 hash of the file
   * @param {String}    clusterOpts.clusterName                - name for the cluster
   * @param {Boolean}   clusterOpts.isTesting                  - isTesting cluster
   * @param {ObjectId=} clusterOpts.parentInputClusterConfigId - the parent ICC of the cluster
   * @returns {Promise}
   * @resolves {AutoIsolationConfig} - Updated autoIsolationConfig model
   */
  static updateCluster (sessionUser, mainInstance, githubPushInfo, octobearInfo, clusterOpts) {
    const log = ClusterConfigService.log.child({
      method: 'updateCluster',
      sessionUser, mainInstance, githubPushInfo, octobearInfo
    })
    log.info('called')
    return AutoIsolationService.fetchAutoIsolationDependentInstances(mainInstance._id)
      .then(instancesInCluster => {
        // Since the main instance isn't part of the deps, we need to add it to the cluster
        // so we can update it later
        instancesInCluster.push(mainInstance)
        return ClusterConfigService._mergeConfigsIntoInstances(octobearInfo, instancesInCluster)
      })
      .then(instanceObjects => {
        return ClusterConfigService._createUpdateAndDeleteInstancesForClusterUpdate(
          sessionUser,
          instanceObjects,
          mainInstance,
          githubPushInfo,
          clusterOpts
        )
      })
      .then(instanceObjects =>
        ClusterConfigService._createAutoIsolationModelsFromClusterInstances(
          instanceObjects,
          mainInstance
      ))
      .then(autoIsolationModel => {
        log.info({
          autoIsolationModel
        }, 'updating the autoIsolationModel')
        // updateInstances is now the list of all of the instances
        return AutoIsolationService.createOrUpdateAndEmit(autoIsolationModel)
      })
      .then(autoIsolationConfig => InputClusterConfig.updateConfig(autoIsolationConfig, clusterOpts))
      .then(() => {
        const deployModel = {
          instanceId: mainInstance._id.toString(),
          pushInfo: githubPushInfo
        }
        log.info(deployModel, 'autoDeploy main instance')
        return rabbitMQ.autoDeployInstance(deployModel)
      })
  }

  /**
   * @param  {Object[]}   configs
   * @param  {Instance[]} instances
   * @return {Object[]} super objects containing both the instance and the config
   */
  static _mergeConfigsIntoInstances (configs, instances) {
    const mergedInstances = ClusterConfigService._addConfigToInstances(configs, instances)
    return ClusterConfigService._addMissingConfigs(configs, mergedInstances)
  }

  /**
   * Creates super objects containing matching instances and configs.  This also adds the contextId
   * to the config
   *
   * @param {Object[]}   configs
   * @param {Instance[]} instances
   * @returns {Object[]} super objects containing both the instance and the config
   */
  static _addConfigToInstances (configs, instances) {
    return instances.reduce((instanceConfigObjs, instance) => {
      const config = configs.find(hasKeypaths({ 'instance.name': instance.name }))
      if (config) {
        config.contextId = keypather.get(instance, 'contextVersion.context')
      }
      instanceConfigObjs.push({
        instance,
        config
      })
      return instanceConfigObjs
    }, [])
  }

  static _createDockerfileContent (parsedConfigData, cvOpts, parentInfaCodeVersion) {
    const dockerFileContent = parsedConfigData.files['/Dockerfile'].body
    return ContextVersion.createWithDockerFileContent(cvOpts, dockerFileContent, { parent: parentInfaCodeVersion._id, edited: true })
  }

  /**
   *
   * @param configs
   * @param mergedInstances
   * @returns {Object[]}
   * @private
   */
  static _addMissingConfigs (configs, mergedInstances) {
    configs.forEach((config) => {
      if (ClusterConfigService._isConfigMissingInstance(mergedInstances, config)) {
        mergedInstances.push({ config })
      }
    })
    return mergedInstances
  }

  /**
   * @param  {Object[]} instanceObjs          - Objects containing the instance and the config
   * @param  {Instance} instanceObjs.instance
   * @param  {Object}   instanceObjs.config
   * @param  {Object}   config
   * @return {Boolean} true if config does not correspond to an instance
   */
  static _isConfigMissingInstance (instanceObjs, config) {
    return !instanceObjs.find(hasKeypaths({
      'instance.name': config.instance.name
    }))
  }

  /**
   * Given an instance containing a configuration, update the instance with the properties
   *
   * @param {User}     sessionUser                         - User model for the an owner with permission
   * @param {Object}   instanceObj                         - Model which contains an Instance and a config
   * @param {Instance} instanceObj.instance                - Model which contains an Instance and a config
   * @param {ObjectId} instanceObj.config                  - Octobear config model
   * @param {String}   instanceObj.config.instance.containerStartCommand  - Container's start command
   * @param {Number[]} instanceObj.config.instance.ports   - Array of ports to open on the instance
   * @param {String[]} instanceObj.config.instance.env     - Array of envs for the instance (env=a)
   * @param {String}   instanceObj.config.code.commitish   - Commit or branch. Optional
   * @param {String}   instanceObj.config.build.dockerFilePath - Dockerfile path
   * @param {String=}  instanceObj.config.build.dockerBuildContext - Dockerfile build context
   * @param {Object}   orgInfo
   * @param {String}   orgInfo.githubOrgId
   * @param {String}   orgInfo.bigPoppaOrgId
   *
   * @returns {Promise}
   * @resolves {Object}   model          - Updated Instance model with Octobear config model
   * @resolves {Instance} model.instance - Updated Instance model
   * @resolves {Instance} model.config   - Octobear config model
   * @resolves {Object} - Updated Instance model with Octobear config model
   *
   * @throws   {Boom.notFound} When any of the mongo queries fails to return a value
   * @throws   {Boom.badRequest} When the contextVersion hasn't started building, owners don't match
   * @throws   {Boom.badRequest} When `shouldNotAutofork` is passed for an instance that's not a masterpod
   * @throws   {Error} any other error
   * @private
   */
  static _updateInstanceWithConfigs (sessionUser, instanceObj, orgInfo) {
    const log = ClusterConfigService.log.child({
      method: '_updateInstanceWithConfigs',
      sessionUser, instanceObj, orgInfo
    })
    log.info('called')
    // We need to determine if the instance needs to be re-built
    const mainACV = ContextVersion.getMainAppCodeVersion(instanceObj.instance.contextVersion) || {}
    const newCommitish = keypather.get(instanceObj.config, 'code.commitish')

    const hasCommitChanged = newCommitish &&
      mainACV.branch.toLowerCase() !== newCommitish.toLowerCase() &&
      mainACV.commit.toLowerCase() !== newCommitish.toLowerCase()

    const currentDockerfilePath = keypather.get(mainACV, 'buildDockerfilePath')
    const newDockerfilePath = keypather.get(instanceObj, 'config.build.dockerFilePath')
    const hasDockerfilePathChanged = currentDockerfilePath !== newDockerfilePath

    let buildPromise = Promise.resolve()

    if (hasCommitChanged || hasDockerfilePathChanged) {
      const repoFullName = instanceObj.instance.getRepoName()
      const contextId = instanceObj.instance.contextVersion.context
      buildPromise = ClusterConfigService._createCVAndBuildBuild(sessionUser, contextId, orgInfo, repoFullName, instanceObj.config, 'autodeploy')
    }

    return buildPromise
      .then((build) => {
        const updateQuery = {
          aliases: instanceObj.config.instance.aliases,
          env: instanceObj.config.instance.env,
          ports: instanceObj.config.instance.ports,
          containerStartCommand: instanceObj.config.instance.containerStartCommand
        }
        if (build) {
          updateQuery.build = build._id.toString()
        }
        return InstanceService.updateInstance(instanceObj.instance, updateQuery, sessionUser)
      })
      .then(instance => {
        // After updating instance model we need to redeploy/restart instance.
        rabbitMQ.redeployInstanceContainer({
          instanceId: instance._id.toString(),
          sessionUserGithubId: sessionUser.accounts.github.id
        })
        return {
          instance,
          config: instanceObj.config
        }
      })
  }

  /**
   * Creates a new cluster instance for when a Cluster Update happens
   *
   * @param {User}      sessionUser                   - User model for the an owner with permission
   * @param {Object[]}  octobearInfo                  - Parsed data from the Docker Compose File
   * @param {String}    octobearInfo.metaData.name    - Name of the service
   * @param {Boolean}   octobearInfo.metaData.isMain  - True if the service is the main instance
   * @param {Object}    octobearInfo.code             - Optional code configuration
   * @param {String}    octobearInfo.code.repo        - Repo name
   * @param {String}    octobearInfo.code.commitish   - Commit or branch. Optional
   * @param {String}    octobearInfo.build.dockerFilePath - Dockerfile path
   * @param {String=}   octobearInfo.build.dockerBuildContext - Dockerfile build context
   * @param {Object}    octobearInfo.files            - Contains the dockerfile body (Optional)
   * @param {Object}    octobearInfo.instance         - Contains info on each instance
   * @param {String}    octobearInfo.instance.name    - Instance's name (different from compose file)
   * @param {String}    octobearInfo.instance.containerStartCommand     - Container's start command
   * @param {Number[]}  octobearInfo.instance.ports   - Array of ports to open on the instance
   * @param {String[]}  octobearInfo.instance.env     - Array of envs for the instance (env=a)
   * @param {String}    repoFullName                  - Full repo name (user/repo)
   * @param {Object}    clusterOpts                   - Cluster Config model
   * @param {Boolean}   clusterOpts.isTesting         - True if this is a Testing Cluster
   * @param {String[]=} clusterOpts.testReporters     - The test reporters of the cluster
   * @param {String}    triggeredAction               - Action that triggered creation
   *
   * @returns {Promise}
   * @resolves {Instance} - Updated Instance model with Octobear config model
   * @private
   */
  static _createNewInstancesForNewConfigs (sessionUser, octobearInfo, repoFullName, clusterOpts, triggeredAction) {
    const log = ClusterConfigService.log.child({
      method: '_createNewInstancesForNewConfigs',
      sessionUser, octobearInfo, repoFullName, clusterOpts, triggeredAction
    })
    log.info('called')
    const isTestReporter = clusterOpts.testReporters ? clusterOpts.testReporters.indexOf(octobearInfo.metadata.name) >= 0 : false
    return ClusterConfigService.createClusterInstance(
      sessionUser,
      octobearInfo,
      repoFullName,
      clusterOpts.isTesting,
      isTestReporter,
      triggeredAction
    )
      .then(instance => {
        return {
          instance,
          config: octobearInfo
        }
      })
  }

  /**
   * @param  {ObjectId} instanceId
   * @return {undefined}
   */
  static fetchConfigByInstanceId (instanceId) {
    return AutoIsolationConfig.findActiveByInstanceId(instanceId)
      .get('_id')
      .then(InputClusterConfig.findActiveByAutoIsolationId)
  }

  /**
   * Given a repo and filepath, fetch the Docker Compose file.
   *
   * @param {User}    bigPoppaUser             - The bigPoppaUser model for the owner of this repo
   * @param {String}  bigPoppaUser.accessToken - The user's access token
   * @param {String}  repoFullName             - Org/Repo for the repository we want to fetch from
   * @param {String}  filePath                 - Path to the Docker Compose file
   * @param {String=} commitRef                - Name of the commit/branch/tag (leave blank for default)
   *
   * @resolves {Object}  model                 - processed data on the Docker Compose File
   * @resolves {String}  model.fileString      - the Docker Compose File's realtext data
   * @resolves {String}  model.fileSha         - sha for the Docker Compose File
   * @resolves {String=} model.commitRef       - Name of commit/branch/tag this file is in
   *
   */
  static fetchFileFromGithub (bigPoppaUser, repoFullName, filePath, commitRef) {
    const log = ClusterConfigService.log.child({
      method: 'fetchFileFromGithub',
      bigPoppaUser, repoFullName, filePath
    })
    log.trace('called')
    const token = keypather.get(bigPoppaUser, 'accessToken')
    const github = new GitHub({ token })
    return github.getRepoContent(repoFullName, filePath, commitRef)
      .then(fileContent => {
        log.trace({ fileContent }, 'content response')
        const base64Content = fileContent.content
        const buf = new Buffer(base64Content, 'base64')
        const fileString = buf.toString()

        log.info({ fileString }, 'content response')
        return {
          fileString,
          fileSha: fileContent.sha,
          filePath,
          commitRef
        }
      })
  }

  /**
   * Takes composeFileData (from fetchFileFromGithub) and combines it with other data to format
   * it correctly for Octobear.parse. If any `env_file` is present, then populate the ENVs
   * for those files by fetching them from github.
   *
   * @param {Object} composeFileData            - processed data on the Docker Compose File
   * @param {String} composeFileData.fileString - the Docker Compose File's realtext data
   * @param {String} composeFileData.fileSha    - sha for the Docker Compose File
   * @param {String} composeFileData.commitRef  - The name of the commit/branch/tag this is from
   * @param {String} repoFullName               - Full repo name (Org/repo)
   * @param {String} clusterName                - Name that the cluster
   * @param {User}   bigPoppaUser               - The bigPoppaUser model for the owner of this repo
   * @param {String} filePath                   - Original file path to the compose file
   *
   * @resolves {Object[]} octobearInfo                  - Parsed data from the Docker Compose File
   * @resolves {String}   octobearInfo.metaData.name    - Name of the service
   * @resolves {Boolean}  octobearInfo.metaData.isMain  - True if the service is the main instance
   * @resolves {Object}   octobearInfo.files            - Contains the dockerfile body (Optional)
   * @resolves {Object}   octobearInfo.instance         - Contains info on each instance
   * @resolves {String}   octobearInfo.instance.name    - Instance's name (different from compose file)
   * @resolves {String}   octobearInfo.instance.containerStartCommand  - Container's start command
   * @resolves {Number[]} octobearInfo.instance.ports   - Array of ports to open on the instance
   * @resolves {String[]} octobearInfo.instance.env     - Array of envs for the instance (env=a)
   */
  static parseComposeFileAndPopulateENVs (composeFileData, repoFullName, clusterName, bigPoppaUser, filePath) {
    const log = ClusterConfigService.log.child({
      method: 'parseComposeFileAndPopulateENVs',
      composeFileData, repoFullName, clusterName, filePath
    })
    log.info('called')
    const commitRef = composeFileData.commitRef
    return ClusterConfigService.parseComposeFile(composeFileData, repoFullName, clusterName)
      .then(parsedCompose => {
        log.trace({ parsedCompose }, 'Parsed docker compose file')
        const fileFetches = parsedCompose.envFiles.reduce((obj, fileName) => {
          obj[fileName] = ClusterConfigService.fetchFileFromGithub(bigPoppaUser, repoFullName, fileName, commitRef).then(f => f.fileString)
          return obj
        }, {})
        return [parsedCompose, Promise.props(fileFetches)]
      })
      .spread((parsedCompose, fileFetches) => {
        log.trace('Fetches all files from Github')
        return octobear.populateENVsFromFiles(parsedCompose.results, fileFetches)
      })
      .tap(services => {
        return ClusterConfigService.updateBuildContextForEachService(filePath, services)
      })
      .then(services => {
        log.trace({ services }, 'Finished populating ENVs')
        return { results: services }
      })
  }

  /**
   * Takes composeFileData (from fetchFileFromGithub) and combines it with other data to format
   * it correctly for Octobear.parse
   *
   * @param {Object} composeFileData                         - processed data on the Docker Compose File
   * @param {String} composeFileData.fileString - the Docker Compose File's realtext data
   * @param {String} composeFileData.fileSha                 - sha for the Docker Compose File
   * @param {String} repoFullName                            - Full repo name (Org/repo)
   * @param {String} clusterName                        - Name that the cluster
   *
   * @resolves {Object[]} octobearInfo                  - Parsed data from the Docker Compose File
   * @resolves {String}   octobearInfo.metaData.name    - Name of the service
   * @resolves {Boolean}  octobearInfo.metaData.isMain  - True if the service is the main instance
   * @resolves {Object}   octobearInfo.files            - Contains the dockerfile body (Optional)
   * @resolves {Object}   octobearInfo.instance         - Contains info on each instance
   * @resolves {String}   octobearInfo.instance.name    - Instance's name (different from compose file)
   * @resolves {String}   octobearInfo.instance.containerStartCommand  - Container's start command
   * @resolves {Number[]} octobearInfo.instance.ports   - Array of ports to open on the instance
   * @resolves {String[]} octobearInfo.instance.env     - Array of envs for the instance (env=a)
   */
  static parseComposeFile (composeFileData, repoFullName, clusterName) {
    const log = ClusterConfigService.log.child({
      method: 'parseComposeFile',
      composeFileData, repoFullName, clusterName
    })
    log.info('called')
    const opts = {
      repositoryName: clusterName,
      ownerUsername: GitHub.getOrgFromFullRepoName(repoFullName),
      userContentDomain: process.env.USER_CONTENT_DOMAIN,
      dockerComposeFileString: composeFileData.fileString,
      dockerComposeFilePath: composeFileData.filePath,
      scmDomain: process.env.GITHUB_HOST
    }
    log.trace({ opts }, 'opts for octobera.parse')
    return octobear.parse(opts)
  }

  /**
   * Checks if the given instance has a Docker Compose config, and if it does, cause an update.
   * If it doesn't, this throws a BaseSchema.NotFoundError
   *
   * @param {ObjectId} instanceId             - Instance Id to look up
   * @param {Object}   githubPushInfo         - Github webhook push data
   * @param {Object}   githubPushInfo.repo    - Github repositories full name (org/repo)
   * @param {Object}   githubPushInfo.commit  - Commit for this push
   * @param {Object}   githubPushInfo.user    - Github user data
   * @param {Object}   githubPushInfo.user.id - Github user id
   *
   * @resolves {undefined} resolves when the update config job has been created
   *
   * @throws InputClusterConfig.NotChangedError - When the config's sha's match, so this won't be done
   * @throws InputClusterConfig.NotFoundError - When no config is found to match the given instance
   */
  static checkIfComposeFileHasChanged (instanceId, githubPushInfo) {
    return ClusterConfigService.fetchConfigByInstanceId(instanceId)
      .then(clusterConfig => {
        // We found a cluster, so fetch the current one, and see if it changed
        return UserService.getByGithubId(githubPushInfo.user.id)
          .then(bpUser => {
            return ClusterConfigService.fetchFileFromGithub(
              bpUser,
              githubPushInfo.repo,
              clusterConfig.filePath,
              githubPushInfo.commit
            )
          })
          .then(newComposeFileData => {
            if (newComposeFileData.fileSha === clusterConfig.fileSha) {
              throw new InputClusterConfig.NotChangedError({
                fileSha: newComposeFileData.fileSha
              })
            }
            // files are different, we need to update!
          })
      })
  }

  /**
   * Sends a socket message to the front end with cluster build updates
   *
   * @param {Number}   githubId             - Used to send the message to the right connections
   * @param {Object}   jobInfo              - Sent to the front end for use in cluster creation/error reporting
   */
  static sendClusterSocketUpdate (githubId, jobInfo) {
    return messenger.messageRoom('org', githubId, jobInfo)
  }
}<|MERGE_RESOLUTION|>--- conflicted
+++ resolved
@@ -546,12 +546,8 @@
   /**
    * @param  {SessionUser}   sessionUser
    * @param  {Object}        parsedInstanceData
-<<<<<<< HEAD
    * @param  {String}        parsedInstanceData.build.dockerFilePath - signifies this is a repo instance
    * @param  {String=}       parsedInstanceData.build.dockerBuildContext - docker build context
-=======
-   * @param  {String}        parsedInstanceData.buildDockerfilePath
->>>>>>> c4af0ac3
    * @param  {Object}        parsedInstanceData.instance
    * @param  {String}        parsedInstanceData.instance.name
    * @param  {Array<String>} parsedInstanceData.instance.env
@@ -575,11 +571,7 @@
       ipWhitelist: {
         enabled: false
       },
-<<<<<<< HEAD
-      shouldNotAutofork: !keypather.get(parsedInstanceData, 'build.dockerFilePath'),
-=======
       shouldNotAutofork: !keypather.get(parsedInstanceData, 'metadata.isMain'),
->>>>>>> c4af0ac3
       isTesting,
       isTestReporter
     }
