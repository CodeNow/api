'use strict'
require('loadenv')('models/services/cluster-config-service')

const difference = require('lodash.difference')
const path = require('path')
const keypather = require('keypather')()
const octobear = require('@runnable/octobear')
const Promise = require('bluebird')
const uuid = require('uuid')
const pick = require('101/pick')
const pluck = require('101/pluck')

const AutoIsolationConfig = require('models/mongo/auto-isolation-config')
const BuildService = require('models/services/build-service')
const ContextService = require('models/services/context-service')
const ContextVersion = require('models/mongo/context-version')
const InputClusterConfig = require('models/mongo/input-cluster-config')

const GitHub = require('models/apis/github')
const Instance = require('models/mongo/instance')
const AutoIsolationService = require('models/services/auto-isolation-service')
const InfraCodeVersionService = require('models/services/infracode-version-service')
const InstanceService = require('models/services/instance-service')
const InstanceForkService = require('models/services/instance-fork-service')
const logger = require('logger')
const messenger = require('socket/messenger')
const rabbitMQ = require('models/rabbitmq')
const UserService = require('models/services/user-service')

module.exports = class ClusterConfigService {
  static get log () {
    return logger.child({
      module: 'ClusterConfigService'
    })
  }

  /**
   * Update build context with the location of compose file directory
   * @param {String} composeFilePath - relative path to the compose file
   * @param {Array|Service} services - array of services
   */
  static updateBuildContextForEachService (composeFilePath, services) {
    const log = ClusterConfigService.log.child({
      method: 'updateBuildContextForEachService',
      composeFilePath,
      services
    })
    const composePath = path.isAbsolute(composeFilePath) ? composeFilePath : path.resolve('/', composeFilePath)
    const composeFileDirname = path.dirname(composePath)
    log.info('called')
    services.forEach((service) => {
      if (service.build && service.build.dockerBuildContext) {
        let newDockerBuildContext = path.resolve(composeFileDirname,
          service.build.dockerBuildContext)
        // since we just constructred a new path again manually we want to make sure
        // it's relative and not absolute, that is why we prepending path
        // with a `.` if needed.
        if (path.isAbsolute(newDockerBuildContext)) {
          newDockerBuildContext = '.'.concat(newDockerBuildContext)
        }
        log.info({
          newDockerBuildContext,
          composeFileDirname,
          oldContext: service.build.dockerBuildContext
        }, 'new dockerBuildContext')
        service.build.dockerBuildContext = newDockerBuildContext
      }
    })
    return services
  }

  /**
   * Creates a model that contains the user ids and the org's ids
   * @param sessionUser
   * @param repoFullName
   * @returns {Object} model - containing owner info
   *          {Number} model.bigPoppaOrgId  - Owning org's bigPoppa id
   *          {Number} model.bigPoppaUserId - User's bigPoppa id
   *          {Number} model.githubOrgId    - Owning org's github id
   *          {Number} model.githubUserId   - User's github id
   * @private
   */
  static _getOwnerInfo (sessionUser, repoFullName) {
    const bigPoppaOwnerObject = UserService.getBpOrgInfoFromRepoName(sessionUser, repoFullName)
    return {
      bigPoppaOrgId: bigPoppaOwnerObject.id,
      bigPoppaUserId: keypather.get(sessionUser, 'bigPoppaUser.id'),
      githubOrgId: bigPoppaOwnerObject.githubId,
      githubUserId: keypather.get(sessionUser, 'accounts.github.id')
    }
  }

  /**
   * Out of all the main instances given from Octobear, choose 1 that we can use as a main.  This
   * method always chooses a build over an external first.
   *
   * @param {Object}  mains           - Main Instances, containing builds and externals
   * @param {Object}  mains.builds    - Instances that build from the owning repo (indexed by service name)
   * @param {Object}  mains.externals - Instances that pull from Github (indexed by service name)
   *
   * @returns {String} Instance service name (shortName) which is 'the main'
   * @private
   */
  static _getMainKeyFromOctobearMains (mains) {
    const buildKeys = Object.keys(mains.builds)
    if (buildKeys.length) {
      // if we have any builds, we should assume they are the main instance
      return buildKeys[0]
    }
    const externalKeys = Object.keys(mains.externals)
    if (externalKeys.length) {
      return externalKeys[0]
    }
  }

  /**
   * Returns the instance that matches the mainInstanceServiceName with it's shortName (metadata name)
   *
   * @param {Object[]} configObjects                       - Models containing an instance and config
   * @param {Object[]} configObjects.config                - Octobear parsed config data
   * @param {String}   configObjects.config.metadata.name  - ShortName that is used to identify
   *                                                       instances
   * @param {Instance} configObjects.instance              - Instance model
   * @param {String}   mainInstanceServiceName             - Instance name to search with
   *
   * @returns {Instance} Instance that matched the mainInstanceServiceName
   * @private
   */
  static _getInstanceFromServicesByShortName (configObjects, mainInstanceServiceName) {
    const log = ClusterConfigService.log.child({
      method: '_getInstanceFromServicesByShortName',
      mainInstanceServiceName,
      instanceNames: configObjects.map(pluck('config.metadata.name'))
    })
    log.info('called')
    const main = configObjects.find(instanceModels => {
      return instanceModels.config.metadata.name === mainInstanceServiceName
    })
    return main.instance
  }

  /**
   * Create Docker Compose Cluster
   * - fetch compose file content from github
   * - parse compose content
   * - call createFromRunnableConfig
   * @param {SessionUser} sessionUser                     - session user full object
   * @param {Object}      data                            - cluster data
   * @param {String}      data.mainInstanceServiceName    - main instance for this cluster
   * @param {String}      data.triggeredAction            - action that triggered creation
   * @param {String}      data.repoFullName               - full repo name E.x. Runnable/api
   * @param {String}      data.branchName                 - branch name to base cluster on
   * @param {String}      data.filePath                   - path to the cluster config file
   * @param {Boolean}     data.isTesting                  - is this testing cluster
   * @param {String[]}    data.testReporters              - array of names of the testReporters
   * @param {String}      data.clusterName                - name of the cluster
   * @param {ObjectId=}   data.parentInputClusterConfigId - Id of the parent cluster
   *
   * @return {Promise} with object that has AutoIsolationConfig
   */
  static create (sessionUser, data) {
    const log = ClusterConfigService.log.child({
      method: 'create',
      sessionUser,
      data
    })
    log.info('called')
    const filePath = data.filePath
    const repoFullName = data.repoFullName
    const clusterName = data.clusterName
    const branch = data.branchName
    let mainInstanceServiceName = data.mainInstanceServiceName
    const clusterCreateId = data.clusterCreateId
    return ClusterConfigService._parseComposeInfoForConfig(
      sessionUser, {
        repo: repoFullName,
        branch,
        clusterName,
        files: [{ path: filePath }],
        isTesting: data.isTesting,
        testReporters: data.testReporters,
        parentInputClusterConfigId: data.parentInputClusterConfigId
      }
    )
      .then(results => {
        if (!mainInstanceServiceName) {
          mainInstanceServiceName = ClusterConfigService._getMainKeyFromOctobearMains(results.mains)
        }
        const buildOpts = {
          clusterCreateId,
          repoFullName,
          triggeredAction: data.triggeredAction,
<<<<<<< HEAD
          shouldNotAutoFork: data.shouldNotAutoFork,
          mainInstanceServiceName
=======
          mainInstanceKey,
          shouldNotAutoFork: data.shouldNotAutoFork
>>>>>>> d8955b97
        }
        return ClusterConfigService.createFromRunnableConfig(
          sessionUser,
          results.services,
          buildOpts,
          results.clusterOpts,
          mainInstanceServiceName
        )
      })
  }

  /**
   * Create Cluster from parsed runnable config
   * - create new instance for each defined in the config
   * - create AutoIsolationConfig and emit `auto-isolation-config.created`
   * - create InputClusterConfig model with a link to AutoIsolationConfig
   * @param {SessionUser} sessionUser                              - session user full object
   * @param {Object[]}    runnableConfigs                          - parsed runnable config (from Octobear)
   * @param {Object}      buildOpts                                - build opts
   * @param {String}      buildOpts.mainInstanceServiceName        - Main instance service name
   * @param {String}      buildOpts.triggeredAction                - action that triggered creation
   * @param {String}      buildOpts.repoFullName                   - full repo name E.x. Runnable/api
   * @param {Object}      clusterOpts                              - parsed data from the compose file
   * @param {String}      clusterOpts.repo                         - Repository this compose file lives (owner/repo)
   * @param {String}      clusterOpts.branch                       - Branch this compose file lives
   * @param {Object[]}    clusterOpts.files                        - cluster config file models
   * @param {String}      clusterOpts.files.path                   - paths to the cluster config file
   * @param {String}      clusterOpts.files.sha                    - sha of the config file
   * @param {String}      clusterOpts.clusterName                  - name for the cluster
   * @param {Boolean}     clusterOpts.isTesting                    - isTesting cluster
   * @param {String[]=}   clusterOpts.testReporters                - array of test reporters
   * @param {ObjectId=}   clusterOpts.parentInputClusterConfigId   - the parent ICC of the cluster
   * @param {String}      mainInstanceServiceName                  - Main instance service name
   * @return {Promise}    with object that has AutoIsolationConfig
   */
  static createFromRunnableConfig (sessionUser, runnableConfigs, buildOpts, clusterOpts, mainInstanceServiceName) {
    const log = ClusterConfigService.log.child({
      method: 'createFromRunnableConfig',
      sessionUser,
      buildOpts,
      runnableConfigs,
      clusterOpts,
      mainInstanceServiceName
    })
    log.info('called')
    const ownerInfo = ClusterConfigService._getOwnerInfo(sessionUser, buildOpts.repoFullName)
    return Promise
      .each(runnableConfigs, instanceDef => ClusterConfigService.createClusterContext(
        sessionUser,
        instanceDef,
        ownerInfo
      ))
      .each(instanceDef => ClusterConfigService._addBranchName(
        instanceDef,
        clusterOpts
      ))
      .tap(ClusterConfigService.addAliasesToContexts)
      .map(instanceDef => ClusterConfigService._createNewInstanceForNewConfig(
        sessionUser,
        instanceDef,
        clusterOpts,
        buildOpts,
        ownerInfo
      ))
      .then(instancesWithConfigs => {
        const mainInstance = ClusterConfigService._getInstanceFromServicesByShortName(
          instancesWithConfigs,
          mainInstanceServiceName
        )
        return ClusterConfigService.createIsolationConfig(
          ownerInfo,
          instancesWithConfigs,
          clusterOpts,
          mainInstance
        )
      })
      .catch((err) => {
        err.clusterCreateId = buildOpts.clusterCreateId
        throw err
      })
  }

  /**
   * Add the branch name from the cluster to the instance if there is a build
   *
   * @param {Object} instanceDef       - Instance definition
   * @param {Object} instanceDef.build - Build Object for instance
   * @param {Object} clusterOpts       - Cluster options
   * @param {Object} clusterOpts       - Branch name for cluster (only used in main instance)
   * @return {Object} instanceDef
   */
  static _addBranchName (instanceDef, clusterOpts) {
    if (instanceDef.build && !keypather.get(instanceDef, 'code.repo') && clusterOpts.branch) {
      // Only add branch to builds that don't point to a git repo
      instanceDef.metadata.branch = clusterOpts.branch
    }
    return instanceDef
  }

  /**
   * Creates models that can be used to save the OctoBear config as an AutoIsolationConfig
   *
   * @param {Object[]} instancesWithConfigs                        - instances with OctoBear configurations
   * @param {Instance} instancesWithConfigs.instance               - instance
   * @param {ObjectId} instancesWithConfigs.instance._id           - instance id
   * @param {Object}   instancesWithConfigs.config                 - OctoBear configuration
   * @param {Object}   instancesWithConfigs.config.metadata.isMain - True if this is the main instance
   * @param {Object}   instancesWithConfigs.config.files           - If this is falsy, the dep
   *                                                               should match the branch
   * @param {Instance} mainInstance                                - Main instance model of the config
   *                                                               if null, finds isMain
   *
   * @returns {Object}   model
   *          {ObjectId} model.instance                          - instanceId of the main instance
   *          {Object[]} model.requestedDependencies             - Array of models with instanceIds
   *                                                             of deps to copy
   *          {ObjectId} model.requestedDependencies.instance    - Id of the instance to match
   *          {Boolean}  model.requestedDependencies.matchBranch - True if the copies should match
   *                                                             the branch of the master
   * @private
   */
  static _createAutoIsolationModelsFromClusterInstances (instancesWithConfigs, mainInstance) {
    const log = ClusterConfigService.log.child({
      method: '_createAutoIsolationModelsFromClusterInstances',
      instancesWithConfigs
    })
    log.info('called')
    const requestedDependencies = instancesWithConfigs.filter(instanceObj => {
      return instanceObj.instance._id.toString() !== mainInstance._id.toString()
    })
      .map(instanceObj => {
        // If there's a build property and it's not main and it's not a github repo,
        // then match the branch
        const hasBuildDockerfilePath = !!keypather.get(instanceObj, 'config.build.dockerFilePath')
        const isGithubRepo = !!keypather.get(instanceObj, 'config.code.repo')
        const matchBranch = (hasBuildDockerfilePath && !isGithubRepo) || undefined
        log.trace({ hasBuildDockerfilePath, isGithubRepo, matchBranch }, 'Check for matched branch')
        return {
          instance: instanceObj.instance._id,
          matchBranch
        }
      })

    const model = {
      instance: mainInstance._id,
      requestedDependencies
    }
    log.info({ model }, 'model created')
    return model
  }

  /**
   * Delete cluster:
   * - create job to delete each instance
   * - mark cluster as deleted
   * @param {ObjectId} clusterId - id of the AutoIsolationConfig
   */
  static delete (clusterId) {
    const log = ClusterConfigService.log.child({
      method: 'delete',
      clusterId
    })
    log.info('called')
    return AutoIsolationConfig.findByIdAndAssert(clusterId)
      .tap((cluster) => {
        const instancesIds = cluster.instancesIds || []
        return Promise.each(instancesIds, (instanceId) => rabbitMQ.deleteInstance({ instanceId }))
      })
      .tap(() => {
        return InputClusterConfig.findActiveByAutoIsolationId(clusterId)
          .then((icc) => InputClusterConfig.markAsDeleted(icc._id))
      })
      .tap(() => {
        return AutoIsolationConfig.markAsDeleted(clusterId)
      })
      .tap(() => {
        return rabbitMQ.clusterDeleted({ cluster: { id: clusterId } })
      })
  }

  /**
   * Finds all ICC that share the same parent and repo, branch, isTesting, and filePaths as the AIC
   * given
   *
   * @param {String} clusterId - Id of an AutoIsolationConfig that relates to all the ones
   *                             we want to delete
   */
  static findAllRelatedClusters (clusterId) {
    const log = ClusterConfigService.log.child({
      method: 'findAllRelatedClusters',
      autoIsolationConfig: {
        clusterId
      }
    })
    log.info('called')
    return InputClusterConfig.findActiveByAutoIsolationId(clusterId)
      .then((icc) => {
        // now, we need to get the parent, unless this is the parent
        if (!icc.parentInputClusterConfigId) {
          return icc
        }
        return InputClusterConfig.findActiveParentIcc(icc)
      })
      .then((parentIcc) => {
        // Now we need to fetch all similar parents
        return InputClusterConfig.findSimilarActive(parentIcc)
      })
      .then((parentIccs) => {
        // Now we need to fetch all these parents' children
        return InputClusterConfig.findAllChildren(parentIccs)
          .then((childIccs) => parentIccs.concat(childIccs))
      })
      .each((cluster) => AutoIsolationConfig.findByIdAndAssert(cluster.autoIsolationConfigId))
  }

  /**
   * Delete all clusters with same ICC by taking in a clusterId and then finding all ICC that
   * share the same parent and repo, branch, isTesting, and filePaths
   *
   * @param {String} clusterId - Id of an AutoIsolationConfig that relates to all the ones
   *                           we want to delete
   */
  static deleteAllICC (clusterId) {
    const log = ClusterConfigService.log.child({
      method: 'deleteAllICC',
      autoIsolationConfig: {
        clusterId
      }
    })
    log.info('called')
    return ClusterConfigService.findAllRelatedClusters
      .each((cluster) => rabbitMQ.deleteCluster(cluster))
  }

  /**
   * Given an Octobear Results array, add the contextId to each alias model that matches up with it.
   * Aliases have the instanceName in them, so we store all the configs by name to reference them
   * easier
   * @param {Object[]} instanceConfigs
   * @param {ObjectId} instanceConfigs.contextId
   * @param {Object}   instanceConfigs.instance.aliases
   * @param {String}   instanceConfigs.instance.name
   *
   * @returns {undefined}
   */
  static addAliasesToContexts (instanceConfigs) {
    const log = ClusterConfigService.log.child({
      method: 'addAliasesToContexts'
    })
    log.info('called')
    if (!instanceConfigs) {
      return
    }
    // save the instance names by name for processing
    const dict = instanceConfigs
      .reduce((map, instanceConfig) => Object.assign(map, {[instanceConfig.instance.name]: instanceConfig}), {})
    log.info({ dict: Object.keys(dict) }, 'Dictionary created')

    instanceConfigs.forEach(instanceConfig => {
      const aliases = keypather.get(instanceConfig, 'instance.aliases')
      if (!aliases) { return }

      Object.keys(aliases).forEach(key => {
        let instanceName = aliases[key].instanceName
        if (dict[instanceName]) {
          aliases[key].contextId = dict[instanceName].contextId
        }
      })
    })
  }

  /**
   * Creates the Context object for the given parsedInstanceData, attaches the new context id to the
   * parsedInstanceData, and then resolves the data back
   *
   * @param {SessionUser} sessionUser
   * @param {Object}      parsedInstanceData
   * @param {ObjectId=}   parsedInstanceData.contextId      - This is filled in here
   * @param {String}      parsedInstanceData.instance.name
   * @param {Object}      ownerInfo
   * @param {Number}      ownerInfo.githubOrgId
   * @param {Number}      ownerInfo.bigPoppaOrgId
   *
   * @resolves {parsedInstanceData} Original data given, but with the contextId attached
   */
  static createClusterContext (sessionUser, parsedInstanceData, ownerInfo) {
    const log = ClusterConfigService.log.child({
      method: 'createClusterContext',
      sessionUser
    })
    log.info('called')

    return ClusterConfigService._createContext(sessionUser, ownerInfo)
      .then(context => {
        parsedInstanceData.contextId = context._id
      })
      .return(parsedInstanceData)
  }

  /**
   * CONTEXT MUST BE CREATED BEFORE USING THIS.  The contextId must be in the config!
   * @param {SessionUser}   sessionUser
   * @param {Object}        parsedInstanceData
   * @param {String}        parsedInstanceData.metaData.name       - Name of the service
   * @param {ObjectId}      parsedInstanceData.contextId
   * @param {String}        parsedInstanceData.build.dockerFilePath
   * @param {String=}       parsedInstanceData.build.dockerBuildContext
   * @param {Object}        parsedInstanceData.files
   * @param {String}        parsedInstanceData.instance.name
   * @param {String[]}      parsedInstanceData.instance.env
   * @param {String}        parsedInstanceData.instance.containerStartCommand
   * @param {String}        parsedInstanceData.code.repo        - Repo name
   * @param {String}        parsedInstanceData.code.commitish   - Can be commit or branch.
   * @param {Object}        testingOpts
   * @param {Boolean}       testingOpts.isTesting
   * @param {Boolean}       testingOpts.isTestReporter
   * @param {Object}        buildOpts                         - Building options
   * @param {String}        buildOpts.mainInstanceServiceName - Main instance service name
   * @param {String}        buildOpts.masterShorthash         - ShortHash of the master of the isolation
   * @param {String}        buildOpts.branch                  - Branch of the main isolation instance
   * @param {ObjectId=}     buildOpts.isolated                - Isolation ObjectId of the cluster
   * @param {String}        buildOpts.repoFullName            - Full repo name (user/repo)
   * @param {Object|String} buildOpts.triggeredAction         - Action that triggered creation
   * @param {Object}        ownerInfo                         - Model containing owner info
   * @param {Number}        ownerInfo.bigPoppaOrgId           - Owning org's bigPoppa id
   * @param {Number}        ownerInfo.bigPoppaUserId          - User's bigPoppa id
   * @param {Number}        ownerInfo.githubOrgId             - Owning org's github id
   * @param {Number}        ownerInfo.githubUserId            - User's github id
   * @resolves {Instance}
   */
  static createClusterInstance (sessionUser, parsedInstanceData, testingOpts, buildOpts, ownerInfo) {
    const log = ClusterConfigService.log.child({
      method: 'createClusterInstance',
      sessionUser, parsedInstanceData, buildOpts, testingOpts
    })
    log.info('called')
    return Promise.try(() => {
      if (!parsedInstanceData.contextId) {
        log.error('Create Cluster attempted to create an instance without a context!', { parsedInstanceData })
        throw new Instance.CreateFailedError('Create Cluster failed because it was missing a contextId', { parsedInstanceData })
      }
    })
      .then(() => ClusterConfigService._createCVAndBuildBuild(
        sessionUser,
        ownerInfo,
        buildOpts,
        parsedInstanceData
      ))
      .then((build) => {
        log.trace({ build }, 'build created')
        const buildId = keypather.get(build, '_id.toString()')
        log.trace({ buildId }, 'build created')
        return ClusterConfigService._createInstance(
          sessionUser,
          parsedInstanceData,
          buildId,
          testingOpts,
          buildOpts
        )
      })
      .catch(err => {
        log.error({ err }, 'Failed to create instance')
        throw err
      })
  }

  /**
   * Build a new context version and trigger a build
   * @param {SessionUser} sessionUser
   * @param {Object}      ownerInfo                  - Model containing owner info
   * @param {Number}      ownerInfo.bigPoppaOrgId    - Owning org's bigPoppa id
   * @param {Number}      ownerInfo.bigPoppaUserId   - User's bigPoppa id
   * @param {Number}      ownerInfo.githubOrgId      - Owning org's github id
   * @param {Number}      ownerInfo.githubUserId     - User's github id
   * @param {Object}        parsedInstanceData
   * @param {String}        parsedInstanceData.contextId           - ContextId of this cv
   * @param {String}        parsedInstanceData.metaData.name       - Name of the service
   * @param {Boolean}       parsedInstanceData.metaData.isMain     - True if the service is the main instance
   * @param {ObjectId}      parsedInstanceData.contextId
   * @param {String}      parsedConfigData.build.dockerFilePath
   * @param {String=}     parsedConfigData.build.dockerBuildContext
   * @param {Object}        parsedInstanceData.files
   * @param {String}        parsedInstanceData.instance.name
   * @param {String[]}      parsedInstanceData.instance.env
   * @param {String}        parsedInstanceData.instance.containerStartCommand
   * @param {String}        parsedInstanceData.code.repo        - Repo name
   * @param {String}        parsedInstanceData.code.commitish   - Can be commit or branch.
   * @param {Object}        buildOpts                     - Building options
   * @param {String}        buildOpts.masterShorthash     - ShortHash of the master of the isolation
   * @param {String}        buildOpts.branch              - Branch of the main isolation instance
   * @param {ObjectId=}     buildOpts.isolated            - Isolation ObjectId of the cluster
   * @param {String}        buildOpts.repoFullName        - Full repo name (user/repo)
   * @param {Object}        buildOpts.triggeredAction     - Action that triggered creation
   *
   * @resolves {Build}    Building build with new CV
   * @private
   */
  static _createCVAndBuildBuild (sessionUser, ownerInfo, buildOpts, parsedInstanceData) {
    const log = ClusterConfigService.log.child({
      method: '_createCVAndBuildBuild',
      sessionUser, ownerInfo, buildOpts, parsedInstanceData
    })
    log.info('called')
    return ClusterConfigService._createContextVersion(
      sessionUser,
      ownerInfo,
      buildOpts,
      parsedInstanceData
    )
      .then(contextVersion => {
        log.trace({ contextVersion }, 'cv created')
        return ClusterConfigService._createBuild(sessionUser, contextVersion._id, ownerInfo)
      })
      .then(ClusterConfigService._buildBuild(sessionUser))
  }

  /**
   *
   */
  static _buildBuild (sessionUser) {
    const log = ClusterConfigService.log.child({
      method: '_buildBuild',
      sessionUser
    })
    log.info('called')
    return build => {
      const buildData = {
        message: 'Initial Cluster Creation',
        triggeredAction: {
          manual: true
        }
      }
      return BuildService.buildBuild(build._id, buildData, sessionUser)
    }
  }
  /**
   * @param  {SessionUser} sessionUser
   * @param  {Object}      orgInfo
   * @param  {Number}      orgInfo.githubOrgId
   * @param  {Number}      orgInfo.bigPoppaOrgId
   * @resolves {Context}
   */
  static _createContext (sessionUser, orgInfo) {
    const log = ClusterConfigService.log.child({
      method: '_createContext',
      sessionUser, orgInfo
    })
    log.info('called')
    return ContextService.createNew(sessionUser, {
      name: uuid(),
      owner: {
        github: orgInfo.githubOrgId,
        bigPoppa: orgInfo.bigPoppaOrgId
      }
    })
  }

  /**
   * @param {SessionUser} sessionUser
   * @param {Object}      ownerInfo                        - Model containing owner info
   * @param {Number}      ownerInfo.bigPoppaOrgId          - Owning org's bigPoppa id
   * @param {Number}      ownerInfo.bigPoppaUserId         - User's bigPoppa id
   * @param {Number}      ownerInfo.githubOrgId            - Owning org's github id
   * @param {Number}      ownerInfo.githubUserId           - User's github id
   * @param {Object}      buildOpts                        - Building options
   * @param {String}      buildOpts.repoFullName           - Full repo name (user/repo)
   * @param {Object}      parsedConfigData                 - Octobear config info
   * @param {Object}      parsedConfigData.metadata        - Metadata object
   * @param {Object}      parsedConfigData.metadata.branch - Branch name
   * @param {ObjectId}    parsedConfigData.contextId       - contextId to version off of
   * @param {Object=}     parsedConfigData.files
   * @param {String}      parsedConfigData.build.dockerFilePath
   * @param {String=}     parsedConfigData.build.dockerBuildContext
   * @param {String=}     parsedConfigData.code.repo      - Repo name
   * @param {String=}     parsedConfigData.code.commitish - Can be commit or branch.
   * But commit will be ignored, since for app code version we need both commit and branch and we can't
   * find branch name using commit in git. Optional parameter.
   * If not specified default branch would be used for app code version creation
   * @return {ContextVersion}
   */
  static _createContextVersion (sessionUser, ownerInfo, buildOpts, parsedConfigData) {
    const log = ClusterConfigService.log.child({
      method: '_createContextVersion',
      sessionUser, ownerInfo, buildOpts, parsedConfigData
    })
    log.info('called')
    return InfraCodeVersionService.findBlankInfraCodeVersion()
      .then((parentInfaCodeVersion) => {
        log.trace({ infraCodeVersion: parentInfaCodeVersion }, 'found parent infracode version')
        const cvOpts = {
          context: parsedConfigData.contextId,
          createdBy: {
            github: ownerInfo.githubUserId,
            bigPoppa: ownerInfo.bigPoppaUserId
          },
          owner: {
            github: ownerInfo.githubOrgId,
            bigPoppa: ownerInfo.bigPoppaOrgId
          },
          advanced: true
        }
        log.trace({ cvOpts }, 'new cv opts')
        const isMain = keypather.get(parsedConfigData, 'metadata.isMain')
        const codeConfig = keypather.get(parsedConfigData, 'code')
        if (!isMain && keypather.get(parsedConfigData, 'files[\'/Dockerfile\']')) {
          return ClusterConfigService._createDockerfileContent(parsedConfigData, cvOpts, parentInfaCodeVersion)
        }
        let instanceRepoName = buildOpts.repoFullName
        let instanceBranch = null
        const metadataBranchName = keypather.get(parsedConfigData, 'metadata.branch')
        if (parsedConfigData.build && metadataBranchName) {
          instanceBranch = metadataBranchName
        }
        if (codeConfig && codeConfig.repo) {
          instanceRepoName = codeConfig.repo
          instanceBranch = codeConfig.commitish || null
        }
        log.trace({
          instanceRepoName,
          instanceBranch
        }, 'service repo name')
        return ContextVersion.createAppcodeVersion(sessionUser, instanceRepoName, instanceBranch)
        .then((appCodeVersion) => {
          log.info({ appCodeVersion }, 'appCodeVersion created')
          cvOpts.appCodeVersions = [ appCodeVersion ]
          if (keypather.get(parsedConfigData, 'files[\'/Dockerfile\']')) {
            return ClusterConfigService._createDockerfileContent(parsedConfigData, cvOpts, parentInfaCodeVersion)
          }
          const buildDockerfilePath = keypather.get(parsedConfigData, 'build.dockerFilePath')
          if (buildDockerfilePath) {
            cvOpts.buildDockerfilePath = buildDockerfilePath
          }
          // TODO: change context if compose file not in the root
          const dockerBuildContext = keypather.get(parsedConfigData, 'build.dockerBuildContext')
          if (dockerBuildContext) {
            cvOpts.buildDockerContext = dockerBuildContext
          }
          return ContextVersion.createWithNewInfraCode(cvOpts, { parent: parentInfaCodeVersion._id, edited: true })
        })
      })
  }

  /**
   * @param {User}   sessionUser
   * @param {String} contextVersionId
   * @param {Object} ownerInfo                  - Model containing owner info
   * @param {Number} ownerInfo.githubOrgId      - Owning org's github id
   * @param {Number} ownerInfo.githubUserId     - User's github id
   * @return  {Promise}
   * @resolve {Build}
   */
  static _createBuild (sessionUser, contextVersionId, ownerInfo) {
    const log = ClusterConfigService.log.child({
      method: '_createBuild',
      sessionUser, contextVersionId
    })
    log.info('called')
    return BuildService.createBuild({
      createdBy: {
        github: ownerInfo.githubUserId
      },
      owner: {
        github: ownerInfo.githubOrgId
      },
      contextVersion: contextVersionId
    }, sessionUser)
  }

  /**
   * @param  {SessionUser}   sessionUser
   * @param  {Object}        parsedInstanceData
   * @param  {String}        parsedInstanceData.build.dockerFilePath - signifies this is a repo instance
   * @param  {String=}       parsedInstanceData.build.dockerBuildContext - docker build context
   * @param  {Object}        parsedInstanceData.instance
   * @param  {String}        parsedInstanceData.instance.name
   * @param  {Array<String>} parsedInstanceData.instance.env
   * @param  {String}        parsedInstanceData.instance.containerStartCommand
   * @param  {ObjectId}      parentBuildId
   * @param  {Object}        testingOpts
   * @param  {Boolean}       testingOpts.isTesting
   * @param  {Boolean}       testingOpts.isTestReporter
   * @param {Object}         buildOpts                         - Building options
   * @param {String=}        buildOpts.isolated                - Isolation ObjectId of the cluster
   *                                                           (if not masterpod)
   * @param {String}         buildOpts.mainInstanceServiceName - Main instance service name
   * @param {String}         buildOpts.triggeredAction         - Action that triggered creation
   * @param {String}         buildOpts.masterShorthash         - ShortHash of the master of the isolation
   * @param {String}         buildOpts.branch                  - Branch of the main isolation instance
   *
   * @resolves {Instance} newly created parent instanceId
   */
  static _createInstance (sessionUser, parsedInstanceData, parentBuildId, testingOpts, buildOpts) {
    const serviceName = keypather.get(parsedInstanceData, 'metadata.name')
    const isMain = keypather.get(parsedInstanceData, 'metadata.name') !== buildOpts.mainInstanceKey
    const shouldNotAutofork = !isMain || !!buildOpts.shouldNotAutoFork
    const configData = parsedInstanceData.instance
    const inputInstanceOpts = pick(configData, ['aliases', 'env', 'containerStartCommand', 'name', 'ports'])
    if (buildOpts.isolated) {
      inputInstanceOpts.name = InstanceForkService.generateIsolatedName(
        buildOpts.masterShorthash,
        inputInstanceOpts.name
      )
    }
<<<<<<< HEAD
    const shouldNotAutofork = keypather.get(parsedInstanceData, 'metadata.name') !== buildOpts.mainInstanceServiceName && buildOpts.shouldNotAutoFork
=======
>>>>>>> d8955b97
    const defaultInstanceOpts = {
      // short name is service name
      shortName: serviceName,
      build: parentBuildId,
      clusterCreateId: buildOpts.clusterCreateId,
      masterPod: !buildOpts.isolated,
      ipWhitelist: {
        enabled: false
      },
      shouldNotAutofork,
      isolated: buildOpts.isolated,
      isTesting: testingOpts.isTesting,
      isTestReporter: testingOpts.isTestReporter
    }
    if (buildOpts.isolated) {
      // We don't want to set false here, since only isolated containers should have this field
      defaultInstanceOpts.isIsolationGroupMaster = false
    }
    const instanceOpts = Object.assign({}, defaultInstanceOpts, inputInstanceOpts)
    const log = ClusterConfigService.log.child({
      method: '_createInstance',
      instanceOpts
    })
    log.info('called')
    return InstanceService.createInstance(instanceOpts, sessionUser)
  }

  /**
   * Given an instance-like model, update the list of dependent instances with what should be in the
   * Isolation Config.  If the config is missing, we need to delete the instance.  If the name is
   * missing, we need to create the instance.  If both are there, we just need to update them.  This
   * returns an array of all the instances which should be in the dependency list for the
   * AutoIsolation update
   *
   * @param {SessionUser} sessionUser                - User model for the an owner with permission
   * @param {Object[]}    instanceObjs               - Dependent Instance (or empty model with config)
   * @param {Object}      instanceObjs.config        - Octobear config info (should delete instance if missing)
   * @param {Instance}    instanceObjs.config.instance.name - Name of the instance this config belongs
   * @param {Instance}    instanceObjs.instance      - Instance model (should create instance if missing)
   * @param {Object}      clusterOpts                            - parsed data from the compose file
   * @param {String}      clusterOpts.filePath                   - path to the cluster config file
   * @param {String}      clusterOpts.fileSha                    - md5 hash of the file
   * @param {String}      clusterOpts.clusterName                - name for the cluster
   * @param {Boolean}     clusterOpts.isTesting                  - isTesting cluster
   * @param {String}      clusterOpts.parentInputClusterConfigId - the parent ICC of the cluster
   * @param {Object}      buildOpts                  - Building options
   * @param {ObjectId=}   buildOpts.isolated         - Isolation ObjectId of the cluster
   * @param {String}      buildOpts.repoFullName     - Full repo name (user/repo) for the main instance
   * @param {String}      buildOpts.triggeredAction  - Action that triggered creation
   * @param {Object}      ownerInfo                  - Model containing owner info
   * @param {Number}      ownerInfo.bigPoppaOrgId    - Owning org's bigPoppa id
   * @param {Number}      ownerInfo.bigPoppaUserId   - User's bigPoppa id
   * @param {Number}      ownerInfo.githubOrgId      - Owning org's github id
   * @param {Number}      ownerInfo.githubUserId     - User's github id
   *
   * @returns {Promise}
   * @resolves {Instance[]} Instances which represent the requested dependencies for this isolation
   * @private
   */
  static _createUpdateAndDeleteInstancesForClusterUpdate (sessionUser, instanceObjs, clusterOpts, buildOpts, ownerInfo) {
    const log = ClusterConfigService.log.child({
      method: '_createUpdateAndDeleteInstancesForClusterUpdate',
      sessionUser, instanceObjs, buildOpts, ownerInfo
    })
    log.info('called')
    // No instance means create a new one
    // We need to create new instances first, so when we update them, the connections can be made
    // Since we need to connect aliases by ContextId, we make the instances later
    // Here, we just create the context
    const createConfigs = instanceObjs.filter(instanceObj => instanceObj.config && !instanceObj.instance)
    // if the instance and config exist, then we know we need to update
    const updateConfigs = instanceObjs.filter(instanceObj => instanceObj.config && instanceObj.instance)
    // With no config, we delete the instanceObj
    const deleteConfigs = instanceObjs.filter(instanceObj => !instanceObj.config && instanceObj.instance)

    const createContextPromises = Promise.map(createConfigs, instanceObj =>
        ClusterConfigService.createClusterContext(sessionUser, instanceObj.config, ownerInfo)
      )

    const deleteInstancePromises = Promise.map(deleteConfigs, instanceObj =>
        rabbitMQ.deleteInstance({instanceId: keypather.get(instanceObj, 'instance._id.toString()')})
      )

    return Promise
      .props({
        createContextPromises,
        deleteInstancePromises
      })
      .get('createContextPromises') // Make sure creates happen before updating
      .tap(contextIdFilledConfigs => {
        // Now we need to put all of the matching contextIds in all of the configs
        // So first combine them
        const allConfigs = contextIdFilledConfigs.concat(updateConfigs.map(model => model.config))
        // Then map the aliases to the context ids.  This should give us a list of all configs
        // (new and existing) that we can match up to each other.
        ClusterConfigService.addAliasesToContexts(allConfigs)
        log.trace({ contextIdFilledConfigs }, 'Creating new instances')
      })
      .map(instanceDef => ClusterConfigService._createNewInstanceForNewConfig(
        sessionUser,
        instanceDef,
        clusterOpts,
        buildOpts,
        ownerInfo
      ))
      .then((newInstanceObjs) => {
        log.trace({updateConfigs}, 'Updating all instances with new configs')
        return Promise
          .map(updateConfigs, instanceObj => {
            // Do these updates last
            return ClusterConfigService._updateInstanceWithConfigs(sessionUser, instanceObj, buildOpts, ownerInfo)
          })
          .then(instanceObjs => instanceObjs.concat(newInstanceObjs))
      })
  }

  /**
   * Updates a Cluster Config from a webhook.  It gets all of the existing instances, removes any
   * no longer in the config, updates existing ones, and creates new ones that don't currently
   * exist
   * @param {User}      sessionUser                   - User model for the an owner with permission
   * @param {Instance}  mainInstance                  - Main instance of this cluster
   * @param {ObjectId}  mainInstance._id              - Instance id
   * @param {ObjectId=} mainInstance.isolated         - Isolation Id for the cluster
   * @param {Boolean}   mainInstance.isTesting        - True if the instance is a testing instance
   * @param {Boolean}   mainInstance.shortName        - ShortName of the instance
   * @param {Object}    githubPushInfo                - Model containing GitHub push data
   * @param {String}    githubPushInfo.repo           - Full Repository Name (owner/repo)
   * @param {String}    githubPushInfo.branch         - Current branch this instance should be on
   * @param {String}    githubPushInfo.commit         - New commit this instance should be on
   * @param {Number}    githubPushInfo.bpUserId       - BigPoppa user id for the pusher user
   * @param {Object[]}  octobearInfo                  - Parsed data from the Docker Compose File
   * @param {String}    octobearInfo.metaData.name    - Name of the service
   * @param {Boolean}   octobearInfo.metaData.isMain  - True if the service is the main instance
   * @param {Object}    octobearInfo.files            - Contains the dockerfile body (Optional)
   * @param {Object}    octobearInfo.instance         - Contains info on each instance
   * @param {String}    octobearInfo.instance.name    - Instance's name (different from compose file)
   * @param {String}    octobearInfo.instance.containerStartCommand  - Container's start command
   * @param {Number[]}  octobearInfo.instance.ports  - Array of ports to open on the instance
   * @param {String[]}  octobearInfo.instance.env    - Array of envs for the instance (env=a)
   * @param {Object}    clusterOpts                  - parsed data from the compose file
   * @param {String}    clusterOpts.repo             - Repository this compose file lives (owner/repo)
   * @param {String}    clusterOpts.branch           - Branch this compose file should be on
   * @param {Object[]}  clusterOpts.files                      - files
   * @param {String}    clusterOpts.clusterName                - name for the cluster
   * @param {Boolean}   clusterOpts.isTesting                  - isTesting cluster
   * @param {ObjectId=} clusterOpts.parentInputClusterConfigId - the parent ICC of the cluster
   * @returns {Promise}
   * @resolves {AutoIsolationConfig} - Updated autoIsolationConfig model
   */
  static updateCluster (sessionUser, mainInstance, githubPushInfo, octobearInfo, clusterOpts) {
    const log = ClusterConfigService.log.child({
      method: 'updateCluster',
      sessionUser, mainInstance, githubPushInfo, octobearInfo
    })
    log.info('called')
    const buildOpts = {
      isolated: mainInstance.isolated,
      masterShorthash: mainInstance.shortHash,
      branch: githubPushInfo.branch,
      repoFullName: githubPushInfo.repo,
      triggeredAction: 'autodeploy',
      mainInstanceServiceName: mainInstance.shortName
    }
    const ownerInfo = ClusterConfigService._getOwnerInfo(sessionUser, buildOpts.repoFullName)
    return AutoIsolationService.fetchAutoIsolationDependentInstances(mainInstance)
      .then(instanceObjects => {
        return ClusterConfigService._mergeConfigsIntoInstances(octobearInfo, instanceObjects)
      })
      .then(instanceObjects => {
        return ClusterConfigService._createUpdateAndDeleteInstancesForClusterUpdate(
          sessionUser,
          instanceObjects,
          clusterOpts,
          buildOpts,
          ownerInfo
        )
      })
      .then(instanceObjects =>
        ClusterConfigService.updateIsolationConfig(
          ownerInfo,
          instanceObjects,
          clusterOpts,
          mainInstance
      ))
      .then(() => {
        const deployModel = {
          instanceId: mainInstance._id.toString(),
          pushInfo: githubPushInfo
        }
        log.info(deployModel, 'autoDeploy main instance')
        return rabbitMQ.autoDeployInstance(deployModel)
      })
      .catch(err => {
        log.error({ err }, 'failed to update')
        throw err
      })
  }

  /**
   * @param  {Object[]} configs
   * @param  {Object[]} instanceObjects
   * @param  {Instance} instanceObjects.instance
   * @return {Object[]} super objects containing both the instance and the config
   */
  static _mergeConfigsIntoInstances (configs, instanceObjects) {
    const mergedInstances = ClusterConfigService._addConfigToInstances(configs, instanceObjects)
    return ClusterConfigService._addMissingConfigs(configs, mergedInstances)
  }

  /**
   * Either updates an existing config, or creates a new one if one doesn't exist. If the main instance
   * owns the cluster (either branch or main), just update them.  If it's a branch that uses the main,
   * we need to fetch the parent's cluster, copy the data, and make a new AIC and ICC for the branch.
   *
   * @param {Object}      ownerInfo                  - Model containing owner info
   * @param {Number}      ownerInfo.bigPoppaOrgId    - Owning org's bigPoppa id
   * @param {Number}      ownerInfo.bigPoppaUserId   - User's bigPoppa id
   * @param {Number}      ownerInfo.githubOrgId      - Owning org's github id
   * @param {Number}      ownerInfo.githubUserId     - User's github id
   * @param {Object[]}    instanceObjects            - Dependent Instance (or empty model with config)
   * @param {Object}      instanceObjects.config     - Octobear config info (should delete instance if missing)
   * @param {Instance}    instanceObjects.instance   - Instance model
   * @param {Object}      clusterOpts
   * @param {String}      clusterOpts.repo           - full repo where the ICC exists (user/repo)
   * @param {String}      clusterOpts.branch         - branch where this ICC exists
   * @param {Object}      clusterOpts.clusterName    - Name of the cluster
   * @param {Object[]}    clusterOpts.files          - Files def
   * @param {Object}      clusterOpts.isTesting      - True if this is a testing cluster
   * @param {Object}      clusterOpts.parentInputClusterConfigId - Main staging cluster
   * @param {Instance}    mainInstance               - Main instance of this cluster, null if creating
   * @param {InputClusterConfig=} mainConfig         - Current main instance's ICC (for updating)
   *
   * @resolves {InputClusterConfig} Updated cluster config
   */
  static createIsolationConfig (ownerInfo, instanceObjects, clusterOpts, mainInstance, mainConfig) {
    const log = ClusterConfigService.log.child({
      method: 'createOrUpdateIsolationConfig',
      ownerInfo, mainInstance
    })
    log.info('called')
    const autoIsolationModel = ClusterConfigService._createAutoIsolationModelsFromClusterInstances(
      instanceObjects,
      mainInstance
    )
    autoIsolationModel.createdByUser = ownerInfo.bigPoppaUserId
    autoIsolationModel.ownedByOrg = ownerInfo.bigPoppaOrgId
    autoIsolationModel.redeployOnKilled = clusterOpts.isTesting

    return AutoIsolationService.createOrUpdateAndEmit(autoIsolationModel)
      .then(autoIsolationConfig => {
        clusterOpts.createdByUser = ownerInfo.bigPoppaUserId
        clusterOpts.ownedByOrg = ownerInfo.bigPoppaOrgId
        return InputClusterConfig.createOrUpdateConfig(autoIsolationConfig, clusterOpts, mainConfig)
      })
  }

  /**
   * Either updates an existing config, or creates a new one if one doesn't exist. If the main instance
   * owns the cluster (either branch or main), just update them.  If it's a branch that uses the main,
   * we need to fetch the parent's cluster, copy the data, and make a new AIC and ICC for the branch.
   *
   * @param {Object}      ownerInfo                  - Model containing owner info
   * @param {Number}      ownerInfo.bigPoppaOrgId    - Owning org's bigPoppa id
   * @param {Number}      ownerInfo.bigPoppaUserId   - User's bigPoppa id
   * @param {Number}      ownerInfo.githubOrgId      - Owning org's github id
   * @param {Number}      ownerInfo.githubUserId     - User's github id
   * @param {Object[]}    instanceObjects            - Dependent Instance (or empty model with config)
   * @param {Object}      instanceObjects.config     - Octobear config info (should delete instance if missing)
   * @param {Instance}    instanceObjects.instance   - Instance model
   * @param {Object}      clusterOpts
   * @param {String}      clusterOpts.repo           - full repo where the ICC exists (user/repo)
   * @param {String}      clusterOpts.branch         - branch where this ICC exists
   * @param {Object}      clusterOpts.clusterName    - Name of the cluster
   * @param {Object[]}    clusterOpts.files          - Files def
   * @param {Object}      clusterOpts.isTesting      - True if this is a testing cluster
   * @param {Object}      clusterOpts.parentInputClusterConfigId - Main staging cluster
   * @param {Instance}    mainInstance               - Main instance of this cluster, null if creating
   *
   * @resolves {InputClusterConfig} Updated cluster config
   */
  static updateIsolationConfig (ownerInfo, instanceObjects, clusterOpts, mainInstance) {
    const log = ClusterConfigService.log.child({
      method: 'createOrUpdateIsolationConfig',
      ownerInfo, mainInstance
    })
    log.info('called')

    return ClusterConfigService.fetchConfigByInstanceId(mainInstance._id)
      .call('toJSON') // Removes all of the mongo garbage
      .then(mainConfig => ClusterConfigService.createIsolationConfig(
        ownerInfo,
        instanceObjects,
        clusterOpts,
        mainInstance,
        mainConfig
      ))
  }

  /**
   * Returns true if the config belongs to the given instance in the instanceObj
   *
   * @param {Object}   config                         - Separated configs from Octobear
   * @param {Object}   config.metadata                - Metadata about the instance
   * @param {String}   config.metadata.name           - Service name (should match with instance.shortName)
   * @param {Object}   instanceObj
   * @param {Instance} instanceObj.instance           - Instance in the cluster
   * @param {String}   instanceObj.instance.shortName - Service name to use to match the config
   *                                                     and instance
   * @returns {boolean}
   * @private
   */
  static _compareConfigToInstanceObject (config, instanceObj) {
    if (!instanceObj.instance) {
      return false
    }
    return instanceObj.instance.shortName === config.metadata.name
  }

  /**
   * Creates super objects containing matching instances and configs.  This also adds the contextId
   * to the config
   *
   * @param {Object[]} configs                           - Separated configs from Octobear
   * @param {Object}   configs.metadata                  - Metadata about the instance
   * @param {String}   configs.metadata.name             - Service name (should match with
   *                                                     instance.shortName)
   * @param {Object[]} instanceModels                    - Array
   * @param {Object}   instanceModels.instance
   * @param {String}   instanceModels.instance.name
   * @param {String}   instanceModels.instance.shortName - Service name to use to match the config
   *                                                     and instance
   * @returns {Object[]} super objects containing both the instance and the config
   */
  static _addConfigToInstances (configs, instanceModels) {
    return instanceModels.reduce((instanceConfigObjs, model) => {
      const instance = model.instance
      const config = configs.find(config => this._compareConfigToInstanceObject(config, model))
      if (config) {
        config.contextId = keypather.get(instance, 'contextVersion.context')
        model.config = config
      }
      instanceConfigObjs.push(model)
      return instanceConfigObjs
    }, [])
  }

  static _createDockerfileContent (parsedConfigData, cvOpts, parentInfaCodeVersion) {
    const dockerFileContent = parsedConfigData.files['/Dockerfile'].body
    return ContextVersion.createWithDockerFileContent(cvOpts, dockerFileContent, { parent: parentInfaCodeVersion._id, edited: true })
  }

  /**
   * Given the array of configs and instanceObjs, add all configs (by themselves) that don't match
   * up to any of the instances to the array.  These will be deleted
   *
   * @param {Object[]} configs                         - Separated configs from Octobear
   * @param {Object}   configs.metadata                - Metadata about the instance
   * @param {String}   configs.metadata.name           - Service name (should match with instance.shortName)
   * @param {Object[]} instanceObjs                    - Objects containing the instance and the config
   * @param {Instance} instanceObjs.instance           - Instance model to compare against
   * @param {String}   instanceObjs.instance.shortName - Instance service name
   * @param {String}   instanceObjs.configs            - Config for this instanceObj
   *
   * @returns {Object[]} instanceObjs
   * @private
   */
  static _addMissingConfigs (configs, instanceObjs) {
    configs.forEach((config) => {
      if (ClusterConfigService._isConfigMissingInstance(instanceObjs, config)) {
        instanceObjs.push({ config })
      }
    })
    return instanceObjs
  }

  /**
   * Checks if the given config belongs to any of the instances in the instanceObj
   *
   * @param {Object[]} instanceObjs                    - Objects containing the instance and the config
   * @param {Instance} instanceObjs.instance           - Instance model to compare against
   * @param {String}   instanceObjs.instance.shortName - Instance service name
   * @param {Object}   config                          - Separated configs from Octobear
   * @param {Object}   config.metadata                 - Metadata about the instance
   * @param {String}   config.metadata.name            - Service name (should match with instance.shortName)
   *
   * @return {Boolean} true if config does not correspond to an instance
   */
  static _isConfigMissingInstance (instanceObjs, config) {
    return !instanceObjs.find(model => this._compareConfigToInstanceObject(config, model))
  }

  /**
   * Given an instance containing a configuration, update the instance with the properties
   *
   * @param {User}      sessionUser                - User model for the an owner with permission
   * @param {Object}    instanceObj                - Model which contains an Instance and a config
   * @param {Instance}  instanceObj.instance       - Model which contains an Instance and a config
   * @param {Object}    instanceObj.config         - Octobear config model
   * @param {String}    instanceObj.config.instance.containerStartCommand  - Container's start command
   * @param {Number[]}  instanceObj.config.instance.ports   - Array of ports to open on the instance
   * @param {String[]}  instanceObj.config.instance.env     - Array of envs for the instance (env=a)
   * @param {String}    instanceObj.config.code.commitish   - Commit or branch. Optional
   * @param {String}    instanceObj.config.build.dockerFilePath - Dockerfile path
   * @param {String=}   instanceObj.config.build.dockerBuildContext - Dockerfile build context
   * @param {Object}    buildOpts                  - Building options
   * @param {String}    buildOpts.masterShorthash  - ShortHash of the master of the isolation
   * @param {String}    buildOpts.branch           - Branch of the main isolation instance
   * @param {ObjectId=} buildOpts.isolated         - Isolation ObjectId of the cluster
   * @param {String}    buildOpts.repoFullName     - Full repo name (user/repo)
   * @param {String}    buildOpts.triggeredAction  - Action that triggered creation
   * @param {Object}    ownerInfo                  - Model containing owner info
   * @param {Number}    ownerInfo.bigPoppaOrgId    - Owning org's bigPoppa id
   * @param {Number}    ownerInfo.bigPoppaUserId   - User's bigPoppa id
   * @param {Number}    ownerInfo.githubOrgId      - Owning org's github id
   * @param {Number}    ownerInfo.githubUserId     - User's github id
   *
   * @returns {Promise}
   * @resolves {Object}   model          - Updated Instance model with Octobear config model
   * @resolves {Instance} model.instance - Updated Instance model
   * @resolves {Instance} model.config   - Octobear config model
   * @resolves {Object} - Updated Instance model with Octobear config model
   *
   * @throws   {Boom.notFound} When any of the mongo queries fails to return a value
   * @throws   {Boom.badRequest} When the contextVersion hasn't started building, owners don't match
   * @throws   {Boom.badRequest} When `shouldNotAutofork` is passed for an instance that's not a masterpod
   * @throws   {Error} any other error
   * @private
   */
  static _updateInstanceWithConfigs (sessionUser, instanceObj, buildOpts, ownerInfo) {
    const log = ClusterConfigService.log.child({
      method: '_updateInstanceWithConfigs',
      sessionUser, instanceObj, buildOpts, ownerInfo
    })
    log.info('called')

    return Promise.try(() => {
      // We need to determine if the instance needs to be re-built
      const cv = keypather.get(instanceObj, 'instance.contextVersion')
      const mainAcvs = keypather.get(cv, 'appCodeVersions')
      const mainACV = ContextVersion.getMainAppCodeVersion(mainAcvs) || {}
      const newCommitish = keypather.get(instanceObj.config, 'code.commitish')

      const hasCommitChanged = newCommitish &&
        mainACV.branch.toLowerCase() !== newCommitish.toLowerCase() &&
        mainACV.commit.toLowerCase() !== newCommitish.toLowerCase()

      const currentDockerfilePath = keypather.get(cv, 'buildDockerfilePath')
      const newDockerfilePath = keypather.get(instanceObj, 'config.build.dockerFilePath')
      const hasDockerfilePathChanged = (currentDockerfilePath || newDockerfilePath) &&
        currentDockerfilePath !== newDockerfilePath

      if (!hasCommitChanged && !hasDockerfilePathChanged) {
        return
      }
      return ClusterConfigService._createCVAndBuildBuild(
        sessionUser,
        ownerInfo,
        buildOpts,
        instanceObj.config
      )
    })
      .then((build) => {
        const updateQuery = {
          aliases: instanceObj.config.instance.aliases,
          env: instanceObj.config.instance.env,
          ports: instanceObj.config.instance.ports,
          containerStartCommand: instanceObj.config.instance.containerStartCommand
        }
        if (build) {
          updateQuery.build = build._id.toString()
        }
        return InstanceService.updateInstance(instanceObj.instance, updateQuery, sessionUser)
      })
      .tap(instance => rabbitMQ.redeployInstanceContainer({
        instanceId: instance._id.toString(),
        sessionUserGithubId: sessionUser.accounts.github.id
      }))
      .then(instance => {
        // After updating instance model we need to redeploy/restart instance.
        return {
          instance,
          config: instanceObj.config
        }
      })
  }

  /**
   * Creates a new cluster instance for when a Cluster Update happens
   *
   * @param {User}      sessionUser                   - User model for the an owner with permission
   * @param {Object}    octobearInfo                  - Parsed data from the Docker Compose File
   * @param {String}    octobearInfo.metaData.name    - Name of the service
   * @param {Boolean}   octobearInfo.metaData.isMain  - True if the service is the main instance
   * @param {Object}    octobearInfo.code             - Optional code configuration
   * @param {String}    octobearInfo.code.repo        - Repo name
   * @param {String}    octobearInfo.code.commitish   - Commit or branch. Optional
   * @param {String}    octobearInfo.build.dockerFilePath - Dockerfile path
   * @param {String=}   octobearInfo.build.dockerBuildContext - Dockerfile build context
   * @param {Object}    octobearInfo.files            - Contains the dockerfile body (Optional)
   * @param {Object}    octobearInfo.instance         - Contains info on each instance
   * @param {String}    octobearInfo.instance.name    - Instance's name (different from compose file)
   * @param {String}    octobearInfo.instance.containerStartCommand     - Container's start command
   * @param {Number[]}  octobearInfo.instance.ports   - Array of ports to open on the instance
   * @param {String[]}  octobearInfo.instance.env     - Array of envs for the instance (env=a)
   * @param {Object}    clusterOpts                   - Cluster Config model
   * @param {Boolean}   clusterOpts.isTesting         - True if this is a Testing Cluster
   * @param {String[]=} clusterOpts.testReporters     - The test reporters of the cluster
   * @param {Object}    buildOpts                     - Building options
   * @param {ObjectId=} buildOpts.isolated            - Isolation ObjectId of the cluster
   * @param {String}    buildOpts.mainInstanceServiceName - Main instance service name
   * @param {String}    buildOpts.repoFullName        - Full repo name (user/repo)
   * @param {String}    buildOpts.triggeredAction     - Action that triggered creation
   * @param {Object}    ownerInfo                     - Model containing owner info
   * @param {Number}    ownerInfo.bigPoppaOrgId       - Owning org's bigPoppa id
   * @param {Number}    ownerInfo.bigPoppaUserId      - User's bigPoppa id
   * @param {Number}    ownerInfo.githubOrgId         - Owning org's github id
   * @param {Number}    ownerInfo.githubUserId        - User's github id
   *
   * @returns {Promise}
   * @resolves {Instance} - Updated Instance model with Octobear config model
   * @private
   */
  static _createNewInstanceForNewConfig (sessionUser, octobearInfo, clusterOpts, buildOpts, ownerInfo) {
    const log = ClusterConfigService.log.child({
      method: '_createNewInstanceForNewConfig',
      sessionUser, octobearInfo, clusterOpts, buildOpts, ownerInfo
    })
    log.info('called')
    const testingOpts = {
      isTesting: clusterOpts.isTesting,
      isTestReporter: clusterOpts.testReporters ? clusterOpts.testReporters.indexOf(octobearInfo.metadata.name) >= 0 : false
    }
    return ClusterConfigService.createClusterInstance(
      sessionUser,
      octobearInfo,
      testingOpts,
      buildOpts,
      ownerInfo
    )
      .then(instance => {
        return {
          instance,
          config: octobearInfo
        }
      })
  }

  /**
   * Given an instance, fetch the InputClusterConfig that rules it.  Either returns
   * the ICC belonging to the instance itself, or it's parent
   *
   * This uses parent, so it won't work with non-repos
   * @param  {ObjectId}  instanceId - Instance to fetch the ICC
   * @resolve {InputClusterConfig} The ICC that rules this instance's group
   * @rejects {InputClusterConfig.NotFoundError}  if active model wasn't found
   */
  static fetchConfigByInstanceId (instanceId) {
    return AutoIsolationService.fetchAutoIsolationForInstance(instanceId)
      .get('_id')
      .then(InputClusterConfig.findActiveByAutoIsolationId)
  }

  /**
   * Given a repo and filepath, fetch the Docker Compose file.
   *
   * @param {User}    bigPoppaUser             - The bigPoppaUser model for the owner of this repo
   * @param {String}  bigPoppaUser.accessToken - The user's access token
   * @param {String}  repoFullName             - Org/Repo for the repository we want to fetch from
   * @param {String}  filePath                 - Path to the Docker Compose file
   * @param {String=} commitRef                - Name of the commit/branch/tag (leave blank for default)
   *
   * @resolves {Object}  model                 - processed data on the Docker Compose File
   * @resolves {String}  model.repo            - Org/Repo for the repository we want to fetch from
   * @resolves {String}  model.fileString      - the Docker Compose File's realtext data
   * @resolves {String}  model.sha             - sha for the Docker Compose File
   * @resolves {String}  model.path            - path for the Docker Compose File
   * @resolves {String=} model.commitRef       - Name of commit/branch/tag this file is in
   *
   */
  static fetchFileFromGithub (bigPoppaUser, repoFullName, filePath, commitRef) {
    const log = ClusterConfigService.log.child({
      method: 'fetchFileFromGithub',
      bigPoppaUser, repoFullName, filePath, commitRef
    })
    log.info('called')
    const token = keypather.get(bigPoppaUser, 'accessToken')
    const github = new GitHub({ token })
    return github.getRepoContent(repoFullName, filePath, commitRef)
      .then(fileContent => {
        log.trace({ fileContent }, 'content response')
        const base64Content = fileContent.content
        const buf = new Buffer(base64Content, 'base64')
        const fileString = buf.toString()

        log.info({ fileString }, 'content response')
        return {
          fileString,
          sha: fileContent.sha,
          path: filePath,
          repo: repoFullName,
          commitRef
        }
      })
  }

  /**
   * Given a repo and array of filepaths, fetch all Docker Compose files.
   *
   * @param {User}     bigPoppaUser             - The bigPoppaUser model for the owner of this repo
   * @param {String}   bigPoppaUser.accessToken - The user's access token
   * @param {String}   repoFullName             - Org/Repo for the repository we want to fetch from
   * @param {String[]} filesPaths               - Array of pathfilesPathess to the Docker Compose files
   * @param {String=}  commitRef                - Name of the commit/branch/tag (leave blank for default)
   *
   * @resolves {Array[Object]}  array of file objects - each object should have `fileString`, `sha`, `path`, `commitRef`
   *
   */
  static fetchFilesFromGithub (bigPoppaUser, repoFullName, filesPaths, commitRef) {
    const log = ClusterConfigService.log.child({
      method: 'fetchFilesFromGithub',
      bigPoppaUser, repoFullName, filesPaths, commitRef
    })
    log.info('called')
    return Promise.map(filesPaths, (filePath) => {
      return ClusterConfigService.fetchFileFromGithub(bigPoppaUser, repoFullName, filePath, commitRef)
    })
  }

  /**
   * Given filePath to the main compose file fetch all compose files.
   *
   * @param {User}    bigPoppaUser             - The bigPoppaUser model for the owner of this repo
   * @param {String}  bigPoppaUser.accessToken - The user's access token
   * @param {String}  repoFullName             - Org/Repo for the repository we want to fetch from
   * @param {String}  filesPath                - Array of pathfilesPathess to the Docker Compose files
   * @param {String=} commit                   - Name of the commit/branch/tag (leave blank for default)
   *
   * @resolves {Array[]}  array where the first element is the array of all file contents and the second one is the
   * array of file def objects (path and sha) that we use to store in the ICC model
   */
  static fetchAllComposeFilesFromMain (bigPoppaUser, repoFullName, filePath, commit) {
    const log = ClusterConfigService.log.child({
      method: 'fetchAllComposeFilesFromMain',
      bigPoppaUser, repoFullName, filePath, commit
    })
    log.info('called')
    return ClusterConfigService.fetchFileFromGithub(bigPoppaUser, repoFullName, filePath, commit)
      .then((mainComposeFile) => {
        return octobear.findExtendedFiles(mainComposeFile.fileString)
          .then((allFilesPathes) => {
            return ClusterConfigService.fetchFilesFromGithub(bigPoppaUser, repoFullName, allFilesPathes)
          })
          .then((additionalComposeFiles) => {
            // order of concat is important. Main file should be the main one
            const allComposeFiles = [ mainComposeFile ].concat(additionalComposeFiles)
            const allFilesContents = allComposeFiles.map((file) => {
              return {
                dockerComposeFileString: file.fileString,
                dockerComposeFilePath: file.path
              }
            })
            const allFilesDefs = allComposeFiles.map((file) => {
              return {
                path: file.path,
                sha: file.sha
              }
            })
            return [ allFilesContents, allFilesDefs ]
          })
      })
  }

  /**
   * Fetches all compose files starting from the main one and parses them all together
   *
   * @param {String} repoFullName               - Full repo name (Org/repo)
   * @param {String} clusterName                - Name that the cluster
   * @param {User}   bigPoppaUser               - The bigPoppaUser model for the owner of this repo
   * @param {String} filePath                   - Original file path to the compose file
   * @param {String} commit                     - Commit used to fetch files
   *
   * @resolves {Object[]} octobearInfo                  - Parsed data from the Docker Compose File
   * @resolves {Array}    octobearInfo.results          - Parsed array of service definitions
   * @resolves {Array}    octobearInfo.files            - Array of files definitions (object with `path` and `sha`)
   * @resolves {Object}   octobearInfo.mains            - Main Instances, containing builds and externals
   * @resolves {Object}   octobearInfo.mains.builds     - Instances that build from the owning repo
   * @resolves {Object}   octobearInfo.mains.externals  - Instances that pull from Github
   */
  static parseComposeFileAndPopulateENVs (repoFullName, clusterName, bigPoppaUser, filePath, commit) {
    const log = ClusterConfigService.log.child({
      method: 'parseComposeFileAndPopulateENVs',
      repoFullName, clusterName, filePath
    })
    log.info('called')
    return ClusterConfigService.fetchAllComposeFilesFromMain(bigPoppaUser, repoFullName, filePath, commit)
      .spread((filesContents, filesDefs) => {
        return ClusterConfigService.parseComposeFilesIntoServices(filesContents, filesDefs, repoFullName, clusterName,
          bigPoppaUser, commit, filePath)
      })
  }
  /**
   * Parse all fetched files
   * @param {Array}  composeFilesContents  - Compose files with contents
   * @param {Array}  filesDefs             - Files info we have on the ICC model as `files`
   * @param {String} repoFullName          - Full repo name (Org/repo)
   * @param {String} clusterName           - Name that the cluster
   * @param {User}   bigPoppaUser          - The bigPoppaUser model for the owner of this repo
   * @param {String} commitRef             - Commit used to fetch files
   * @param {String} rootFilePath          - Original file path to the compose file
   *
   * @resolves {Object}   octobearInfo                 - Parsed data from the Docker Compose File
   *           {Array}    octobearInfo.results         - Parsed array of service definitions
   *           {Array}    octobearInfo.files           - Array of files definitions (object with `path` and `sha`)
   *           {Object}   octobearInfo.mains           - Main Instances, containing builds and externals
   *           {Object}   octobearInfo.mains.builds    - Instances that build from the owning repo
   *           {Object}   octobearInfo.mains.externals - Instances that pull from Github
   */
  static parseComposeFilesIntoServices (composeFilesContents, filesDefs, repoFullName, clusterName, bigPoppaUser, commitRef, rootFilePath) {
    const log = ClusterConfigService.log.child({
      method: 'parseComposeFilesIntoServices',
      composeFilesContents, filesDefs, repoFullName, clusterName, bigPoppaUser, commitRef, rootFilePath
    })
    log.info('called')
    const opts = {
      repositoryName: clusterName,
      ownerUsername: GitHub.getOrgFromFullRepoName(repoFullName),
      userContentDomain: process.env.USER_CONTENT_DOMAIN,
      dockerComposeFilePath: rootFilePath,
      scmDomain: process.env.GITHUB_HOST
    }
    return octobear.parseAndMergeMultiple(opts, composeFilesContents)
      .then(parsedResult => {
        log.trace({ parsedResult }, 'Parsed docker compose files')
        const fileFetches = parsedResult.envFiles.reduce((obj, fileName) => {
          obj[fileName] = ClusterConfigService.fetchFileFromGithub(bigPoppaUser, repoFullName, fileName, commitRef).then(f => f.fileString)
          return obj
        }, {})
        return [parsedResult.results, Promise.props(fileFetches), parsedResult.mains]
      })
      .spread((services, fileFetches, mains) => {
        log.trace({ services, fileFetches }, 'Fetches all files from Github')
        return octobear.populateENVsFromFiles(services, fileFetches)
          .tap(services => {
            return ClusterConfigService.updateBuildContextForEachService(rootFilePath, services)
          })
          .then(services => {
            log.trace({ services }, 'Finished populating ENVs')
            return { results: services, files: filesDefs, mains: mains }
          })
      })
  }

  /**
   * Checks if the given instance has a Docker Compose config, and if it does, check if compose files were changed.
   * If it doesn't, this throws a BaseSchema.NotFoundError
   *
   * @param {Instance} instance                - Instance to look up
   * @param {Object}   githubPushInfo          - Github webhook push data
   * @param {String}   githubPushInfo.repo     - Github repositories full name (org/repo)
   * @param {String}   githubPushInfo.commit   - Commit for this push
   * @param {String}   githubPushInfo.bpUserId - BigPoppa user id
   *
   * @resolves {undefined} resolves when the update config job has been created
   *
   * @throws InputClusterConfig.NotChangedError - When the config's sha's match, so this won't be done
   * @throws InputClusterConfig.NotFoundError - When no config is found to match the given instance
   */
  static checkIfComposeFilesChanged (instance, githubPushInfo) {
    const log = ClusterConfigService.log.child({
      method: 'checkIfComposeFilesChanged',
      instance, githubPushInfo
    })
    log.info('called')
    return ClusterConfigService.fetchConfigByInstanceId(instance._id)
      .then(clusterConfig => {
        const currentPaths = clusterConfig.files.map(pluck('path'))
        // We found a cluster, so fetch the current one, and see if it changed
        return UserService.getByBpId(githubPushInfo.bpUserId)
          .then(bpUser => {
            return ClusterConfigService.fetchFilesFromGithub(
              bpUser,
              githubPushInfo.repo,
              currentPaths,
              githubPushInfo.commit
            )
          })
          .then(newComposeFiles => {
            const currentShas = clusterConfig.files.map(pluck('sha'))
            const newShas = newComposeFiles.map(pluck('sha'))
            log.trace({
              newShas,
              currentShas,
              currentPaths
            }, 'new compose files')
            const diffedShas = difference(newShas, currentShas)
            if (diffedShas.length === 0) {
              throw new InputClusterConfig.NotChangedError({
                newShas,
                currentShas
              })
            }
            // files are different, we need to update!
          })
      })
  }

  /**
   * Sends a socket message to the front end with cluster build updates
   *
   * @param {Number}   githubId             - Used to send the message to the right connections
   * @param {Object}   jobInfo              - Sent to the front end for use in cluster creation/error reporting
   */
  static sendClusterSocketUpdate (githubId, jobInfo) {
    return messenger.messageRoom('org', githubId, jobInfo)
  }

  /**
   * If you need to do an updateCluster job, use this method.  It checks if the compose file has changed
   * before creating the job.
   * @param    {Instance} instance        - instance to be updated
   * @param    {Object}   githubPushInfo  - parsed githook data
   *
   * @resolves {undefined}
   *
   * @throws InputClusterConfig.NotChangedError - When the config's sha's match, so this won't be done
   * @throws InputClusterConfig.NotFoundError - When no config is found to match the given instance
   */
  static checkFileChangeAndCreateUpdateJob (instance, githubPushInfo) {
    const log = ClusterConfigService.log.child({
      method: 'checkFileChangeAndCreateUpdateJob',
      instance, githubPushInfo
    })
    log.info('called')
    return ClusterConfigService.checkIfComposeFilesChanged(instance, githubPushInfo)
      .then(() => rabbitMQ.updateCluster({
        instanceId: instance._id.toString(),
        pushInfo: githubPushInfo
      }))
      .catch(err => {
        log.warn({ err }, 'Cluster could not be checked or updated')
        throw err
      })
  }

  /**
   * Used during update, this method fetches an existing cluster and parses the compose info
   *
   * @param {SessionUser} sessionUser                - User model for the an owner with permission
   * @param {User}        sessionUser.bigPoppaUser   - User model from Big Poppa
   * @param {ObjectId}    instanceId                 - Id for the instance that we are updating
   * @param {Object}      githubPushInfo             - Github push info from the webhook
   * @param {Object}      githubPushInfo.branch      - Branch effected by this git push
   * @param {Object}      githubPushInfo.commit      - New commit of this git push
   * @param {Object}      githubPushInfo.repo        - Full RepoName (User/Repository)
   *
   * @resolves {Object}    results
   *           {Object}    results.clusterOpts                - Modified with commit and files
   *           {String}    results.clusterOpts.repo           - Repository where the compose file exists
   *           {String}    results.clusterOpts.branch         - Branch where the compose file exists
   *           {String=}   results.clusterOpts.commit         - The exact commit sha to get the file from
   *           {String}    results.clusterOpts.clusterName    - Name of the cluster to be saved
   *           {Object[]}  results.clusterOpts.files          - Compose files
   *           {String}    results.clusterOpts.files.path     - Path to the compose files
   *           {String}    results.clusterOpts.files.sha      - Unique sha for this file
   *           {Boolean}   results.clusterOpts.isTesting      - True if this is a testing cluster
   *           {String[]=} results.clusterOpts.testReporters  - The test reporters of the cluster
   *           {ObjectId=} results.clusterOpts.parentInputClusterConfigId - The test reporters of the cluster
   *           {Object}    results.services                   - Parsed data from the compose files
   */
  static fetchComposeInfoByInstanceId (sessionUser, instanceId, githubPushInfo) {
    const log = ClusterConfigService.log.child({
      method: 'fetchComposeInfoByInstanceId',
      sessionUser, instanceId, githubPushInfo
    })
    log.info('called')
    return ClusterConfigService.fetchConfigByInstanceId(instanceId)
      .tap(config => {
        if (githubPushInfo && githubPushInfo.repo === config.repo) {
          // if the repo of the config is the same as the push info, we need to use the commit
          // value from the pushInfo, instead of using the branch.  This is because this instance
          // is the owner of the compose file, and we want to make sure we're using the newest file
          config.commit = githubPushInfo.commit
        }
      })
      .then(config => ClusterConfigService._parseComposeInfoForConfig(sessionUser, config))
  }

  /**
   * Given clusterOpts, parse the relevant data for a Cluster Config model so we can create or update
   * a cluster.  This takes into account that the clusterOpts value given already has the
   * repo, branch, and commit data set correctly.  If the commit isn't in the clusterOpts, the branch
   * is fetched from Github to get the latest commit for it
   *
   * @param {SessionUser}    sessionUser                - User model for the an owner with permission
   * @param {User}           sessionUser.bigPoppaUser   - User model from Big Poppa
   * @param {Object}         clusterOpts                - Contains info we should use to create this cluster
   * @param {String}         clusterOpts.repo           - Repository where the compose file exists
   * @param {String}         clusterOpts.branch         - Branch where the compose file exists
   * @param {String=}        clusterOpts.commit         - The exact commit sha to get the file from
   * @param {String}         clusterOpts.clusterName    - Name of the cluster to be saved
   * @param {Object[]}       clusterOpts.files          - Compose files
   * @param {String}         clusterOpts.files.path     - Path to the compose files
   * @param {Boolean}        clusterOpts.isTesting      - True if this is a testing cluster
   * @param {String[]=}      clusterOpts.testReporters  - The test reporters of the cluster
   * @param {ObjectId=}      clusterOpts.parentInputClusterConfigId - The test reporters of the cluster
   *
   * @resolves {Object}    results
   *           {Object}    results.clusterOpts                - Modified with commit and files
   *           {String}    results.clusterOpts.repo           - Repository where the compose file exists
   *           {String}    results.clusterOpts.branch         - Branch where the compose file exists
   *           {String=}   results.clusterOpts.commit         - The exact commit sha to get the file from
   *           {String}    results.clusterOpts.clusterName    - Name of the cluster to be saved
   *           {Object[]}  results.clusterOpts.files          - Compose files
   *           {String}    results.clusterOpts.files.path     - Path to the compose files
   *           {String}    results.clusterOpts.files.sha      - Unique sha for this file
   *           {Boolean}   results.clusterOpts.isTesting      - True if this is a testing cluster
   *           {String[]=} results.clusterOpts.testReporters  - The test reporters of the cluster
   *           {ObjectId=} results.clusterOpts.parentInputClusterConfigId - The test reporters of the cluster
   *           {Object}    results.services                   - Parsed data from the compose files
   * @private
   */
  static _parseComposeInfoForConfig (sessionUser, clusterOpts) {
    const log = ClusterConfigService.log.child({
      method: '_parseComposeInfoForConfig',
      sessionUser, clusterOpts
    })
    log.info('called')
    const bigPoppaUser = sessionUser.bigPoppaUser
    return Promise.try(() => {
      if (clusterOpts.commit) {
        return
      }
      // If the commit wasn't set on this value, then we need to fetch the latest commit
      // for the specified branch
      const token = keypather.get(sessionUser, 'accounts.github.accessToken')
      const github = new GitHub({token})
      return github.getBranchAsync(clusterOpts.repo, clusterOpts.branch)
        .then(branchInfo => keypather.get(branchInfo, 'commit.sha'))
        .tap(commit => Object.assign(clusterOpts, {commit}))
    })
      .then(() => {
        const repo = clusterOpts.repo
        const commit = clusterOpts.commit
        const filePath = clusterOpts.files[0].path

        log.trace({clusterOpts}, 'Fetched github branch. Fetching compose file from github')
        return ClusterConfigService.parseComposeFileAndPopulateENVs(
          repo,
          clusterOpts.clusterName,
          bigPoppaUser,
          filePath,
          commit
        )
      })
      .then(octobearInfo => {
        // Save the files onto the cluster opts
        clusterOpts.files = octobearInfo.files
        return {
          clusterOpts,
          services: octobearInfo.results,
          mains: octobearInfo.mains
        }
      })
  }

  /**
   * Reduces a map of objects to an array of unique entities based on a certain value
   * in each object.
   *
   * @param {Object} objectWithKeys    - map of objects to reduce
   * @param {String} pathToUniqueValue - keypath in the objects to use as a hash key
   *
   * @returns {String[]} list of unique keys in the given objectWithKeys
   * @private
   */
  static _uniquePathReduce (objectWithKeys, pathToUniqueValue) {
    const pathMap = {}
    return Object.keys(objectWithKeys).reduce((list, key) => {
      let uniquePath = keypather.get(objectWithKeys[key], pathToUniqueValue)
      if (path && !pathMap[uniquePath]) {
        pathMap[uniquePath] = objectWithKeys[key]
        list.push(key)
      }
      return list
    }, [])
  }

  /**
   * Sorts out the unique masters from the OctobearInfo.  Uniqueness depends on dockerfilePath of
   * the builds, and the repo of the externals
   *
   * @param {Object}   octobearInfo                 - Parsed data from the Docker Compose File
   * @param {Object}   octobearInfo.mains           - Main Instances, containing builds and externals
   * @param {Object<String, Object>} octobearInfo.mains.builds    - Instances that build from the owning repo
   * @param {Object}   octobearInfo.mains.builds.$.build.dockerFilePath - Path to the dockerfile
   * @param {Object}   octobearInfo.mains.externals - Instances that pull from Github
   *
   * @return {Object}   results           - unique externals and builds (by dockerFilePath)
   *         {Object[]} results.builds    - unique build instance names (Service Name key)
   *         {Object[]} results.externals - unique externals instance names (Service Name key)
   */
  static getUniqueServicesKeysFromOctobearResults (octobearInfo) {
    const builds = octobearInfo.mains.builds
    const externals = octobearInfo.mains.externals

    return {
      builds: ClusterConfigService._uniquePathReduce(builds, 'build.dockerFilePath'),
      externals: ClusterConfigService._uniquePathReduce(externals, 'repo')
    }
  }
}<|MERGE_RESOLUTION|>--- conflicted
+++ resolved
@@ -171,6 +171,7 @@
     const branch = data.branchName
     let mainInstanceServiceName = data.mainInstanceServiceName
     const clusterCreateId = data.clusterCreateId
+
     return ClusterConfigService._parseComposeInfoForConfig(
       sessionUser, {
         repo: repoFullName,
@@ -190,13 +191,8 @@
           clusterCreateId,
           repoFullName,
           triggeredAction: data.triggeredAction,
-<<<<<<< HEAD
           shouldNotAutoFork: data.shouldNotAutoFork,
           mainInstanceServiceName
-=======
-          mainInstanceKey,
-          shouldNotAutoFork: data.shouldNotAutoFork
->>>>>>> d8955b97
         }
         return ClusterConfigService.createFromRunnableConfig(
           sessionUser,
@@ -790,8 +786,6 @@
    */
   static _createInstance (sessionUser, parsedInstanceData, parentBuildId, testingOpts, buildOpts) {
     const serviceName = keypather.get(parsedInstanceData, 'metadata.name')
-    const isMain = keypather.get(parsedInstanceData, 'metadata.name') !== buildOpts.mainInstanceKey
-    const shouldNotAutofork = !isMain || !!buildOpts.shouldNotAutoFork
     const configData = parsedInstanceData.instance
     const inputInstanceOpts = pick(configData, ['aliases', 'env', 'containerStartCommand', 'name', 'ports'])
     if (buildOpts.isolated) {
@@ -800,10 +794,7 @@
         inputInstanceOpts.name
       )
     }
-<<<<<<< HEAD
-    const shouldNotAutofork = keypather.get(parsedInstanceData, 'metadata.name') !== buildOpts.mainInstanceServiceName && buildOpts.shouldNotAutoFork
-=======
->>>>>>> d8955b97
+    const shouldNotAutofork = keypather.get(parsedInstanceData, 'metadata.name') !== buildOpts.mainInstanceServiceName && !!buildOpts.shouldNotAutoFork
     const defaultInstanceOpts = {
       // short name is service name
       shortName: serviceName,
