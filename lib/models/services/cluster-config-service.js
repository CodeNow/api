--- conflicted
+++ resolved
@@ -332,10 +332,6 @@
       .then(function () {
         return ClusterConfigService._createCVAndBuildBuild(sessionUser, parsedInstanceData.contextId, orgInfo, repoFullName, parsedInstanceData, triggeredAction)
       })
-<<<<<<< HEAD
-=======
-      .then(ClusterConfigService._buildBuild(sessionUser))
->>>>>>> 6f9d35c2
       .then((build) => {
         log.trace({ build }, 'build created')
         const buildId = keypather.get(build, '_id.toString()')
@@ -343,7 +339,6 @@
       })
   }
 
-<<<<<<< HEAD
   /**
    * Build a new context version and trigger a build
    * @param {SessionUser} sessionUser
@@ -379,9 +374,6 @@
   }
 
   static _buildBuild (sessionUser, triggeredAction) {
-=======
-  static _buildBuild (sessionUser) {
->>>>>>> 6f9d35c2
     return build => {
       const buildsOpts = {
         message: 'Initial Cluster Creation',
