'use strict'
require('loadenv')('models/services/cluster-config-service')

const difference = require('lodash.difference')
const path = require('path')
const keypather = require('keypather')()
const octobear = require('@runnable/octobear')
const Promise = require('bluebird')
const uuid = require('uuid')
const pick = require('101/pick')
const pluck = require('101/pluck')

const AutoIsolationConfig = require('models/mongo/auto-isolation-config')
const BuildService = require('models/services/build-service')
const ContextService = require('models/services/context-service')
const ContextVersion = require('models/mongo/context-version')
const InputClusterConfig = require('models/mongo/input-cluster-config')

const GitHub = require('models/apis/github')
const Instance = require('models/mongo/instance')
const AutoIsolationService = require('models/services/auto-isolation-service')
const InfraCodeVersionService = require('models/services/infracode-version-service')
const InstanceService = require('models/services/instance-service')
const InstanceForkService = require('models/services/instance-fork-service')
const logger = require('logger')
const messenger = require('socket/messenger')
const rabbitMQ = require('models/rabbitmq')
const UserService = require('models/services/user-service')

module.exports = class ClusterConfigService {
  static get log () {
    return logger.child({
      module: 'ClusterConfigService'
    })
  }

  /**
   * Update build context with the location of compose file directory
   * @param {String} composeFilePath - relative path to the compose file
   * @param {Array|Service} services - array of services
   */
  static updateBuildContextForEachService (composeFilePath, services) {
    const log = ClusterConfigService.log.child({
      method: 'updateBuildContextForEachService',
      composeFilePath,
      services
    })
    const composePath = path.isAbsolute(composeFilePath) ? composeFilePath : path.resolve('/', composeFilePath)
    const composeFileDirname = path.dirname(composePath)
    log.info('called')
    services.forEach((service) => {
      if (service.build && service.build.dockerBuildContext) {
        let newDockerBuildContext = path.resolve(composeFileDirname,
          service.build.dockerBuildContext)
        // since we just constructred a new path again manually we want to make sure
        // it's relative and not absolute, that is why we prepending path
        // with a `.` if needed.
        if (path.isAbsolute(newDockerBuildContext)) {
          newDockerBuildContext = '.'.concat(newDockerBuildContext)
        }
        log.info({
          newDockerBuildContext,
          composeFileDirname,
          oldContext: service.build.dockerBuildContext
        }, 'new dockerBuildContext')
        service.build.dockerBuildContext = newDockerBuildContext
      }
    })
    return services
  }

  /**
   * Creates a model that contains the user ids and the org's ids
   * @param sessionUser
   * @param repoFullName
   * @returns {Object} model - containing owner info
   *          {Number} model.bigPoppaOrgId  - Owning org's bigPoppa id
   *          {Number} model.bigPoppaUserId - User's bigPoppa id
   *          {Number} model.githubOrgId    - Owning org's github id
   *          {Number} model.githubUserId   - User's github id
   * @private
   */
  static _getOwnerInfo (sessionUser, repoFullName) {
    const bigPoppaOwnerObject = UserService.getBpOrgInfoFromRepoName(sessionUser, repoFullName)
    return {
      bigPoppaOrgId: bigPoppaOwnerObject.id,
      bigPoppaUserId: keypather.get(sessionUser, 'bigPoppaUser.id'),
      githubOrgId: bigPoppaOwnerObject.githubId,
      githubUserId: keypather.get(sessionUser, 'accounts.github.id')
    }
  }

  /**
   * Create Docker Compose Cluster
   * - fetch compose file content from github
   * - parse compose content
   * - call createFromRunnableConfig
   * @param {User}     sessionUser          - session user full object
   * @param {Object}   data                 - cluster data
   * @param {String}   data.triggeredAction - action that triggered creation
   * @param {String}   data.repoFullName    - full repo name E.x. Runnable/api
   * @param {String}   data.branchName      - branch name
   * @param {String}   data.filePath        - path to the cluster config file
   * @param {Boolean}  data.isTesting       - is this testing cluster
   * @param {String[]} data.testReporters   - array of names of the testReporters
   * @param {String}   data.clusterName     - name of the cluster
   *
   * @return {Promise} with object that has AutoIsolationConfig
   */
  static create (sessionUser, data) {
    const log = ClusterConfigService.log.child({
      method: 'create',
      sessionUser,
      data
    })
    log.info('called')
    const filePath = data.filePath
    const repoFullName = data.repoFullName
    const bigPoppaUser = sessionUser.bigPoppaUser
    const clusterName = data.clusterName
    return ClusterConfigService.fetchFileFromGithub(bigPoppaUser, repoFullName, filePath)
      .then(parseInput => {
        return ClusterConfigService.parseComposeFileAndPopulateENVs(parseInput, repoFullName, clusterName, sessionUser.bigPoppaUser, filePath)
          .then(parsedCompose => {
            log.trace({ parsedCompose }, 'parsed compose')
            const files = [
              {
                path: filePath,
                sha: parseInput.sha
              }
            ]
            const clusterOpts = {
              clusterName: data.clusterName,
              files,
              isTesting: data.isTesting,
              testReporters: data.testReporters,
              parentInputClusterConfigId: data.parentInputClusterConfigId
            }
            const buildOpts = {
              repoFullName,
              triggeredAction: data.triggeredAction
            }
            return ClusterConfigService.createFromRunnableConfig(
              sessionUser,
              parsedCompose,
              buildOpts,
              clusterOpts
            )
          })
      })
  }

  /**
   * Create Cluster from parsed runnable config
   * - create new instance for each defined in the config
   * - create AutoIsolationConfig and emit `auto-isolation-config.created`
   * - create InputClusterConfig model with a link to AutoIsolationConfig
   * @param {SessionUser} sessionUser                              - session user full object
   * @param {Object}      runnableConfig                           - parsed runnable config
   * @param {Object}      buildOpts                                - build opts
   * @param {String}      buildOpts.triggeredAction                - action that triggered creation
   * @param {String}      buildOpts.repoFullName                   - full repo name E.x. Runnable/api
   * @param {Object}      clusterOpts                              - parsed data from the compose file
<<<<<<< HEAD
   * @param {String[]}    clusterOpts.files                        - paths to the cluster config files
=======
   * @param {Object[]}    clusterOpts.files                        - cluster config file models
   * @param {String}      clusterOpts.files.path                   - paths to the cluster config file
   * @param {String}      clusterOpts.files.sha                    - sha of the config file
>>>>>>> 32da5e4e
   * @param {String}      clusterOpts.clusterName                  - name for the cluster
   * @param {Boolean}     clusterOpts.isTesting                    - isTesting cluster
   * @param {String[]=}   clusterOpts.testReporters                - array of test reporters
   * @param {ObjectId=}   clusterOpts.parentInputClusterConfigId   - the parent ICC of the cluster
   * @return {Promise}    with object that has AutoIsolationConfig
   */
  static createFromRunnableConfig (sessionUser, runnableConfig, buildOpts, clusterOpts) {
    const log = ClusterConfigService.log.child({
      method: 'createFromRunnableConfig',
      sessionUser,
      buildOpts,
      runnableConfig,
      clusterOpts
    })
    log.info('called')
    const parsedInstancesDef = runnableConfig.results
    const ownerInfo = ClusterConfigService._getOwnerInfo(sessionUser, buildOpts.repoFullName)
    return Promise
      .each(parsedInstancesDef, instanceDef => ClusterConfigService.createClusterContext(
        sessionUser,
        instanceDef,
        ownerInfo
      ))
      .tap(ClusterConfigService.addAliasesToContexts)
      .map(instanceDef => ClusterConfigService._createNewInstanceForNewConfig(
        sessionUser,
        instanceDef,
        clusterOpts,
        buildOpts,
        ownerInfo
      ))
      .then(instancesWithConfigs => ClusterConfigService.createOrUpdateIsolationConfig(
        ownerInfo,
        instancesWithConfigs,
        clusterOpts
      ))
  }

  /**
   * Creates models that can be used to save the OctoBear config as an AutoIsolationConfig
   *
   * @param {Object[]} instancesWithConfigs                        - instances with OctoBear configurations
   * @param {Instance} instancesWithConfigs.instance               - instance
   * @param {ObjectId} instancesWithConfigs.instance._id           - instance id
   * @param {Object}   instancesWithConfigs.config                 - OctoBear configuration
   * @param {Object}   instancesWithConfigs.config.metadata.isMain - True if this is the main instance
   * @param {Object}   instancesWithConfigs.config.files           - If this is falsy, the dep
   *                                                               should match the branch
   * @param {Instance=} mainInstance                               - Main instance model of the config
   *                                                               if null, finds isMain
   *
   * @returns {Object}   model
   *          {ObjectId} model.instance                          - instanceId of the main instance
   *          {Object[]} model.requestedDependencies             - Array of models with instanceIds
   *                                                             of deps to copy
   *          {ObjectId} model.requestedDependencies.instance    - Id of the instance to match
   *          {Boolean}  model.requestedDependencies.matchBranch - True if the copies should match
   *                                                             the branch of the master
   * @private
   */
  static _createAutoIsolationModelsFromClusterInstances (instancesWithConfigs, mainInstance) {
    const log = ClusterConfigService.log.child({
      method: '_createAutoIsolationModelsFromClusterInstances',
      instancesWithConfigs
    })
    log.info('called')
    if (!mainInstance) {
      const mainInstanceObj = instancesWithConfigs.find(instanceObj => {
        return instanceObj.config.metadata.isMain
      })
      mainInstance = mainInstanceObj.instance
    }
    const requestedDependencies = instancesWithConfigs.filter(instanceObj => {
      return instanceObj.instance._id.toString() !== mainInstance._id.toString()
    })
      .map(instanceObj => {
        // If there's a build property and it's not main and it's not a github repo,
        // then match the branch
        const hasBuildDockerfilePath = !!keypather.get(instanceObj, 'config.build.dockerFilePath')
        const isGithubRepo = !!keypather.get(instanceObj, 'config.code.repo')
        const matchBranch = (hasBuildDockerfilePath && !isGithubRepo) || undefined
        log.trace({ hasBuildDockerfilePath, isGithubRepo, matchBranch }, 'Check for matched branch')
        return {
          instance: instanceObj.instance._id,
          matchBranch
        }
      })

    const model = {
      instance: mainInstance._id,
      requestedDependencies
    }
    log.info({ model }, 'model created')
    return model
  }

  /**
   * Delete cluster:
   * - do not delete parentInstance
   * - create job to delete each instance
   * - mark cluster as deleted
   * @param {ObjectId} clusterId - id of the cluster
   */
  static delete (clusterId) {
    const log = ClusterConfigService.log.child({
      method: 'delete',
      clusterId
    })
    log.info('called')
    return AutoIsolationConfig.findByIdAndAssert(clusterId)
      .tap(cluster => {
        const instancesIds = cluster.instancesIds || []
        instancesIds.forEach(instanceId => {
          rabbitMQ.deleteInstance({ instanceId })
        })
      })
      .tap(cluster => {
        return InputClusterConfig.markAsDeleted(cluster._id)
      })
      .tap(cluster => {
        rabbitMQ.clusterDeleted({ cluster: { id: clusterId } })
      })
  }

  /**
   * Given an Octobear Results array, add the contextId to each alias model that matches up with it.
   * Aliases have the instanceName in them, so we store all the configs by name to reference them
   * easier
   * @param {Object[]} instanceConfigs
   * @param {ObjectId} instanceConfigs.contextId
   * @param {Object}   instanceConfigs.instance.aliases
   * @param {String}   instanceConfigs.instance.name
   *
   * @returns {undefined}
   */
  static addAliasesToContexts (instanceConfigs) {
    const log = ClusterConfigService.log.child({
      method: 'addAliasesToContexts'
    })
    log.info('called')
    if (!instanceConfigs) {
      return
    }
    // save the instance names by name for processing
    const dict = instanceConfigs
      .reduce((map, instanceConfig) => Object.assign(map, {[instanceConfig.instance.name]: instanceConfig}), {})
    log.info({ dict: Object.keys(dict) }, 'Dictionary created')

    instanceConfigs.forEach(instanceConfig => {
      const aliases = keypather.get(instanceConfig, 'instance.aliases')
      if (!aliases) { return }

      Object.keys(aliases).forEach(key => {
        let instanceName = aliases[key].instanceName
        if (dict[instanceName]) {
          aliases[key].contextId = dict[instanceName].contextId
        }
      })
    })
  }

  /**
   * Creates the Context object for the given parsedInstanceData, attaches the new context id to the
   * parsedInstanceData, and then resolves the data back
   *
   * @param {SessionUser} sessionUser
   * @param {Object}      parsedInstanceData
   * @param {ObjectId=}   parsedInstanceData.contextId      - This is filled in here
   * @param {String}      parsedInstanceData.instance.name
   * @param {Object}      ownerInfo
   * @param {Number}      ownerInfo.githubOrgId
   * @param {Number}      ownerInfo.bigPoppaOrgId
   *
   * @resolves {parsedInstanceData} Original data given, but with the contextId attached
   */
  static createClusterContext (sessionUser, parsedInstanceData, ownerInfo) {
    const log = ClusterConfigService.log.child({
      method: 'createClusterContext',
      sessionUser
    })
    log.info('called')

    return ClusterConfigService._createContext(sessionUser, ownerInfo)
      .then(context => {
        parsedInstanceData.contextId = context._id
      })
      .return(parsedInstanceData)
  }

  /**
   * CONTEXT MUST BE CREATED BEFORE USING THIS.  The contextId must be in the config!
   * @param {SessionUser}   sessionUser
   * @param {Object}        parsedInstanceData
   * @param {String}        parsedInstanceData.metaData.name       - Name of the service
   * @param {Boolean}       parsedInstanceData.metaData.isMain     - True if the service is the main instance
   * @param {ObjectId}      parsedInstanceData.contextId
   * @param {String}      parsedInstanceData.build.dockerFilePath
   * @param {String=}     parsedInstanceData.build.dockerBuildContext
   * @param {Object}        parsedInstanceData.files
   * @param {String}        parsedInstanceData.instance.name
   * @param {String[]}      parsedInstanceData.instance.env
   * @param {String}        parsedInstanceData.instance.containerStartCommand
   * @param {String}        parsedInstanceData.code.repo        - Repo name
   * @param {String}        parsedInstanceData.code.commitish   - Can be commit or branch.
   * @param {Object}        testingOpts
   * @param {Boolean}       testingOpts.isTesting
   * @param {Boolean}       testingOpts.isTestReporter
   * @param {Object}        buildOpts                     - Building options
   * @param {String}        buildOpts.masterShorthash     - ShortHash of the master of the isolation
   * @param {String}        buildOpts.branch              - Branch of the main isolation instance
   * @param {ObjectId=}     buildOpts.isolated            - Isolation ObjectId of the cluster
   * @param {String}        buildOpts.repoFullName        - Full repo name (user/repo)
   * @param {Object|String} buildOpts.triggeredAction     - Action that triggered creation
   * @param {Object}        ownerInfo                     - Model containing owner info
   * @param {Number}        ownerInfo.bigPoppaOrgId       - Owning org's bigPoppa id
   * @param {Number}        ownerInfo.bigPoppaUserId      - User's bigPoppa id
   * @param {Number}        ownerInfo.githubOrgId         - Owning org's github id
   * @param {Number}        ownerInfo.githubUserId        - User's github id
   * @resolves {Instance}
   */
  static createClusterInstance (sessionUser, parsedInstanceData, testingOpts, buildOpts, ownerInfo) {
    const log = ClusterConfigService.log.child({
      method: 'createClusterInstance',
      sessionUser, parsedInstanceData, buildOpts, testingOpts
    })
    log.info('called')
    return Promise.try(() => {
      if (!parsedInstanceData.contextId) {
        log.error('Create Cluster attempted to create an instance without a context!', { parsedInstanceData })
        throw new Instance.CreateFailedError('Create Cluster failed because it was missing a contextId', { parsedInstanceData })
      }
    })
      .then(() => ClusterConfigService._createCVAndBuildBuild(
        sessionUser,
        ownerInfo,
        buildOpts,
        parsedInstanceData
      ))
      .then((build) => {
        log.trace({ build }, 'build created')
        const buildId = keypather.get(build, '_id.toString()')
        log.trace({ buildId }, 'build created')
        return ClusterConfigService._createInstance(
          sessionUser,
          parsedInstanceData,
          buildId,
          testingOpts,
          buildOpts
        )
      })
      .catch(err => {
        log.error({ err }, 'Failed to create instance')
        throw err
      })
  }

  /**
   * Build a new context version and trigger a build
   * @param {SessionUser} sessionUser
   * @param {Object}      ownerInfo                  - Model containing owner info
   * @param {Number}      ownerInfo.bigPoppaOrgId    - Owning org's bigPoppa id
   * @param {Number}      ownerInfo.bigPoppaUserId   - User's bigPoppa id
   * @param {Number}      ownerInfo.githubOrgId      - Owning org's github id
   * @param {Number}      ownerInfo.githubUserId     - User's github id
   * @param {Object}        parsedInstanceData
   * @param {String}        parsedInstanceData.contextId           - ContextId of this cv
   * @param {String}        parsedInstanceData.metaData.name       - Name of the service
   * @param {Boolean}       parsedInstanceData.metaData.isMain     - True if the service is the main instance
   * @param {ObjectId}      parsedInstanceData.contextId
   * @param {String}      parsedConfigData.build.dockerFilePath
   * @param {String=}     parsedConfigData.build.dockerBuildContext
   * @param {Object}        parsedInstanceData.files
   * @param {String}        parsedInstanceData.instance.name
   * @param {String[]}      parsedInstanceData.instance.env
   * @param {String}        parsedInstanceData.instance.containerStartCommand
   * @param {String}        parsedInstanceData.code.repo        - Repo name
   * @param {String}        parsedInstanceData.code.commitish   - Can be commit or branch.
   * @param {Object}        buildOpts                     - Building options
   * @param {String}        buildOpts.masterShorthash     - ShortHash of the master of the isolation
   * @param {String}        buildOpts.branch              - Branch of the main isolation instance
   * @param {ObjectId=}     buildOpts.isolated            - Isolation ObjectId of the cluster
   * @param {String}        buildOpts.repoFullName        - Full repo name (user/repo)
   * @param {Object}        buildOpts.triggeredAction     - Action that triggered creation
   *
   * @resolves {Build}    Building build with new CV
   * @private
   */
  static _createCVAndBuildBuild (sessionUser, ownerInfo, buildOpts, parsedInstanceData) {
    const log = ClusterConfigService.log.child({
      method: '_createCVAndBuildBuild',
      sessionUser, ownerInfo, buildOpts, parsedInstanceData
    })
    log.info('called')
    return ClusterConfigService._createContextVersion(
      sessionUser,
      ownerInfo,
      buildOpts,
      parsedInstanceData
    )
      .then(contextVersion => {
        log.trace({ contextVersion }, 'cv created')
        return ClusterConfigService._createBuild(sessionUser, contextVersion._id, ownerInfo)
      })
      .then(ClusterConfigService._buildBuild(sessionUser))
  }

  /**
   *
   */
  static _buildBuild (sessionUser) {
    const log = ClusterConfigService.log.child({
      method: '_buildBuild',
      sessionUser
    })
    log.info('called')
    return build => {
      const buildData = {
        message: 'Initial Cluster Creation',
        triggeredAction: {
          manual: true
        }
      }
      return BuildService.buildBuild(build._id, buildData, sessionUser)
    }
  }
  /**
   * @param  {SessionUser} sessionUser
   * @param  {Object}      orgInfo
   * @param  {Number}      orgInfo.githubOrgId
   * @param  {Number}      orgInfo.bigPoppaOrgId
   * @resolves {Context}
   */
  static _createContext (sessionUser, orgInfo) {
    const log = ClusterConfigService.log.child({
      method: '_createContext',
      sessionUser, orgInfo
    })
    log.info('called')
    return ContextService.createNew(sessionUser, {
      name: uuid(),
      owner: {
        github: orgInfo.githubOrgId,
        bigPoppa: orgInfo.bigPoppaOrgId
      }
    })
  }

  /**
   * @param {SessionUser} sessionUser
   * @param {Object}      ownerInfo                       - Model containing owner info
   * @param {Number}      ownerInfo.bigPoppaOrgId         - Owning org's bigPoppa id
   * @param {Number}      ownerInfo.bigPoppaUserId        - User's bigPoppa id
   * @param {Number}      ownerInfo.githubOrgId           - Owning org's github id
   * @param {Number}      ownerInfo.githubUserId          - User's github id
   * @param {Object}      buildOpts                       - Building options
   * @param {String}      buildOpts.repoFullName          - Full repo name (user/repo)
   * @param {Object}      parsedConfigData                - Octobear config info
   * @param {ObjectId}    parsedConfigData.contextId      - contextId to version off of
   * @param {Object=}     parsedConfigData.files
   * @param {String}      parsedConfigData.build.dockerFilePath
   * @param {String=}     parsedConfigData.build.dockerBuildContext
   * @param {String=}     parsedConfigData.code.repo      - Repo name
   * @param {String=}     parsedConfigData.code.commitish - Can be commit or branch.
   * But commit will be ignored, since for app code version we need both commit and branch and we can't
   * find branch name using commit in git. Optional parameter.
   * If not specifieed default branch would be used for app code version creation
   * @return {ContextVersion}
   */
  static _createContextVersion (sessionUser, ownerInfo, buildOpts, parsedConfigData) {
    const log = ClusterConfigService.log.child({
      method: '_createContextVersion',
      sessionUser, ownerInfo, buildOpts, parsedConfigData
    })
    log.info('called')
    return InfraCodeVersionService.findBlankInfraCodeVersion()
      .then((parentInfaCodeVersion) => {
        log.trace({ infraCodeVersion: parentInfaCodeVersion }, 'found parent infracode version')
        const cvOpts = {
          context: parsedConfigData.contextId,
          createdBy: {
            github: ownerInfo.githubUserId,
            bigPoppa: ownerInfo.bigPoppaUserId
          },
          owner: {
            github: ownerInfo.githubOrgId,
            bigPoppa: ownerInfo.bigPoppaOrgId
          },
          advanced: true
        }
        log.trace({ cvOpts }, 'new cv opts')
        if (!keypather.get(parsedConfigData, 'metadata.isMain') && keypather.get(parsedConfigData, 'files[\'/Dockerfile\']')) {
          return ClusterConfigService._createDockerfileContent(parsedConfigData, cvOpts, parentInfaCodeVersion)
        }
        const instanceRepoName = keypather.get(parsedConfigData, 'code.repo') || buildOpts.repoFullName
        const instanceCommitish = keypather.get(parsedConfigData, 'code.commitish')
        log.trace({
          instanceRepoName,
          instanceCommitish
        }, 'service repo name')
        return ContextVersion.createAppcodeVersion(sessionUser, instanceRepoName, instanceCommitish)
        .then((appCodeVersion) => {
          log.info({ appCodeVersion }, 'appCodeVersion created')
          cvOpts.appCodeVersions = [ appCodeVersion ]
          if (keypather.get(parsedConfigData, 'files[\'/Dockerfile\']')) {
            return ClusterConfigService._createDockerfileContent(parsedConfigData, cvOpts, parentInfaCodeVersion)
          }
          const buildDockerfilePath = keypather.get(parsedConfigData, 'build.dockerFilePath')
          if (buildDockerfilePath) {
            cvOpts.buildDockerfilePath = buildDockerfilePath
          }
          // TODO: change context if compose file not in the root
          const dockerBuildContext = keypather.get(parsedConfigData, 'build.dockerBuildContext')
          if (dockerBuildContext) {
            cvOpts.buildDockerContext = dockerBuildContext
          }
          return ContextVersion.createWithNewInfraCode(cvOpts, { parent: parentInfaCodeVersion._id, edited: true })
        })
      })
  }

  /**
   * @param {User}   sessionUser
   * @param {String} contextVersionId
   * @param {Object} ownerInfo                  - Model containing owner info
   * @param {Number} ownerInfo.githubOrgId      - Owning org's github id
   * @param {Number} ownerInfo.githubUserId     - User's github id
   * @return  {Promise}
   * @resolve {Build}
   */
  static _createBuild (sessionUser, contextVersionId, ownerInfo) {
    const log = ClusterConfigService.log.child({
      method: '_createBuild',
      sessionUser, contextVersionId
    })
    log.info('called')
    return BuildService.createBuild({
      createdBy: {
        github: ownerInfo.githubUserId
      },
      owner: {
        github: ownerInfo.githubOrgId
      },
      contextVersion: contextVersionId
    }, sessionUser)
  }

  /**
   * @param  {SessionUser}   sessionUser
   * @param  {Object}        parsedInstanceData
   * @param  {String}        parsedInstanceData.build.dockerFilePath - signifies this is a repo instance
   * @param  {String=}       parsedInstanceData.build.dockerBuildContext - docker build context
   * @param  {Object}        parsedInstanceData.instance
   * @param  {String}        parsedInstanceData.instance.name
   * @param  {Array<String>} parsedInstanceData.instance.env
   * @param  {String}        parsedInstanceData.instance.containerStartCommand
   * @param  {Boolean}       parsedInstanceData.metadata.isMain
   * @param  {ObjectId}      parentBuildId
   * @param  {Object}        testingOpts
   * @param  {Boolean}       testingOpts.isTesting
   * @param  {Boolean}       testingOpts.isTestReporter
   * @param {Object}         buildOpts                     - Building options
   * @param {String=}        buildOpts.isolated            - Isolation ObjectId of the cluster
   *                                                       (if not masterpod)
   * @param {String}         buildOpts.triggeredAction     - Action that triggered creation
   * @param {String}         buildOpts.masterShorthash     - ShortHash of the master of the isolation
   * @param {String}         buildOpts.branch              - Branch of the main isolation instance
   *
   * @resolves {Instance} newly created parent instanceId
   */
  static _createInstance (sessionUser, parsedInstanceData, parentBuildId, testingOpts, buildOpts) {
    const serviceName = keypather.get(parsedInstanceData, 'metadata.name')
    const configData = parsedInstanceData.instance
    const inputInstanceOpts = pick(configData, ['aliases', 'env', 'containerStartCommand', 'name', 'ports'])
    if (buildOpts.isolated) {
      inputInstanceOpts.name = InstanceForkService.generateIsolatedName(
        buildOpts.masterShorthash,
        inputInstanceOpts.name
      )
    }
    const defaultInstanceOpts = {
      // short name is service name
      shortName: serviceName,
      build: parentBuildId,
      masterPod: !buildOpts.isolated,
      ipWhitelist: {
        enabled: false
      },
      shouldNotAutofork: !keypather.get(parsedInstanceData, 'metadata.isMain'),
      isolated: buildOpts.isolated,
      isTesting: testingOpts.isTesting,
      isTestReporter: testingOpts.isTestReporter
    }
    if (buildOpts.isolated) {
      // We don't want to set false here, since only isolated containers should have this field
      defaultInstanceOpts.isIsolationGroupMaster = false
    }
    const instanceOpts = Object.assign({}, defaultInstanceOpts, inputInstanceOpts)
    const log = ClusterConfigService.log.child({
      method: '_createInstance',
      instanceOpts
    })
    log.info('called')
    return InstanceService.createInstance(instanceOpts, sessionUser)
  }

  /**
   * Given an instance-like model, update the list of dependent instances with what should be in the
   * Isolation Config.  If the config is missing, we need to delete the instance.  If the name is
   * missing, we need to create the instance.  If both are there, we just need to update them.  This
   * returns an array of all the instances which should be in the dependency list for the
   * AutoIsolation update
   *
   * @param {SessionUser} sessionUser                - User model for the an owner with permission
   * @param {Object[]}    instanceObjs               - Dependent Instance (or empty model with config)
   * @param {Object}      instanceObjs.config        - Octobear config info (should delete instance if missing)
   * @param {Instance}    instanceObjs.config.instance.name - Name of the instance this config belongs
   * @param {Instance}    instanceObjs.instance      - Instance model (should create instance if missing)
   * @param {Object}      githubPushInfo             - Model containing GitHub push data
   * @param {String}      githubPushInfo.repo        - Full Repository Name (owner/repo)
   * @param {String}      githubPushInfo.branch      - Current branch this instance should be on
   * @param {String}      githubPushInfo.commit      - New commit this instance should be on
   * @param {Object}      githubPushInfo.user        - Model containing the pusher's data
   * @param {Number}      githubPushInfo.user.id     - GitHub ID for the pusher
   * @param {Object}      clusterOpts                            - parsed data from the compose file
   * @param {String}      clusterOpts.filePath                   - path to the cluster config file
   * @param {String}      clusterOpts.fileSha                    - md5 hash of the file
   * @param {String}      clusterOpts.clusterName                - name for the cluster
   * @param {Boolean}     clusterOpts.isTesting                  - isTesting cluster
   * @param {String}      clusterOpts.parentInputClusterConfigId - the parent ICC of the cluster
   * @param {Object}      buildOpts                  - Building options
   * @param {ObjectId=}   buildOpts.isolated         - Isolation ObjectId of the cluster
   * @param {String}      buildOpts.repoFullName     - Full repo name (user/repo) for the main instance
   * @param {String}      buildOpts.triggeredAction  - Action that triggered creation
   * @param {Object}      ownerInfo                  - Model containing owner info
   * @param {Number}      ownerInfo.bigPoppaOrgId    - Owning org's bigPoppa id
   * @param {Number}      ownerInfo.bigPoppaUserId   - User's bigPoppa id
   * @param {Number}      ownerInfo.githubOrgId      - Owning org's github id
   * @param {Number}      ownerInfo.githubUserId     - User's github id
   *
   * @returns {Promise}
   * @resolves {Instance[]} Instances which represent the requested dependencies for this isolation
   * @private
   */
  static _createUpdateAndDeleteInstancesForClusterUpdate (sessionUser, instanceObjs, githubPushInfo, clusterOpts, buildOpts, ownerInfo) {
    const log = ClusterConfigService.log.child({
      method: '_createUpdateAndDeleteInstancesForClusterUpdate',
      sessionUser, instanceObjs, githubPushInfo, buildOpts, ownerInfo
    })
    log.info('called')
    // No instance means create a new one
    // We need to create new instances first, so when we update them, the connections can be made
    // Since we need to connect aliases by ContextId, we make the instances later
    // Here, we just create the context
    const createConfigs = instanceObjs.filter(instanceObj => instanceObj.config && !instanceObj.instance)
    // if the instance and config exist, then we know we need to update
    const updateConfigs = instanceObjs.filter(instanceObj => instanceObj.config && instanceObj.instance)
    // With no config, we delete the instanceObj
    const deleteConfigs = instanceObjs.filter(instanceObj => !instanceObj.config && instanceObj.instance)

    const createContextPromises = Promise.map(createConfigs, instanceObj =>
        ClusterConfigService.createClusterContext(sessionUser, instanceObj.config, ownerInfo)
      )

    const deleteInstancePromises = Promise.map(deleteConfigs, instanceObj =>
        rabbitMQ.deleteInstance({instanceId: keypather.get(instanceObj, 'instance._id.toString()')})
      )

    return Promise
      .props({
        createContextPromises,
        deleteInstancePromises
      })
      .get('createContextPromises') // Make sure creates happen before updating
      .tap(contextIdFilledConfigs => {
        // Now we need to put all of the matching contextIds in all of the configs
        // So first combine them
        const allConfigs = contextIdFilledConfigs.concat(updateConfigs.map(model => model.config))
        // Then map the aliases to the context ids.  This should give us a list of all configs
        // (new and existing) that we can match up to each other.
        ClusterConfigService.addAliasesToContexts(allConfigs)
        log.trace({ contextIdFilledConfigs }, 'Creating new instances')
      })
      .map(instanceDef => ClusterConfigService._createNewInstanceForNewConfig(
        sessionUser,
        instanceDef,
        clusterOpts,
        buildOpts,
        ownerInfo
      ))
      .then((newInstanceObjs) => {
        log.trace({updateConfigs}, 'Updating all instances with new configs')
        return Promise
          .map(updateConfigs, instanceObj => {
            // Do these updates last
            return ClusterConfigService._updateInstanceWithConfigs(sessionUser, instanceObj, buildOpts, ownerInfo)
          })
          .then(instanceObjs => instanceObjs.concat(newInstanceObjs))
      })
  }

  /**
   * Updates a Cluster Config from a webhook.  It gets all of the existing instances, removes any
   * no longer in the config, updates existing ones, and creates new ones that don't currently
   * exist
   * @param {User}      sessionUser                   - User model for the an owner with permission
   * @param {Instance}  mainInstance                  - Main instance of this cluster
   * @param {ObjectId}  mainInstance._id              - Instance id
   * @param {ObjectId=} mainInstance.isolated         - Isolation Id for the cluster
   * @param {Boolean}   mainInstance.isTesting        - True if the instance is a testing instance
   * @param {Object}    githubPushInfo                - Model containing GitHub push data
   * @param {String}    githubPushInfo.repo           - Full Repository Name (owner/repo)
   * @param {String}    githubPushInfo.branch         - Current branch this instance should be on
   * @param {String}    githubPushInfo.commit         - New commit this instance should be on
   * @param {Object}    githubPushInfo.user           - Model containing the pusher's data
   * @param {Number}    githubPushInfo.user.id        - GitHub ID for the pusher
   * @param {Object[]}  octobearInfo                  - Parsed data from the Docker Compose File
   * @param {String}    octobearInfo.metaData.name    - Name of the service
   * @param {Boolean}   octobearInfo.metaData.isMain  - True if the service is the main instance
   * @param {Object}    octobearInfo.files            - Contains the dockerfile body (Optional)
   * @param {Object}    octobearInfo.instance         - Contains info on each instance
   * @param {String}    octobearInfo.instance.name    - Instance's name (different from compose file)
   * @param {String}    octobearInfo.instance.containerStartCommand  - Container's start command
   * @param {Number[]}  octobearInfo.instance.ports  - Array of ports to open on the instance
   * @param {String[]}  octobearInfo.instance.env    - Array of envs for the instance (env=a)
   * @param {Object}    clusterOpts                            - parsed data from the compose file
   * @param {Object[]}  clusterOpts.files                      - files
   * @param {String}    clusterOpts.clusterName                - name for the cluster
   * @param {Boolean}   clusterOpts.isTesting                  - isTesting cluster
   * @param {ObjectId=} clusterOpts.parentInputClusterConfigId - the parent ICC of the cluster
   * @returns {Promise}
   * @resolves {AutoIsolationConfig} - Updated autoIsolationConfig model
   */
  static updateCluster (sessionUser, mainInstance, githubPushInfo, octobearInfo, clusterOpts) {
    const log = ClusterConfigService.log.child({
      method: 'updateCluster',
      sessionUser, mainInstance, githubPushInfo, octobearInfo
    })
    log.info('called')
    const buildOpts = {
      isolated: mainInstance.isolated,
      masterShorthash: mainInstance.shortHash,
      branch: githubPushInfo.branch,
      repoFullName: githubPushInfo.repo,
      triggeredAction: 'autodeploy'
    }
    const ownerInfo = ClusterConfigService._getOwnerInfo(sessionUser, buildOpts.repoFullName)
    return AutoIsolationService.fetchAutoIsolationDependentInstances(mainInstance)
      .then(instanceObjects => {
        return ClusterConfigService._mergeConfigsIntoInstances(octobearInfo, instanceObjects)
      })
      .then(instanceObjects => {
        return ClusterConfigService._createUpdateAndDeleteInstancesForClusterUpdate(
          sessionUser,
          instanceObjects,
          githubPushInfo,
          clusterOpts,
          buildOpts,
          ownerInfo
        )
      })
      .then(instanceObjects =>
        ClusterConfigService.createOrUpdateIsolationConfig(
          ownerInfo,
          instanceObjects,
          clusterOpts,
          mainInstance
      ))
      .then(() => {
        const deployModel = {
          instanceId: mainInstance._id.toString(),
          pushInfo: githubPushInfo
        }
        log.info(deployModel, 'autoDeploy main instance')
        return rabbitMQ.autoDeployInstance(deployModel)
      })
      .catch(err => {
        log.error({ err }, 'failed to update')
        throw err
      })
  }

  /**
   * @param  {Object[]} configs
   * @param  {Object[]} instanceObjects
   * @param  {Instance} instanceObjects.instance
   * @return {Object[]} super objects containing both the instance and the config
   */
  static _mergeConfigsIntoInstances (configs, instanceObjects) {
    const mergedInstances = ClusterConfigService._addConfigToInstances(configs, instanceObjects)
    return ClusterConfigService._addMissingConfigs(configs, mergedInstances)
  }

  /**
   * Either updates an existing config, or creates a new one if one doesn't exist. If the main instance
   * owns the cluster (either branch or main), just update them.  If it's a branch that uses the main,
   * we need to fetch the parent's cluster, copy the data, and make a new AIC and ICC for the branch.
   *
   * @param {Object}      ownerInfo                  - Model containing owner info
   * @param {Number}      ownerInfo.bigPoppaOrgId    - Owning org's bigPoppa id
   * @param {Number}      ownerInfo.bigPoppaUserId   - User's bigPoppa id
   * @param {Number}      ownerInfo.githubOrgId      - Owning org's github id
   * @param {Number}      ownerInfo.githubUserId     - User's github id
   * @param {Object[]}    instanceObjects            - Dependent Instance (or empty model with config)
   * @param {Object}      instanceObjects.config     - Octobear config info (should delete instance if missing)
   * @param {Instance}    instanceObjects.instance   - Instance model
   * @param {Object}      clusterOpts
   * @param {Object}      clusterOpts.clusterName    - Name of the cluster
   * @param {Object[]}    clusterOpts.files          - Files def
   * @param {Object}      clusterOpts.isTesting      - True if this is a testing cluster
   * @param {Object}      clusterOpts.parentInputClusterConfigId - Main staging cluster
   * @param {Instance=}   mainInstance               - Main instance of this cluster, null if creating
   *
   * @resolves {InputClusterConfig} Updated cluster config
   */
  static createOrUpdateIsolationConfig (ownerInfo, instanceObjects, clusterOpts, mainInstance) {
    const log = ClusterConfigService.log.child({
      method: 'createOrUpdateIsolationConfig',
      ownerInfo, mainInstance
    })
    log.info('called')
    const autoIsolationModel = ClusterConfigService._createAutoIsolationModelsFromClusterInstances(
      instanceObjects,
      mainInstance
    )
    autoIsolationModel.createdByUser = ownerInfo.bigPoppaUserId
    autoIsolationModel.ownedByOrg = ownerInfo.bigPoppaOrgId
    autoIsolationModel.redeployOnKilled = clusterOpts.isTesting

    return Promise.try(() => {
      if (!mainInstance) {
        // This is null when we're in the cluster create method.
        return
      }
      // in case we need to create a new ICC, we should fetch the parent's (so we can copy)
      return ClusterConfigService.fetchConfigByInstanceId(mainInstance._id)
        .call('toJSON') // Removes all of the mongo garbage
    })
      .then(mainConfig => {
        log.trace({
          autoIsolationModel, mainConfig
        }, 'updating the autoIsolationModel')
        return AutoIsolationService.createOrUpdateAndEmit(autoIsolationModel)
          .then(autoIsolationConfig => {
            clusterOpts.createdByUser = ownerInfo.bigPoppaUserId
            clusterOpts.ownedByOrg = ownerInfo.bigPoppaOrgId
            return InputClusterConfig.createOrUpdateConfig(autoIsolationConfig, clusterOpts, mainConfig)
          })
      })
  }

  /**
   * Returns true if the config belongs to the given instance in the instanceObj
   *
   * @param {Object}   config                         - Separated configs from Octobear
   * @param {Object}   config.metadata                - Metadata about the instance
   * @param {String}   config.metadata.name           - Service name (should match with instance.shortName)
   * @param {Object}   instanceObj
   * @param {Instance} instanceObj.instance           - Instance in the cluster
   * @param {String}   instanceObj.instance.shortName - Service name to use to match the config
   *                                                     and instance
   * @returns {boolean}
   * @private
   */
  static _compareConfigToInstanceObject (config, instanceObj) {
    if (!instanceObj.instance) {
      return false
    }
    return instanceObj.instance.shortName === config.metadata.name
  }

  /**
   * Creates super objects containing matching instances and configs.  This also adds the contextId
   * to the config
   *
   * @param {Object[]} configs                           - Separated configs from Octobear
   * @param {Object}   configs.metadata                  - Metadata about the instance
   * @param {String}   configs.metadata.name             - Service name (should match with
   *                                                     instance.shortName)
   * @param {Object[]} instanceModels                    - Array
   * @param {Object}   instanceModels.instance
   * @param {String}   instanceModels.instance.name
   * @param {String}   instanceModels.instance.shortName - Service name to use to match the config
   *                                                     and instance
   * @returns {Object[]} super objects containing both the instance and the config
   */
  static _addConfigToInstances (configs, instanceModels) {
    return instanceModels.reduce((instanceConfigObjs, model) => {
      const instance = model.instance
      const config = configs.find(config => this._compareConfigToInstanceObject(config, model))
      if (config) {
        config.contextId = keypather.get(instance, 'contextVersion.context')
        model.config = config
      }
      instanceConfigObjs.push(model)
      return instanceConfigObjs
    }, [])
  }

  static _createDockerfileContent (parsedConfigData, cvOpts, parentInfaCodeVersion) {
    const dockerFileContent = parsedConfigData.files['/Dockerfile'].body
    return ContextVersion.createWithDockerFileContent(cvOpts, dockerFileContent, { parent: parentInfaCodeVersion._id, edited: true })
  }

  /**
   * Given the array of configs and instanceObjs, add all configs (by themselves) that don't match
   * up to any of the instances to the array.  These will be deleted
   *
   * @param {Object[]} configs                         - Separated configs from Octobear
   * @param {Object}   configs.metadata                - Metadata about the instance
   * @param {String}   configs.metadata.name           - Service name (should match with instance.shortName)
   * @param {Object[]} instanceObjs                    - Objects containing the instance and the config
   * @param {Instance} instanceObjs.instance           - Instance model to compare against
   * @param {String}   instanceObjs.instance.shortName - Instance service name
   * @param {String}   instanceObjs.configs            - Config for this instanceObj
   *
   * @returns {Object[]} instanceObjs
   * @private
   */
  static _addMissingConfigs (configs, instanceObjs) {
    configs.forEach((config) => {
      if (ClusterConfigService._isConfigMissingInstance(instanceObjs, config)) {
        instanceObjs.push({ config })
      }
    })
    return instanceObjs
  }

  /**
   * Checks if the given config belongs to any of the instances in the instanceObj
   *
   * @param {Object[]} instanceObjs                    - Objects containing the instance and the config
   * @param {Instance} instanceObjs.instance           - Instance model to compare against
   * @param {String}   instanceObjs.instance.shortName - Instance service name
   * @param {Object}   config                          - Separated configs from Octobear
   * @param {Object}   config.metadata                 - Metadata about the instance
   * @param {String}   config.metadata.name            - Service name (should match with instance.shortName)
   *
   * @return {Boolean} true if config does not correspond to an instance
   */
  static _isConfigMissingInstance (instanceObjs, config) {
    return !instanceObjs.find(model => this._compareConfigToInstanceObject(config, model))
  }

  /**
   * Given an instance containing a configuration, update the instance with the properties
   *
   * @param {User}      sessionUser                - User model for the an owner with permission
   * @param {Object}    instanceObj                - Model which contains an Instance and a config
   * @param {Instance}  instanceObj.instance       - Model which contains an Instance and a config
   * @param {Object}    instanceObj.config         - Octobear config model
   * @param {String}    instanceObj.config.instance.containerStartCommand  - Container's start command
   * @param {Number[]}  instanceObj.config.instance.ports   - Array of ports to open on the instance
   * @param {String[]}  instanceObj.config.instance.env     - Array of envs for the instance (env=a)
   * @param {String}    instanceObj.config.code.commitish   - Commit or branch. Optional
   * @param {String}    instanceObj.config.build.dockerFilePath - Dockerfile path
   * @param {String=}   instanceObj.config.build.dockerBuildContext - Dockerfile build context
   * @param {Object}    buildOpts                  - Building options
   * @param {String}    buildOpts.masterShorthash  - ShortHash of the master of the isolation
   * @param {String}    buildOpts.branch           - Branch of the main isolation instance
   * @param {ObjectId=} buildOpts.isolated         - Isolation ObjectId of the cluster
   * @param {String}    buildOpts.repoFullName     - Full repo name (user/repo)
   * @param {String}    buildOpts.triggeredAction  - Action that triggered creation
   * @param {Object}    ownerInfo                  - Model containing owner info
   * @param {Number}    ownerInfo.bigPoppaOrgId    - Owning org's bigPoppa id
   * @param {Number}    ownerInfo.bigPoppaUserId   - User's bigPoppa id
   * @param {Number}    ownerInfo.githubOrgId      - Owning org's github id
   * @param {Number}    ownerInfo.githubUserId     - User's github id
   *
   * @returns {Promise}
   * @resolves {Object}   model          - Updated Instance model with Octobear config model
   * @resolves {Instance} model.instance - Updated Instance model
   * @resolves {Instance} model.config   - Octobear config model
   * @resolves {Object} - Updated Instance model with Octobear config model
   *
   * @throws   {Boom.notFound} When any of the mongo queries fails to return a value
   * @throws   {Boom.badRequest} When the contextVersion hasn't started building, owners don't match
   * @throws   {Boom.badRequest} When `shouldNotAutofork` is passed for an instance that's not a masterpod
   * @throws   {Error} any other error
   * @private
   */
  static _updateInstanceWithConfigs (sessionUser, instanceObj, buildOpts, ownerInfo) {
    const log = ClusterConfigService.log.child({
      method: '_updateInstanceWithConfigs',
      sessionUser, instanceObj, buildOpts, ownerInfo
    })
    log.info('called')

    return Promise.try(() => {
      // We need to determine if the instance needs to be re-built
      const cv = keypather.get(instanceObj, 'instance.contextVersion')
      const mainAcvs = keypather.get(cv, 'appCodeVersions')
      const mainACV = ContextVersion.getMainAppCodeVersion(mainAcvs) || {}
      const newCommitish = keypather.get(instanceObj.config, 'code.commitish')

      const hasCommitChanged = newCommitish &&
        mainACV.branch.toLowerCase() !== newCommitish.toLowerCase() &&
        mainACV.commit.toLowerCase() !== newCommitish.toLowerCase()

      const currentDockerfilePath = keypather.get(cv, 'buildDockerfilePath')
      const newDockerfilePath = keypather.get(instanceObj, 'config.build.dockerFilePath')
      const hasDockerfilePathChanged = (currentDockerfilePath || newDockerfilePath) &&
        currentDockerfilePath !== newDockerfilePath

      if (!hasCommitChanged && !hasDockerfilePathChanged) {
        return
      }
      return ClusterConfigService._createCVAndBuildBuild(
        sessionUser,
        ownerInfo,
        buildOpts,
        instanceObj.config
      )
    })
      .then((build) => {
        const updateQuery = {
          aliases: instanceObj.config.instance.aliases,
          env: instanceObj.config.instance.env,
          ports: instanceObj.config.instance.ports,
          containerStartCommand: instanceObj.config.instance.containerStartCommand
        }
        if (build) {
          updateQuery.build = build._id.toString()
        }
        return InstanceService.updateInstance(instanceObj.instance, updateQuery, sessionUser)
      })
      .tap(instance => rabbitMQ.redeployInstanceContainer({
        instanceId: instance._id.toString(),
        sessionUserGithubId: sessionUser.accounts.github.id
      }))
      .then(instance => {
        // After updating instance model we need to redeploy/restart instance.
        return {
          instance,
          config: instanceObj.config
        }
      })
  }

  /**
   * Creates a new cluster instance for when a Cluster Update happens
   *
   * @param {User}      sessionUser                   - User model for the an owner with permission
   * @param {Object[]}  octobearInfo                  - Parsed data from the Docker Compose File
   * @param {String}    octobearInfo.metaData.name    - Name of the service
   * @param {Boolean}   octobearInfo.metaData.isMain  - True if the service is the main instance
   * @param {Object}    octobearInfo.code             - Optional code configuration
   * @param {String}    octobearInfo.code.repo        - Repo name
   * @param {String}    octobearInfo.code.commitish   - Commit or branch. Optional
   * @param {String}    octobearInfo.build.dockerFilePath - Dockerfile path
   * @param {String=}   octobearInfo.build.dockerBuildContext - Dockerfile build context
   * @param {Object}    octobearInfo.files            - Contains the dockerfile body (Optional)
   * @param {Object}    octobearInfo.instance         - Contains info on each instance
   * @param {String}    octobearInfo.instance.name    - Instance's name (different from compose file)
   * @param {String}    octobearInfo.instance.containerStartCommand     - Container's start command
   * @param {Number[]}  octobearInfo.instance.ports   - Array of ports to open on the instance
   * @param {String[]}  octobearInfo.instance.env     - Array of envs for the instance (env=a)
   * @param {Object}    clusterOpts                   - Cluster Config model
   * @param {Boolean}   clusterOpts.isTesting         - True if this is a Testing Cluster
   * @param {String[]=} clusterOpts.testReporters     - The test reporters of the cluster
   * @param {Object}    buildOpts                     - Building options
   * @param {ObjectId=} buildOpts.isolated            - Isolation ObjectId of the cluster
   * @param {String}    buildOpts.repoFullName        - Full repo name (user/repo)
   * @param {String}    buildOpts.triggeredAction     - Action that triggered creation
   * @param {Object}    ownerInfo                     - Model containing owner info
   * @param {Number}    ownerInfo.bigPoppaOrgId       - Owning org's bigPoppa id
   * @param {Number}    ownerInfo.bigPoppaUserId      - User's bigPoppa id
   * @param {Number}    ownerInfo.githubOrgId         - Owning org's github id
   * @param {Number}    ownerInfo.githubUserId        - User's github id
   *
   * @returns {Promise}
   * @resolves {Instance} - Updated Instance model with Octobear config model
   * @private
   */
  static _createNewInstanceForNewConfig (sessionUser, octobearInfo, clusterOpts, buildOpts, ownerInfo) {
    const log = ClusterConfigService.log.child({
      method: '_createNewInstanceForNewConfig',
      sessionUser, octobearInfo, clusterOpts, buildOpts, ownerInfo
    })
    log.info('called')
    const testingOpts = {
      isTesting: clusterOpts.isTesting,
      isTestReporter: clusterOpts.testReporters ? clusterOpts.testReporters.indexOf(octobearInfo.metadata.name) >= 0 : false
    }
    return ClusterConfigService.createClusterInstance(
      sessionUser,
      octobearInfo,
      testingOpts,
      buildOpts,
      ownerInfo
    )
      .then(instance => {
        return {
          instance,
          config: octobearInfo
        }
      })
  }

  /**
   * Given an instance, fetch the InputClusterConfig that rules it.  Either returns
   * the ICC belonging to the instance itself, or it's parent
   *
   * This uses parent, so it won't work with non-repos
   * @param  {ObjectId}  instanceId - Instance to fetch the ICC
   * @resolve {InputClusterConfig} The ICC that rules this instance's group
   * @rejects {InputClusterConfig.NotFoundError}  if active model wasn't found
   */
  static fetchConfigByInstanceId (instanceId) {
    return AutoIsolationService.fetchAutoIsolationForInstance(instanceId)
      .get('_id')
      .then(InputClusterConfig.findActiveByAutoIsolationId)
  }

  /**
   * Given a repo and filepath, fetch the Docker Compose file.
   *
   * @param {User}    bigPoppaUser             - The bigPoppaUser model for the owner of this repo
   * @param {String}  bigPoppaUser.accessToken - The user's access token
   * @param {String}  repoFullName             - Org/Repo for the repository we want to fetch from
   * @param {String}  filePath                 - Path to the Docker Compose file
   * @param {String=} commitRef                - Name of the commit/branch/tag (leave blank for default)
   *
   * @resolves {Object}  model                 - processed data on the Docker Compose File
   * @resolves {String}  model.fileString      - the Docker Compose File's realtext data
   * @resolves {String}  model.sha             - sha for the Docker Compose File
   * @resolves {String}  model.path            - path for the Docker Compose File
   * @resolves {String=} model.commitRef       - Name of commit/branch/tag this file is in
   *
   */
  static fetchFileFromGithub (bigPoppaUser, repoFullName, filePath, commitRef) {
    const log = ClusterConfigService.log.child({
      method: 'fetchFileFromGithub',
      bigPoppaUser, repoFullName, filePath, commitRef
    })
    log.info('called')
    const token = keypather.get(bigPoppaUser, 'accessToken')
    const github = new GitHub({ token })
    return github.getRepoContent(repoFullName, filePath, commitRef)
      .then(fileContent => {
        log.trace({ fileContent }, 'content response')
        const base64Content = fileContent.content
        const buf = new Buffer(base64Content, 'base64')
        const fileString = buf.toString()

        log.info({ fileString }, 'content response')
        return {
          fileString,
          sha: fileContent.sha,
          path: filePath,
          commitRef
        }
      })
  }

  /**
   * Given a repo and array of filepaths, fetch all Docker Compose files.
   *
   * @param {User}     bigPoppaUser             - The bigPoppaUser model for the owner of this repo
   * @param {String}   bigPoppaUser.accessToken - The user's access token
   * @param {String}   repoFullName             - Org/Repo for the repository we want to fetch from
   * @param {String[]} filesPaths               - Array of pathfilesPathess to the Docker Compose files
   * @param {String=}  commitRef                - Name of the commit/branch/tag (leave blank for default)
   *
   * @resolves {Array[Object]}  array of file objects - each object should have `fileString`, `sha`, `path`, `commitRef`
   *
   */
  static fetchFilesFromGithub (bigPoppaUser, repoFullName, filesPaths, commitRef) {
    const log = ClusterConfigService.log.child({
      method: 'fetchFilesFromGithub',
      bigPoppaUser, repoFullName, filesPaths, commitRef
    })
    log.info('called')
    return Promise.map(filesPaths, (filePath) => {
      return ClusterConfigService.fetchFileFromGithub(bigPoppaUser, repoFullName, filePath, commitRef)
    })
  }

  /**
   * Takes composeFileData (from fetchFileFromGithub) and combines it with other data to format
   * it correctly for Octobear.parse. If any `env_file` is present, then populate the ENVs
   * for those files by fetching them from github.
   *
   * @param {Object} composeFileData            - processed data on the Docker Compose File
   * @param {String} composeFileData.fileString - the Docker Compose File's realtext data
   * @param {String} composeFileData.sha        - sha for the Docker Compose File
   * @param {String} composeFileData.path       - path for the Docker Compose File
   * @param {String} composeFileData.commitRef  - The name of the commit/branch/tag this is from
   * @param {String} repoFullName               - Full repo name (Org/repo)
   * @param {String} clusterName                - Name that the cluster
   * @param {User}   bigPoppaUser               - The bigPoppaUser model for the owner of this repo
   * @param {String} filePath                   - Original file path to the compose file
   *
   * @resolves {Object[]} octobearInfo                  - Parsed data from the Docker Compose File
   * @resolves {String}   octobearInfo.metaData.name    - Name of the service
   * @resolves {Boolean}  octobearInfo.metaData.isMain  - True if the service is the main instance
   * @resolves {Object}   octobearInfo.files            - Contains the dockerfile body (Optional)
   * @resolves {Object}   octobearInfo.instance         - Contains info on each instance
   * @resolves {String}   octobearInfo.instance.name    - Instance's name (different from compose file)
   * @resolves {String}   octobearInfo.instance.containerStartCommand  - Container's start command
   * @resolves {Number[]} octobearInfo.instance.ports   - Array of ports to open on the instance
   * @resolves {String[]} octobearInfo.instance.env     - Array of envs for the instance (env=a)
   */
  static parseComposeFileAndPopulateENVs (composeFileData, repoFullName, clusterName, bigPoppaUser, filePath) {
    const log = ClusterConfigService.log.child({
      method: 'parseComposeFileAndPopulateENVs',
      composeFileData, repoFullName, clusterName, filePath
    })
    log.info('called')
    const commitRef = composeFileData.commitRef
    return ClusterConfigService.parseComposeFile(composeFileData, repoFullName, clusterName)
      .then(parsedCompose => {
        log.trace({ parsedCompose }, 'Parsed docker compose file')
        const fileFetches = parsedCompose.envFiles.reduce((obj, fileName) => {
          obj[fileName] = ClusterConfigService.fetchFileFromGithub(bigPoppaUser, repoFullName, fileName, commitRef).then(f => f.fileString)
          return obj
        }, {})
        return [parsedCompose, Promise.props(fileFetches)]
      })
      .spread((parsedCompose, fileFetches) => {
        log.trace('Fetches all files from Github')
        return octobear.populateENVsFromFiles(parsedCompose.results, fileFetches)
      })
      .tap(services => {
        return ClusterConfigService.updateBuildContextForEachService(filePath, services)
      })
      .then(services => {
        log.trace({ services }, 'Finished populating ENVs')
        return { results: services }
      })
  }

  /**
   * Takes composeFileData (from fetchFileFromGithub) and combines it with other data to format
   * it correctly for Octobear.parse
   *
   * @param {Object} composeFileData                    - processed data on the Docker Compose File
   * @param {String} composeFileData.fileString         - the Docker Compose File's realtext data
   * @param {String} composeFileData.path               - path to the Docker Compose File
   * @param {String} repoFullName                        - Full repo name (Org/repo)
   * @param {String} clusterName                        - Name that the cluster
   *
   * @resolves {Object[]} octobearInfo                  - Parsed data from the Docker Compose File
   * @resolves {String}   octobearInfo.metaData.name    - Name of the service
   * @resolves {Boolean}  octobearInfo.metaData.isMain  - True if the service is the main instance
   * @resolves {Object}   octobearInfo.files            - Contains the dockerfile body (Optional)
   * @resolves {Object}   octobearInfo.instance         - Contains info on each instance
   * @resolves {String}   octobearInfo.instance.name    - Instance's name (different from compose file)
   * @resolves {String}   octobearInfo.instance.containerStartCommand  - Container's start command
   * @resolves {Number[]} octobearInfo.instance.ports   - Array of ports to open on the instance
   * @resolves {String[]} octobearInfo.instance.env     - Array of envs for the instance (env=a)
   */
  static parseComposeFile (composeFileData, repoFullName, clusterName) {
    const log = ClusterConfigService.log.child({
      method: 'parseComposeFile',
      composeFileData, repoFullName, clusterName
    })
    log.info('called')
    const opts = {
      repositoryName: clusterName,
      ownerUsername: GitHub.getOrgFromFullRepoName(repoFullName),
      userContentDomain: process.env.USER_CONTENT_DOMAIN,
      dockerComposeFileString: composeFileData.fileString,
      dockerComposeFilePath: composeFileData.path,
      scmDomain: process.env.GITHUB_HOST
    }
    log.trace({ opts }, 'opts for octobera.parse')
    return octobear.parse(opts)
  }

  /**
   * Checks if the given instance has a Docker Compose config, and if it does, check if compose files were changed.
   * If it doesn't, this throws a BaseSchema.NotFoundError
   *
   * @param {Instance} instance               - Instance to look up
   * @param {Object}   githubPushInfo         - Github webhook push data
   * @param {Object}   githubPushInfo.repo    - Github repositories full name (org/repo)
   * @param {Object}   githubPushInfo.commit  - Commit for this push
   * @param {Object}   githubPushInfo.user    - Github user data
   * @param {Object}   githubPushInfo.user.id - Github user id
   *
   * @resolves {undefined} resolves when the update config job has been created
   *
   * @throws InputClusterConfig.NotChangedError - When the config's sha's match, so this won't be done
   * @throws InputClusterConfig.NotFoundError - When no config is found to match the given instance
   */
  static checkIfComposeFilesChanged (instance, githubPushInfo) {
    const log = ClusterConfigService.log.child({
      method: 'checkIfComposeFilesChanged',
      instance, githubPushInfo
    })
    log.info('called')
    return ClusterConfigService.fetchConfigByInstanceId(instance._id)
      .then(clusterConfig => {
        const currentPaths = clusterConfig.files.map(pluck('path'))
        // We found a cluster, so fetch the current one, and see if it changed
        return UserService.getByGithubId(githubPushInfo.user.id)
          .then(bpUser => {
            return ClusterConfigService.fetchFilesFromGithub(
              bpUser,
              githubPushInfo.repo,
              currentPaths,
              githubPushInfo.commit
            )
          })
          .then(newComposeFiles => {
            const currentShas = clusterConfig.files.map(pluck('sha'))
            const newShas = newComposeFiles.map(pluck('sha'))
            log.trace({
              newShas,
              currentShas,
              currentPaths
            }, 'new compose files')
            const diffedShas = difference(newShas, currentShas)
            if (diffedShas.length === 0) {
              throw new InputClusterConfig.NotChangedError({
                newShas,
                currentShas
              })
            }
            // files are different, we need to update!
          })
      })
  }

  /**
   * Sends a socket message to the front end with cluster build updates
   *
   * @param {Number}   githubId             - Used to send the message to the right connections
   * @param {Object}   jobInfo              - Sent to the front end for use in cluster creation/error reporting
   */
  static sendClusterSocketUpdate (githubId, jobInfo) {
    return messenger.messageRoom('org', githubId, jobInfo)
  }

  /**
   * If you need to do an updateCluster job, use this method.  It checks if the compose file has changed
   * before creating the job.
   * @param    {Instance} instance        - instance to be updated
   * @param    {Object}   githubPushInfo  - parsed githook data
   *
   * @resolves {undefined}
   *
   * @throws InputClusterConfig.NotChangedError - When the config's sha's match, so this won't be done
   * @throws InputClusterConfig.NotFoundError - When no config is found to match the given instance
   */
  static checkFileChangeAndCreateUpdateJob (instance, githubPushInfo) {
    const log = ClusterConfigService.log.child({
      method: 'checkFileChangeAndCreateUpdateJob',
      instance, githubPushInfo
    })
    log.info('called')
    return ClusterConfigService.checkIfComposeFilesChanged(instance, githubPushInfo)
      .then(() => rabbitMQ.updateCluster({
        instanceId: instance._id.toString(),
        pushInfo: githubPushInfo
      }))
      .catch(err => {
        log.warn({ err }, 'Cluster could not be checked or updated')
        throw err
      })
  }
}<|MERGE_RESOLUTION|>--- conflicted
+++ resolved
@@ -161,13 +161,9 @@
    * @param {String}      buildOpts.triggeredAction                - action that triggered creation
    * @param {String}      buildOpts.repoFullName                   - full repo name E.x. Runnable/api
    * @param {Object}      clusterOpts                              - parsed data from the compose file
-<<<<<<< HEAD
-   * @param {String[]}    clusterOpts.files                        - paths to the cluster config files
-=======
    * @param {Object[]}    clusterOpts.files                        - cluster config file models
    * @param {String}      clusterOpts.files.path                   - paths to the cluster config file
    * @param {String}      clusterOpts.files.sha                    - sha of the config file
->>>>>>> 32da5e4e
    * @param {String}      clusterOpts.clusterName                  - name for the cluster
    * @param {Boolean}     clusterOpts.isTesting                    - isTesting cluster
    * @param {String[]=}   clusterOpts.testReporters                - array of test reporters
