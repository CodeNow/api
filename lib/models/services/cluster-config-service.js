'use strict'
require('loadenv')('models/services/cluster-config-service')

const hasKeypaths = require('101/has-keypaths')
const keypather = require('keypather')()
const octobear = require('@runnable/octobear')
const Promise = require('bluebird')
const uuid = require('uuid')
const pick = require('101/pick')

const AutoIsolationConfig = require('models/mongo/auto-isolation-config')
const BuildService = require('models/services/build-service')
const ContextService = require('models/services/context-service')
const ContextVersion = require('models/mongo/context-version')
const InputClusterConfig = require('models/mongo/input-cluster-config')

const GitHub = require('models/apis/github')
const AutoIsolationService = require('models/services/auto-isolation-service')
const InfraCodeVersionService = require('models/services/infracode-version-service')
const InstanceService = require('models/services/instance-service')
const logger = require('logger')
const rabbitMQ = require('models/rabbitmq')
const UserService = require('models/services/user-service')

module.exports = class ClusterConfigService {
  static get log () {
    return logger.child({
      module: 'ClusterConfigService'
    })
  }

  /**
   * Create Docker Compose Cluster
   * - fetch compose file content from github
   * - parse compose content
   * - call createFromRunnableConfig
   * @param {User}    sessionUser          - session user full object
   * @param {Object}  data                 - cluster data
   * @param {String}  data.triggeredAction - action that triggered creation
   * @param {String}  data.repoFullName    - full repo name E.x. Runnable/api
   * @param {String}  data.branchName      - branch name
   * @param {String}  data.filePath        - path to the cluster config file
   * @param {Boolean} data.isTesting       - is this testing cluster
   * @param {String}  data.newInstanceName - optional new instance name
   *
   * @return {Promise} with object that has AutoIsolationConfig
   */
  static create (sessionUser, data) {
    const log = ClusterConfigService.log.child({
      method: 'create',
      sessionUser,
      data
    })
    log.info('called')
    const filePath = data.filePath
    const repoFullName = data.repoFullName
    const bigPoppaUser = sessionUser.bigPoppaUser
    return ClusterConfigService.fetchComposeFileFromGithub(bigPoppaUser, repoFullName, filePath)
      .then(function (parseInput) {
        const instanceName = data.newInstanceName || GitHub.getRepoShortNameFromFullRepoName(repoFullName)
        return ClusterConfigService.parseComposeFile(parseInput, repoFullName, instanceName)
          .then(function (parsedCompose) {
            log.trace({ parsedCompose }, 'parsed compose')
            return ClusterConfigService.createFromRunnableConfig(
              sessionUser,
              parsedCompose,
              data.triggeredAction,
              repoFullName,
              filePath,
              parseInput,
              data.isTesting
            )
          })
      })
  }

  /**
   * Create Cluster from parsed runnable config
   * - create new instance for each defined in the config
   * - create AutoIsolationConfig and emit `auto-isolation-config.created`
   * - create InputClusterConfig model with a link to AutoIsolationConfig
   * @param {User}    sessionUser                    - session user full object
   * @param {Object}  runnableConfig                 - parsed runnable config
   * @param {String}  triggeredAction                - action that triggered creation
   * @param {String}  repoFullName                   - full repo name E.x. Runnable/api
   * @param {String}  filePath                       - path to the cluster config file
   * @param {Object}  composeFileData                - parsed data from the compose file
   * @param {String}  composeFileData.repositoryName - name for the cluster
   * @param {String}  composeFileData.fileSha        - md5 hash of the file
   * @param {Boolean} isTesting                      - isTesting cluster
   * @return {Promise} with object that has AutoIsolationConfig
   */
  static createFromRunnableConfig (sessionUser, runnableConfig, triggeredAction, repoFullName, filePath, composeFileData, isTesting) {
    const log = ClusterConfigService.log.child({
      method: 'create',
      sessionUser,
      triggeredAction,
      runnableConfig,
      repoFullName, filePath, isTesting
    })
    log.info('called')
    const sessionUserBigPoppaId = keypather.get(sessionUser, 'bigPoppaUser.id')
    const organization = UserService.getBpOrgInfoFromRepoName(sessionUser, repoFullName)
    const parsedInstancesDef = runnableConfig.results
    return Promise
      .map(parsedInstancesDef, (instanceDef) => {
        const isTestingInstance = instanceDef.metadata.isMain && isTesting
        return ClusterConfigService.createClusterInstance(sessionUser, instanceDef, repoFullName, isTestingInstance, triggeredAction)
          .then((instance) => {
            return {
              instance,
              config: instanceDef
            }
          })
      })
      .then(ClusterConfigService._createAutoIsolationModelsFromClusterInstances)
      .then(autoIsolationOpts => {
        autoIsolationOpts.createdByUser = sessionUserBigPoppaId
        autoIsolationOpts.ownedByOrg = organization.id
        return AutoIsolationService.createAndEmit(autoIsolationOpts)
          .then((autoIsolationConfig) => {
            return InputClusterConfig.createAsync({
              autoIsolationConfigId: autoIsolationConfig._id,
              filePath,
              fileSha: composeFileData.fileSha,
              createdByUser: sessionUserBigPoppaId,
              ownedByOrg: organization.id,
              clusterName: composeFileData.repositoryName
            })
          })
      })
  }

  /**
   * Creates models that can be used to save the OctoBear config as an AutoIsolationConfig
   *
   * @param {Object[]} instancesWithConfigs                        - instances with OctoBear configurations
   * @param {Instance} instancesWithConfigs.instance               - instance
   * @param {ObjectId} instancesWithConfigs.instance._id           - instance id
   * @param {Object}   instancesWithConfigs.config                 - OctoBear configuration
   * @param {Object}   instancesWithConfigs.config.metadata.isMain - True if this is the main instance
   * @param {Object}   instancesWithConfigs.config.files           - If this is falsy, the dep
   *                                                                     should match the branch
   * @returns {Object}   model
   * @returns {ObjectId} model.instance                          - instanceId of the main instance
   * @returns {Object[]} model.requestedDependencies             - Array of models with instanceIds
   *                                                                  of deps to copy
   * @returns {ObjectId} model.requestedDependencies.instance    - Id of the instance to match
   * @returns {Boolean}  model.requestedDependencies.matchBranch - True if the copies should match
   *                                                                  the branch of the master
   * @private
   */
  static _createAutoIsolationModelsFromClusterInstances (instancesWithConfigs) {
    const log = ClusterConfigService.log.child({
      method: '_createAutoIsolationModelsFromClusterInstances',
      instancesWithConfigs
    })
    log.info('called')
    const mainInstanceObj = instancesWithConfigs.find((instanceObj) => {
      return instanceObj.config.metadata.isMain
    })
    const dependenciesObjs = instancesWithConfigs.filter((instanceObj) => {
      return !instanceObj.config.metadata.isMain
    })
    const mainInstanceId = mainInstanceObj.instance._id
    const requestedDependencies = dependenciesObjs.map((instanceObj) => {
      const dep = {
        instance: instanceObj.instance._id
      }
      // if files provided -> it is not repo instance
      const isRepoInstance = !keypather.get(instanceObj, 'config.files')
      if (isRepoInstance) {
        dep.matchBranch = true
      }
      return dep
    })

    const model = {
      instance: mainInstanceId,
      requestedDependencies
    }
    log.info({ model }, 'model created')
    return model
  }

  /**
   * Delete cluster:
   * - do not delete parentInstance
   * - create job to delete each instance
   * - mark cluster as deleted
   * @param {ObjectId} clusterId - id of the cluster
   */
  static delete (clusterId) {
    const log = ClusterConfigService.log.child({
      method: 'delete',
      clusterId
    })
    log.info('called')
    return AutoIsolationConfig.findByIdAndAssert(clusterId)
      .tap(function (cluster) {
        const instancesIds = cluster.instancesIds || []
        instancesIds.forEach(function (instanceId) {
          rabbitMQ.deleteInstance({ instanceId })
        })
      })
      .tap(function (cluster) {
        return InputClusterConfig.markAsDeleted(cluster._id)
      })
      .tap(function (cluster) {
        rabbitMQ.clusterDeleted({ cluster: { id: clusterId } })
      })
  }

  /**
   * @param  {User}     sessionUser
   * @param  {Object}   parsedInstanceData
   * @param  {String}   parsedInstanceData.contextVersion.buildDockerfilePath
   * @param  {String}   parsedInstanceData.instance.name
   * @param  {String[]} parsedInstanceData.instance.env
   * @param  {String}   parsedInstanceData.instance.containerStartCommand
   * @param  {String}   repoFullName (org/repo)
   * @param  {Boolean}  isTesting
   * @param  {String}   triggeredAction
   * @resolves {Instance}
   */
  static createClusterInstance (sessionUser, parsedInstanceData, repoFullName, isTesting, triggeredAction) {
    const log = ClusterConfigService.log.child({
      method: 'createClusterInstance',
      sessionUser, parsedInstanceData, repoFullName, isTesting, triggeredAction
    })
    log.info('called')
    const bigPoppaOwnerObject = UserService.getBpOrgInfoFromRepoName(sessionUser, repoFullName)
    const orgInfo = {
      githubOrgId: bigPoppaOwnerObject.githubId,
      bigPoppaOrgId: bigPoppaOwnerObject.id
    }

    return ClusterConfigService._createContext(sessionUser, orgInfo)
    .then((context) => {
      log.trace({ context }, 'context created')
      return ClusterConfigService._createContextVersion(sessionUser, context._id, orgInfo, repoFullName, parsedInstanceData)
    })
    .then((contextVersion) => {
      log.trace({ contextVersion }, 'cv created')
      return ClusterConfigService._createBuild(sessionUser, contextVersion._id, orgInfo.githubOrgId)
    })
    .then(ClusterConfigService._buildBuild(sessionUser, triggeredAction))
    .then((build) => {
      log.trace({ build }, 'build created')
      const buildId = keypather.get(build, '_id.toString()')
      return ClusterConfigService._createInstance(sessionUser, parsedInstanceData.instance, buildId, isTesting)
    })
  }

  static _buildBuild (sessionUser, triggeredAction) {
    return function (build) {
      const buildsOpts = {
        message: 'Initial Cluster Creation',
        noCache: true,
        triggeredAction: {
          manual: triggeredAction === 'user'
        }
      }
      return BuildService.buildBuild(build._id, buildsOpts, sessionUser)
    }
  }
  /**
   * @param  {SessionUser} sessionUser
   * @param  {Object}  orgInfo
   * @param  {Object}  orgInfo.githubOrgId
   * @param  {Object}  orgInfo.bigPoppaOrgId
   * @return   {Promise}
   * @resolves {Context}
   */
  static _createContext (sessionUser, orgInfo) {
    const log = ClusterConfigService.log.child({
      method: '_createContext',
      sessionUser, orgInfo
    })
    log.info('called')
    return ContextService.createNew(sessionUser, {
      name: uuid(),
      owner: {
        github: orgInfo.githubOrgId,
        bigPoppa: orgInfo.bigPoppaOrgId
      }
    })
  }

  /**
   * @param  {SessionUser} sessionUser
   * @param  {String} contextId
   * @param  {Object}  orgInfo
   * @param  {Object}  orgInfo.githubOrgId
   * @param  {Object}  orgInfo.bigPoppaOrgId
   * @param  {String} repoName
   * @param  {Object} parsedConfigData
   * @param  {Object} parsedConfigData.files
   * @param  {Object} parsedConfigData.contextVersion
   * @param  {Boolean} parsedConfigData.contextVersion.advanced
   * @param  {String} parsedConfigData.contextVersion.buildDockerfilePath
   * @return {ContextVersion}
   */
  static _createContextVersion (sessionUser, contextId, orgInfo, repoName, parsedConfigData) {
    const log = ClusterConfigService.log.child({
      method: '_createContextVersion',
      sessionUser, contextId, orgInfo, repoName, parsedConfigData
    })
    log.info('called')
    return InfraCodeVersionService.findBlankInfraCodeVersion()
      .then((parentInfaCodeVersion) => {
        log.trace({ infraCodeVersion: parentInfaCodeVersion }, 'found parent infracode version')
        const cvOpts = {
          context: contextId,
          createdBy: {
            github: sessionUser.accounts.github.id,
            bigPoppa: sessionUser.bigPoppaUser.id
          },
          owner: {
            github: orgInfo.githubOrgId,
            bigPoppa: orgInfo.bigPoppaOrgId
          },
          advanced: true
        }
        log.trace({ cvOpts }, 'new cv opts')
        if (parsedConfigData.files && parsedConfigData.files['/Dockerfile']) {
          const dockerFileContent = parsedConfigData.files['/Dockerfile'].body
          return ContextVersion.createWithDockerFileContent(cvOpts, dockerFileContent, { parent: parentInfaCodeVersion._id, edited: true })
        }
        return ContextVersion.createAppcodeVersion(sessionUser, repoName)
        .then((appCodeVersion) => {
          log.info({ appCodeVersion }, 'appCodeVersion created')
          cvOpts.appCodeVersions = [ appCodeVersion ]
          const buildDockerfilePath = parsedConfigData.contextVersion.buildDockerfilePath
          if (buildDockerfilePath) {
            cvOpts.buildDockerfilePath = buildDockerfilePath
          }
          return ContextVersion.createWithNewInfraCode(cvOpts, { parent: parentInfaCodeVersion._id, edited: true })
        })
      })
  }

  /**
   * @param  {User}   sessionUser
   * @param  {String} contextVersionId
   * @param  {String} orgGithubId
   * @return  {Promise}
   * @resolve {Build}
   */
  static _createBuild (sessionUser, contextVersionId, orgGithubId) {
    const log = ClusterConfigService.log.child({
      method: '_createBuild',
      sessionUser, contextVersionId
    })
    log.info('called')
    return BuildService.createBuild({
      createdBy: {
        github: sessionUser.accounts.github.id
      },
      owner: {
        github: orgGithubId
      },
      contextVersion: contextVersionId
    }, sessionUser)
  }

  /**
   * @param  {SessionUser} sessionUser
   * @param  {Object} configData
   * @param  {String} configData.name
   * @param  {Array<String>}  configData.env
   * @param  {String}  configData.containerStartCommand
   * @param  {ObjectId} parentBuildId
   * @param  {Boolean} isTesting
   * @return {Promise}
   * @resolves {Instance} newly created parent instanceId
   */
  static _createInstance (sessionUser, configData, parentBuildId, isTesting) {
    const inputInstanceOpts = pick(configData, ['env', 'containerStartCommand', 'name', 'ports'])
    const defaultInstanceOpts = {
      build: parentBuildId,
      masterPod: true,
      ipWhitelist: {
        enabled: false
      },
      isTesting
    }
    const instanceOpts = Object.assign({}, defaultInstanceOpts, inputInstanceOpts)
    const log = ClusterConfigService.log.child({
      method: '_createInstance',
      instanceOpts
    })
    log.info('called')
    return InstanceService.createInstance(instanceOpts, sessionUser)
  }

  /**
   * Given an instance-like model, update the list of dependent instances with what should be in the
   * Isolation Config.  If the config is missing, we need to delete the instance.  If the name is
   * missing, we need to create the instance.  If both are there, we just need to update them.  This
   * returns an array of all the instances which should be in the dependency list for the
   * AutoIsolation update
   *
   * @param {User}     sessionUser            - User model for the an owner with permission
   * @param {Object[]} instanceObjs           - Dependent Instance (or empty model with config)
   * @param {Object}   instanceObjs.config    - Octobear config info (should delete instance if missing)
   * @param {Instance} instanceObjs.instance  - Instance model (should create instance if missing)
   * @param {Instance} mainInstance           - Main instance of this cluster
   * @param {ObjectId} mainInstance._id       - Main instance's id
   * @param {Boolean}  mainInstance.isTesting - True if the instance is a testing instance
   * @param {Object}   githubPushInfo         - Model containing GitHub push data
   * @param {String}   githubPushInfo.repo    - Full Repository Name (owner/repo)
   * @param {String}   githubPushInfo.branch  - Current branch this instance should be on
   * @param {String}   githubPushInfo.commit  - New commit this instance should be on
   * @param {Object}   githubPushInfo.user    - Model containing the pusher's data
   * @param {Number}   githubPushInfo.user.id - GitHub ID for the pusher
   *
   * @returns {Promise}
   * @resolves {Instance[]} Instances which represent the requested dependencies for this isolation
   * @private
   */
  static _createUpdateAndDeleteInstancesForClusterUpdate (sessionUser, instanceObjs, mainInstance, githubPushInfo) {
    const log = ClusterConfigService.log.child({
      method: '_createUpdateAndDeleteInstancesForClusterUpdate',
      sessionUser, instanceObjs, mainInstance, githubPushInfo
    })
    const createInstancePromises = []
    const updateInstances = []
    instanceObjs.forEach(instanceObj => {
      if (instanceObj.config) {
        if (instanceObj.instance) {
          // if the instance and config exist, then we know we need to update
          return updateInstances.push(instanceObj)
        }
        // No instance means create a new one
        // We need to create new instances first, so when we update them, the connections can be made
        return createInstancePromises.push(ClusterConfigService._createNewInstancesForNewConfigs(
          sessionUser,
          instanceObj.config,
          githubPushInfo.repo,
          mainInstance.isTesting,
          'autoDeploy'
        ))
      }
      const deletedId = keypather.get(instanceObj, 'instance._id.toString()')
      // With no config, we delete the instanceObj
      log.info({instanceId: deletedId}, 'deleting instanceObj')
      return rabbitMQ.deleteInstance({instanceId: deletedId})
    })
    return Promise
<<<<<<< HEAD
      .map(createOrDeleteInstances, instanceObj => {
        if (instanceObj.config) {
          // We need to create new instances first, so when we update them, the connections can be made
          return ClusterConfigService._createNewInstancesForNewConfigs(
            sessionUser,
            instanceObj.config,
            githubPushInfo.repo,
            mainInstance.isTesting,
            'autoDeploy'
          )
        }
        const deletedId = keypather.get(instanceObj, 'instance._id.toString()')
        // With no config, we delete the instanceObj, and return undefined
        log.info({instanceId: deletedId}, 'deleting instanceObj')
        rabbitMQ.deleteInstance({instanceId: deletedId})
        return undefined
      })
      .filter(exists) // filters out all of the deleted instances
=======
      .all(createInstancePromises) // Make sure creates happen first
>>>>>>> c2d67c05
      .then(newInstanceObjs => {
        return Promise
          .map(updateInstances, instanceObj => {
            // Do these updates last
            return ClusterConfigService._updateInstancesWithConfigs(sessionUser, instanceObj)
          })
          .then(instanceObjs => instanceObjs.concat(newInstanceObjs))
      })
  }

  /**
   * Updates a Cluster Config from a webhook.  It gets all of the existing instances, removes any
   * no longer in the config, updates existing ones, and creates new ones that don't currently
   * exist
   * @param {User}     sessionUser                   - User model for the an owner with permission
   * @param {Instance} mainInstance                  - Main instance of this cluster
   * @param {ObjectId} mainInstance._id              - Instance id
   * @param {Boolean}  mainInstance.isTesting        - True if the instance is a testing instance
   * @param {Object}   githubPushInfo                - Model containing GitHub push data
   * @param {String}   githubPushInfo.repo           - Full Repository Name (owner/repo)
   * @param {String}   githubPushInfo.branch         - Current branch this instance should be on
   * @param {String}   githubPushInfo.commit         - New commit this instance should be on
   * @param {Object}   githubPushInfo.user           - Model containing the pusher's data
   * @param {Number}   githubPushInfo.user.id        - GitHub ID for the pusher
   * @param {Object[]} octobearInfo                  - Parsed data from the Docker Compose File
   * @param {String}   octobearInfo.metaData.name    - Name of the service
   * @param {Boolean}  octobearInfo.metaData.isMain  - True if the service is the main instance
   * @param {Object}   octobearInfo.files            - Contains the dockerfile body (Optional)
   * @param {Object}   octobearInfo.instance         - Contains info on each instance
   * @param {String}   octobearInfo.instance.name    - Instance's name (different from compose file)
   * @param {String}   octobearInfo.instance.containerStartCommand  - Container's start command
   * @param {Number[]} octobearInfo.instance.ports  - Array of ports to open on the instance
   * @param {String[]} octobearInfo.instance.env    - Array of envs for the instance (env=a)
   * @returns {Promise}
   * @resolves {AutoIsolationConfig} - Updated autoIsolationConfig model
   */
  static updateCluster (sessionUser, mainInstance, githubPushInfo, octobearInfo) {
    const log = ClusterConfigService.log.child({
      method: 'updateCluster',
      sessionUser, mainInstance, githubPushInfo, octobearInfo
    })
    log.info('called')
    return AutoIsolationService.fetchAutoIsolationDependentInstances(mainInstance._id)
      .then(instancesInCluster => {
        // Since the main instance isn't part of the deps, we need to add it to the cluster
        // so we can update it later
        instancesInCluster.push(mainInstance)
        return ClusterConfigService._mergeConfigsIntoInstances(octobearInfo, instancesInCluster)
      })
      .then(instanceObjects => {
        return ClusterConfigService._createUpdateAndDeleteInstancesForClusterUpdate(
          sessionUser,
          instanceObjects,
          mainInstance,
          githubPushInfo
        )
      })
      .then(ClusterConfigService._createAutoIsolationModelsFromClusterInstances)
      .then(autoIsolationModel => {
        log.info({
          autoIsolationModel
        }, 'updating the autoIsolationModel')
        // updateInstances is now the list of all of the instances
        return AutoIsolationConfig.updateAutoIsolationDependencies(
          autoIsolationModel.instance,
          autoIsolationModel.requestedDependencies
        )
      })
      .then(() => {
        const deployModel = {
          instanceId: mainInstance._id.toString(),
          pushInfo: githubPushInfo
        }
        log.info(deployModel, 'autoDeploy main instance')
        return rabbitMQ.autoDeployInstance(deployModel)
      })
  }

  /**
   * @param  {Object[]} configs
   * @param  {Instance[]} instances
   * @return {Instance[]}
   */
  static _mergeConfigsIntoInstances (configs, instances) {
    const mergedInstances = ClusterConfigService._addConfigToInstances(configs, instances)
    return ClusterConfigService._addMissingConfigs(configs, mergedInstances)
  }

  /**
   * @param {Object[]} configs
   * @param {Instance[]} instances
   */
  static _addConfigToInstances (configs, instances) {
    return instances.map((instance) => {
      return {
        instance,
        config: configs.find(hasKeypaths({ 'instance.name': instance.name }))
      }
    })
  }

  /**
   *
   * @param configs
   * @param mergedInstances
   * @returns {Object[]}
   * @private
   */
  static _addMissingConfigs (configs, mergedInstances) {
    configs.forEach((config) => {
      if (ClusterConfigService._isConfigMissingInstance(mergedInstances, config)) {
        mergedInstances.push({ config })
      }
    })
    return mergedInstances
  }

  /**
   * @param  {Object[]} instanceObjs          - Objects containing the instance and the config
   * @param  {Instance} instanceObjs.instance
   * @param  {Object}   instanceObjs.config
   * @param  {Object}   config
   * @return {Boolean} true if config does not correspond to an instance
   */
  static _isConfigMissingInstance (instanceObjs, config) {
    return !instanceObjs.find(hasKeypaths({
      'instance.name': config.instance.name
    }))
  }

  /**
   * Given an instance containing a configuration, update the instance with the properties
   *
   * @param {User}     sessionUser                         - User model for the an owner with permission
   * @param {Object}   instanceObj                         - Model which contains an Instance and a config
   * @param {Instance} instanceObj.instance                - Model which contains an Instance and a config
   * @param {ObjectId} instanceObj.config                  - Octobear config model
   * @param {String}   instanceObj.config.instance.containerStartCommand  - Container's start command
   * @param {Number[]} instanceObj.config.instance.ports   - Array of ports to open on the instance
   * @param {String[]} instanceObj.config.instance.env     - Array of envs for the instance (env=a)
   *
   * @returns {Promise}
   * @resolves {Object}   model          - Updated Instance model with Octobear config model
   * @resolves {Instance} model.instance - Updated Instance model
   * @resolves {Instance} model.config   - Octobear config model
   * @resolves {Object} - Updated Instance model with Octobear config model
   *
   * @throws   {Boom.notFound} When any of the mongo queries fails to return a value
   * @throws   {Boom.badRequest} When the contextVersion hasn't started building, owners don't match
   * @throws   {Boom.badRequest} When `shouldNotAutofork` is passed for an instance that's not a masterpod
   * @throws   {Error} any other error
   * @private
   */
  static _updateInstancesWithConfigs (sessionUser, instanceObj) {
    return InstanceService.updateInstance(
      instanceObj.instance, {
        env: instanceObj.config.instance.env,
        ports: instanceObj.config.instance.ports,
        containerStartCommand: instanceObj.config.instance.containerStartCommand
      },
      sessionUser
    )
      .then(instance => {
        return {
          instance,
          config: instanceObj.config
        }
      })
  }

  /**
   * Creates a new cluster instance for when a Cluster Update happens
   *
   * @param {User}     sessionUser                   - User model for the an owner with permission
   * @param {Object[]} octobearInfo                  - Parsed data from the Docker Compose File
   * @param {String}   octobearInfo.metaData.name    - Name of the service
   * @param {Boolean}  octobearInfo.metaData.isMain  - True if the service is the main instance
   * @param {String}   octobearInfo.contextVersion.buildDockerfilePath - Dockerfile path
   * @param {Object}   octobearInfo.files            - Contains the dockerfile body (Optional)
   * @param {Object}   octobearInfo.instance         - Contains info on each instance
   * @param {String}   octobearInfo.instance.name    - Instance's name (different from compose file)
   * @param {String}   octobearInfo.instance.containerStartCommand     - Container's start command
   * @param {Number[]} octobearInfo.instance.ports   - Array of ports to open on the instance
   * @param {String[]} octobearInfo.instance.env     - Array of envs for the instance (env=a)
   * @param {String}   repoFullName                  - Full repo name (user/repo)
   * @param {Boolean}  isTesting                     - True if this is a Testing Cluster
   * @param {String}   triggeredAction               - Action that triggered creation
   *
   * @returns {Promise}
   * @resolves {Instance} - Updated Instance model with Octobear config model
   * @private
   */
  static _createNewInstancesForNewConfigs (sessionUser, octobearInfo, repoFullName, isTesting, triggeredAction) {
    const isTestingInstance = octobearInfo.metadata.isMain && isTesting
    return ClusterConfigService.createClusterInstance(
      sessionUser,
      octobearInfo,
      repoFullName,
      isTestingInstance,
      triggeredAction
    )
      .then(instance => {
        return {
          instance,
          config: octobearInfo
        }
      })
  }

  /**
   * @param  {ObjectId} instanceId
   * @return {undefined}
   */
  static fetchConfigByInstanceId (instanceId) {
    return AutoIsolationConfig.findActiveByInstanceId(instanceId)
      .get('_id')
      .then(InputClusterConfig.findActiveByAutoIsolationId)
  }

  /**
   * Given a repo and filepath, fetch the Docker Compose file.
   *
   * @param {User}   bigPoppaUser             - The bigPoppaUser model for the owner of this repo
   * @param {String} bigPoppaUser.accessToken - The user's access token
   * @param {String} repoFullName             - Org/Repo for the repository we want to fetch from
   * @param {String} filePath                 - Path to the Docker Compose file
   *
   * @resolves {Object} model                         - processed data on the Docker Compose File
   * @resolves {String} model.dockerComposeFileString - the Docker Compose File's realtext data
   * @resolves {String} model.fileSha                 - sha for the Docker Compose File
   *
   */
  static fetchComposeFileFromGithub (bigPoppaUser, repoFullName, filePath) {
    const log = ClusterConfigService.log.child({
      method: 'fetchComposeFileFromGithub',
      bigPoppaUser, repoFullName, filePath
    })
    const token = keypather.get(bigPoppaUser, 'accessToken')
    const github = new GitHub({ token })
    return github.getRepoContentAsync(repoFullName, filePath)
      .then(fileContent => {
        log.trace({ fileContent }, 'content response')
        const base64Content = fileContent.content
        const buf = new Buffer(base64Content, 'base64')
        const dockerComposeFileString = buf.toString()

        log.info({ dockerComposeFileString }, 'content response')
        return {
          dockerComposeFileString,
          fileSha: fileContent.sha
        }
      })
  }

  /**
   * Takes composeFileData (from fetchComposeFileFromGithub) and combines it with other data to format
   * it correctly for Octobear.parse
   *
   * @param {Object} composeFileData                         - processed data on the Docker Compose File
   * @param {String} composeFileData.dockerComposeFileString - the Docker Compose File's realtext data
   * @param {String} composeFileData.fileSha                 - sha for the Docker Compose File
   * @param {String} repoFullName                            - Full repo name (Org/repo)
   * @param {String} mainInstanceName                        - Name that the main instance should have
   *
   * @resolves {Object[]} octobearInfo                  - Parsed data from the Docker Compose File
   * @resolves {String}   octobearInfo.metaData.name    - Name of the service
   * @resolves {Boolean}  octobearInfo.metaData.isMain  - True if the service is the main instance
   * @resolves {Object}   octobearInfo.files            - Contains the dockerfile body (Optional)
   * @resolves {Object}   octobearInfo.instance         - Contains info on each instance
   * @resolves {String}   octobearInfo.instance.name    - Instance's name (different from compose file)
   * @resolves {String}   octobearInfo.instance.containerStartCommand  - Container's start command
   * @resolves {Number[]} octobearInfo.instance.ports   - Array of ports to open on the instance
   * @resolves {String[]} octobearInfo.instance.env     - Array of envs for the instance (env=a)
   */
  static parseComposeFile (composeFileData, repoFullName, mainInstanceName) {
    const log = ClusterConfigService.log.child({
      method: 'parseComposeFile',
      composeFileData, repoFullName, mainInstanceName
    })
    log.info('called')
    composeFileData.repositoryName = mainInstanceName
    composeFileData.ownerUsername = GitHub.getOrgFromFullRepoName(repoFullName)
    composeFileData.userContentDomain = process.env.USER_CONTENT_DOMAIN
    return octobear.parse(composeFileData)
  }

  /**
   * Checks if the given instance has a Docker Compose config, and if it does, cause an update.
   * If it doesn't, this throws a BaseSchema.NotFoundError
   *
   * @param {ObjectId} instanceId             - Instance Id to look up
   * @param {Object}   githubPushInfo         - Github webhook push data
   * @param {Object}   githubPushInfo.repo    - Github repositories full name (org/repo)
   * @param {Object}   githubPushInfo.user    - Github user data
   * @param {Object}   githubPushInfo.user.id - Github user id
   *
   * @resolves {undefined} resolves when the update config job has been created
   *
   * @throws InputClusterConfig.NotChangedError - When the config's sha's match, so this won't be done
   * @throws InputClusterConfig.NotFoundError - When no config is found to match the given instance
   */
  static checkIfComposeFileHasChanged (instanceId, githubPushInfo) {
    return ClusterConfigService.fetchConfigByInstanceId(instanceId)
      .then(clusterConfig => {
        // We found a cluster, so fetch the current one, and see if it changed
        return UserService.getByGithubId(githubPushInfo.user.id)
          .then(bpUser => {
            return ClusterConfigService.fetchComposeFileFromGithub(
              bpUser,
              githubPushInfo.repo,
              clusterConfig.filePath
            )
          })
          .then(newComposeFileData => {
            if (newComposeFileData.fileSha === clusterConfig.fileSha) {
              throw new InputClusterConfig.NotChangedError({
                fileSha: newComposeFileData.fileSha
              })
            }
            // files are different, we need to update!
          })
      })
  }
}<|MERGE_RESOLUTION|>--- conflicted
+++ resolved
@@ -448,28 +448,7 @@
       return rabbitMQ.deleteInstance({instanceId: deletedId})
     })
     return Promise
-<<<<<<< HEAD
-      .map(createOrDeleteInstances, instanceObj => {
-        if (instanceObj.config) {
-          // We need to create new instances first, so when we update them, the connections can be made
-          return ClusterConfigService._createNewInstancesForNewConfigs(
-            sessionUser,
-            instanceObj.config,
-            githubPushInfo.repo,
-            mainInstance.isTesting,
-            'autoDeploy'
-          )
-        }
-        const deletedId = keypather.get(instanceObj, 'instance._id.toString()')
-        // With no config, we delete the instanceObj, and return undefined
-        log.info({instanceId: deletedId}, 'deleting instanceObj')
-        rabbitMQ.deleteInstance({instanceId: deletedId})
-        return undefined
-      })
-      .filter(exists) // filters out all of the deleted instances
-=======
       .all(createInstancePromises) // Make sure creates happen first
->>>>>>> c2d67c05
       .then(newInstanceObjs => {
         return Promise
           .map(updateInstances, instanceObj => {
