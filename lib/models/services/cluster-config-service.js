'use strict'
require('loadenv')('models/services/cluster-config-service')

const difference = require('lodash.difference')
const path = require('path')
const keypather = require('keypather')()
const octobear = require('@runnable/octobear')
const Promise = require('bluebird')
const uuid = require('uuid')
const pick = require('101/pick')
const pluck = require('101/pluck')

const AutoIsolationConfig = require('models/mongo/auto-isolation-config')
const BuildService = require('models/services/build-service')
const ContextService = require('models/services/context-service')
const ContextVersion = require('models/mongo/context-version')
const InputClusterConfig = require('models/mongo/input-cluster-config')

const GitHub = require('models/apis/github')
const Instance = require('models/mongo/instance')
const AutoIsolationService = require('models/services/auto-isolation-service')
const InfraCodeVersionService = require('models/services/infracode-version-service')
const InstanceService = require('models/services/instance-service')
const InstanceForkService = require('models/services/instance-fork-service')
const logger = require('logger')
const messenger = require('socket/messenger')
const rabbitMQ = require('models/rabbitmq')
const UserService = require('models/services/user-service')

module.exports = class ClusterConfigService {
  static get log () {
    return logger.child({
      module: 'ClusterConfigService'
    })
  }

  /**
   * Update build context with the location of compose file directory
   * @param {String} composeFilePath - relative path to the compose file
   * @param {Array|Service} services - array of services
   */
  static updateBuildContextForEachService (composeFilePath, services) {
    const log = ClusterConfigService.log.child({
      method: 'updateBuildContextForEachService',
      composeFilePath,
      services
    })
    const composePath = path.isAbsolute(composeFilePath) ? composeFilePath : path.resolve('/', composeFilePath)
    const composeFileDirname = path.dirname(composePath)
    log.info('called')
    services.forEach((service) => {
      if (service.build && service.build.dockerBuildContext) {
        let newDockerBuildContext = path.resolve(composeFileDirname,
          service.build.dockerBuildContext)
        // since we just constructred a new path again manually we want to make sure
        // it's relative and not absolute, that is why we prepending path
        // with a `.` if needed.
        if (path.isAbsolute(newDockerBuildContext)) {
          newDockerBuildContext = '.'.concat(newDockerBuildContext)
        }
        log.info({
          newDockerBuildContext,
          composeFileDirname,
          oldContext: service.build.dockerBuildContext
        }, 'new dockerBuildContext')
        service.build.dockerBuildContext = newDockerBuildContext
      }
    })
    return services
  }

  /**
   * Creates a model that contains the user ids and the org's ids
   * @param sessionUser
   * @param repoFullName
   * @returns {Object} model - containing owner info
   *          {Number} model.bigPoppaOrgId  - Owning org's bigPoppa id
   *          {Number} model.bigPoppaUserId - User's bigPoppa id
   *          {Number} model.githubOrgId    - Owning org's github id
   *          {Number} model.githubUserId   - User's github id
   * @private
   */
  static _getOwnerInfo (sessionUser, repoFullName) {
    const bigPoppaOwnerObject = UserService.getBpOrgInfoFromRepoName(sessionUser, repoFullName)
    return {
      bigPoppaOrgId: bigPoppaOwnerObject.id,
      bigPoppaUserId: keypather.get(sessionUser, 'bigPoppaUser.id'),
      githubOrgId: bigPoppaOwnerObject.githubId,
      githubUserId: keypather.get(sessionUser, 'accounts.github.id')
    }
  }

  /**
   * Create Docker Compose Cluster
   * - fetch compose file content from github
   * - parse compose content
   * - call createFromRunnableConfig
   * @param {SessionUser} sessionUser                     - session user full object
   * @param {Object}      data                            - cluster data
   * @param {String}      data.triggeredAction            - action that triggered creation
   * @param {String}      data.repoFullName               - full repo name E.x. Runnable/api
   * @param {String}      data.branchName                 - branch name to base cluster on
   * @param {String}      data.filePath                   - path to the cluster config file
   * @param {Boolean}     data.isTesting                  - is this testing cluster
   * @param {String[]}    data.testReporters              - array of names of the testReporters
   * @param {String}      data.clusterName                - name of the cluster
   * @param {ObjectId=}   data.parentInputClusterConfigId - Id of the parent cluster
   *
   * @return {Promise} with object that has AutoIsolationConfig
   */
  static create (sessionUser, data) {
    const log = ClusterConfigService.log.child({
      method: 'create',
      sessionUser,
      data
    })
    log.info('called')
    const filePath = data.filePath
    const repoFullName = data.repoFullName
    const clusterName = data.clusterName
    const branch = data.branchName

<<<<<<< HEAD
    return ClusterConfigService.fetchClusterInfoByInstanceId(
      sessionUser, {
        repo: repoFullName,
        branch,
        clusterName,
        filePath,
        isTesting: data.isTesting,
        testReporters: data.testReporters,
        parentInputClusterConfigId: data.parentInputClusterConfigId
      }
    )
      .then(results => {
        const buildOpts = {
          repoFullName,
          triggeredAction: data.triggeredAction
        }
        return ClusterConfigService.createFromRunnableConfig(
          sessionUser,
          results.octobearInfo,
          buildOpts,
          results.clusterOpts
        )
=======
    const token = keypather.get(sessionUser, 'accounts.github.accessToken')
    const github = new GitHub({ token })
    return github.getBranchAsync(repoFullName, branch)
      .then(branchInfo => {
        return keypather.get(branchInfo, 'commit.sha')
      })
      .then(commit => {
        log.trace({ commit, repoFullName, branch }, 'Fetched github branch. Fetching compose file from github')
        return ClusterConfigService.fetchFileFromGithub(bigPoppaUser, repoFullName, filePath, commit)
      })
      .then(parseInput => {
        return ClusterConfigService.parseComposeFileAndPopulateENVs(parseInput, repoFullName, clusterName, sessionUser.bigPoppaUser, filePath)
          .then(parsedCompose => {
            log.trace({ parsedCompose }, 'parsed compose')
            const files = [
              {
                path: filePath,
                sha: parseInput.sha
              }
            ]
            const clusterOpts = {
              repo: repoFullName,
              clusterName: data.clusterName,
              files,
              isTesting: data.isTesting,
              testReporters: data.testReporters,
              parentInputClusterConfigId: data.parentInputClusterConfigId,
              branch
            }
            const buildOpts = {
              repoFullName,
              triggeredAction: data.triggeredAction
            }
            return ClusterConfigService.createFromRunnableConfig(
              sessionUser,
              parsedCompose,
              buildOpts,
              clusterOpts
            )
          })
>>>>>>> 482868b8
      })
  }

  /**
   * Create Cluster from parsed runnable config
   * - create new instance for each defined in the config
   * - create AutoIsolationConfig and emit `auto-isolation-config.created`
   * - create InputClusterConfig model with a link to AutoIsolationConfig
   * @param {SessionUser} sessionUser                              - session user full object
   * @param {Object}      runnableConfig                           - parsed runnable config
   * @param {Object}      buildOpts                                - build opts
   * @param {String}      buildOpts.triggeredAction                - action that triggered creation
   * @param {String}      buildOpts.repoFullName                   - full repo name E.x. Runnable/api
   * @param {Object}      clusterOpts                              - parsed data from the compose file
   * @param {String}      clusterOpts.repo                         - Repository this compose file lives (owner/repo)
   * @param {String}      clusterOpts.branch                       - Branch this compose file lives
   * @param {Object[]}    clusterOpts.files                        - cluster config file models
   * @param {String}      clusterOpts.files.path                   - paths to the cluster config file
   * @param {String}      clusterOpts.files.sha                    - sha of the config file
   * @param {String}      clusterOpts.clusterName                  - name for the cluster
   * @param {Boolean}     clusterOpts.isTesting                    - isTesting cluster
   * @param {String[]=}   clusterOpts.testReporters                - array of test reporters
   * @param {ObjectId=}   clusterOpts.parentInputClusterConfigId   - the parent ICC of the cluster
   * @return {Promise}    with object that has AutoIsolationConfig
   */
  static createFromRunnableConfig (sessionUser, runnableConfig, buildOpts, clusterOpts) {
    const log = ClusterConfigService.log.child({
      method: 'createFromRunnableConfig',
      sessionUser,
      buildOpts,
      runnableConfig,
      clusterOpts
    })
    log.info('called')
    const parsedInstancesDef = runnableConfig.results
    const ownerInfo = ClusterConfigService._getOwnerInfo(sessionUser, buildOpts.repoFullName)
    return Promise
      .each(parsedInstancesDef, instanceDef => ClusterConfigService.createClusterContext(
        sessionUser,
        instanceDef,
        ownerInfo
      ))
      .each(instanceDef => ClusterConfigService._addBranchName(
        instanceDef,
        clusterOpts
      ))
      .tap(ClusterConfigService.addAliasesToContexts)
      .map(instanceDef => ClusterConfigService._createNewInstanceForNewConfig(
        sessionUser,
        instanceDef,
        clusterOpts,
        buildOpts,
        ownerInfo
      ))
      .then(instancesWithConfigs => ClusterConfigService.createOrUpdateIsolationConfig(
        ownerInfo,
        instancesWithConfigs,
        clusterOpts
      ))
  }

  /**
   * Add the branch name from the cluster to the instance if there is a build
   *
   * @param {Object} instanceDef       - Instance definition
   * @param {Object} instanceDef.build - Build Object for instance
   * @param {Object} clusterOpts       - Cluster options
   * @param {Object} clusterOpts       - Branch name for cluster (only used in main instance)
   * @return {Object} instanceDef
   */
  static _addBranchName (instanceDef, clusterOpts) {
    if (instanceDef.build && !keypather.get(instanceDef, 'code.repo') && clusterOpts.branch) {
      // Only add branch to builds that don't point to a git repo
      instanceDef.metadata.branch = clusterOpts.branch
    }
    return instanceDef
  }

  /**
   * Creates models that can be used to save the OctoBear config as an AutoIsolationConfig
   *
   * @param {Object[]} instancesWithConfigs                        - instances with OctoBear configurations
   * @param {Instance} instancesWithConfigs.instance               - instance
   * @param {ObjectId} instancesWithConfigs.instance._id           - instance id
   * @param {Object}   instancesWithConfigs.config                 - OctoBear configuration
   * @param {Object}   instancesWithConfigs.config.metadata.isMain - True if this is the main instance
   * @param {Object}   instancesWithConfigs.config.files           - If this is falsy, the dep
   *                                                               should match the branch
   * @param {Instance=} mainInstance                               - Main instance model of the config
   *                                                               if null, finds isMain
   *
   * @returns {Object}   model
   *          {ObjectId} model.instance                          - instanceId of the main instance
   *          {Object[]} model.requestedDependencies             - Array of models with instanceIds
   *                                                             of deps to copy
   *          {ObjectId} model.requestedDependencies.instance    - Id of the instance to match
   *          {Boolean}  model.requestedDependencies.matchBranch - True if the copies should match
   *                                                             the branch of the master
   * @private
   */
  static _createAutoIsolationModelsFromClusterInstances (instancesWithConfigs, mainInstance) {
    const log = ClusterConfigService.log.child({
      method: '_createAutoIsolationModelsFromClusterInstances',
      instancesWithConfigs
    })
    log.info('called')
    if (!mainInstance) {
      const mainInstanceObj = instancesWithConfigs.find(instanceObj => {
        return instanceObj.config.metadata.isMain
      })
      mainInstance = mainInstanceObj.instance
    }
    const requestedDependencies = instancesWithConfigs.filter(instanceObj => {
      return instanceObj.instance._id.toString() !== mainInstance._id.toString()
    })
      .map(instanceObj => {
        // If there's a build property and it's not main and it's not a github repo,
        // then match the branch
        const hasBuildDockerfilePath = !!keypather.get(instanceObj, 'config.build.dockerFilePath')
        const isGithubRepo = !!keypather.get(instanceObj, 'config.code.repo')
        const matchBranch = (hasBuildDockerfilePath && !isGithubRepo) || undefined
        log.trace({ hasBuildDockerfilePath, isGithubRepo, matchBranch }, 'Check for matched branch')
        return {
          instance: instanceObj.instance._id,
          matchBranch
        }
      })

    const model = {
      instance: mainInstance._id,
      requestedDependencies
    }
    log.info({ model }, 'model created')
    return model
  }

  /**
   * Delete cluster:
   * - do not delete parentInstance
   * - create job to delete each instance
   * - mark cluster as deleted
   * @param {ObjectId} clusterId - id of the cluster
   */
  static delete (clusterId) {
    const log = ClusterConfigService.log.child({
      method: 'delete',
      clusterId
    })
    log.info('called')
    return AutoIsolationConfig.findByIdAndAssert(clusterId)
      .tap(cluster => {
        const instancesIds = cluster.instancesIds || []
        instancesIds.forEach(instanceId => {
          rabbitMQ.deleteInstance({ instanceId })
        })
      })
      .tap(cluster => {
        return InputClusterConfig.markAsDeleted(cluster._id)
      })
      .tap(cluster => {
        rabbitMQ.clusterDeleted({ cluster: { id: clusterId } })
      })
  }

  /**
   * Given an Octobear Results array, add the contextId to each alias model that matches up with it.
   * Aliases have the instanceName in them, so we store all the configs by name to reference them
   * easier
   * @param {Object[]} instanceConfigs
   * @param {ObjectId} instanceConfigs.contextId
   * @param {Object}   instanceConfigs.instance.aliases
   * @param {String}   instanceConfigs.instance.name
   *
   * @returns {undefined}
   */
  static addAliasesToContexts (instanceConfigs) {
    const log = ClusterConfigService.log.child({
      method: 'addAliasesToContexts'
    })
    log.info('called')
    if (!instanceConfigs) {
      return
    }
    // save the instance names by name for processing
    const dict = instanceConfigs
      .reduce((map, instanceConfig) => Object.assign(map, {[instanceConfig.instance.name]: instanceConfig}), {})
    log.info({ dict: Object.keys(dict) }, 'Dictionary created')

    instanceConfigs.forEach(instanceConfig => {
      const aliases = keypather.get(instanceConfig, 'instance.aliases')
      if (!aliases) { return }

      Object.keys(aliases).forEach(key => {
        let instanceName = aliases[key].instanceName
        if (dict[instanceName]) {
          aliases[key].contextId = dict[instanceName].contextId
        }
      })
    })
  }

  /**
   * Creates the Context object for the given parsedInstanceData, attaches the new context id to the
   * parsedInstanceData, and then resolves the data back
   *
   * @param {SessionUser} sessionUser
   * @param {Object}      parsedInstanceData
   * @param {ObjectId=}   parsedInstanceData.contextId      - This is filled in here
   * @param {String}      parsedInstanceData.instance.name
   * @param {Object}      ownerInfo
   * @param {Number}      ownerInfo.githubOrgId
   * @param {Number}      ownerInfo.bigPoppaOrgId
   *
   * @resolves {parsedInstanceData} Original data given, but with the contextId attached
   */
  static createClusterContext (sessionUser, parsedInstanceData, ownerInfo) {
    const log = ClusterConfigService.log.child({
      method: 'createClusterContext',
      sessionUser
    })
    log.info('called')

    return ClusterConfigService._createContext(sessionUser, ownerInfo)
      .then(context => {
        parsedInstanceData.contextId = context._id
      })
      .return(parsedInstanceData)
  }

  /**
   * CONTEXT MUST BE CREATED BEFORE USING THIS.  The contextId must be in the config!
   * @param {SessionUser}   sessionUser
   * @param {Object}        parsedInstanceData
   * @param {String}        parsedInstanceData.metaData.name       - Name of the service
   * @param {Boolean}       parsedInstanceData.metaData.isMain     - True if the service is the main instance
   * @param {ObjectId}      parsedInstanceData.contextId
   * @param {String}      parsedInstanceData.build.dockerFilePath
   * @param {String=}     parsedInstanceData.build.dockerBuildContext
   * @param {Object}        parsedInstanceData.files
   * @param {String}        parsedInstanceData.instance.name
   * @param {String[]}      parsedInstanceData.instance.env
   * @param {String}        parsedInstanceData.instance.containerStartCommand
   * @param {String}        parsedInstanceData.code.repo        - Repo name
   * @param {String}        parsedInstanceData.code.commitish   - Can be commit or branch.
   * @param {Object}        testingOpts
   * @param {Boolean}       testingOpts.isTesting
   * @param {Boolean}       testingOpts.isTestReporter
   * @param {Object}        buildOpts                     - Building options
   * @param {String}        buildOpts.masterShorthash     - ShortHash of the master of the isolation
   * @param {String}        buildOpts.branch              - Branch of the main isolation instance
   * @param {ObjectId=}     buildOpts.isolated            - Isolation ObjectId of the cluster
   * @param {String}        buildOpts.repoFullName        - Full repo name (user/repo)
   * @param {Object|String} buildOpts.triggeredAction     - Action that triggered creation
   * @param {Object}        ownerInfo                     - Model containing owner info
   * @param {Number}        ownerInfo.bigPoppaOrgId       - Owning org's bigPoppa id
   * @param {Number}        ownerInfo.bigPoppaUserId      - User's bigPoppa id
   * @param {Number}        ownerInfo.githubOrgId         - Owning org's github id
   * @param {Number}        ownerInfo.githubUserId        - User's github id
   * @resolves {Instance}
   */
  static createClusterInstance (sessionUser, parsedInstanceData, testingOpts, buildOpts, ownerInfo) {
    const log = ClusterConfigService.log.child({
      method: 'createClusterInstance',
      sessionUser, parsedInstanceData, buildOpts, testingOpts
    })
    log.info('called')
    return Promise.try(() => {
      if (!parsedInstanceData.contextId) {
        log.error('Create Cluster attempted to create an instance without a context!', { parsedInstanceData })
        throw new Instance.CreateFailedError('Create Cluster failed because it was missing a contextId', { parsedInstanceData })
      }
    })
      .then(() => ClusterConfigService._createCVAndBuildBuild(
        sessionUser,
        ownerInfo,
        buildOpts,
        parsedInstanceData
      ))
      .then((build) => {
        log.trace({ build }, 'build created')
        const buildId = keypather.get(build, '_id.toString()')
        log.trace({ buildId }, 'build created')
        return ClusterConfigService._createInstance(
          sessionUser,
          parsedInstanceData,
          buildId,
          testingOpts,
          buildOpts
        )
      })
      .catch(err => {
        log.error({ err }, 'Failed to create instance')
        throw err
      })
  }

  /**
   * Build a new context version and trigger a build
   * @param {SessionUser} sessionUser
   * @param {Object}      ownerInfo                  - Model containing owner info
   * @param {Number}      ownerInfo.bigPoppaOrgId    - Owning org's bigPoppa id
   * @param {Number}      ownerInfo.bigPoppaUserId   - User's bigPoppa id
   * @param {Number}      ownerInfo.githubOrgId      - Owning org's github id
   * @param {Number}      ownerInfo.githubUserId     - User's github id
   * @param {Object}        parsedInstanceData
   * @param {String}        parsedInstanceData.contextId           - ContextId of this cv
   * @param {String}        parsedInstanceData.metaData.name       - Name of the service
   * @param {Boolean}       parsedInstanceData.metaData.isMain     - True if the service is the main instance
   * @param {ObjectId}      parsedInstanceData.contextId
   * @param {String}      parsedConfigData.build.dockerFilePath
   * @param {String=}     parsedConfigData.build.dockerBuildContext
   * @param {Object}        parsedInstanceData.files
   * @param {String}        parsedInstanceData.instance.name
   * @param {String[]}      parsedInstanceData.instance.env
   * @param {String}        parsedInstanceData.instance.containerStartCommand
   * @param {String}        parsedInstanceData.code.repo        - Repo name
   * @param {String}        parsedInstanceData.code.commitish   - Can be commit or branch.
   * @param {Object}        buildOpts                     - Building options
   * @param {String}        buildOpts.masterShorthash     - ShortHash of the master of the isolation
   * @param {String}        buildOpts.branch              - Branch of the main isolation instance
   * @param {ObjectId=}     buildOpts.isolated            - Isolation ObjectId of the cluster
   * @param {String}        buildOpts.repoFullName        - Full repo name (user/repo)
   * @param {Object}        buildOpts.triggeredAction     - Action that triggered creation
   *
   * @resolves {Build}    Building build with new CV
   * @private
   */
  static _createCVAndBuildBuild (sessionUser, ownerInfo, buildOpts, parsedInstanceData) {
    const log = ClusterConfigService.log.child({
      method: '_createCVAndBuildBuild',
      sessionUser, ownerInfo, buildOpts, parsedInstanceData
    })
    log.info('called')
    return ClusterConfigService._createContextVersion(
      sessionUser,
      ownerInfo,
      buildOpts,
      parsedInstanceData
    )
      .then(contextVersion => {
        log.trace({ contextVersion }, 'cv created')
        return ClusterConfigService._createBuild(sessionUser, contextVersion._id, ownerInfo)
      })
      .then(ClusterConfigService._buildBuild(sessionUser))
  }

  /**
   *
   */
  static _buildBuild (sessionUser) {
    const log = ClusterConfigService.log.child({
      method: '_buildBuild',
      sessionUser
    })
    log.info('called')
    return build => {
      const buildData = {
        message: 'Initial Cluster Creation',
        triggeredAction: {
          manual: true
        }
      }
      return BuildService.buildBuild(build._id, buildData, sessionUser)
    }
  }
  /**
   * @param  {SessionUser} sessionUser
   * @param  {Object}      orgInfo
   * @param  {Number}      orgInfo.githubOrgId
   * @param  {Number}      orgInfo.bigPoppaOrgId
   * @resolves {Context}
   */
  static _createContext (sessionUser, orgInfo) {
    const log = ClusterConfigService.log.child({
      method: '_createContext',
      sessionUser, orgInfo
    })
    log.info('called')
    return ContextService.createNew(sessionUser, {
      name: uuid(),
      owner: {
        github: orgInfo.githubOrgId,
        bigPoppa: orgInfo.bigPoppaOrgId
      }
    })
  }

  /**
   * @param {SessionUser} sessionUser
   * @param {Object}      ownerInfo                        - Model containing owner info
   * @param {Number}      ownerInfo.bigPoppaOrgId          - Owning org's bigPoppa id
   * @param {Number}      ownerInfo.bigPoppaUserId         - User's bigPoppa id
   * @param {Number}      ownerInfo.githubOrgId            - Owning org's github id
   * @param {Number}      ownerInfo.githubUserId           - User's github id
   * @param {Object}      buildOpts                        - Building options
   * @param {String}      buildOpts.repoFullName           - Full repo name (user/repo)
   * @param {Object}      parsedConfigData                 - Octobear config info
   * @param {Object}      parsedConfigData.metadata        - Metadata object
   * @param {Object}      parsedConfigData.metadata.branch - Branch name
   * @param {ObjectId}    parsedConfigData.contextId       - contextId to version off of
   * @param {Object=}     parsedConfigData.files
   * @param {String}      parsedConfigData.build.dockerFilePath
   * @param {String=}     parsedConfigData.build.dockerBuildContext
   * @param {String=}     parsedConfigData.code.repo      - Repo name
   * @param {String=}     parsedConfigData.code.commitish - Can be commit or branch.
   * But commit will be ignored, since for app code version we need both commit and branch and we can't
   * find branch name using commit in git. Optional parameter.
   * If not specified default branch would be used for app code version creation
   * @return {ContextVersion}
   */
  static _createContextVersion (sessionUser, ownerInfo, buildOpts, parsedConfigData) {
    const log = ClusterConfigService.log.child({
      method: '_createContextVersion',
      sessionUser, ownerInfo, buildOpts, parsedConfigData
    })
    log.info('called')
    return InfraCodeVersionService.findBlankInfraCodeVersion()
      .then((parentInfaCodeVersion) => {
        log.trace({ infraCodeVersion: parentInfaCodeVersion }, 'found parent infracode version')
        const cvOpts = {
          context: parsedConfigData.contextId,
          createdBy: {
            github: ownerInfo.githubUserId,
            bigPoppa: ownerInfo.bigPoppaUserId
          },
          owner: {
            github: ownerInfo.githubOrgId,
            bigPoppa: ownerInfo.bigPoppaOrgId
          },
          advanced: true
        }
        log.trace({ cvOpts }, 'new cv opts')
        const isMain = keypather.get(parsedConfigData, 'metadata.isMain')
        const codeConfig = keypather.get(parsedConfigData, 'code')
        if (!isMain && keypather.get(parsedConfigData, 'files[\'/Dockerfile\']')) {
          return ClusterConfigService._createDockerfileContent(parsedConfigData, cvOpts, parentInfaCodeVersion)
        }
        let instanceRepoName = buildOpts.repoFullName
        let instanceBranch = null
        const metadataBranchName = keypather.get(parsedConfigData, 'metadata.branch')
        if (parsedConfigData.build && metadataBranchName) {
          instanceBranch = metadataBranchName
        }
        if (codeConfig && codeConfig.repo) {
          instanceRepoName = codeConfig.repo
          instanceBranch = codeConfig.commitish || null
        }
        log.trace({
          instanceRepoName,
          instanceBranch
        }, 'service repo name')
        return ContextVersion.createAppcodeVersion(sessionUser, instanceRepoName, instanceBranch)
        .then((appCodeVersion) => {
          log.info({ appCodeVersion }, 'appCodeVersion created')
          cvOpts.appCodeVersions = [ appCodeVersion ]
          if (keypather.get(parsedConfigData, 'files[\'/Dockerfile\']')) {
            return ClusterConfigService._createDockerfileContent(parsedConfigData, cvOpts, parentInfaCodeVersion)
          }
          const buildDockerfilePath = keypather.get(parsedConfigData, 'build.dockerFilePath')
          if (buildDockerfilePath) {
            cvOpts.buildDockerfilePath = buildDockerfilePath
          }
          // TODO: change context if compose file not in the root
          const dockerBuildContext = keypather.get(parsedConfigData, 'build.dockerBuildContext')
          if (dockerBuildContext) {
            cvOpts.buildDockerContext = dockerBuildContext
          }
          return ContextVersion.createWithNewInfraCode(cvOpts, { parent: parentInfaCodeVersion._id, edited: true })
        })
      })
  }

  /**
   * @param {User}   sessionUser
   * @param {String} contextVersionId
   * @param {Object} ownerInfo                  - Model containing owner info
   * @param {Number} ownerInfo.githubOrgId      - Owning org's github id
   * @param {Number} ownerInfo.githubUserId     - User's github id
   * @return  {Promise}
   * @resolve {Build}
   */
  static _createBuild (sessionUser, contextVersionId, ownerInfo) {
    const log = ClusterConfigService.log.child({
      method: '_createBuild',
      sessionUser, contextVersionId
    })
    log.info('called')
    return BuildService.createBuild({
      createdBy: {
        github: ownerInfo.githubUserId
      },
      owner: {
        github: ownerInfo.githubOrgId
      },
      contextVersion: contextVersionId
    }, sessionUser)
  }

  /**
   * @param  {SessionUser}   sessionUser
   * @param  {Object}        parsedInstanceData
   * @param  {String}        parsedInstanceData.build.dockerFilePath - signifies this is a repo instance
   * @param  {String=}       parsedInstanceData.build.dockerBuildContext - docker build context
   * @param  {Object}        parsedInstanceData.instance
   * @param  {String}        parsedInstanceData.instance.name
   * @param  {Array<String>} parsedInstanceData.instance.env
   * @param  {String}        parsedInstanceData.instance.containerStartCommand
   * @param  {Boolean}       parsedInstanceData.metadata.isMain
   * @param  {ObjectId}      parentBuildId
   * @param  {Object}        testingOpts
   * @param  {Boolean}       testingOpts.isTesting
   * @param  {Boolean}       testingOpts.isTestReporter
   * @param {Object}         buildOpts                     - Building options
   * @param {String=}        buildOpts.isolated            - Isolation ObjectId of the cluster
   *                                                       (if not masterpod)
   * @param {String}         buildOpts.triggeredAction     - Action that triggered creation
   * @param {String}         buildOpts.masterShorthash     - ShortHash of the master of the isolation
   * @param {String}         buildOpts.branch              - Branch of the main isolation instance
   *
   * @resolves {Instance} newly created parent instanceId
   */
  static _createInstance (sessionUser, parsedInstanceData, parentBuildId, testingOpts, buildOpts) {
    const serviceName = keypather.get(parsedInstanceData, 'metadata.name')
    const configData = parsedInstanceData.instance
    const inputInstanceOpts = pick(configData, ['aliases', 'env', 'containerStartCommand', 'name', 'ports'])
    if (buildOpts.isolated) {
      inputInstanceOpts.name = InstanceForkService.generateIsolatedName(
        buildOpts.masterShorthash,
        inputInstanceOpts.name
      )
    }
    const defaultInstanceOpts = {
      // short name is service name
      shortName: serviceName,
      build: parentBuildId,
      masterPod: !buildOpts.isolated,
      ipWhitelist: {
        enabled: false
      },
      shouldNotAutofork: !keypather.get(parsedInstanceData, 'metadata.isMain'),
      isolated: buildOpts.isolated,
      isTesting: testingOpts.isTesting,
      isTestReporter: testingOpts.isTestReporter
    }
    if (buildOpts.isolated) {
      // We don't want to set false here, since only isolated containers should have this field
      defaultInstanceOpts.isIsolationGroupMaster = false
    }
    const instanceOpts = Object.assign({}, defaultInstanceOpts, inputInstanceOpts)
    const log = ClusterConfigService.log.child({
      method: '_createInstance',
      instanceOpts
    })
    log.info('called')
    return InstanceService.createInstance(instanceOpts, sessionUser)
  }

  /**
   * Given an instance-like model, update the list of dependent instances with what should be in the
   * Isolation Config.  If the config is missing, we need to delete the instance.  If the name is
   * missing, we need to create the instance.  If both are there, we just need to update them.  This
   * returns an array of all the instances which should be in the dependency list for the
   * AutoIsolation update
   *
   * @param {SessionUser} sessionUser                - User model for the an owner with permission
   * @param {Object[]}    instanceObjs               - Dependent Instance (or empty model with config)
   * @param {Object}      instanceObjs.config        - Octobear config info (should delete instance if missing)
   * @param {Instance}    instanceObjs.config.instance.name - Name of the instance this config belongs
   * @param {Instance}    instanceObjs.instance      - Instance model (should create instance if missing)
   * @param {Object}      githubPushInfo             - Model containing GitHub push data
   * @param {String}      githubPushInfo.repo        - Full Repository Name (owner/repo)
   * @param {String}      githubPushInfo.branch      - Current branch this instance should be on
   * @param {String}      githubPushInfo.commit      - New commit this instance should be on
   * @param {Object}      githubPushInfo.user        - Model containing the pusher's data
   * @param {Number}      githubPushInfo.user.id     - GitHub ID for the pusher
   * @param {Object}      clusterOpts                            - parsed data from the compose file
   * @param {String}      clusterOpts.filePath                   - path to the cluster config file
   * @param {String}      clusterOpts.fileSha                    - md5 hash of the file
   * @param {String}      clusterOpts.clusterName                - name for the cluster
   * @param {Boolean}     clusterOpts.isTesting                  - isTesting cluster
   * @param {String}      clusterOpts.parentInputClusterConfigId - the parent ICC of the cluster
   * @param {Object}      buildOpts                  - Building options
   * @param {ObjectId=}   buildOpts.isolated         - Isolation ObjectId of the cluster
   * @param {String}      buildOpts.repoFullName     - Full repo name (user/repo) for the main instance
   * @param {String}      buildOpts.triggeredAction  - Action that triggered creation
   * @param {Object}      ownerInfo                  - Model containing owner info
   * @param {Number}      ownerInfo.bigPoppaOrgId    - Owning org's bigPoppa id
   * @param {Number}      ownerInfo.bigPoppaUserId   - User's bigPoppa id
   * @param {Number}      ownerInfo.githubOrgId      - Owning org's github id
   * @param {Number}      ownerInfo.githubUserId     - User's github id
   *
   * @returns {Promise}
   * @resolves {Instance[]} Instances which represent the requested dependencies for this isolation
   * @private
   */
  static _createUpdateAndDeleteInstancesForClusterUpdate (sessionUser, instanceObjs, githubPushInfo, clusterOpts, buildOpts, ownerInfo) {
    const log = ClusterConfigService.log.child({
      method: '_createUpdateAndDeleteInstancesForClusterUpdate',
      sessionUser, instanceObjs, githubPushInfo, buildOpts, ownerInfo
    })
    log.info('called')
    // No instance means create a new one
    // We need to create new instances first, so when we update them, the connections can be made
    // Since we need to connect aliases by ContextId, we make the instances later
    // Here, we just create the context
    const createConfigs = instanceObjs.filter(instanceObj => instanceObj.config && !instanceObj.instance)
    // if the instance and config exist, then we know we need to update
    const updateConfigs = instanceObjs.filter(instanceObj => instanceObj.config && instanceObj.instance)
    // With no config, we delete the instanceObj
    const deleteConfigs = instanceObjs.filter(instanceObj => !instanceObj.config && instanceObj.instance)

    const createContextPromises = Promise.map(createConfigs, instanceObj =>
        ClusterConfigService.createClusterContext(sessionUser, instanceObj.config, ownerInfo)
      )

    const deleteInstancePromises = Promise.map(deleteConfigs, instanceObj =>
        rabbitMQ.deleteInstance({instanceId: keypather.get(instanceObj, 'instance._id.toString()')})
      )

    return Promise
      .props({
        createContextPromises,
        deleteInstancePromises
      })
      .get('createContextPromises') // Make sure creates happen before updating
      .tap(contextIdFilledConfigs => {
        // Now we need to put all of the matching contextIds in all of the configs
        // So first combine them
        const allConfigs = contextIdFilledConfigs.concat(updateConfigs.map(model => model.config))
        // Then map the aliases to the context ids.  This should give us a list of all configs
        // (new and existing) that we can match up to each other.
        ClusterConfigService.addAliasesToContexts(allConfigs)
        log.trace({ contextIdFilledConfigs }, 'Creating new instances')
      })
      .map(instanceDef => ClusterConfigService._createNewInstanceForNewConfig(
        sessionUser,
        instanceDef,
        clusterOpts,
        buildOpts,
        ownerInfo
      ))
      .then((newInstanceObjs) => {
        log.trace({updateConfigs}, 'Updating all instances with new configs')
        return Promise
          .map(updateConfigs, instanceObj => {
            // Do these updates last
            return ClusterConfigService._updateInstanceWithConfigs(sessionUser, instanceObj, buildOpts, ownerInfo)
          })
          .then(instanceObjs => instanceObjs.concat(newInstanceObjs))
      })
  }

  /**
   * Updates a Cluster Config from a webhook.  It gets all of the existing instances, removes any
   * no longer in the config, updates existing ones, and creates new ones that don't currently
   * exist
   * @param {User}      sessionUser                   - User model for the an owner with permission
   * @param {Instance}  mainInstance                  - Main instance of this cluster
   * @param {ObjectId}  mainInstance._id              - Instance id
   * @param {ObjectId=} mainInstance.isolated         - Isolation Id for the cluster
   * @param {Boolean}   mainInstance.isTesting        - True if the instance is a testing instance
   * @param {Object}    githubPushInfo                - Model containing GitHub push data
   * @param {String}    githubPushInfo.repo           - Full Repository Name (owner/repo)
   * @param {String}    githubPushInfo.branch         - Current branch this instance should be on
   * @param {String}    githubPushInfo.commit         - New commit this instance should be on
   * @param {Object}    githubPushInfo.user           - Model containing the pusher's data
   * @param {Number}    githubPushInfo.user.id        - GitHub ID for the pusher
   * @param {Object[]}  octobearInfo                  - Parsed data from the Docker Compose File
   * @param {String}    octobearInfo.metaData.name    - Name of the service
   * @param {Boolean}   octobearInfo.metaData.isMain  - True if the service is the main instance
   * @param {Object}    octobearInfo.files            - Contains the dockerfile body (Optional)
   * @param {Object}    octobearInfo.instance         - Contains info on each instance
   * @param {String}    octobearInfo.instance.name    - Instance's name (different from compose file)
   * @param {String}    octobearInfo.instance.containerStartCommand  - Container's start command
   * @param {Number[]}  octobearInfo.instance.ports  - Array of ports to open on the instance
   * @param {String[]}  octobearInfo.instance.env    - Array of envs for the instance (env=a)
   * @param {Object}    clusterOpts                  - parsed data from the compose file
   * @param {String}    clusterOpts.repo             - Repository this compose file lives (owner/repo)
   * @param {String}    clusterOpts.branch           - Branch this compose file should be on
   * @param {Object[]}  clusterOpts.files                      - files
   * @param {String}    clusterOpts.clusterName                - name for the cluster
   * @param {Boolean}   clusterOpts.isTesting                  - isTesting cluster
   * @param {ObjectId=} clusterOpts.parentInputClusterConfigId - the parent ICC of the cluster
   * @returns {Promise}
   * @resolves {AutoIsolationConfig} - Updated autoIsolationConfig model
   */
  static updateCluster (sessionUser, mainInstance, githubPushInfo, octobearInfo, clusterOpts) {
    const log = ClusterConfigService.log.child({
      method: 'updateCluster',
      sessionUser, mainInstance, githubPushInfo, octobearInfo
    })
    log.info('called')
    const buildOpts = {
      isolated: mainInstance.isolated,
      masterShorthash: mainInstance.shortHash,
      branch: githubPushInfo.branch,
      repoFullName: githubPushInfo.repo,
      triggeredAction: 'autodeploy'
    }
    const ownerInfo = ClusterConfigService._getOwnerInfo(sessionUser, buildOpts.repoFullName)
    return AutoIsolationService.fetchAutoIsolationDependentInstances(mainInstance)
      .then(instanceObjects => {
        return ClusterConfigService._mergeConfigsIntoInstances(octobearInfo, instanceObjects)
      })
      .then(instanceObjects => {
        return ClusterConfigService._createUpdateAndDeleteInstancesForClusterUpdate(
          sessionUser,
          instanceObjects,
          githubPushInfo,
          clusterOpts,
          buildOpts,
          ownerInfo
        )
      })
      .then(instanceObjects =>
        ClusterConfigService.createOrUpdateIsolationConfig(
          ownerInfo,
          instanceObjects,
          clusterOpts,
          mainInstance
      ))
      .then(() => {
        const deployModel = {
          instanceId: mainInstance._id.toString(),
          pushInfo: githubPushInfo
        }
        log.info(deployModel, 'autoDeploy main instance')
        return rabbitMQ.autoDeployInstance(deployModel)
      })
      .catch(err => {
        log.error({ err }, 'failed to update')
        throw err
      })
  }

  /**
   * @param  {Object[]} configs
   * @param  {Object[]} instanceObjects
   * @param  {Instance} instanceObjects.instance
   * @return {Object[]} super objects containing both the instance and the config
   */
  static _mergeConfigsIntoInstances (configs, instanceObjects) {
    const mergedInstances = ClusterConfigService._addConfigToInstances(configs, instanceObjects)
    return ClusterConfigService._addMissingConfigs(configs, mergedInstances)
  }

  /**
   * Either updates an existing config, or creates a new one if one doesn't exist. If the main instance
   * owns the cluster (either branch or main), just update them.  If it's a branch that uses the main,
   * we need to fetch the parent's cluster, copy the data, and make a new AIC and ICC for the branch.
   *
   * @param {Object}      ownerInfo                  - Model containing owner info
   * @param {Number}      ownerInfo.bigPoppaOrgId    - Owning org's bigPoppa id
   * @param {Number}      ownerInfo.bigPoppaUserId   - User's bigPoppa id
   * @param {Number}      ownerInfo.githubOrgId      - Owning org's github id
   * @param {Number}      ownerInfo.githubUserId     - User's github id
   * @param {Object[]}    instanceObjects            - Dependent Instance (or empty model with config)
   * @param {Object}      instanceObjects.config     - Octobear config info (should delete instance if missing)
   * @param {Instance}    instanceObjects.instance   - Instance model
   * @param {Object}      clusterOpts
   * @param {String}      clusterOpts.repo           - full repo where the ICC exists (user/repo)
   * @param {String}      clusterOpts.branch         - branch where this ICC exists
   * @param {Object}      clusterOpts.clusterName    - Name of the cluster
   * @param {Object[]}    clusterOpts.files          - Files def
   * @param {Object}      clusterOpts.isTesting      - True if this is a testing cluster
   * @param {Object}      clusterOpts.parentInputClusterConfigId - Main staging cluster
   * @param {Instance=}   mainInstance               - Main instance of this cluster, null if creating
   *
   * @resolves {InputClusterConfig} Updated cluster config
   */
  static createOrUpdateIsolationConfig (ownerInfo, instanceObjects, clusterOpts, mainInstance) {
    const log = ClusterConfigService.log.child({
      method: 'createOrUpdateIsolationConfig',
      ownerInfo, mainInstance
    })
    log.info('called')
    const autoIsolationModel = ClusterConfigService._createAutoIsolationModelsFromClusterInstances(
      instanceObjects,
      mainInstance
    )
    autoIsolationModel.createdByUser = ownerInfo.bigPoppaUserId
    autoIsolationModel.ownedByOrg = ownerInfo.bigPoppaOrgId
    autoIsolationModel.redeployOnKilled = clusterOpts.isTesting

    return Promise.try(() => {
      if (!mainInstance) {
        // This is null when we're in the cluster create method.
        return
      }
      // in case we need to create a new ICC, we should fetch the parent's (so we can copy)
      return ClusterConfigService.fetchConfigByInstanceId(mainInstance._id)
        .call('toJSON') // Removes all of the mongo garbage
    })
      .then(mainConfig => {
        log.trace({
          autoIsolationModel, mainConfig
        }, 'updating the autoIsolationModel')
        return AutoIsolationService.createOrUpdateAndEmit(autoIsolationModel)
          .then(autoIsolationConfig => {
            clusterOpts.createdByUser = ownerInfo.bigPoppaUserId
            clusterOpts.ownedByOrg = ownerInfo.bigPoppaOrgId
            return InputClusterConfig.createOrUpdateConfig(autoIsolationConfig, clusterOpts, mainConfig)
          })
      })
  }

  /**
   * Returns true if the config belongs to the given instance in the instanceObj
   *
   * @param {Object}   config                         - Separated configs from Octobear
   * @param {Object}   config.metadata                - Metadata about the instance
   * @param {String}   config.metadata.name           - Service name (should match with instance.shortName)
   * @param {Object}   instanceObj
   * @param {Instance} instanceObj.instance           - Instance in the cluster
   * @param {String}   instanceObj.instance.shortName - Service name to use to match the config
   *                                                     and instance
   * @returns {boolean}
   * @private
   */
  static _compareConfigToInstanceObject (config, instanceObj) {
    if (!instanceObj.instance) {
      return false
    }
    return instanceObj.instance.shortName === config.metadata.name
  }

  /**
   * Creates super objects containing matching instances and configs.  This also adds the contextId
   * to the config
   *
   * @param {Object[]} configs                           - Separated configs from Octobear
   * @param {Object}   configs.metadata                  - Metadata about the instance
   * @param {String}   configs.metadata.name             - Service name (should match with
   *                                                     instance.shortName)
   * @param {Object[]} instanceModels                    - Array
   * @param {Object}   instanceModels.instance
   * @param {String}   instanceModels.instance.name
   * @param {String}   instanceModels.instance.shortName - Service name to use to match the config
   *                                                     and instance
   * @returns {Object[]} super objects containing both the instance and the config
   */
  static _addConfigToInstances (configs, instanceModels) {
    return instanceModels.reduce((instanceConfigObjs, model) => {
      const instance = model.instance
      const config = configs.find(config => this._compareConfigToInstanceObject(config, model))
      if (config) {
        config.contextId = keypather.get(instance, 'contextVersion.context')
        model.config = config
      }
      instanceConfigObjs.push(model)
      return instanceConfigObjs
    }, [])
  }

  static _createDockerfileContent (parsedConfigData, cvOpts, parentInfaCodeVersion) {
    const dockerFileContent = parsedConfigData.files['/Dockerfile'].body
    return ContextVersion.createWithDockerFileContent(cvOpts, dockerFileContent, { parent: parentInfaCodeVersion._id, edited: true })
  }

  /**
   * Given the array of configs and instanceObjs, add all configs (by themselves) that don't match
   * up to any of the instances to the array.  These will be deleted
   *
   * @param {Object[]} configs                         - Separated configs from Octobear
   * @param {Object}   configs.metadata                - Metadata about the instance
   * @param {String}   configs.metadata.name           - Service name (should match with instance.shortName)
   * @param {Object[]} instanceObjs                    - Objects containing the instance and the config
   * @param {Instance} instanceObjs.instance           - Instance model to compare against
   * @param {String}   instanceObjs.instance.shortName - Instance service name
   * @param {String}   instanceObjs.configs            - Config for this instanceObj
   *
   * @returns {Object[]} instanceObjs
   * @private
   */
  static _addMissingConfigs (configs, instanceObjs) {
    configs.forEach((config) => {
      if (ClusterConfigService._isConfigMissingInstance(instanceObjs, config)) {
        instanceObjs.push({ config })
      }
    })
    return instanceObjs
  }

  /**
   * Checks if the given config belongs to any of the instances in the instanceObj
   *
   * @param {Object[]} instanceObjs                    - Objects containing the instance and the config
   * @param {Instance} instanceObjs.instance           - Instance model to compare against
   * @param {String}   instanceObjs.instance.shortName - Instance service name
   * @param {Object}   config                          - Separated configs from Octobear
   * @param {Object}   config.metadata                 - Metadata about the instance
   * @param {String}   config.metadata.name            - Service name (should match with instance.shortName)
   *
   * @return {Boolean} true if config does not correspond to an instance
   */
  static _isConfigMissingInstance (instanceObjs, config) {
    return !instanceObjs.find(model => this._compareConfigToInstanceObject(config, model))
  }

  /**
   * Given an instance containing a configuration, update the instance with the properties
   *
   * @param {User}      sessionUser                - User model for the an owner with permission
   * @param {Object}    instanceObj                - Model which contains an Instance and a config
   * @param {Instance}  instanceObj.instance       - Model which contains an Instance and a config
   * @param {Object}    instanceObj.config         - Octobear config model
   * @param {String}    instanceObj.config.instance.containerStartCommand  - Container's start command
   * @param {Number[]}  instanceObj.config.instance.ports   - Array of ports to open on the instance
   * @param {String[]}  instanceObj.config.instance.env     - Array of envs for the instance (env=a)
   * @param {String}    instanceObj.config.code.commitish   - Commit or branch. Optional
   * @param {String}    instanceObj.config.build.dockerFilePath - Dockerfile path
   * @param {String=}   instanceObj.config.build.dockerBuildContext - Dockerfile build context
   * @param {Object}    buildOpts                  - Building options
   * @param {String}    buildOpts.masterShorthash  - ShortHash of the master of the isolation
   * @param {String}    buildOpts.branch           - Branch of the main isolation instance
   * @param {ObjectId=} buildOpts.isolated         - Isolation ObjectId of the cluster
   * @param {String}    buildOpts.repoFullName     - Full repo name (user/repo)
   * @param {String}    buildOpts.triggeredAction  - Action that triggered creation
   * @param {Object}    ownerInfo                  - Model containing owner info
   * @param {Number}    ownerInfo.bigPoppaOrgId    - Owning org's bigPoppa id
   * @param {Number}    ownerInfo.bigPoppaUserId   - User's bigPoppa id
   * @param {Number}    ownerInfo.githubOrgId      - Owning org's github id
   * @param {Number}    ownerInfo.githubUserId     - User's github id
   *
   * @returns {Promise}
   * @resolves {Object}   model          - Updated Instance model with Octobear config model
   * @resolves {Instance} model.instance - Updated Instance model
   * @resolves {Instance} model.config   - Octobear config model
   * @resolves {Object} - Updated Instance model with Octobear config model
   *
   * @throws   {Boom.notFound} When any of the mongo queries fails to return a value
   * @throws   {Boom.badRequest} When the contextVersion hasn't started building, owners don't match
   * @throws   {Boom.badRequest} When `shouldNotAutofork` is passed for an instance that's not a masterpod
   * @throws   {Error} any other error
   * @private
   */
  static _updateInstanceWithConfigs (sessionUser, instanceObj, buildOpts, ownerInfo) {
    const log = ClusterConfigService.log.child({
      method: '_updateInstanceWithConfigs',
      sessionUser, instanceObj, buildOpts, ownerInfo
    })
    log.info('called')

    return Promise.try(() => {
      // We need to determine if the instance needs to be re-built
      const cv = keypather.get(instanceObj, 'instance.contextVersion')
      const mainAcvs = keypather.get(cv, 'appCodeVersions')
      const mainACV = ContextVersion.getMainAppCodeVersion(mainAcvs) || {}
      const newCommitish = keypather.get(instanceObj.config, 'code.commitish')

      const hasCommitChanged = newCommitish &&
        mainACV.branch.toLowerCase() !== newCommitish.toLowerCase() &&
        mainACV.commit.toLowerCase() !== newCommitish.toLowerCase()

      const currentDockerfilePath = keypather.get(cv, 'buildDockerfilePath')
      const newDockerfilePath = keypather.get(instanceObj, 'config.build.dockerFilePath')
      const hasDockerfilePathChanged = (currentDockerfilePath || newDockerfilePath) &&
        currentDockerfilePath !== newDockerfilePath

      if (!hasCommitChanged && !hasDockerfilePathChanged) {
        return
      }
      return ClusterConfigService._createCVAndBuildBuild(
        sessionUser,
        ownerInfo,
        buildOpts,
        instanceObj.config
      )
    })
      .then((build) => {
        const updateQuery = {
          aliases: instanceObj.config.instance.aliases,
          env: instanceObj.config.instance.env,
          ports: instanceObj.config.instance.ports,
          containerStartCommand: instanceObj.config.instance.containerStartCommand
        }
        if (build) {
          updateQuery.build = build._id.toString()
        }
        return InstanceService.updateInstance(instanceObj.instance, updateQuery, sessionUser)
      })
      .tap(instance => rabbitMQ.redeployInstanceContainer({
        instanceId: instance._id.toString(),
        sessionUserGithubId: sessionUser.accounts.github.id
      }))
      .then(instance => {
        // After updating instance model we need to redeploy/restart instance.
        return {
          instance,
          config: instanceObj.config
        }
      })
  }

  /**
   * Creates a new cluster instance for when a Cluster Update happens
   *
   * @param {User}      sessionUser                   - User model for the an owner with permission
   * @param {Object[]}  octobearInfo                  - Parsed data from the Docker Compose File
   * @param {String}    octobearInfo.metaData.name    - Name of the service
   * @param {Boolean}   octobearInfo.metaData.isMain  - True if the service is the main instance
   * @param {Object}    octobearInfo.code             - Optional code configuration
   * @param {String}    octobearInfo.code.repo        - Repo name
   * @param {String}    octobearInfo.code.commitish   - Commit or branch. Optional
   * @param {String}    octobearInfo.build.dockerFilePath - Dockerfile path
   * @param {String=}   octobearInfo.build.dockerBuildContext - Dockerfile build context
   * @param {Object}    octobearInfo.files            - Contains the dockerfile body (Optional)
   * @param {Object}    octobearInfo.instance         - Contains info on each instance
   * @param {String}    octobearInfo.instance.name    - Instance's name (different from compose file)
   * @param {String}    octobearInfo.instance.containerStartCommand     - Container's start command
   * @param {Number[]}  octobearInfo.instance.ports   - Array of ports to open on the instance
   * @param {String[]}  octobearInfo.instance.env     - Array of envs for the instance (env=a)
   * @param {Object}    clusterOpts                   - Cluster Config model
   * @param {Boolean}   clusterOpts.isTesting         - True if this is a Testing Cluster
   * @param {String[]=} clusterOpts.testReporters     - The test reporters of the cluster
   * @param {Object}    buildOpts                     - Building options
   * @param {ObjectId=} buildOpts.isolated            - Isolation ObjectId of the cluster
   * @param {String}    buildOpts.repoFullName        - Full repo name (user/repo)
   * @param {String}    buildOpts.triggeredAction     - Action that triggered creation
   * @param {Object}    ownerInfo                     - Model containing owner info
   * @param {Number}    ownerInfo.bigPoppaOrgId       - Owning org's bigPoppa id
   * @param {Number}    ownerInfo.bigPoppaUserId      - User's bigPoppa id
   * @param {Number}    ownerInfo.githubOrgId         - Owning org's github id
   * @param {Number}    ownerInfo.githubUserId        - User's github id
   *
   * @returns {Promise}
   * @resolves {Instance} - Updated Instance model with Octobear config model
   * @private
   */
  static _createNewInstanceForNewConfig (sessionUser, octobearInfo, clusterOpts, buildOpts, ownerInfo) {
    const log = ClusterConfigService.log.child({
      method: '_createNewInstanceForNewConfig',
      sessionUser, octobearInfo, clusterOpts, buildOpts, ownerInfo
    })
    log.info('called')
    const testingOpts = {
      isTesting: clusterOpts.isTesting,
      isTestReporter: clusterOpts.testReporters ? clusterOpts.testReporters.indexOf(octobearInfo.metadata.name) >= 0 : false
    }
    return ClusterConfigService.createClusterInstance(
      sessionUser,
      octobearInfo,
      testingOpts,
      buildOpts,
      ownerInfo
    )
      .then(instance => {
        return {
          instance,
          config: octobearInfo
        }
      })
  }

  /**
   * Given an instance, fetch the InputClusterConfig that rules it.  Either returns
   * the ICC belonging to the instance itself, or it's parent
   *
   * This uses parent, so it won't work with non-repos
   * @param  {ObjectId}  instanceId - Instance to fetch the ICC
   * @resolve {InputClusterConfig} The ICC that rules this instance's group
   * @rejects {InputClusterConfig.NotFoundError}  if active model wasn't found
   */
  static fetchConfigByInstanceId (instanceId) {
    return AutoIsolationService.fetchAutoIsolationForInstance(instanceId)
      .get('_id')
      .then(InputClusterConfig.findActiveByAutoIsolationId)
  }

  /**
   * Given a repo and filepath, fetch the Docker Compose file.
   *
   * @param {User}    bigPoppaUser             - The bigPoppaUser model for the owner of this repo
   * @param {String}  bigPoppaUser.accessToken - The user's access token
   * @param {String}  repoFullName             - Org/Repo for the repository we want to fetch from
   * @param {String}  filePath                 - Path to the Docker Compose file
   * @param {String=} commitRef                - Name of the commit/branch/tag (leave blank for default)
   *
   * @resolves {Object}  model                 - processed data on the Docker Compose File
   * @resolves {String}  model.repo            - Org/Repo for the repository we want to fetch from
   * @resolves {String}  model.fileString      - the Docker Compose File's realtext data
   * @resolves {String}  model.sha             - sha for the Docker Compose File
   * @resolves {String}  model.path            - path for the Docker Compose File
   * @resolves {String=} model.commitRef       - Name of commit/branch/tag this file is in
   *
   */
  static fetchFileFromGithub (bigPoppaUser, repoFullName, filePath, commitRef) {
    const log = ClusterConfigService.log.child({
      method: 'fetchFileFromGithub',
      bigPoppaUser, repoFullName, filePath, commitRef
    })
    log.info('called')
    const token = keypather.get(bigPoppaUser, 'accessToken')
    const github = new GitHub({ token })
    return github.getRepoContent(repoFullName, filePath, commitRef)
      .then(fileContent => {
        log.trace({ fileContent }, 'content response')
        const base64Content = fileContent.content
        const buf = new Buffer(base64Content, 'base64')
        const fileString = buf.toString()

        log.info({ fileString }, 'content response')
        return {
          fileString,
          sha: fileContent.sha,
          path: filePath,
          repo: repoFullName,
          commitRef
        }
      })
  }

  /**
   * Given a repo and array of filepaths, fetch all Docker Compose files.
   *
   * @param {User}     bigPoppaUser             - The bigPoppaUser model for the owner of this repo
   * @param {String}   bigPoppaUser.accessToken - The user's access token
   * @param {String}   repoFullName             - Org/Repo for the repository we want to fetch from
   * @param {String[]} filesPaths               - Array of pathfilesPathess to the Docker Compose files
   * @param {String=}  commitRef                - Name of the commit/branch/tag (leave blank for default)
   *
   * @resolves {Array[Object]}  array of file objects - each object should have `fileString`, `sha`, `path`, `commitRef`
   *
   */
  static fetchFilesFromGithub (bigPoppaUser, repoFullName, filesPaths, commitRef) {
    const log = ClusterConfigService.log.child({
      method: 'fetchFilesFromGithub',
      bigPoppaUser, repoFullName, filesPaths, commitRef
    })
    log.info('called')
    return Promise.map(filesPaths, (filePath) => {
      return ClusterConfigService.fetchFileFromGithub(bigPoppaUser, repoFullName, filePath, commitRef)
    })
  }

  /**
   * Takes composeFileData (from fetchFileFromGithub) and combines it with other data to format
   * it correctly for Octobear.parse. If any `env_file` is present, then populate the ENVs
   * for those files by fetching them from github.
   *
   * @param {Object} composeFileData            - processed data on the Docker Compose File
   * @param {String} composeFileData.fileString - the Docker Compose File's realtext data
   * @param {String} composeFileData.sha        - sha for the Docker Compose File
   * @param {String} composeFileData.path       - path for the Docker Compose File
   * @param {String} composeFileData.commitRef  - The name of the commit/branch/tag this is from
   * @param {String} repoFullName               - Full repo name (Org/repo)
   * @param {String} clusterName                - Name that the cluster
   * @param {User}   bigPoppaUser               - The bigPoppaUser model for the owner of this repo
   * @param {String} filePath                   - Original file path to the compose file
   *
   * @resolves {Object[]} octobearInfo                  - Parsed data from the Docker Compose File
   * @resolves {String}   octobearInfo.metaData.name    - Name of the service
   * @resolves {Boolean}  octobearInfo.metaData.isMain  - True if the service is the main instance
   * @resolves {Object}   octobearInfo.files            - Contains the dockerfile body (Optional)
   * @resolves {Object}   octobearInfo.instance         - Contains info on each instance
   * @resolves {String}   octobearInfo.instance.name    - Instance's name (different from compose file)
   * @resolves {String}   octobearInfo.instance.containerStartCommand  - Container's start command
   * @resolves {Number[]} octobearInfo.instance.ports   - Array of ports to open on the instance
   * @resolves {String[]} octobearInfo.instance.env     - Array of envs for the instance (env=a)
   */
  static parseComposeFileAndPopulateENVs (composeFileData, repoFullName, clusterName, bigPoppaUser, filePath) {
    const log = ClusterConfigService.log.child({
      method: 'parseComposeFileAndPopulateENVs',
      composeFileData, repoFullName, clusterName, filePath
    })
    log.info('called')
    const commitRef = composeFileData.commitRef
    return ClusterConfigService.parseComposeFile(composeFileData, repoFullName, clusterName)
      .then(parsedCompose => {
        log.trace({ parsedCompose }, 'Parsed docker compose file')
        const fileFetches = parsedCompose.envFiles.reduce((obj, fileName) => {
          obj[fileName] = ClusterConfigService.fetchFileFromGithub(bigPoppaUser, repoFullName, fileName, commitRef).then(f => f.fileString)
          return obj
        }, {})
        return [parsedCompose, Promise.props(fileFetches)]
      })
      .spread((parsedCompose, fileFetches) => {
        log.trace('Fetches all files from Github')
        return octobear.populateENVsFromFiles(parsedCompose.results, fileFetches)
      })
      .tap(services => {
        return ClusterConfigService.updateBuildContextForEachService(filePath, services)
      })
      .then(services => {
        log.trace({ services }, 'Finished populating ENVs')
        return { results: services }
      })
  }

  /**
   * Takes composeFileData (from fetchFileFromGithub) and combines it with other data to format
   * it correctly for Octobear.parse
   *
   * @param {Object} composeFileData                    - processed data on the Docker Compose File
   * @param {String} composeFileData.fileString         - the Docker Compose File's realtext data
   * @param {String} composeFileData.path               - path to the Docker Compose File
   * @param {String} repoFullName                        - Full repo name (Org/repo)
   * @param {String} clusterName                        - Name that the cluster
   *
   * @resolves {Object[]} octobearInfo                  - Parsed data from the Docker Compose File
   * @resolves {String}   octobearInfo.metaData.name    - Name of the service
   * @resolves {Boolean}  octobearInfo.metaData.isMain  - True if the service is the main instance
   * @resolves {Object}   octobearInfo.files            - Contains the dockerfile body (Optional)
   * @resolves {Object}   octobearInfo.instance         - Contains info on each instance
   * @resolves {String}   octobearInfo.instance.name    - Instance's name (different from compose file)
   * @resolves {String}   octobearInfo.instance.containerStartCommand  - Container's start command
   * @resolves {Number[]} octobearInfo.instance.ports   - Array of ports to open on the instance
   * @resolves {String[]} octobearInfo.instance.env     - Array of envs for the instance (env=a)
   */
  static parseComposeFile (composeFileData, repoFullName, clusterName) {
    const log = ClusterConfigService.log.child({
      method: 'parseComposeFile',
      composeFileData, repoFullName, clusterName
    })
    log.info('called')
    const opts = {
      repositoryName: clusterName,
      ownerUsername: GitHub.getOrgFromFullRepoName(repoFullName),
      userContentDomain: process.env.USER_CONTENT_DOMAIN,
      dockerComposeFileString: composeFileData.fileString,
      dockerComposeFilePath: composeFileData.path,
      scmDomain: process.env.GITHUB_HOST
    }
    log.trace({ opts }, 'opts for octobera.parse')
    return octobear.parse(opts)
  }

  /**
   * Checks if the given instance has a Docker Compose config, and if it does, check if compose files were changed.
   * If it doesn't, this throws a BaseSchema.NotFoundError
   *
   * @param {Instance} instance               - Instance to look up
   * @param {Object}   githubPushInfo         - Github webhook push data
   * @param {Object}   githubPushInfo.repo    - Github repositories full name (org/repo)
   * @param {Object}   githubPushInfo.commit  - Commit for this push
   * @param {Object}   githubPushInfo.user    - Github user data
   * @param {Object}   githubPushInfo.user.id - Github user id
   *
   * @resolves {undefined} resolves when the update config job has been created
   *
   * @throws InputClusterConfig.NotChangedError - When the config's sha's match, so this won't be done
   * @throws InputClusterConfig.NotFoundError - When no config is found to match the given instance
   */
  static checkIfComposeFilesChanged (instance, githubPushInfo) {
    const log = ClusterConfigService.log.child({
      method: 'checkIfComposeFilesChanged',
      instance, githubPushInfo
    })
    log.info('called')
    return ClusterConfigService.fetchConfigByInstanceId(instance._id)
      .then(clusterConfig => {
        const currentPaths = clusterConfig.files.map(pluck('path'))
        // We found a cluster, so fetch the current one, and see if it changed
        return UserService.getByGithubId(githubPushInfo.user.id)
          .then(bpUser => {
            return ClusterConfigService.fetchFilesFromGithub(
              bpUser,
              githubPushInfo.repo,
              currentPaths,
              githubPushInfo.commit
            )
          })
          .then(newComposeFiles => {
            const currentShas = clusterConfig.files.map(pluck('sha'))
            const newShas = newComposeFiles.map(pluck('sha'))
            log.trace({
              newShas,
              currentShas,
              currentPaths
            }, 'new compose files')
            const diffedShas = difference(newShas, currentShas)
            if (diffedShas.length === 0) {
              throw new InputClusterConfig.NotChangedError({
                newShas,
                currentShas
              })
            }
            // files are different, we need to update!
          })
      })
  }

  /**
   * Sends a socket message to the front end with cluster build updates
   *
   * @param {Number}   githubId             - Used to send the message to the right connections
   * @param {Object}   jobInfo              - Sent to the front end for use in cluster creation/error reporting
   */
  static sendClusterSocketUpdate (githubId, jobInfo) {
    return messenger.messageRoom('org', githubId, jobInfo)
  }

  /**
   * If you need to do an updateCluster job, use this method.  It checks if the compose file has changed
   * before creating the job.
   * @param    {Instance} instance        - instance to be updated
   * @param    {Object}   githubPushInfo  - parsed githook data
   *
   * @resolves {undefined}
   *
   * @throws InputClusterConfig.NotChangedError - When the config's sha's match, so this won't be done
   * @throws InputClusterConfig.NotFoundError - When no config is found to match the given instance
   */
  static checkFileChangeAndCreateUpdateJob (instance, githubPushInfo) {
    const log = ClusterConfigService.log.child({
      method: 'checkFileChangeAndCreateUpdateJob',
      instance, githubPushInfo
    })
    log.info('called')
    return ClusterConfigService.checkIfComposeFilesChanged(instance, githubPushInfo)
      .then(() => rabbitMQ.updateCluster({
        instanceId: instance._id.toString(),
        pushInfo: githubPushInfo
      }))
      .catch(err => {
        log.warn({ err }, 'Cluster could not be checked or updated')
        throw err
      })
  }

  /**
   *
   * @param {SessionUser}    sessionUser                - User model for the an owner with permission
   * @param {User}           sessionUser.bigPoppaUser   - User model from Big Poppa
   * @param {Object|Null}    clusterInfo                - Contains info we should use to create this
   *                                                        cluster (can be null when updating)
   * @param {String}         clusterInfo.repo           - Repository where the compose file exists
   * @param {String}         clusterInfo.branch         - Branch where the compose file exists
   * @param {String}         clusterInfo.clusterName    - Name of the cluster to be saved
   * @param {String}         clusterInfo.filePath       - Path to the compose file
   * @param {Boolean}        clusterInfo.isTesting      - True if this is a testing cluster
   * @param {String[]=}      clusterInfo.testReporters  - The test reporters of the cluster
   * @param {ObjectId=}      clusterInfo.parentInputClusterConfigId - The test reporters of the cluster
   * @param {ObjectId=}      instanceId                 - Id for the instance that we are updating
   * @param {Object=}        githubPushInfo             - Github push info from the webhook
   *
   * @resolves {Object} result                - Contains the clusterOpts to use, and the parsedCompose
   *                                              object from parsing envs
   */
  static fetchClusterInfoByInstanceId (sessionUser, clusterInfo, instanceId, githubPushInfo) {
    const log = ClusterConfigService.log.child({
      method: 'fetchClusterInfoByInstanceId',
      sessionUser, instanceId, clusterInfo, githubPushInfo
    })
    log.info('called')
    return Promise.try(() => {
      if (!instanceId) {
        // this means we're creating a new cluster
        return clusterInfo
      }
      return ClusterConfigService.fetchConfigByInstanceId(instanceId)
        .tap(config => {
          if (githubPushInfo && githubPushInfo.repo === config.repo && githubPushInfo.branch === config.branch) {
            // if the repo of the config is the same as the push info, we need to use the commit
            // value from the pushInfo, instead of using the branch.  This is because this instance
            // is the owner of the compose file, and we want to make sure we're using the newest file
            config.commit = githubPushInfo.commit
          }
        })
    })
      .then(config => ClusterConfigService._fetchComposeInfoForConfig(sessionUser, config))
  }

  /**
   * Given clusterOpts, fetch the relevant data for a Cluster Config model so we can create or update
   * a cluster.  This takes into account that the clusterOpts value given already has the
   * repo, branch, and commit data set correctly.  If the commit isn't in the clusterOpts, the branch
   * is fetched from Github to get the latest commit for it
   * @param {SessionUser}    sessionUser                - User model for the an owner with permission
   * @param {User}           sessionUser.bigPoppaUser   - User model from Big Poppa
   * @param {Object=}        clusterOpts                - Contains info we should use to create this cluster
   * @param {String}         clusterOpts.repo           - Repository where the compose file exists
   * @param {String}         clusterOpts.branch         - Branch where the compose file exists
   * @param {String=}        clusterOpts.commit         - The exact commit sha to get the file from
   * @param {String}         clusterOpts.clusterName    - Name of the cluster to be saved
   * @param {String}         clusterOpts.filePath       - Path to the compose file
   * @param {Boolean}        clusterOpts.isTesting      - True if this is a testing cluster
   * @param {String[]=}      clusterOpts.testReporters  - The test reporters of the cluster
   * @param {ObjectId=}      clusterOpts.parentInputClusterConfigId - The test reporters of the cluster
   *
   * @resolves {Object}    newClusterOpts
   *           {String}    clusterOpts.repo           - Repository where the compose file exists
   *           {String}    clusterOpts.branch         - Branch where the compose file exists
   *           {String=}   clusterOpts.commit         - The exact commit sha to get the file from
   *           {String}    clusterOpts.clusterName    - Name of the cluster to be saved
   *           {String}    clusterOpts.filePath       - Path to the compose file
   *           {String}    clusterOpts.fileSha        - Unique sha for this file
   *           {Boolean}   clusterOpts.isTesting      - True if this is a testing cluster
   *           {String[]=} clusterOpts.testReporters  - The test reporters of the cluster
   *           {ObjectId=} clusterOpts.parentInputClusterConfigId - The test reporters of the cluster
   * @private
   */
  static _fetchComposeInfoForConfig (sessionUser, clusterOpts) {
    const log = ClusterConfigService.log.child({
      method: '_fetchComposeInfoForConfig',
      sessionUser, clusterOpts
    })
    log.info('called')
    const bigPoppaUser = sessionUser.bigPoppaUser
    return Promise.try(() => {
      if (clusterOpts.commit) {
        return
      }
      // If the commit wasn't set on this value, then we need to fetch the latest commit
      // for the specified branch
      const token = keypather.get(sessionUser, 'accounts.github.accessToken')
      const github = new GitHub({token})
      return github.getBranchAsync(clusterOpts.repo, clusterOpts.branch)
        .then(branchInfo => keypather.get(branchInfo, 'commit.sha'))
        .tap(commit => Object.assign(clusterOpts, {commit}))
    })
      .then(() => {
        const repo = clusterOpts.repo
        const commit = clusterOpts.commit
        const filePath = clusterOpts.filePath

        log.trace({clusterOpts}, 'Fetched github branch. Fetching compose file from github')
        return ClusterConfigService.fetchFileFromGithub(bigPoppaUser, repo, filePath, commit)
      })
      .tap(composeFileData => log.info({composeFileData}, 'Compose file data'))
      .then(composeFileData => {
        if (!clusterOpts.fileSha) {
          Object.assign(clusterOpts, {
            fileSha: composeFileData.fileSha
          })
        }

        return ClusterConfigService.parseComposeFileAndPopulateENVs(
          composeFileData,
          clusterOpts.repo,
          clusterOpts.clusterName,
          bigPoppaUser,
          clusterOpts.filePath
        )
      })
      .then(octobearInfo => {
        return {clusterOpts, octobearInfo}
      })
  }
}<|MERGE_RESOLUTION|>--- conflicted
+++ resolved
@@ -120,7 +120,6 @@
     const clusterName = data.clusterName
     const branch = data.branchName
 
-<<<<<<< HEAD
     return ClusterConfigService.fetchClusterInfoByInstanceId(
       sessionUser, {
         repo: repoFullName,
@@ -143,48 +142,6 @@
           buildOpts,
           results.clusterOpts
         )
-=======
-    const token = keypather.get(sessionUser, 'accounts.github.accessToken')
-    const github = new GitHub({ token })
-    return github.getBranchAsync(repoFullName, branch)
-      .then(branchInfo => {
-        return keypather.get(branchInfo, 'commit.sha')
-      })
-      .then(commit => {
-        log.trace({ commit, repoFullName, branch }, 'Fetched github branch. Fetching compose file from github')
-        return ClusterConfigService.fetchFileFromGithub(bigPoppaUser, repoFullName, filePath, commit)
-      })
-      .then(parseInput => {
-        return ClusterConfigService.parseComposeFileAndPopulateENVs(parseInput, repoFullName, clusterName, sessionUser.bigPoppaUser, filePath)
-          .then(parsedCompose => {
-            log.trace({ parsedCompose }, 'parsed compose')
-            const files = [
-              {
-                path: filePath,
-                sha: parseInput.sha
-              }
-            ]
-            const clusterOpts = {
-              repo: repoFullName,
-              clusterName: data.clusterName,
-              files,
-              isTesting: data.isTesting,
-              testReporters: data.testReporters,
-              parentInputClusterConfigId: data.parentInputClusterConfigId,
-              branch
-            }
-            const buildOpts = {
-              repoFullName,
-              triggeredAction: data.triggeredAction
-            }
-            return ClusterConfigService.createFromRunnableConfig(
-              sessionUser,
-              parsedCompose,
-              buildOpts,
-              clusterOpts
-            )
-          })
->>>>>>> 482868b8
       })
   }
 
