--- conflicted
+++ resolved
@@ -157,12 +157,8 @@
 
     return DockerComposeClusterService._createContext(sessionUser, orgInfo)
     .then((context) => {
-<<<<<<< HEAD
       log.info({ context }, 'context created')
-      return DockerComposeClusterService._createParentContextVersion(sessionUser, context._id, orgInfo.githubOrgId, fullRepoName, parentComposeData.contextVersion.buildDockerfilePath)
-=======
       return DockerComposeClusterService._createParentContextVersion(sessionUser, context._id, orgInfo, fullRepoName, parentComposeData.contextVersion.buildDockerfilePath)
->>>>>>> 10d3cf88
     })
     .then((contextVersion) => {
       log.info({ contextVersion }, 'cv created')
@@ -210,17 +206,18 @@
 
   /**
    * @param  {SessionUser} sessionUser
-<<<<<<< HEAD
    * @param  {String} contextId
-   * @param  {String} orgGithubId
+   * @param  {Object}  orgInfo
+   * @param  {Object}  orgInfo.githubOrgId
+   * @param  {Object}  orgInfo.bigPoppaOrgId
    * @param  {String} repoName
    * @param  {String} buildDockerfilePath
    * @return {ContextVersion}
    */
-  static _createParentContextVersion (sessionUser, contextId, orgGithubId, repoName, buildDockerfilePath) {
+  static _createParentContextVersion (sessionUser, contextId, orgInfo, repoName, buildDockerfilePath) {
     const log = DockerComposeClusterService.log.child({
       method: '_createParentContextVersion',
-      sessionUser, contextId, orgGithubId, repoName, buildDockerfilePath
+      sessionUser, contextId, orgInfo, repoName, buildDockerfilePath
     })
     log.info('called')
     return InfraCodeVersionService.findBlankInfraCodeVersion()
@@ -236,7 +233,8 @@
               github: sessionUser.accounts.github.id
             },
             owner: {
-              github: orgGithubId
+              github: orgInfo.githubOrgId,
+              bigPoppa: orgInfo.bigPoppaOrgId
             },
             buildDockerfilePath,
             advance: true,
@@ -245,36 +243,6 @@
           log.info({ cvOpts }, 'new cv opts')
           return ContextVersion.createWithNewInfraCode(cvOpts)
         })
-=======
-   * @param  {String}  contextId
-   * @param  {Object}  orgInfo
-   * @param  {Object}  orgInfo.githubOrgId
-   * @param  {Object}  orgInfo.bigPoppaOrgId
-   * @param  {String}  fullRepoName
-   * @return {ContextVersion}
-   */
-  static _createParentContextVersion (sessionUser, contextId, orgInfo, fullRepoName, buildDockerfilePath) {
-    const log = DockerComposeClusterService.log.child({
-      method: '_createParentContextVersion',
-      sessionUser, contextId, orgInfo, fullRepoName
-    })
-    log.info('called')
-    return ContextVersion.createAppcodeVersion(sessionUser, fullRepoName)
-    .then((appCodeVersion) => {
-      return ContextVersion.createWithNewInfraCode({
-        context: contextId,
-        createdBy: {
-          github: sessionUser.accounts.github.id,
-          bigPoppa: sessionUser.bigPoppaUser.id
-        },
-        owner: {
-          github: orgInfo.githubOrgId,
-          bigPoppa: orgInfo.bigPoppaOrgId
-        },
-        buildDockerfilePath,
-        advance: true,
-        appCodeVersions: [ appCodeVersion ]
->>>>>>> 10d3cf88
       })
   }
 
@@ -355,10 +323,11 @@
       return DockerComposeClusterService._createSiblingContextVersion(sessionUser, context._id, orgInfo, parsedComposeData.contextVersion.buildDockerfilePath, parsedComposeData.files['/Dockerfile'].body)
     })
     .then((contextVersion) => {
-      return DockerComposeClusterService._createBuild(sessionUser, contextVersion._id)
+      return DockerComposeClusterService._createBuild(sessionUser, contextVersion._id, orgInfo.githubOrgId)
     })
     .then((build) => {
-      return DockerComposeClusterService._createInstance(sessionUser, parsedComposeData.instance, build._id)
+      const buildId = keypather.get(build, '._id.toString()')
+      return DockerComposeClusterService._createInstance(sessionUser, parsedComposeData.instance, buildId)
     })
   }
 
