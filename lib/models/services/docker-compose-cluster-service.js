'use strict'
require('loadenv')('models/services/docker-compose-cluster-service')
const uuid = require('uuid')

const BuildService = require('models/services/build-service')
const ContextService = require('models/services/context-service')
const ContextVersion = require('models/mongo/context-version')
const DockerComposeCluster = require('models/mongo/docker-compose-cluster')
const InstanceService = require('models/services/instance-service')
const logger = require('logger')
const rabbitMQ = require('models/rabbitmq')

module.exports = class DockerComposeClusterService {
  static get log () {
    return logger.child({
      module: 'DockerComposeClusterService'
    })
  }
  /**
   * Delete Docker Compose Cluster:
   * - do not delete parentInstance
   * - create job to delete each sibling instance
   * - mark cluster as deleted
   * - emit docker-compose.cluster.deleted
   * @param {ObjectId} parentInstanceId - parent instance id
   */
  static delete (clusterId) {
    const log = DockerComposeClusterService.log.child({
      method: 'delete',
      clusterId
    })
    log.info('called')
    return DockerComposeCluster.findByIdAndAssert(clusterId)
      .tap(function (cluster) {
        const siblingsIds = cluster.siblingsInstanceIds || []
        siblingsIds.forEach(function (instanceId) {
          rabbitMQ.deleteInstance({ instanceId })
        })
      })
      .tap(function (cluster) {
        return DockerComposeCluster.markAsDeleted(cluster._id)
      })
      .then(function (cluster) {
        const id = cluster._id.toString()
        rabbitMQ.clusterDeleted({ cluster: { id } })
      })
  }

  /**
   * @param  {SessionUser} sessionUser
   * @param  {Object} parentComposeData
   * @param  {String} parentComposeData.name
   * @param  {Array<String>}  parentComposeData.env
<<<<<<< HEAD
=======
   * @param  {Array<Number>}  parentComposeData.ports
>>>>>>> 35194181
   * @param  {String}  parentComposeData.containerStartCommand
   * @param  {String} orgGithubId
   * @param  {String} repoName
   * @return {Instance}
   */
  static createClusterParent (sessionUser, parentComposeData, orgGithubId, repoName) {
    const log = DockerComposeClusterService.log.child({
      method: 'createClusterParent',
      sessionUser, parentComposeData, orgGithubId, repoName
    })
    log.info('called')
    return DockerComposeClusterService._createParentContext(sessionUser, orgGithubId)
    .then((context) => {
      return DockerComposeClusterService._createParentContextVersion(sessionUser, context._id, orgGithubId, repoName)
    })
    .then((contextVersion) => {
      return DockerComposeClusterService._createParentBuild(sessionUser, contextVersion._id)
    })
    .then((build) => {
      return DockerComposeClusterService._createParentInstance(sessionUser, parentComposeData, build._id)
    })
  }

  /**
   * @param  {SessionUser} sessionUser
   * @param  {String} orgGithubId
   * @return {Context}
   */
  static _createParentContext (sessionUser, orgGithubId) {
    const log = DockerComposeClusterService.log.child({
      method: '_createParentContext',
      sessionUser, orgGithubId
    })
    log.info('called')
    return ContextService.createNew(sessionUser, {
      name: uuid(),
      owner: orgGithubId
    })
  }

  /**
   * @param  {SessionUser} sessionUser
   * @param  {String} contextId
   * @param  {String} orgGithubId
   * @param  {String} repoName
   * @return {ContextVersion}
   */
  static _createParentContextVersion (sessionUser, contextId, orgGithubId, repoName) {
    const log = DockerComposeClusterService.log.child({
      method: '_createParentContextVersion',
      sessionUser, contextId, orgGithubId, repoName
    })
    log.info('called')
    return ContextVersion.createAppcodeVersion(sessionUser, repoName)
    .then((appCodeVersion) => {
      return ContextVersion.createWithNewInfraCode({
        context: contextId,
        createdBy: {
          github: sessionUser.accounts.github.id
        },
        owner: {
          github: sessionUser.accounts.github.id
        },
        appCodeVersions: [ appCodeVersion ]
      })
    })
  }

  /**
   * @param  {SessionUser} sessionUser
   * @param  {String} contextVersionId
   * @return {Build}
   */
  static _createParentBuild (sessionUser, contextVersionId) {
    const log = DockerComposeClusterService.log.child({
      method: '_createParentBuild',
      sessionUser, contextVersionId
    })
    log.info('called')
    return BuildService.createBuild({
      contextVersion: contextVersionId
    }, sessionUser)
  }

  /**
   * @param  {SessionUser} sessionUser
   * @param  {Object} parentComposeData
   * @param  {String} parentComposeData.name
   * @param  {Array<String>}  parentComposeData.env
<<<<<<< HEAD
=======
   * @param  {Array<Number>}  parentComposeData.ports
>>>>>>> 35194181
   * @param  {String}  parentComposeData.containerStartCommand
   * @param  {ObjectId} parentBuildId
   * @return {Promise}
   * @resolves {Instance} newly created parent instanceId
   */
  static _createParentInstance (sessionUser, parentComposeData, parentBuildId) {
    const instanceOpts = {
      build: parentBuildId,
      env: parentComposeData.env,
<<<<<<< HEAD
=======
      ports: parentComposeData.ports,
>>>>>>> 35194181
      containerStartCommand: parentComposeData.containerStartCommand,
      name: parentComposeData.name,
      isTesting: false,
      masterPod: true,
      ipWhitelist: {
        enabled: false
      }
    }
    const log = DockerComposeClusterService.log.child({
      method: 'createParentInstance',
      instanceOpts
    })
    log.info('called')

    return InstanceService.createInstance(instanceOpts, sessionUser)
  }
}<|MERGE_RESOLUTION|>--- conflicted
+++ resolved
@@ -51,10 +51,7 @@
    * @param  {Object} parentComposeData
    * @param  {String} parentComposeData.name
    * @param  {Array<String>}  parentComposeData.env
-<<<<<<< HEAD
-=======
    * @param  {Array<Number>}  parentComposeData.ports
->>>>>>> 35194181
    * @param  {String}  parentComposeData.containerStartCommand
    * @param  {String} orgGithubId
    * @param  {String} repoName
@@ -144,10 +141,7 @@
    * @param  {Object} parentComposeData
    * @param  {String} parentComposeData.name
    * @param  {Array<String>}  parentComposeData.env
-<<<<<<< HEAD
-=======
    * @param  {Array<Number>}  parentComposeData.ports
->>>>>>> 35194181
    * @param  {String}  parentComposeData.containerStartCommand
    * @param  {ObjectId} parentBuildId
    * @return {Promise}
@@ -157,10 +151,7 @@
     const instanceOpts = {
       build: parentBuildId,
       env: parentComposeData.env,
-<<<<<<< HEAD
-=======
       ports: parentComposeData.ports,
->>>>>>> 35194181
       containerStartCommand: parentComposeData.containerStartCommand,
       name: parentComposeData.name,
       isTesting: false,
