--- conflicted
+++ resolved
@@ -14,15 +14,10 @@
 var logger = require('logger')
 var pick = require('101/pick')
 
-<<<<<<< HEAD
-=======
-var logger = require('logger')
->>>>>>> 08ebf91b
 var Build = require('models/mongo/build')
 var Context = require('models/mongo/context')
 var ContextService = require('models/services/context-service')
 var ContextVersion = require('models/mongo/context-version')
-var PermissionService = require('models/services/permission-service')
 var Runnable = require('models/apis/runnable')
 var PermisionService = require('models/services/permission-service')
 var User = require('models/mongo/user')
@@ -38,7 +33,6 @@
 module.exports = BuildService
 
 /**
-<<<<<<< HEAD
  * Validates the options given to any of the RESTful Build Services
  *
  * @param    {Schema} schema - JOI validation model
@@ -146,7 +140,10 @@
       log.trace({
         build: keypather.get(build, '_id')
       }, 'Build created Successfully')
-=======
+    })
+}
+
+/**
  * Find a build and throw an error if build was not found or access denied
  * @param {String} buildId internal build id
  * @param {Object} sessionUser mongo model representing session user
@@ -268,7 +265,6 @@
           log.info('buildBuild: refetchBuild')
           return Build.findByIdAsync(build._id)
         })
->>>>>>> 08ebf91b
     })
 }
 
