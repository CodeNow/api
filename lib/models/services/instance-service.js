--- conflicted
+++ resolved
@@ -34,17 +34,10 @@
 /**
  * Find all forked instances that has specific main repo and branch deployed and
  * create `instance.delete` job for each of the found instances.
-<<<<<<< HEAD
- * @param instanceId - this instance is the original. Shouldn't be deleted
- * @param repo - repo name used for the instances search
- * @param branch - branch name used for the instances search
- * @param cb - standard Node.js callback
-=======
  * @param {String} instanceId - this instance is the original. Shouldn't be deleted
  * @param {String} repo - repo name used for the instances search
  * @param {String} branch - branch name used for the instances search
  * @param {Fucntion} cb - standard Node.js callback
->>>>>>> a24b3955
  */
 InstanceService.prototype.deleteForkedInstancesByRepoAndBranch = function (instanceId, repo, branch, cb) {
   var logData = {
@@ -82,14 +75,9 @@
 /**
  * Delete all forked instances from the `instance`.
  * Create `instance.delete` job for each of the found instances.
-<<<<<<< HEAD
- * @param instance - instance which forks we should delete
- * @return {Promise}
-=======
  * @param {Object} instance - instance which forks we should delete
  * @return {Promise}
  * @resolve {(Object|Array.)} array fork instances
->>>>>>> a24b3955
  */
 InstanceService.deleteAllInstanceForks = function (instance) {
   var logData = {
