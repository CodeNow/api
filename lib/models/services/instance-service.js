--- conflicted
+++ resolved
@@ -1174,14 +1174,7 @@
         })
       }
     })
-<<<<<<< HEAD
     .tap(Instance.assertNotStartingOrStopping)
-=======
-    .tap(function (instance) {
-      log.trace('stop check state')
-      return Instance.assertNotStartingOrStopping(instance)
-    })
->>>>>>> 1417fd07
     .then(function (instance) {
       log.trace({ instance: instance }, 'checks passed stopInstance marking as stopping')
       return Instance.markAsStoppingAsync(instance._id, instance.container.dockerContainer)
@@ -1234,14 +1227,7 @@
         })
       }
     })
-<<<<<<< HEAD
     .tap(Instance.assertNotStartingOrStopping)
-=======
-    .tap(function (instance) {
-      log.trace('start check state')
-      return Instance.assertNotStartingOrStopping(instance)
-    })
->>>>>>> 1417fd07
     .then(function (instance) {
       log.trace({ instance: instance }, 'checks passed')
       var dockRemoved = keypather.get(instance, 'contextVersion.dockRemoved')
@@ -1307,14 +1293,7 @@
         })
       }
     })
-<<<<<<< HEAD
     .tap(Instance.assertNotStartingOrStopping)
-=======
-    .tap(function (instance) {
-      log.trace('restart check state')
-      return Instance.assertNotStartingOrStopping(instance)
-    })
->>>>>>> 1417fd07
     .then(function (instance) {
       log.trace({ instance: instance }, 'checks passed, marking as starting')
       return Instance.markAsStartingAsync(instance._id, instance.container.dockerContainer)
