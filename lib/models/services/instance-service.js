--- conflicted
+++ resolved
@@ -1338,12 +1338,8 @@
         instance.populateOwnerAndCreatedByAsync(user)
       ]
       if (forceCvRefresh) {
-<<<<<<< HEAD
         log.trace(logData, 'InstanceService.emitInstanceUpdate - refreshing CV')
-        populationPromises.push(instance.updateCvAsync())
-=======
         populationPromises.push(instance.updateCv())
->>>>>>> 20f1865d
       }
       return Promise.all(populationPromises)
     })
