--- conflicted
+++ resolved
@@ -1577,11 +1577,7 @@
   const docker = new Docker()
   return docker.deleteInstanceVolumes(volumes)
     .catch((err) => {
-<<<<<<< HEAD
-      console.log('this is an instanceService error', err)
-=======
     console.log('this is an instanceService error', err)
->>>>>>> 68cf10bd
       throw err
     })
 }