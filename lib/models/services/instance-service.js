--- conflicted
+++ resolved
@@ -12,6 +12,7 @@
 var assign = require('101/assign')
 var async = require('async')
 var keypather = require('keypather')()
+var map = require('object-loops/map')
 var put = require('101/put')
 var pick = require('101/pick')
 var uuid = require('uuid')
@@ -31,11 +32,7 @@
 var messenger = require('socket/messenger')
 var objectId = require('objectid')
 var rabbitMQ = require('models/rabbitmq')
-<<<<<<< HEAD
 var toJSON = require('utils/to-json')
-=======
-var Runnable = require('models/apis/runnable')
->>>>>>> b79c43b7
 
 var ENV_REGEX = /^([A-z]+[A-z0-9_]*)=.*$/
 
@@ -536,8 +533,9 @@
     tx: true,
     commit: commit,
     instanceId: instance._id,
-    sessionUser: sessionUser
-  }, 'updateInstanceCommitToNewCommit')
+    sessionUser: sessionUser,
+    method: 'updateInstanceCommitToNewCommit'
+  })
   log.info('Start updateInstanceCommitToNewCommit')
   var userId = keypather.get(sessionUser, 'accounts.github.id')
   return Promise.try(function () {
