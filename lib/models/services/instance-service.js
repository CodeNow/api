--- conflicted
+++ resolved
@@ -36,7 +36,6 @@
 module.exports = InstanceService
 
 /**
-<<<<<<< HEAD
  * Update instance build
  * @param {Instance} originalInstance - original instance to be update
  * @param {Object} updates - ndw instance properties
@@ -61,16 +60,7 @@
   .then(function (instance) {
     log.trace(logData, 'updateInstanceBuild instance found. delete container')
     if (instance && container && container.dockerContainer) {
-      var branch = Instance.getMainBranchName(instance)
-      rabbitMQ.deleteInstanceContainer({
-        instanceShortHash: instance.shortHash,
-        instanceName: instance.name,
-        instanceMasterPod: instance.masterPod,
-        instanceMasterBranch: branch,
-        container: container,
-        ownerGithubId: keypather.get(instance, 'owner.github'),
-        ownerGithubUsername: keypather.get(instance, 'owner.username')
-      })
+      InstanceService.deleteInstanceContainer(instance, container)
     }
     return instance
   })
@@ -89,7 +79,10 @@
         }
         return instance
       })
-=======
+  })
+}
+
+/**
  * Utility function to call `rabbitMQ.deleteInstanceContainer`.
  * @param {Object} instance model that should be used to create `instance.container.delete` payload
  * @param {Object} container container that is going to be deleted
@@ -107,7 +100,6 @@
     ownerGithubUsername: keypather.get(instance, 'owner.username'),
     isolated: instance.isolated,
     isIsolationGroupMaster: instance.isIsolationGroupMaster
->>>>>>> 98638ec4
   })
 }
 
