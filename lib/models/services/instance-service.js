/**
 * Instance service performs more complex actions related to the instances.
 * The service interacts not only with DB models but with other systems like
 * job queue.
 * @module lib/models/services/instance-service
 */

'use strict'
const assign = require('101/assign')
const Boom = require('dat-middleware').Boom
const exists = require('101/exists')
const keypather = require('keypather')()
const pick = require('101/pick')
const Promise = require('bluebird')
const put = require('101/put')

const Build = require('models/mongo/build')
const BuildService = require('models/services/build-service')
const ContextVersion = require('models/mongo/context-version')
const ContextVersionService = require('models/services/context-version-service')
const Docker = require('models/apis/docker')
const error = require('error')
const formatObjectForMongo = require('utils/format-object-for-mongo')
const Instance = require('models/mongo/instance')
const InstanceCounter = require('models/mongo/instance-counter')
const joi = require('utils/joi')
const logger = require('logger')
const messenger = require('socket/messenger')
const PermissionService = require('models/services/permission-service')
const rabbitMQ = require('models/rabbitmq')
const User = require('models/mongo/user')

const ENV_REGEX = /^([A-z]+[A-z0-9_]*)=.*$/

function InstanceService () {}

module.exports = InstanceService

/**
 * Validates the options given to any of the RESTful instance services, like create and update, to
 * make sure everything in the object is valid before we straight-up save it to the database (since
 * we basically set the opts object on the instance).  This will also check for and remove any blank
 * env entries from the env in the opt.
 * @param    {Schema} schema - JOI validation model
 * @param    {Object} opts   - Options to be set onto an instace
 * @returns  {Promise}         After the validation is finished
 * @resolves {null}
 * @throws   {Boom.badRequest} When the opts fail the validation check
 */
InstanceService.validateAndPurifyOpts = function (schema, opts) {
  var schemaObject = joi.object(schema)
    .required()
    .label('Instance opts validate')

  if (opts.env) {
    // Remove any empty space envs before validating
    opts.env = opts.env.filter(function (env) {
      return !(/^\s*$/.test(env))
    })
  }

  return joi.validateOrBoomAsync(opts, schemaObject)
}
/**
 * Used to validate the opts input when creating an instance
 * @param   {Object}   opts                        - opts object to make the
 * @param   {Boolean}  opts.autoForked             - true if this instance was autoforked
 * @param   {String}   opts.build                  - build model id (ObjectId)
 * @param   {[String]} opts.env                    - array of envs ['abc=123']
 * @param   {Object}   opts.ipWhitelist            - contains enabled, which when true, means the
 *                                                     container is disconnected from outside traffic
 * @param   {Boolean}  opts.isIsolationGroupMaster - true if this instance is the isolation master
 * @param   {String}   opts.isolated               - isolation model id (ObjectId)
 * @param   {Boolean}  opts.masterPod              - true if this instance is the masterpod
 * @param   {String}   opts.name                   - name of this instance
 * @param   {Object}   opts.owner                  - owner of this instance
 * @param   {Number}   opts.owner.github           - github id of the owner of this instance
 * @param   {String}   opts.parent                 - shortHash of the instance this was forked from
 * @param   {Boolean}  opts.public                 - true if this instance is public
 * @returns {Promise}  which resolves when the validation is complete
 * @resolves {null}
 * @throws  {Boom}     when the opts doesn't match validation
 */
InstanceService.validateCreateOpts = function (opts) {
  return InstanceService.validateAndPurifyOpts({
    autoForked: joi.boolean(),
    aliases: joi.object().unknown(),
    build: joi.string().required(),
    containerStartCommand: joi.string(),
    env: joi.array().items(joi.string().regex(ENV_REGEX, 'envs')),
    ipWhitelist: joi.object({
      enabled: joi.boolean()
    }),
    isIsolationGroupMaster: joi.boolean(),
    isolated: joi.string(),
    isTesting: joi.boolean(),
    masterPod: joi.boolean(),
    name: joi.string().regex(/^[-0-9a-zA-Z]+$/).required(),
    owner: joi.object({
      github: joi.alternatives().try(joi.number(), joi.string())
    }).unknown(),
    parent: joi.string(),
    public: joi.boolean(),
    hostname: joi.string(),
    locked: joi.boolean(),
    shouldNotAutofork: joi.boolean(),
    testingParentId: joi.string()
  }, opts)
}

/**
 * Used to validate the opts input when creating an instance
 * @param   {Object}   opts                        - opts object to make the
 * @param   {Boolean}  opts.autoForked             - true if this instance was autoforked
 * @param   {String}   opts.build                  - build model id (ObjectId)
 * @param   {[String]} opts.env                    - array of envs ['abc=123']
 * @param   {Boolean}  opts.hasAddedBranches       - (only for master instances) means this instance
 *                                                      has branch children
 * @param   {Object}   opts.ipWhitelist            - contains enabled, which when true, means the
 *                                                     container is disconnected from outside traffic
 * @param   {Boolean}  opts.isIsolationGroupMaster - true if this instance is the isolation master
 * @param   {String}   opts.isolated               - isolation model id (ObjectId)
 * @param   {Boolean}  opts.masterPod              - true if this instance is the masterpod
 * @param   {String}   opts.name                   - name of this instance
 * @param   {Object}   opts.owner                  - owner of this instance
 * @param   {Number}   opts.owner.github           - github id of the owner of this instance
 * @param   {String}   opts.parent                 - shortHash of the instance this was forked from
 * @param   {Boolean}  opts.public                 - true if this instance is public
 * @returns {Promise}  which resolves when the validation is complete
 * @resolves {null}
 * @throws  {Boom}     when the opts doesn't match validation
 */
InstanceService.validateUpdateOpts = function (opts) {
  return InstanceService.validateAndPurifyOpts({
    aliases: joi.object().unknown(),
    build: joi.string(),
    containerStartCommand: joi.string(),
    env: joi.array().items(joi.string().regex(ENV_REGEX, 'envs')),
    hasAddedBranches: joi.boolean(),
    ipWhitelist: joi.object({
      enabled: joi.boolean()
    }),
    isIsolationGroupMaster: joi.boolean(),
    isolated: joi.string(),
    isTesting: joi.boolean(),
    public: joi.boolean(),
    locked: joi.boolean(),
    shouldNotAutofork: joi.boolean(),
    testingParentId: joi.string()
  }, opts)
}

/**
 * Given a opts object full of parameters, create an instance.  Once created, update the cv again
 * if necessary, add the hostname, generate the dependencies, then emit an instance update event
 *
 * @param    {Object}   opts                        - opts object from the route
 * @param    {Boolean}  opts.autoForked             - true if this instance was autoforked
 * @param    {String}   opts.build                  - build model id (ObjectId)
 * @param    {[String]} opts.env                    - array of envs ['abc=123']
 * @param    {Object}   opts.ipWhitelist            - contains enabled, which when true, means the
 *                                                      container is disconnected from outside traffic
 * @param    {Boolean}  opts.isIsolationGroupMaster - true if this instance is the isolation master
 * @param    {String}   opts.isolated               - isolation model id (ObjectId)
 * @param    {Boolean}  opts.masterPod              - true if this instance is the masterpod
 * @param    {String}   opts.name                   - name of this instance
 * @param    {Object}   opts.owner                  - owner of this instance
 * @param    {Number}   opts.owner.github           - github id of the owner of this instance
 * @param    {String}   opts.parent                 - shortHash of the instance this was forked from
 * @param    {Boolean}  opts.public                 - true if this instance is public
 * @param    {User}     sessionUser                 - the session user User model
 * @returns  {Promise}  when the instance has been created
 * @resolves {Instance} newly created instance
 * @throws {User.NotFoundError}         When owner or owner.login not found
 * @throws {Build.NotFoundError}        When the build can't be found
 * @throws {ContextVersion.UnbuiltError}    When build has not started
 * @throws {Instance.CreateFailedError} When shorthash failed to generate
 */
InstanceService.createInstance = function (opts, sessionUser) {
  opts = pick(opts, [
    'autoForked',
    'aliases',
    'build',
    'containerStartCommand',
    'env',
    'ipWhitelist',
    'isIsolationGroupMaster',
    'isolated',
    'isTesting',
    'locked',
    'masterPod',
    'name',
    'owner',
    'parent',
    'public',
    'shouldNotAutofork',
    'testingParentId'
  ])
  var log = logger.child({
    sessionUser: sessionUser,
    opts: opts,
    method: 'InstanceService.createInstance'
  })
  log.info('InstanceService.createInstance called')
  return InstanceService.validateCreateOpts(opts)
    .then(() => {
      return InstanceService._fetchBuild(opts)
    })
    .tap((build) => {
      return InstanceService._addOwnerToOptsFromBuildIfMissing(opts, build)
    })
    .then((build) => {
      return InstanceService._fetchNeededInstanceData(build, opts, sessionUser)
    })
    .tap((results) => {
      return InstanceService._checkResultsForInstanceData(results)
    })
    .then((results) => {
      return InstanceService._createInstanceModel(results, opts, sessionUser)
    })
    .tap((results) => {
      return InstanceService._reAddContextVersionForRaceCondition(results)
    })
    .then(function fireOffRabbitEventsIfBuildSuccessful (results) {
      return InstanceService._saveInstanceAndEmitUpdate(results.instance, results.contextVersion, opts, sessionUser)
    })
    .catch(function (err) {
      log.error({
        error: err
      }, 'Error during instance creation')
      throw err
    })
}

/**
 * @param  {Object} opts
 * @param  {String} opts.build  mongoId of build we want to fetch
 * @return {Build}
 * @throws {Build.NotFoundError} When the build can't be found
 */
InstanceService._fetchBuild = (opts) => {
  return Build.findByIdAsync(opts.build)
    .tap((build) => {
      if (!build) {
        throw Build.NotFoundError(opts)
      }
    })
}

/**
 * Populate passed in opts object with owner of build
 * if it does not exist already
 * @param  {Object} opts
 * @param  {Object} build
 * @param  {String} build.owner
 * @return {undefined}
 */
InstanceService._addOwnerToOptsFromBuildIfMissing = (opts, build) => {
  if (!opts.owner) {
    opts.owner = {
      github: build.owner.github
    }
  }
}

/**
 * @param  {Build} build
 * @param  {String} build.contextVersion
 * @param  {Object} opts
 * @param  {String} opts.owner.github
 * @param  {SessionUser} sessionUser
 * @return {Object}
 *         {ContectVersion} .contextVersion
 *         {String} .shortHash
 *         {String} .owner
 *         {Build} .build
 */
InstanceService._fetchNeededInstanceData = (build, opts, sessionUser) => {
  return Promise.props({
    contextVersion: ContextVersionService.findContextVersion(keypather.get(build, 'contextVersion')),
    shortHash: InstanceCounter.nextHashAsync(),
    owner: sessionUser.findGithubUserByGithubIdAsync(keypather.get(opts, 'owner.github')),
    build: build
  })
}

/**
 * @param  {Object} opts
 * @param  {String} opts.owner.login
 * @param  {String} opts.shortHash
 * @param  {String} opts.contextVesrsion.build.started
 * @return {undefined}
 * @throws {User.NotFoundError}          When owner or owner.login not found
 * @throws {ContextVersion.UnbuiltError} When build has not started
 * @throws {Instance.CreateFailedError}  When shorthash failed to generate
 */
InstanceService._checkResultsForInstanceData = (opts) => {
  const log = logger.child({
    shortHash: opts.shortHash,
    owner: keypather.get(opts, 'owner.login')
  })
  log.trace('fetching owner and shortHash')

  let err = null
  if (!keypather.get(opts, 'owner.login')) {
    err = new User.NotFoundError(opts, 'attached to the instance', 'critical')
  } else if (!keypather.get(opts.contextVersion, 'build.started')) {
    err = new ContextVersion.UnbuiltError(opts.contextVersion)
  } else if (!opts.shortHash) {
    err = new Instance.CreateFailedError(opts)
  } else {
    // no errors, return!
    return
  }
  error.log(err, {
    opts: opts,
    cvId: keypather.get(opts, 'contextVersion._id'),
    method: 'InstanceCreate'
  })
  throw err
}

/**
 * @param  {Object} results
 * @param  {String} results.build._id
 * @param  {String} results.owner
 * @param  {String} results.shorthash
 * @param  {ContextVersion} results.contextVersion
 * @param  {Object} opts
 * @param  {String} opts.name
 * @param  {String} opts.owner.github
 * @param  {String} opts.owner.avatar_url
 * @param  {String} opts.owner.login
 * @param  {String} opts.testingParentId
 * @param  {SessionUser} sessionUser
 * @return {Instance}
 */
InstanceService._createInstanceModel = (results, opts, sessionUser) => {
  const log = logger.child({
    results,
    sessionUser
  })
  log.trace('_createInstanceModel called', { opts })
  var ownerUsername = keypather.get(results, 'owner.login')
  opts = put(opts, {
    build: results.build._id,
    contextVersion: results.contextVersion.toJSON(),
    createdBy: {
      github: keypather.get(sessionUser, 'accounts.github.id'),
      gravatar: keypather.get(sessionUser, 'gravatar'),
      username: keypather.get(sessionUser, 'accounts.github.username')
    },
    lowerName: opts.name.toLowerCase(),
    aliases: opts.aliases || {},
    owner: {
      github: opts.owner.github,
      gravatar: keypather.get(results.owner, 'avatar_url'),
      username: ownerUsername
    },
    shortHash: results.shortHash,
    testingParentId: opts.testingParentId
  })

  log.trace('creating instance', { opts })
  return Instance.createAsync(opts)
    .then(function setHostnameOnInstanceModel (instance) {
      var hostname = instance.getElasticHostname(ownerUsername).toLowerCase()
      return Promise.props({
        instance: instance.setAsync({
          elasticHostname: hostname,
          hostname: hostname
        }),
        contextVersion: ContextVersionService.findContextVersion(instance.contextVersion._id)
      })
    })
}

/**
 * @param  {Object} opts
 * @param  {String} opts.owner.login
 * @param  {ContextVersion} opts.contextVersion
 * @param  {Instance} opts.instance
 * @return {Instance}
 */
InstanceService._reAddContextVersionForRaceCondition = (opts) => {
  const log = logger.child({
    shortHash: opts.shortHash,
    owner: keypather.get(opts, 'owner.login'),
    contextVersion: keypather.get(opts, 'contextVersion._id')
  })
  log.trace('fetching cv, build, and hostname')
  // Fetch the contextVersion again, in case it finished building since we fetched it the first
  // time and when we saved it.
  if (keypather.get(opts, 'contextVersion.build.completed.getTime()') !==
    keypather.get(opts, 'instance.contextVersion.build.completed.getTime()')) {
    // we hit the race condition, so save the cv to the instance again
    return opts.instance.setAsync({
      contextVersion: opts.contextVersion.toJSON()
    })
  }
}

/**
 * Given an instance (with changes set to it), save it to the database, do required work for
 * dependencies, emit RabbitMQ jobs (instanceDeployed, createInstanceContainer), then finally emits
 * the post event to the UI
 * @param    {Instance}       instance          - Instance that was just modified (using set) and
 *                                                  ready to be saved into the database
 * @param    {ContextVersion} newContextVersion - ContextVersion that was just attached to the
 *                                                  instance. If the cv wasn't modified during this
 *                                                  update, this should be null
 * @param    {Object}         opts              - opts used to create or update the instance
 * @param    {[String]}       opts.env          - array of envs ['abc=123']
 * @param    {User}           sessionUser       - User model of the user of this session
 *
 * @returns  {Promise}       When the instance has finished emitting its update
 * @resolves {Instance}      The instance after it's saved
 *
 * @throws   {Instance.CreateFailedError} When the instance.save fails
 * @throws   {Boom.notFound}              When any of the mongo queries fails to return a value
 * @private
 */
InstanceService._saveInstanceAndEmitUpdate = function (instance, newContextVersion, opts, sessionUser) {
  var log = logger.child({
    instance: instance,
    contextVersion: newContextVersion,
    opts: opts,
    method: 'InstanceService._saveInstanceAndEmitUpdate',
    sessionUser: sessionUser
  })
  log.info('InstanceService._saveInstanceAndEmitUpdate called')
  return instance.saveAsync()
    .tap(function (instance) {
      if (!instance) {
        throw new Instance.CreateFailedError('InstanceCreate: We somehow failed to create a shortHash')
      }
    })
    .tap(function (instance) {
      if (opts.env) {
        return instance.setDependenciesFromEnvironmentAsync(instance.owner.username)
      }
    })
    .tap(function (instance) {
      if (!keypather.get(newContextVersion, 'isBuildSuccessful')) {
        log.trace('context version is not finished building')
        return
      }
      log.trace('added successful build, creating container')
      var manual = keypather.get(newContextVersion, 'build.triggeredAction.manual')
      if (!manual) {
        log.trace('instance deployed')
        rabbitMQ.instanceDeployed({
          instanceId: instance._id.toString(),
          cvId: newContextVersion._id.toString()
        })
      }
      rabbitMQ.createInstanceContainer({
        instanceId: instance._id.toString(),
        contextVersionId: newContextVersion._id.toString(),
        sessionUserGithubId: sessionUser.accounts.github.id,
        ownerUsername: instance.owner.username
      })
    })
    .tap(function (instance) {
      return instance.emitInstanceUpdateAsync(sessionUser, 'post')
    })
}

/**
 * Used by the instance update, this attaches the contextVersion onto the instance (doesn't save it,
 * just sets it) and emits all of the required Rabbit events.
 * (deleteContextVersion, deleteForkedInstancesByRepoAndBranch, deleteContainer, matchCommitInIsolationInstances)
 * This also clears out the instance's container field, after it creates the deleteContainer
 * job.
 * @param    {Instance} instance                    - Instance model to update
 * @param    {Object}   opts                        - opts object from the route
 * @param    {String}   opts.build                  - build model id (ObjectId)
 * @param    {User}     sessionUser                 - the session user User model
 * @returns  {Promise}  when the new cv and build have been set on the instance, and the container cleared
 * @resolves {Instance} instance with the values freshly set
 * @private
 */
InstanceService._setNewContextVersionOnInstance = function (instance, opts, sessionUser) {
  var log = logger.child({
    instance: instance,
    method: 'InstanceService._setNewContextVersionOnInstance',
    opts: opts,
    sessionUser: sessionUser
  })
  log.info('InstanceService._setNewContextVersionOnInstance call')
  return Build.findByIdAsync(opts.build)
    .tap(function fetchCv (build) {
      if (!build) {
        throw Boom.notFound('build not found', opts)
      }
      // delete opts.build since it will be added to the instance in the set at the bottom

      delete opts.build
    })
    .then(function (build) {
      return ContextVersionService.findContextVersion(build.contextVersion)
        .tap(function validateContextVersion (contextVersion) {
          if (!keypather.get(contextVersion, 'build.started')) {
            throw Boom.badRequest('Cannot attach a build to an instance with context ' +
              'versions that have not started building', {
                instanceId: keypather.get(instance, '_id'),
                cvId: keypather.get(contextVersion, '_id')
              })
          }
          if (keypather.get(contextVersion, 'owner.github') !== keypather.get(instance, 'owner.github')) {
            throw Boom.badRequest('Instance owner must match Build owner', {
              instanceId: keypather.get(instance, '_id'),
              cvId: keypather.get(contextVersion, '_id')
            })
          }
        })
        .tap(function deleteOtherInstancesWithSameBranch (contextVersion) {
          // If this instance is a master instance, and the branch has changed, delete any
          // non-isolated, non-masterpod instances with the same branch
          if (!instance.masterPod || opts.isolated || instance.isolated) {
            log.trace({
              repo: instance.masterPod,
              optIsolated: opts.isolated,
              instanceIsolated: instance.isolated
            }, 'Don\'t delete other instances with the same branch')
            return
          }
          var currentMainACV = ContextVersion.getMainAppCodeVersion(keypather.get(instance, 'contextVersion.appCodeVersions'))
          var newMainACV = ContextVersion.getMainAppCodeVersion(contextVersion.appCodeVersions)
          // Only if the user changed the branch of a MasterPod should you delete others
          if (!currentMainACV || !newMainACV || currentMainACV.branch === newMainACV.branch) {
            log.trace('Main ACV branch did not change')
            return
          }
          log.trace({
            repo: newMainACV.lowerRepo,
            branch: newMainACV.lowerBranch
          }, 'delete duplicate instance by repo and branch')
          return InstanceService.deleteForkedInstancesByRepoAndBranch(
            instance._id.toString(),
            newMainACV.lowerRepo,
            newMainACV.lowerBranch
          )
        })
        .tap(function deleteOldContextVersion (contextVersion) {
          var oldContextVersionId = keypather.get(instance, 'contextVersion._id.toString()')
          var newContextVersionId = contextVersion._id.toString()
          if (oldContextVersionId === newContextVersionId) {
            log.trace('ContextVersion didn\'t change')
            return
          }
          log.trace({
            oldContextVersionId: oldContextVersionId,
            newContextVersionId: newContextVersionId
          }, 'delete old context version')
          return rabbitMQ.deleteContextVersion({
            contextVersionId: oldContextVersionId
          })
        })
        .tap(function deleteOldDockerContainer () {
          if (keypather.get(instance, 'container.dockerContainer')) {
            log.trace('container found. delete container')
            return rabbitMQ.deleteContainer({
              containerId: keypather.get(instance, 'container.dockerContainer')
            })
          }
        })
        .tap(function setNewCvOnInstanceAndClearContainer (contextVersion) {
          // set container to undefined, which is just like using $unset
          return instance.setAsync({
            build: build._id,
            contextVersion: contextVersion.toJSON(),
            container: undefined
          })
        })
        .tap(function matchOtherIsolatedCommits () {
          // Match commit only after new ACV has been set
          var isManual = keypather.get(instance, 'contextVersion.build.triggeredAction.manual')
          // Only match commit for isolated instances manually updated
          if (instance.isolated && isManual) {
            log.trace({
              isolationId: instance.isolated
            }, 'Isolated, enqueing job to match relative isolated instances with same commit')
            return rabbitMQ.matchCommitInIsolationInstances({
              isolationId: instance.isolated.toString(),
              instanceId: instance._id.toString(),
              sessionUserGithubId: keypather.get(sessionUser, 'accounts.github.id')
            })
          }
          log.trace({
            isolationId: instance.isolated
          }, 'Instance is not isolated')
        })
    })
}

/**
 * Given a opts object full of parameters, update an instance.  If a new build (CV) is given, many
 * RabbitMQ jobs are fired (deleteContextVersion, deleteForkedInstancesByRepoAndBranch, deleteContainer),
 * the container is removed, and the CV and Build are applied to the instance.  Once that is done,
 * the Socket event is finally emitted
 *
 * @param    {Instance} instance                    - Instance model to update
 * @param    {Object}   opts                        - opts object from the route
 * @param    {String}   opts.build                  - build model id (ObjectId)
 * @param    {String}   opts.containerStartCommand    - run command for the container
 * @param    {[String]} opts.env                    - array of envs ['abc=123']
 * @param    {Boolean}  opts.hasAddedBranches       - (only for master instances) means this instance
 *                                                      has branch children
 * @param    {Object}   opts.ipWhitelist            - contains enabled, which when true, means the
 *                                                      container is disconnected from outside traffic
 * @param    {Boolean}  opts.isIsolationGroupMaster - true if this instance is the isolation master
 * @param    {String}   opts.isolated               - isolation model id (ObjectId)
 * @param    {Boolean}  opts.locked                 - true if this instance is should freeze and
 *                                                      not auto-deploy
 * @param    {Boolean}  opts.public                 - true if this instance is public
 * @param    {User}     sessionUser                 - the session user User model
 *
 * @returns  {Promise}  when the instance has been created
 * @resolves {Instance} newly created instance
 *
 * @throws   {Boom.notFound} When any of the mongo queries fails to return a value
 * @throws   {Boom.badRequest} When the contextVersion hasn't started building, owners don't match
 * @throws   {Boom.badRequest} When `shouldNotAutofork` is passed for an instance that's not a masterpod
 * @throws   {Error} any other error
 */
InstanceService.updateInstance = function (instance, opts, sessionUser) {
  opts = pick(opts, [
    'aliases',
    'build',
    'containerStartCommand',
    'env',
    'hasAddedBranches',
    'ipWhitelist',
    'isIsolationGroupMaster',
    'isolated',
    'isTesting',
    'locked',
    'public',
    'shouldNotAutofork',
    'testingParentId'
  ])
  var log = logger.child({
    sessionUser: sessionUser,
    opts: opts,
    method: 'InstanceService.statics.updateInstance'
  }, 'updateInstance')
  log.info('InstanceService.updateInstance called')
  return InstanceService.validateUpdateOpts(opts)
    .then(function checkIfNewBuild () {
      if (opts.build) {
        return InstanceService._setNewContextVersionOnInstance(instance, opts, sessionUser)
      }
    })
    .tap(function setOptsOnInstance () {
      if (!instance.masterPod && opts.shouldNotAutofork) {
        throw Boom.badRequest('`shouldNotAutofork` should not be set on an instance that is not a masterPod', {
          instanceId: instance._id
        })
      }
      // Add the rest of the opts to the instance
      return instance.setAsync(opts)
    })
    .then(function updateInstance (newContextVersion) {
      // If a cv wasn't added, then this newContextVersion should be null
      return InstanceService._saveInstanceAndEmitUpdate(instance, newContextVersion, opts, sessionUser)
    })
    .tap(function setIsolatedInstancesLocked () {
      if (!exists(opts.locked)) {
        log.trace({
          locked: opts.locked,
          isolated: instance.isolated
        }, '`locked` property not set')
        return
      }
      return InstanceService.updateAllInstancesInIsolationWithSameRepoAndBranch(
        instance,
        { locked: opts.locked },
        sessionUser
      )
    })
    .catch(function (err) {
      log.error({
        error: err
      }, 'Error during instance update')
      throw err
    })
}

/**
 * Update properties on all instances with same repo
 *
 * @param {Object}    instance          - Instance model
 * @param {ObjectId}  instance.isolated - ObjectId for isolation
 * @param {Object}    opts              - Object with updates to be applied
 * @param {Object}    sessionUser       - Session user
 * @return {Promise}
 */
InstanceService.updateAllInstancesInIsolationWithSameRepoAndBranch = Promise.method(function (instance, opts, sessionUser) {
  var log = logger.child({
    opts: opts,
    instanceId: instance._id,
    sessionUser: sessionUser,
    method: 'updateAllInstancesInIsolationWithSameRepoAndBranch '
  })
  log.info('updateAllInstancesInIsolationWithSameRepoAndBranch called')

  if (!instance.isolated) {
    log.trace({
      isolated: instance.isolated
    }, 'Instance is not isolated')
    return
  }
  var mainACV = ContextVersion.getMainAppCodeVersion(keypather.get(instance, 'contextVersion.appCodeVersions'))
  if (!mainACV) {
    log.trace('No appCodeVersion found for this instance')
    return
  }

  log.trace({
    isolated: instance.isolated,
    repo: mainACV.repo,
    branch: mainACV.branch
  }, 'Find instances in same isolation with same repo')
  return Instance.findInstancesInIsolationWithSameRepoAndBranchAsync(instance.isolated, mainACV.repo, mainACV.branch)
    .then(function (instances) {
      instances = instances.filter(function (i) {
        if (!i || !i._id) return false
        return i._id.toString() !== instance._id.toString()
      })
      return Promise.map(instances, function (isolationInstance) {
        log.trace({
          instanceId: isolationInstance._id.toString(),
          opts: opts
        }, 'Update instance with new properties')
        return isolationInstance.updateAsync(opts)
          .then(function () {
            log.trace({
              instanceId: isolationInstance._id.toString()
            }, 'emitInstanceUpdate for isolation instance')
            isolationInstance.emitInstanceUpdateAsync(sessionUser, 'update')
          })
      })
    })
})

/**
 * Change the commit on an instance to the provided commit hash
 *
 * This is done by creating a new context version and a new build, and updating
 * the instance with the new CV/build.
 *
 * @param    {Object} instance     - Instance model object
 * @param    {String} commit       - Commit hash for commit
 * @param    {Object} sessionUser  - User model object
 * @resolves {instance}
 * @returns  {Promise}
 */
InstanceService.updateInstanceCommitToNewCommit = function (instance, commit, sessionUser) {
  var log = logger.child({
    commit: commit,
    instanceId: instance._id,
    sessionUser: sessionUser,
    method: 'updateInstanceCommitToNewCommit'
  })
  log.info('Start updateInstanceCommitToNewCommit')
  var userId = keypather.get(sessionUser, 'accounts.github.id')
  return Promise.try(function () {
    log.trace({
      contextVersion: instance.contextVersion
    }, 'Context Version found')
    var appCodeVersions = keypather.get(instance, 'contextVersion.appCodeVersions')
    var acv = ContextVersion.getMainAppCodeVersion(appCodeVersions)
    var repo = keypather.get(acv, 'repo')
    var branch = keypather.get(acv, 'branch')
    log.trace({
      acv: acv,
      repo: repo,
      branch: branch
    }, 'Checking repo an branch in old contextVersion')
    if (!repo || !branch) {
      throw new Error('ContextVersion has no repo and/or branch', {
        cvId: keypather.get(instance, 'contextVersion._id')
      })
    }
    var pushInfo = {
      repo: acv.repo,
      branch: acv.branch,
      commit: commit,
      user: { id: userId }
    }
    log.trace({
      acv: acv,
      pushInfo: pushInfo
    }, 'Create and build new context version')
    return BuildService.createAndBuildContextVersion(instance, pushInfo, 'isolate')
  })
    .then(function (res) {
      var newContextVersionId = keypather.get(res, 'build.contextVersions[0]')
      var newBuildId = keypather.get(res, 'build._id')
      log.trace({
        newContextVersionId: newContextVersionId,
        newBuildId: newBuildId
      }, 'updating instance with new build')
      if (!newBuildId || !newContextVersionId) {
        throw new Error('Build and context version id required', {
          instanceId: instance._id,
          buildId: newBuildId,
          cvId: newContextVersionId
        })
      }
      return InstanceService.updateInstance(instance, { build: newBuildId }, sessionUser)
    })
}

/**
 * Check if instances share same masterPod of if one instance is another
 * instances child
 *
 * @param {Object} instanceA - Instance model object
 * @param {Object} instanceB - Instance model object
 * @return {Boolean}
 */
InstanceService.doInstancesShareSameMasterPod = function (instanceA, instanceB) {
  if (instanceA.masterPod && instanceB.masterPod) {
    return false
  }
  var shortHashA = instanceA.shortHash
  var shortHashB = instanceB.shortHash
  var parentA = instanceA.parent
  var parentB = instanceB.parent
  if (instanceA.masterPod && shortHashA === parentB) {
    return true
  }
  if (instanceB.masterPod && shortHashB === parentA) {
    return true
  }
  if (parentA === parentB) {
    return true
  }
  return false
}

/**
 * Find all forked instances that has specific main repo and branch deployed and
 * create `instance.delete` job for each of the found instances.
 * NOTE: this should not be called if `instanceId` is for isolated instance
 *
 * @param {Object} instance   - Instance model object. Shouldn't be deleted
 * @param {String} repo       - Repo name used for the instances search
 * @param {String} branch     - Branch name used for the instances search
 */
InstanceService.deleteForkedInstancesByRepoAndBranch = function (instance, repo, branch) {
  var log = logger.child({
    method: 'InstanceService.deleteForkedInstancesByRepoAndBranch',
    instanceId: keypather.get(instance, '_id.toString()'),
    repo,
    branch
  })
  log.info('InstanceService.deleteForkedInstancesByRepoAndBranch call')
  const instanceId = keypather.get(instance, '_id.toString()')
  // do nothing if parameters are missing
  if (!instanceId || !repo || !branch) {
    log.warn({ instanceId, repo, branch }, 'missing inputs')
    return Promise.resolve()
  }
  return Instance.findNonIsolatedForkedInstances(repo, branch)
    .then(function (instances) {
      if (instances && instances.length) {
        // If this instance is isolated, don't delete any other instance
        instances.forEach(function (inst) {
          // Don't delete any isolated instances or master instance
          if (
            !inst.isolated &&
            inst._id.toString() !== instanceId &&
            InstanceService.doInstancesShareSameMasterPod(instance, inst)
          ) {
            rabbitMQ.deleteInstance({
              instanceId: inst._id
            })
          }
        })
      }
    })
}

/**
 * Update instance with the build
 * @param {Object} instance - instance that should be patched with a new build
 * @param {Object} build - build that should be put on an instance
 * @returns {Promise}
 * @resolves updated instance model
 */
InstanceService.updateBuild = function (instance, build) {
  var log = logger.child({
    method: 'InstanceService.updateBuild',
    buildId: build._id,
    instanceId: instance._id
  })
  log.info('InstanceService.updateBuild called')
  return User.findByGithubIdAsync(instance.createdBy.github)
    .then(function (instanceCreator) {
      return InstanceService.updateInstance(instance, { build: build._id.toString() }, instanceCreator)
    })
}

/**
 * Update instances with the build. Instances should be found by repo and branch.
 * Build should be found by `cvId`
 * @param {Object} contextVersion - context version model
 * @param {String} repo           - repo to search for the instances to update
 * @param {String} branch         - branch to search for the instances to update
 * @returns {Promise}
 * @resolves {Array}              - array of updated instances
 */
InstanceService.updateBuildByRepoAndBranch = function (contextVersion, repo, branch) {
  var log = logger.child({
    method: 'InstanceService.updateBuildByRepoAndBranch',
    repo: repo,
    branch: branch,
    contextVersionId: keypather.get(contextVersion, '_id.toString()')
  })
  var contextVersionId = keypather.get(contextVersion, '_id')
  log.info('InstanceService.updateBuildByRepoAndBranch called')
  return Build.findByContextVersionIdsAsync([contextVersionId])
    .then(function (builds) {
      if (!builds || !builds[0]) {
        log.trace('no builds found')
        return
      }
      // NOTE: it seems like there is no case when array will have > 1 item
      var build = builds[0]
      var buildHash = keypather.get(contextVersion, 'build.hash')
      return Instance.findInstancesForBranchAndBuildHash(repo, branch, contextVersion.context.toString(), buildHash)
        .then(function (instances) {
          log.trace({ instances: instances }, 'found instances to update')
          return Promise.map(instances, function (instance) {
            return InstanceService.updateBuild(instance, build)
          })
        })
    })
}

/**
 * Delete all forked instances from the `instance`.
 * Create `instance.delete` job for each of the found instances.
 * @param {Object} instance - instance which forks we should delete
 * @return {Promise}
 * @resolve {(Object|Array.)} array fork instances
 */
InstanceService.deleteAllInstanceForks = function (instance) {
  var log = logger.child({
    method: 'InstanceService.deleteAllInstanceForks',
    instance: instance
  })
  log.info('InstanceService.deleteAllInstanceForks called')
  if (!instance.masterPod) {
    // return empty array since nothing was deleted
    log.trace('nothing to delete')
    return Promise.resolve([])
  }

  return Instance.findInstancesByParentAsync(instance.shortHash)
    .then(function (instances) {
      instances.forEach(function (fork) {
        rabbitMQ.deleteInstance({
          instanceId: fork._id.toString()
        })
      })
      return instances
    })
}

/**
 * create a user container for an instance
 * @param  {Object}   opts
 * @param  {ObjectId|String} opts.instanceId       id of instance to create container for
 * @param  {ObjectId|String} opts.contextVersionId id of contextVersion (image) to create container
 * @param  {Object}  contextVersion - context version
 * @result {Promise}
 */
InstanceService.createContainer = function (opts, contextVersion) {
  const log = logger.child({
    opts: opts,
    method: 'InstanceService.createContainer'
  })
  log.info('InstanceService.createContainer call')
  return InstanceService._findInstance(opts)
    .then(function (instance) {
      const createOpts = assign({ instance, contextVersion }, opts)
      return Promise.fromCallback(function (cb) {
        InstanceService._createDockerContainer(createOpts, function (createErr, result) {
          if (createErr) {
            log.error({ err: createErr }, '_createDockerContainer failed')
            return cb(createErr)
          }

          cb(null, result)
        })
      })
    })
}

/**
 * find one instance
 * @param  {Object}          opts
 * @param  {ObjectId|String} opts.instanceId instance id
 * @param  {ObjectId|String} opts.contextVersionId context version id
 * @return {Promise}
 * @resolves {Instance} found Instance
 */
InstanceService._findInstance = function (opts) {
  const log = logger.child({
    method: 'InstanceService._findInstance',
    opts: opts
  })
  log.info('InstanceService._findInstance called')
  const instanceId = opts.instanceId
  const contextVersionId = opts.contextVersionId
  const instanceQuery = {
    '_id': instanceId,
    'container': {
      $exists: false
    },
    'contextVersion.id': contextVersionId
  }
  return Instance.findOneAsync(instanceQuery)
    .tap(function (instance) {
      if (!instance) {
        throw new Instance.NotFoundError(instanceQuery)
      }
    })
    .tap(function (instance) {
      if (!instance.parent) {
        return instance
      }
      log.trace({ instance: instance }, 'check if parent exists')
      return Instance.findOneByShortHashAsync(instance.parent)
        .then(function (parent) {
          if (!parent) {
            const err = new Instance.NotFoundError({ shortHash: instance.parent })
            log.error('parent lookup error: not found')
            throw err
          }
          return instance
        })
    })
}

/**
 * create docker container for instance and cv
 * @param  {Object}   opts     [description]
 * @param  {Object}   opts.instance instance which the container belongs
 * @param  {Object}   opts.contextVersion contextVersion's image
 * @param  {Object}   opts.ownerUsername instance owner's username
 * @param  {Object}   opts.sessionUserGithubId session user's github id
 * @param  {Function} cb            callback
 */
InstanceService._createDockerContainer = function (opts, cb) {
  const log = logger.child({
    method: 'InstanceService._createDockerContainer',
    opts: opts
  })
  log.info('InstanceService._createDockerContainer call')
  const instance = opts.instance
  const contextVersion = opts.contextVersion

  const docker = new Docker()
  docker.createUserContainer(opts, function (err, container) {
    if (error.is4XX(err)) {
      // 4XX errs are not retryable, so mark db state
      log.error({ err: err }, 'finalCallback error')
      instance.modifyContainerCreateErr(contextVersion._id, err, function (err2) {
        if (err2) {
          log.error({ err: err2 }, 'finalCallback db error')
        }
        // if db write is successful, callback 4XX error
        // if db write was unsuccessful (err2), then callback err2 (500 error)
        cb(err2 || err)
      })
    } else if (err) { // 5XX err (non 4XX err)
      log.trace({ err: err }, 'finalCallback 5XX error')
      return cb(err)
    } else {
      log.trace('finalCallback success')
      return cb(null, container)
    }
  })
}

/**
 * Modifies instance container with docker inspect data
 * Clears any potentially hazard in the set object that could cause mongo errors
 * @param  {Object}   query     - query to find matching instances to update
 * @param  {Object}   setObject - object set as the $set value of the mongo update
 * @param  {Function} cb        - standard Node.js callback
 */
InstanceService.updateContainerInspect = function (query, setObject, cb) {
  var log = logger.child({
    method: 'InstanceService.updateContainerInspect',
    query: query,
    setObject: setObject
  })
  log.info('InstanceService.updateContainerInspect called')
  // Note: inspect may have keys that contain dots.
  //  Mongo does not support dotted keys, so we remove them.

  // We don't want the base keys to be formatted because $set can take root-level dots
  Object.keys(setObject).forEach(function (key) {
    formatObjectForMongo(setObject[key])
  })
  Instance.findOneAndUpdate(query, { $set: setObject }, function (err, instance) {
    if (err) {
      log.error({ err: err }, 'error')
      return cb(err)
    }
    if (!instance) { // changed or deleted
      log.error('error instance not found')
      return cb(Boom.conflict("Container was not updated, instance's container has changed"))
    }
    log.trace('success')
    cb(null, instance)
  })
}

/**
 * Modifies instance container with docker inspect data and, optionally, adds weave/network IP.
 * Invalidates charon cache after(!) we update mongo
 * Flow:
 *  1. fetch instance using instance id and container id
 *  2. update instance using instance id and container id with latest inspect data
 *  3. invalidate charon cache based on data from the model fetched on the step 1
 * @param  {String}   instanceId       - instanceId of instance that should be updated
 * @param  {String}   containerId      - docker container id
 * @param  {Object}   containerInspect - docker inspect data
 * @param  {String}   containerIp      - (optional) docker container ip address
 * @returns {Promise}
 * @resolves {Object} - Resolves instance object
 */
InstanceService.modifyExistingContainerInspect =
  function (instanceId, containerId, containerInspect, containerIp) {
    var log = logger.child({
      instanceId: instanceId,
      containerId: containerId,
      containerInspect: containerInspect,
      containerIp: containerIp,
      method: 'InstanceService.modifyExistingContainerInspect'
    })
    // in case container_start event was processed check dockerContainer
    // otherwise dockerContainer would not exist
    var query = {
      _id: instanceId,
      'container.dockerContainer': containerId
    }
    log.info('modifyExistingContainerInspect call')
    return Instance.findOneAsync(query)
      .then(function (oldInstance) {
        if (!oldInstance) { // changed or deleted
          log.error({ query: query }, 'instance not found')
          throw Boom.conflict("Container was not updated, instance's container has changed", {
            query: query
          })
        }

        // don't override ports if they are undefined
        // so that hosts can be cleaned up
        var $set = {
          'container.inspect': containerInspect
        }
        if (containerIp) {
          $set['network.hostIp'] = containerIp
        }
        var ports = keypather.get(containerInspect, 'NetworkSettings.Ports')
        if (ports) {
          $set['container.ports'] = ports
        }
        return Promise.fromCallback(function (cb) {
          InstanceService.updateContainerInspect(query, $set, cb)
        })
        .finally(function () {
          // NOTE: instance should always exist at this point
          // Any time the inspect data is to be updated we need to ensure the old
          // DNS entries for this container have been invalidated on the charon cache.
          // we should call invalidate on the old model and not updated instance
          oldInstance.invalidateContainerDNS()
        })
      })
  }

/**
 * Find instance by `instanceShortHash`
 * @param {String} instanceShortHash - short hash to find instance
 * @returns {Promise}
 * @resolves {Object} instance mongo model
 * @throws   {Instance.NotFoundError} When instance lookup failed
 * @throws   {Error}                  When Mongo fails
 */
InstanceService.findInstance = function (instanceShortHash) {
  const log = logger.child({
    method: 'InstanceService.findInstance',
    instanceShortHash: instanceShortHash
  })
  log.info('InstanceService.findInstance called')
  return Instance.findOneByShortHashAsync(instanceShortHash)
    .tap(function (instance) {
      if (!instance) {
        throw new Instance.NotFoundError({
          shortHash: instanceShortHash
        })
      }
    })
}

/**
 * Find instance by ObjectId
 * @param {ObjectId} instanceId - id instance
 * @returns {Promise}
 * @resolves {Instance} instance mongo model
 * @throws   {Instance.NotFoundError} When instance lookup failed
 * @throws   {Error}                  When Mongo fails
 */
InstanceService.findInstanceById = function (instanceId) {
  const log = logger.child({
    method: 'InstanceService.findInstance',
    instanceId: instanceId
  })
  log.info('InstanceService.findInstance called')
  return Instance.findByIdAsync(instanceId)
    .tap(function (instance) {
      if (!instance) {
        throw new Instance.NotFoundError({
          instanceId: instanceId
        })
      }
    })
}

/**
 * Try to stop instance.
 * 1) Find instance
 * 2) Check permissions
 * 3) Fetch instance submodels
 * 4) Check if instance is starting or stopping.
 * 5) Create stop instance task
 * 6) Set Instance into stopping state
 * @param {String} instanceShortHash - Instance short hash id data we are updating
 * @param {Object} sessionUser - session user mongo model
 * @returns {Promise}
 */
InstanceService.stopInstance = function (instanceShortHash, sessionUser) {
  const log = logger.child({
    method: 'InstanceService.stopInstance',
    instanceShortHash: instanceShortHash,
    sessionUser: sessionUser
  })
  log.info('InstanceService.stopInstance')
  return InstanceService.findInstance(instanceShortHash)
    .tap(function (instance) {
      return PermissionService.ensureOwnerOrModerator(sessionUser, instance)
    })
    .tap(function (instance) {
      log.trace({ instance: instance }, 'check if container exists')
      var containerId = keypather.get(instance, 'container.dockerContainer')
      if (!containerId) {
        log.error('Instance does not have a container')
        throw Boom.badRequest('Instance does not have a container', {
          instanceId: instance._id,
          containerId: containerId
        })
      }
    })
    .tap(Instance.assertNotStartingOrStopping)
    .then(function (instance) {
      log.trace({ instance: instance }, 'checks passed stopInstance marking as stopping')
      return Instance.markAsStoppingAsync(instance._id, instance.container.dockerContainer)
        .then(function (instance) {
          log.trace({
            containerState: keypather.get(instance, 'container.inspect.State')
          }, 'stopInstance publish stop job')
          rabbitMQ.stopInstanceContainer({
            containerId: instance.container.dockerContainer,
            instanceId: instance._id.toString(),
            sessionUserGithubId: keypather.get(sessionUser, 'accounts.github.id')
          })
          return instance
        })
    })
}

/**
 * Try to start instance.
 * 1) Find instance
 * 2) Check permissions
 * 3) Fetch instance submodels
 * 4) Check if instance is starting or stopping.
 * 5) Create start instance task
 * 6) Set Instance into starting state
 * @param {String} instanceShortHash - Instance short hash id data we are updating
 * @param {Object} sessionUser - session user mongo model
 * @returns {Promise}
 */
InstanceService.startInstance = function (instanceShortHash, sessionUser) {
  var log = logger.child({
    method: 'InstanceService.startInstance',
    instanceShortHash: instanceShortHash,
    sessionUser: sessionUser
  })
  log.info('InstanceService.startInstance called')
  return InstanceService.findInstance(instanceShortHash)
    .tap(function (instance) {
      return PermissionService.ensureOwnerOrModerator(sessionUser, instance)
    })
    .tap(function (instance) {
      log.trace({ instance: instance }, 'check if container exists')
      var containerId = keypather.get(instance, 'container.dockerContainer')
      if (!containerId) {
        log.error('Instance does not have a container')
        throw Boom.badRequest('Instance does not have a container', {
          instanceId: instance._id,
          containerId: containerId
        })
      }
    })
    .tap(Instance.assertNotStartingOrStopping)
    .then(function (instance) {
      log.trace({ instance: instance }, 'checks passed')
      var dockRemoved = keypather.get(instance, 'contextVersion.dockRemoved')
      var sessionUserGithubId = keypather.get(sessionUser, 'accounts.github.id.toString()')
      if (dockRemoved) {
        log.trace('dockRemoved: need to redeploy')
        rabbitMQ.redeployInstanceContainer({
          instanceId: instance._id.toString(),
          sessionUserGithubId: sessionUserGithubId
        })

        return instance
      }

      log.trace('marking as starting')
      return Instance.markAsStartingAsync(instance._id, instance.container.dockerContainer)
        .then(function (instance) {
          log.trace({
            containerState: keypather.get(instance, 'container.inspect.State')
          }, 'publish start job')
          rabbitMQ.startInstanceContainer({
            containerId: instance.container.dockerContainer,
            instanceId: instance._id.toString(),
            sessionUserGithubId: sessionUserGithubId
          })
          return instance
        })
    })
}

/**
 * Try to restart instance.
 * 1) Find instance
 * 2) Check permissions
 * 3) Fetch instance submodels
 * 4) Check if instance is starting or stopping.
 * 5) Create restart instance task
 * 6) Set Instance into starting state
 * @param {String} instanceShortHash - Instance short hash id data we are updating
 * @param {Object} sessionUser - session user mongo model
 * @returns {Promise}
 */
InstanceService.restartInstance = function (instanceShortHash, sessionUser) {
  var log = logger.child({
    method: 'InstanceService.restartInstance',
    instanceShortHash: instanceShortHash,
    sessionUser: sessionUser
  })
  log.info('InstanceService.restartInstance called')
  return InstanceService.findInstance(instanceShortHash)
    .tap(function (instance) {
      return PermissionService.ensureOwnerOrModerator(sessionUser, instance)
    })
    .tap(function (instance) {
      log.trace({ instance: instance }, 'check if container exists')
      var containerId = keypather.get(instance, 'container.dockerContainer')
      if (!containerId) {
        log.error('Instance does not have a container')
        throw Boom.badRequest('Instance does not have a container', {
          instanceId: instance._id,
          containerId: containerId
        })
      }
    })
    .tap(Instance.assertNotStartingOrStopping)
    .then(function (instance) {
      log.trace({ instance: instance }, 'checks passed, marking as starting')
      return Instance.markAsStartingAsync(instance._id, instance.container.dockerContainer)
        .then(function (instance) {
          log.trace({
            containerState: keypather.get(instance, 'container.inspect.State')
          }, 'publish restart job')
          rabbitMQ.restartInstance({
            containerId: instance.container.dockerContainer,
            instanceId: instance._id.toString(),
            sessionUserGithubId: keypather.get(sessionUser, 'accounts.github.id')
          })
          return instance
        })
    })
}

/**
 * Populates the models and owner/created by in the instance and emits the right event
 * @param {Instance} instance - Instance model we are updating
 * @param {Number} userGithubId - Github ID we should use to populate models, if null uses instance.createdBy.github
 * @param {String} eventName - Event Name to emit
 * @returns {Promise}
 */
InstanceService.emitInstanceUpdate = function (instance, userGithubId, eventName) {
  userGithubId = userGithubId || keypather.get(instance, 'createdBy.github')
  var log = logger.child({
    method: 'InstanceService.emitInstanceUpdate',
    userGithubId: userGithubId,
    instance: instance._id
  })
  log.info('InstanceService.emitInstanceUpdate called')

  if (!userGithubId) {
    userGithubId = keypather.get(instance, 'createdBy.github')
  }

  return User.findByGithubIdAsync(userGithubId)
    .then(function (user) {
      var populationPromises = [
        instance.populateModelsAsync(),
        instance.populateOwnerAndCreatedByAsync(user)
      ]
      return Promise.all(populationPromises)
    })
    .then(function () {
      messenger.emitInstanceUpdate(instance, eventName)
      return instance
    })
}

/**
 * Finds instances based on a cv.build.id, then populates the model and owner/created by in the
 * instance and emits the right event
 * @param {ObjectId|String} contextVersionBuildId - contextVersion.build.id to match instances with
 * @param {String}          eventName             - Event Name to emit
 * @returns {Promise} Resolves when all the found instances have emitted an update
 * @resolves {[Instances]} Instances that currently host a cv with this build info
 */
InstanceService.emitInstanceUpdateByCvBuildId = function (contextVersionBuildId, eventName) {
  var log = logger.child({
    method: 'InstanceService.emitInstanceUpdateByCvBuildId',
    contextVersionBuildId: contextVersionBuildId
  })
  log.info('InstanceService.emitInstanceUpdateByBuildId called')
  return Instance.findByContextVersionBuildId(contextVersionBuildId)
    .then(function (instances) {
      if (Array.isArray(instances)) {
        if (!instances.length) {
          log.trace('found no instances')
          return Promise.resolve([])
        }
        return Promise.map(instances, function (instance) {
          return InstanceService.emitInstanceUpdate(instance, null, eventName)
        })
      } else {
        log.warn('should have gotten an array')
      }
    })
}

/**
 * Fetch fully popu;ated instances based on a `query`
 * @param {Object} query - mongoose query to fetch instances
 * @param {Object} sessionUser mongo user model
 * @returns {Promise}
 * @resolves {Array} array of populated instances
 * @throws   {Instance.NotFoundError} When instances lookup failed
 */
InstanceService.fetchInstances = function (query, sessionUser) {
  var log = logger.child({
    query: query,
    sessionUser: sessionUser,
    method: 'InstanceService.fetchInstances'
  })
  log.info('InstanceService.fetchInstances call')
  return Instance.findAsync(query, { 'contextVersion.build.log': false })
    .then(function (instances) {
      return Instance.populateOwnerAndCreatedByForInstancesAsync(sessionUser, instances)
    })
    .then(function (instances) {
      return Instance.populateModelsAsync(instances)
    })
}

InstanceService.findInstanceByBranchName = function (githubId, branchName) {
  const log = logger.child({
    branchName,
    githubId,
    method: 'InstanceService.findInstanceByBranchName'
  })
  log.info('call')
  if (githubId) {
    log.trace(githubId, 'githubId called')
    return Instance.aggregateAsync([
      {
        '$match': {
          'owner.github': +githubId,
          name: branchName
        }
      }
    ])
      .then((instances) => {
        return instances
      })
  }
  return Instance.aggregateAsync([
    {
      '$match': {
        name: branchName
      }
    }
  ])
    .then((instances) => {
      return instances
    })
}

/**
 * Try to kill instance.
 * 1) Check if instance is starting or stopping.
 * 2) Create kill instance task
 * 3) Set Instance into stopping state
 * @param {Instance} instanceData - Instance model data we are updating
 * @returns {Promise}
 * @resolves {undefined} this promise will not return anything
 */
InstanceService.killInstance = function (instanceData) {
  var log = logger.child({
    instance: instanceData,
    method: 'InstanceService.killInstance'
  })
  log.info('InstanceService.killInstance call')
  return Promise.try(function () {
    log.trace('check state')
    var instanceModel = new Instance(instanceData)
    // If the instance is stopping its already on it's way to death
    // If the instance is starting we will have a race condition if we kill it right now
    // instead we need to wait for it to start, then the
    // start worker will kill based on conditions
    return Instance.assertNotStartingOrStopping(instanceModel)
  })
    .then(function () {
      log.trace('marking as stopping')
      return Instance.markAsStoppingAsync(instanceData._id, instanceData.container.dockerContainer)
    })
    .then(function (instance) {
      log.trace({
        containerState: keypather.get(instance, 'container.inspect.State')
      }, 'publish kill job')
      rabbitMQ.killInstanceContainer({
        containerId: instance.container.dockerContainer,
        instanceId: instance._id.toString()
      })
    })
<<<<<<< HEAD
}

/**
 * @param  {Array} volumes
 * @returns {Promise}
 * @resolves {undefined} this promise will not return anything
 */
InstanceService.deleteInstanceVolumes = (volume) => {
  const log = logger.child({
    volume
  })
  log.trace('getting instance volume to delete')
  const docker = new Docker()
  return docker.deleteInstanceVolumes(volume)
    .catch((err) => {
      throw err
    })
=======
>>>>>>> c38abe2a
}<|MERGE_RESOLUTION|>--- conflicted
+++ resolved
@@ -1562,24 +1562,4 @@
         instanceId: instance._id.toString()
       })
     })
-<<<<<<< HEAD
-}
-
-/**
- * @param  {Array} volumes
- * @returns {Promise}
- * @resolves {undefined} this promise will not return anything
- */
-InstanceService.deleteInstanceVolumes = (volume) => {
-  const log = logger.child({
-    volume
-  })
-  log.trace('getting instance volume to delete')
-  const docker = new Docker()
-  return docker.deleteInstanceVolumes(volume)
-    .catch((err) => {
-      throw err
-    })
-=======
->>>>>>> c38abe2a
 }