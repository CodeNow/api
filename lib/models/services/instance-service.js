/**
 * Instance service performs more complex actions related to the instances.
 * The service interacts not only with DB models but with other systems like
 * job queue.
 * @module lib/models/services/instance-service
 */

'use strict'

<<<<<<< HEAD
var assign = require('101/assign');
var put = require('101/put');
var async = require('async');
var Boom = require('dat-middleware').Boom;
var Docker = require('models/apis/docker');
var equalObjectIds = require('utils/equal-object-ids');
var error = require('error');
var Mavis = require('models/apis/mavis');
var map = require('object-loops/map');
var ContextVersion = require('models/mongo/context-version');
var Instance = require('models/mongo/instance');
var log = require('middlewares/logger')(__filename).log;
var rabbitMQ = require('models/rabbitmq');
var toJSON = require('utils/to-json');
var joi = require('utils/joi');
=======
var Boom = require('dat-middleware').Boom
var put = require('101/put')
var keypather = require('keypather')()
var Instance = require('models/mongo/instance')
var log = require('middlewares/logger')(__filename).log
var rabbitMQ = require('models/rabbitmq')
var removeDottedKeys = require('remove-dotted-keys')
>>>>>>> f8d21056

function InstanceService () {}

module.exports = InstanceService

/**
 * Find all forked instances that has specific main repo and branch deployed and
 * create `delete-instance` job for each of the found instances.
 * @param instanceId - this instance is the original. Shouldn't be deleted
 * @param userId - user that should perform instance deletion action
 * @param repo - repo name used for the instances search
 * @param branch - branch name used for the instances search
 * @param cb - standard Node.js callback
 */
InstanceService.prototype.deleteForkedInstancesByRepoAndBranch = function (instanceId, userId, repo, branch, cb) {
  var logData = {
    tx: true,
    instanceId: instanceId,
    userId: userId,
    repo: repo,
    branch: branch
  }
  log.info(logData, 'InstanceService.prototype.deleteForkedInstancesByRepoAndBranch')
  // do nothing if parameters are missing
  if (!instanceId || !userId || !repo || !branch) {
    log.warn(logData, 'InstanceService.prototype.deleteForkedInstancesByRepoAndBranch quit')
    return cb()
  }
  Instance.findForkedInstances(repo, branch, function (err, instances) {
    if (err) {
      log.error(put({ err: err }, logData),
        'InstanceService.prototype.deleteForkedInstancesByRepoAndBranch')
      return cb(err)
    }
    if (instances) {
      var instancesToDelete = instances.filter(function (inst) {
        return inst._id.toString() !== instanceId.toString()
      })
      instancesToDelete.forEach(function (inst) {
        rabbitMQ.deleteInstance({
          instanceId: inst._id,
          instanceName: inst.name,
          sessionUserId: userId
        })
      })
    }
    cb()
  })
}

/**
 * create a user container for an instance
 * @param  {Object}   opts
 * @param  {ObjectId|String} opts.instanceId       id of instance to create container for
 * @param  {ObjectId|String} opts.contextVersionId id of contextVersion (image) to create container
 * @param  {String}   opts.ownerUsername    instance owner's username
 * @param  {Function} cb                    callback
 */
InstanceService.createContainer = function (opts, cb) {
  var logData = {
    tx: true,
    opts: opts
  };
  log.info(logData, 'InstanceService.createContainer');
  async.waterfall([
    function validateOpts (cb) {
      joi.validateOrBoom(opts, joi.object({
        instanceId: joi.objectId().required(),
        contextVersionId: joi.objectId().required(),
        ownerUsername: joi.string().required(),
        sessionUserGithubId: joi.any().required()
      }).unknown().required(), cb);
    },
    InstanceService._findInstanceAndContextVersion,
    function (mongoData, cb) {
      var createOpts = assign(mongoData, opts);
      InstanceService._createDockerContainer(createOpts, cb);
    }
  ], cb);
};

<<<<<<< HEAD
/**
 * find one instance and one contextVersion by ids
 * @param  {Object}          opts
 * @param  {ObjectId|String} opts.instanceId instance id
 * @param  {ObjectId|String} opts.contextVersionId context version id
 * @param  {Function} cb     callback
 */
InstanceService._findInstanceAndContextVersion = function (opts, cb) {
  var logData = {
    tx: true,
    opts: opts
  };
  log.info(logData, 'InstanceService._findInstanceAndContextVersion');
  var instanceId = opts.instanceId;
  var contextVersionId = opts.contextVersionId;
  async.parallel({
    instance:
      Instance.findById.bind(Instance, instanceId),
    contextVersion:
      ContextVersion.findById.bind(ContextVersion, contextVersionId)
  }, function (err, data) {
    if (err) {
      log.error(put(logData, {err:err}), 'InstanceService._findInstanceAndContextVersion dbErr');
      return cb(err);
    }
    err = validateMongoData(data);
    if (err) {
      log.error(put(logData, { err:err }),
        'InstanceService._findInstanceAndContextVersion validationErr');
      return cb(err);
    }
    log.trace(put(logData, { data:data }),
      'InstanceService._findInstanceAndContextVersion success');
    cb(null, data);
  });
  /**
   * validate mongo data
   * @return {Error|undefined} validation error if it exists
   */
  function validateMongoData (data) {
    var err;
    if (!data.instance) {
      err = Boom.notFound('Instance not found', opts);
    } else if (!data.contextVersion) {
      err = Boom.notFound('ContextVersion not found', opts);
    } else if (!equalObjectIds(data.instance.contextVersion._id, data.contextVersion._id)) {
      err = Boom.conflict('Instance\'s contextVersion has changed', opts);
    }
    return err;
=======
/* jshint maxcomplexity:8 */
InstanceService.prototype.deploy = function (parameters, cb) {
  var instanceId = parameters.instanceId
  var buildId = parameters.buildId
  var userId = parameters.userId
  var ownerUsername = parameters.ownerUsername
  var forceDock = parameters.forceDock

  if (forceDock === 'body.forceDock' || 'forceDock') {
    forceDock = undefined
>>>>>>> f8d21056
  }
};

/**
 * create docker container for instance and cv
 * @param  {String}   ownerUsername instance owner username
 * @param  {Object}   opts     [description]
 * @param  {Object}   opts.instance instance which the container belongs
 * @param  {Object}   opts.contextVersion contextVersion's image
 * @param  {Object}   opts.ownerUsername instance owner's username
 * @param  {Object}   opts.sessionUserGithubId session user's github id
 * @param  {Function} cb            callback
 */
InstanceService._createDockerContainer = function (opts, cb) {
  var logData = {
    tx: true,
<<<<<<< HEAD
    ownerUsername: opts.ownerUsername,
    opts: map(opts, toJSON) // toJSON mongo docs before logging.
  };
  log.info(logData, 'InstanceService._createDockerContainer');
  var mavis = new Mavis();
  var instance = opts.instance;
  var contextVersion = opts.contextVersion;
  async.waterfall([
    findDockerHost,
    createDockerContainer
  ], finalCallback);
  function findDockerHost (cb) {
    log.info(logData, 'InstanceService._createDockerContainer findDockerHost');
    mavis.findDockForContainer(contextVersion, cb);
  }
  function createDockerContainer (dockerHost, cb) {
    log.info(put(logData, { dockerHost: dockerHost }),
      'InstanceService._createDockerContainer createDockerContainer');
    var docker = new Docker(dockerHost);
    docker.createUserContainer(opts, cb);
  }
  function finalCallback (err, container) {
    if (err) {
      log.error(put(logData, { err: err }),
        'InstanceService._createDockerContainer finalCallback error');
      if (error.is4XX(err)) {
        // 4XX errors indicate there is a input or state problem that cannot be resolved.
        // (Retries cannot fix 4XX errors, so we must mark the db as errored)
        // TODO(tj): handle image 404 w/ pull image worker
        log.error(put(logData, { err: err }), 'InstanceService._createDockerContainer 4XX error');
        instance.modifyContainerCreateErr(contextVersion._id, err, function (err2) {
          // if db write is successful, callback 4XX error
          // if db write was unsuccessful (err2), then callback err2 (500 error)
          cb(err2 || err);
        });
        return;
      }
    } else {
      log.trace(logData, 'InstanceService._createDockerContainer finalCallback success');
    }
    cb(err, container);
  }
};

=======
    instanceId: instanceId,
    buildId: buildId,
    userId: userId,
    ownerUsername: ownerUsername,
    forceDock: forceDock
  }
  log.info(logData, 'InstanceService.prototype.deploy')
  // do nothing if parameters are missing
  if ((!instanceId && !buildId) || !userId || !ownerUsername) {
    log.warn(logData, 'InstanceService.prototype.deploy quit')
    return cb()
  }
  rabbitMQ.deployInstance({
    instanceId: instanceId,
    buildId: buildId,
    forceDock: forceDock,
    ownerUsername: ownerUsername,
    sessionUserGithubId: userId
  })
  cb()
}
>>>>>>> f8d21056

/**
 * Modifies instance container with docker inspect data and also adds weave/network IP.
 * Invalidates charon cache
 * @param instance - instance that should be updates
 * @param containerId - docker container id
 * @param containerIp - docker container weave IP
 * @param containerInspect - docker inspect data
 * @param cb - standard Node.js callback
 */
InstanceService.prototype.updateOnContainerStart =
  function (instance, containerId, containerIp, containerInspect, cb) {
    var logData = {
      tx: true,
      instanceId: instance._id,
      containerId: containerId,
      containerIp: containerIp,
      containerInspect: containerInspect
    }
    log.info(logData, 'InstanceService.prototype.updateOnContainerStart')
    // Any time we receive new weave ip address
    // DNS entries for this container have been invalidated on the charon cache.
    instance.invalidateContainerDNS()
    // in case container_start event was processed check dockerContainer
    // otherwise dockerContainer wouldn't not exist
    var query = {
      _id: instance._id,
      'container.dockerContainer': containerId
    }
    // Note: inspect may have keys that contain dots.
    //  Mongo does not support dotted keys, so we remove them.
    var $set = {
      'network.hostIp': containerIp,
      'container.inspect': removeDottedKeys(containerInspect)
    }

    // don't override ports if they are undefined
    // so that hosts can be cleaned up
    var ports = keypather.get(containerInspect, 'NetworkSettings.Ports')
    if (ports) {
      $set['container.ports'] = ports
    }
    Instance.findOneAndUpdate(query, { $set: $set }, function (err, instance) {
      if (err) {
        log.error(put({
          err: err
        }, logData), 'InstanceService.prototype.updateOnContainerStart err')
        return cb(err)
      }
      if (!instance) { // changed or deleted
        log.error(logData,
          'InstanceService.prototype.updateOnContainerStart error instance not found')
        return cb(Boom.conflict('Container IP was not updated, instance\'s container has changed'))
      }
      log.trace(logData, 'InstanceService.prototype.updateOnContainerStart success')
      cb(null, instance)
    })
  }<|MERGE_RESOLUTION|>--- conflicted
+++ resolved
@@ -7,31 +7,23 @@
 
 'use strict'
 
-<<<<<<< HEAD
-var assign = require('101/assign');
-var put = require('101/put');
-var async = require('async');
-var Boom = require('dat-middleware').Boom;
-var Docker = require('models/apis/docker');
-var equalObjectIds = require('utils/equal-object-ids');
-var error = require('error');
-var Mavis = require('models/apis/mavis');
-var map = require('object-loops/map');
-var ContextVersion = require('models/mongo/context-version');
-var Instance = require('models/mongo/instance');
-var log = require('middlewares/logger')(__filename).log;
-var rabbitMQ = require('models/rabbitmq');
-var toJSON = require('utils/to-json');
-var joi = require('utils/joi');
-=======
+var assign = require('101/assign')
+var put = require('101/put')
+var async = require('async')
 var Boom = require('dat-middleware').Boom
-var put = require('101/put')
+var Docker = require('models/apis/docker')
+var equalObjectIds = require('utils/equal-object-ids')
+var error = require('error')
+var Mavis = require('models/apis/mavis')
+var map = require('object-loops/map')
+var ContextVersion = require('models/mongo/context-version')
+var Instance = require('models/mongo/instance')
 var keypather = require('keypather')()
-var Instance = require('models/mongo/instance')
 var log = require('middlewares/logger')(__filename).log
 var rabbitMQ = require('models/rabbitmq')
 var removeDottedKeys = require('remove-dotted-keys')
->>>>>>> f8d21056
+var toJSON = require('utils/to-json')
+var joi = require('utils/joi')
 
 function InstanceService () {}
 
@@ -94,8 +86,8 @@
   var logData = {
     tx: true,
     opts: opts
-  };
-  log.info(logData, 'InstanceService.createContainer');
+  }
+  log.info(logData, 'InstanceService.createContainer')
   async.waterfall([
     function validateOpts (cb) {
       joi.validateOrBoom(opts, joi.object({
@@ -103,17 +95,16 @@
         contextVersionId: joi.objectId().required(),
         ownerUsername: joi.string().required(),
         sessionUserGithubId: joi.any().required()
-      }).unknown().required(), cb);
+      }).unknown().required(), cb)
     },
     InstanceService._findInstanceAndContextVersion,
     function (mongoData, cb) {
-      var createOpts = assign(mongoData, opts);
-      InstanceService._createDockerContainer(createOpts, cb);
-    }
-  ], cb);
-};
-
-<<<<<<< HEAD
+      var createOpts = assign(mongoData, opts)
+      InstanceService._createDockerContainer(createOpts, cb)
+    }
+  ], cb)
+}
+
 /**
  * find one instance and one contextVersion by ids
  * @param  {Object}          opts
@@ -125,58 +116,44 @@
   var logData = {
     tx: true,
     opts: opts
-  };
-  log.info(logData, 'InstanceService._findInstanceAndContextVersion');
-  var instanceId = opts.instanceId;
-  var contextVersionId = opts.contextVersionId;
+  }
+  log.info(logData, 'InstanceService._findInstanceAndContextVersion')
+  var instanceId = opts.instanceId
+  var contextVersionId = opts.contextVersionId
   async.parallel({
-    instance:
-      Instance.findById.bind(Instance, instanceId),
-    contextVersion:
-      ContextVersion.findById.bind(ContextVersion, contextVersionId)
+    instance: Instance.findById.bind(Instance, instanceId),
+    contextVersion: ContextVersion.findById.bind(ContextVersion, contextVersionId)
   }, function (err, data) {
     if (err) {
-      log.error(put(logData, {err:err}), 'InstanceService._findInstanceAndContextVersion dbErr');
-      return cb(err);
-    }
-    err = validateMongoData(data);
-    if (err) {
-      log.error(put(logData, { err:err }),
-        'InstanceService._findInstanceAndContextVersion validationErr');
-      return cb(err);
-    }
-    log.trace(put(logData, { data:data }),
-      'InstanceService._findInstanceAndContextVersion success');
-    cb(null, data);
-  });
+      log.error(put(logData, {err: err}), 'InstanceService._findInstanceAndContextVersion dbErr')
+      return cb(err)
+    }
+    err = validateMongoData(data)
+    if (err) {
+      log.error(put(logData, { err: err }),
+        'InstanceService._findInstanceAndContextVersion validationErr')
+      return cb(err)
+    }
+    log.trace(put(logData, { data: data }),
+      'InstanceService._findInstanceAndContextVersion success')
+    cb(null, data)
+  })
   /**
    * validate mongo data
    * @return {Error|undefined} validation error if it exists
    */
   function validateMongoData (data) {
-    var err;
+    var err
     if (!data.instance) {
-      err = Boom.notFound('Instance not found', opts);
+      err = Boom.notFound('Instance not found', opts)
     } else if (!data.contextVersion) {
-      err = Boom.notFound('ContextVersion not found', opts);
+      err = Boom.notFound('ContextVersion not found', opts)
     } else if (!equalObjectIds(data.instance.contextVersion._id, data.contextVersion._id)) {
-      err = Boom.conflict('Instance\'s contextVersion has changed', opts);
-    }
-    return err;
-=======
-/* jshint maxcomplexity:8 */
-InstanceService.prototype.deploy = function (parameters, cb) {
-  var instanceId = parameters.instanceId
-  var buildId = parameters.buildId
-  var userId = parameters.userId
-  var ownerUsername = parameters.ownerUsername
-  var forceDock = parameters.forceDock
-
-  if (forceDock === 'body.forceDock' || 'forceDock') {
-    forceDock = undefined
->>>>>>> f8d21056
-  }
-};
+      err = Boom.conflict("Instance's contextVersion has changed", opts)
+    }
+    return err
+  }
+}
 
 /**
  * create docker container for instance and cv
@@ -191,74 +168,49 @@
 InstanceService._createDockerContainer = function (opts, cb) {
   var logData = {
     tx: true,
-<<<<<<< HEAD
     ownerUsername: opts.ownerUsername,
     opts: map(opts, toJSON) // toJSON mongo docs before logging.
-  };
-  log.info(logData, 'InstanceService._createDockerContainer');
-  var mavis = new Mavis();
-  var instance = opts.instance;
-  var contextVersion = opts.contextVersion;
+  }
+  log.info(logData, 'InstanceService._createDockerContainer')
+  var mavis = new Mavis()
+  var instance = opts.instance
+  var contextVersion = opts.contextVersion
   async.waterfall([
     findDockerHost,
     createDockerContainer
-  ], finalCallback);
+  ], finalCallback)
   function findDockerHost (cb) {
-    log.info(logData, 'InstanceService._createDockerContainer findDockerHost');
-    mavis.findDockForContainer(contextVersion, cb);
+    log.info(logData, 'InstanceService._createDockerContainer findDockerHost')
+    mavis.findDockForContainer(contextVersion, cb)
   }
   function createDockerContainer (dockerHost, cb) {
     log.info(put(logData, { dockerHost: dockerHost }),
-      'InstanceService._createDockerContainer createDockerContainer');
-    var docker = new Docker(dockerHost);
-    docker.createUserContainer(opts, cb);
+      'InstanceService._createDockerContainer createDockerContainer')
+    var docker = new Docker(dockerHost)
+    docker.createUserContainer(opts, cb)
   }
   function finalCallback (err, container) {
     if (err) {
       log.error(put(logData, { err: err }),
-        'InstanceService._createDockerContainer finalCallback error');
+        'InstanceService._createDockerContainer finalCallback error')
       if (error.is4XX(err)) {
         // 4XX errors indicate there is a input or state problem that cannot be resolved.
         // (Retries cannot fix 4XX errors, so we must mark the db as errored)
         // TODO(tj): handle image 404 w/ pull image worker
-        log.error(put(logData, { err: err }), 'InstanceService._createDockerContainer 4XX error');
+        log.error(put(logData, { err: err }), 'InstanceService._createDockerContainer 4XX error')
         instance.modifyContainerCreateErr(contextVersion._id, err, function (err2) {
           // if db write is successful, callback 4XX error
           // if db write was unsuccessful (err2), then callback err2 (500 error)
-          cb(err2 || err);
-        });
-        return;
+          cb(err2 || err)
+        })
+        return
       }
     } else {
-      log.trace(logData, 'InstanceService._createDockerContainer finalCallback success');
-    }
-    cb(err, container);
-  }
-};
-
-=======
-    instanceId: instanceId,
-    buildId: buildId,
-    userId: userId,
-    ownerUsername: ownerUsername,
-    forceDock: forceDock
-  }
-  log.info(logData, 'InstanceService.prototype.deploy')
-  // do nothing if parameters are missing
-  if ((!instanceId && !buildId) || !userId || !ownerUsername) {
-    log.warn(logData, 'InstanceService.prototype.deploy quit')
-    return cb()
-  }
-  rabbitMQ.deployInstance({
-    instanceId: instanceId,
-    buildId: buildId,
-    forceDock: forceDock,
-    ownerUsername: ownerUsername,
-    sessionUserGithubId: userId
-  })
-  cb()
-}
->>>>>>> f8d21056
+      log.trace(logData, 'InstanceService._createDockerContainer finalCallback success')
+    }
+    cb(err, container)
+  }
+}
 
 /**
  * Modifies instance container with docker inspect data and also adds weave/network IP.
@@ -311,7 +263,7 @@
       if (!instance) { // changed or deleted
         log.error(logData,
           'InstanceService.prototype.updateOnContainerStart error instance not found')
-        return cb(Boom.conflict('Container IP was not updated, instance\'s container has changed'))
+        return cb(Boom.conflict("Container IP was not updated, instance's container has changed"))
       }
       log.trace(logData, 'InstanceService.prototype.updateOnContainerStart success')
       cb(null, instance)
