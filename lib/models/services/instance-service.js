/**
 * Instance service performs more complex actions related to the instances.
 * The service interacts not only with DB models but with other systems like
 * job queue.
 * @module lib/models/services/instance-service
 */

'use strict'

var Boom = require('dat-middleware').Boom
var Promise = require('bluebird')
var assign = require('101/assign')
var async = require('async')
var keypather = require('keypather')()
var put = require('101/put')
var pick = require('101/pick')
var uuid = require('uuid')

var BuildService = require('models/services/build-service')
var ContextVersion = require('models/mongo/context-version')
var Docker = require('models/apis/docker')
var Build = require('models/mongo/build')
var Instance = require('models/mongo/instance')
var User = require('models/mongo/user')
var error = require('error')
var formatObjectForMongo = require('utils/format-object-for-mongo')
var InstanceCounter = require('models/mongo/instance-counter')
var joi = require('utils/joi')
var logger = require('middlewares/logger')(__filename)
var log = logger.log
var messenger = require('socket/messenger')
var objectId = require('objectid')
var rabbitMQ = require('models/rabbitmq')

var ENV_REGEX = /^([A-z]+[A-z0-9_]*)=.*$/

function InstanceService () {}

module.exports = InstanceService

/**
 * Validates the options given to any of the RESTful instance services, like create and update, to
 * make sure everything in the object is valid before we straight-up save it to the database (since
 * we basically set the opts object on the instance).  This will also check for and remove any blank
 * env entries from the env in the opt.
 * @param    {Schema} schema - JOI validation model
 * @param    {Object} opts   - Options to be set onto an instace
 * @returns  {Promise}         After the validation is finished
 * @resolves {null}
 * @throws   {Boom.badRequest} When the opts fail the validation check
 */
InstanceService.validateAndPurifyOpts = function (schema, opts) {
  var schemaObject = joi.object(schema)
    .required()
    .label('Instance opts validate')

  if (opts.env) {
    // Remove any empty space envs before validating
    opts.env = opts.env.filter(function (env) {
      return !(/^\s*$/.test(env))
    })
  }

  return joi.validateOrBoomAsync(opts, schemaObject)
}
/**
 * Used to validate the opts input when creating an instance
 * @param   {Object}   opts                        - opts object to make the
 * @param   {Boolean}  opts.autoForked             - true if this instance was autoforked
 * @param   {String}   opts.build                  - build model id (ObjectId)
 * @param   {[String]} opts.env                    - array of envs ['abc=123']
 * @param   {Object}   opts.ipWhitelist            - contains enabled, which when true, means the
 *                                                     container is disconnected from outside traffic
 * @param   {Boolean}  opts.isIsolationGroupMaster - true if this instance is the isolation master
 * @param   {String}   opts.isolated               - isolation model id (ObjectId)
 * @param   {Boolean}  opts.masterPod              - true if this instance is the masterpod
 * @param   {String}   opts.name                   - name of this instance
 * @param   {Object}   opts.owner                  - owner of this instance
 * @param   {Number}   opts.owner.github           - github id of the owner of this instance
 * @param   {String}   opts.parent                 - shortHash of the instance this was forked from
 * @param   {Boolean}  opts.public                 - true if this instance is public
 * @returns {Promise}  which resolves when the validation is complete
 * @resolves {null}
 * @throws  {Boom}     when the opts doesn't match validation
 */
InstanceService.validateCreateOpts = function (opts) {
  return InstanceService.validateAndPurifyOpts({
    autoForked: joi.boolean(),
    build: joi.string().required(),
    env: joi.array().items(joi.string().regex(ENV_REGEX, 'envs')),
    ipWhitelist: joi.object({
      enabled: joi.boolean()
    }),
    isIsolationGroupMaster: joi.boolean(),
    isolated: joi.string(),
    isTesting: joi.boolean(),
    masterPod: joi.boolean(),
    name: joi.string().regex(/^[-0-9a-zA-Z]+$/).required(),
    owner: joi.object({
      github: joi.alternatives().try(joi.number(), joi.string())
    }).unknown(),
    parent: joi.string(),
    public: joi.boolean(),
    hostname: joi.string(),
    locked: joi.boolean()
  }, opts)
}

/**
 * Used to validate the opts input when creating an instance
 * @param   {Object}   opts                        - opts object to make the
 * @param   {Boolean}  opts.autoForked             - true if this instance was autoforked
 * @param   {String}   opts.build                  - build model id (ObjectId)
 * @param   {[String]} opts.env                    - array of envs ['abc=123']
 * @param   {Object}   opts.ipWhitelist            - contains enabled, which when true, means the
 *                                                     container is disconnected from outside traffic
 * @param   {Boolean}  opts.isIsolationGroupMaster - true if this instance is the isolation master
 * @param   {String}   opts.isolated               - isolation model id (ObjectId)
 * @param   {Boolean}  opts.masterPod              - true if this instance is the masterpod
 * @param   {String}   opts.name                   - name of this instance
 * @param   {Object}   opts.owner                  - owner of this instance
 * @param   {Number}   opts.owner.github           - github id of the owner of this instance
 * @param   {String}   opts.parent                 - shortHash of the instance this was forked from
 * @param   {Boolean}  opts.public                 - true if this instance is public
 * @returns {Promise}  which resolves when the validation is complete
 * @resolves {null}
 * @throws  {Boom}     when the opts doesn't match validation
 */
InstanceService.validateUpdateOpts = function (opts) {
  return InstanceService.validateAndPurifyOpts({
    build: joi.string(),
    env: joi.array().items(joi.string().regex(ENV_REGEX, 'envs')),
    ipWhitelist: joi.object({
      enabled: joi.boolean()
    }),
    isIsolationGroupMaster: joi.boolean(),
    isolated: joi.string(),
    public: joi.boolean(),
    locked: joi.boolean()
  }, opts)
}

/**
 * Given a opts object full of parameters, create an instance.  Once created, update the cv again
 * if necessary, add the hostname, generate the dependencies, then emit an instance update event
 *
 * @param    {Object}   opts                        - opts object from the route
 * @param    {Boolean}  opts.autoForked             - true if this instance was autoforked
 * @param    {String}   opts.build                  - build model id (ObjectId)
 * @param    {[String]} opts.env                    - array of envs ['abc=123']
 * @param    {Object}   opts.ipWhitelist            - contains enabled, which when true, means the
 *                                                      container is disconnected from outside traffic
 * @param    {Boolean}  opts.isIsolationGroupMaster - true if this instance is the isolation master
 * @param    {String}   opts.isolated               - isolation model id (ObjectId)
 * @param    {Boolean}  opts.masterPod              - true if this instance is the masterpod
 * @param    {String}   opts.name                   - name of this instance
 * @param    {Object}   opts.owner                  - owner of this instance
 * @param    {Number}   opts.owner.github           - github id of the owner of this instance
 * @param    {String}   opts.parent                 - shortHash of the instance this was forked from
 * @param    {Boolean}  opts.public                 - true if this instance is public
 * @param    {User}     sessionUser                 - the session user User model
 * @returns  {Promise}  when the instance has been created
 * @resolves {Instance} newly created instance
 * @throws   {Boom.notFound} When any of the mongo queries fails to return a value
 * @throws   {Boom.badRequest} When the contextVersion hasn't started building
 * @throws   {Boom.badImplementation} When the shortHash fails to generate
 * @throws   {Error} any other error
 */
InstanceService.createInstance = function (opts, sessionUser) {
  opts = pick(opts, [
    'autoForked',
    'build',
    'env',
    'ipWhitelist',
    'isIsolationGroupMaster',
    'isolated',
    'isTesting',
    'locked',
    'masterPod',
    'name',
    'owner',
    'parent',
    'public'
  ])
  var log = logger.log.child({
    sessionUser: sessionUser,
    opts: opts,
<<<<<<< HEAD
    method: 'InstanceSchema.statics.createInstance'
  })
  log.trace('InstanceSchema.statics.createInstance call')
=======
    method: 'createInstance'
  }, 'createInstance')
  log.info('InstanceService.createInstance called')
>>>>>>> e0091d9c
  return InstanceService.validateCreateOpts(opts)
    .then(function fetchBuild () {
      return Build.findByIdAsync(opts.build)
        .tap(function useBuildsOwner (build) {
          if (!build) {
            throw Boom.notFound('build not found')
          }
          if (!opts.owner) {
            opts.owner = build.owner
          }
        })
    })
    .then(function fetchNeededInstanceData (build) {
      return Promise.props({
        contextVersion: ContextVersion.findByIdAsync(keypather.get(build, 'contextVersion')),
        shortHash: InstanceCounter.nextHashAsync(),
        owner: sessionUser.findGithubUserByGithubIdAsync(keypather.get(opts, 'owner.github')),
        build: build
      })
    })
    .tap(function checkResultsForInstanceData (results) {
      log.trace({
        shortHash: results.shortHash,
        owner: keypather.get(results, 'owner.login')
      }, 'fetching owner and shortHash')

      if (!results.owner) {
        throw Boom.notFound('owner not found')
      } else if (!results.owner.login) {
        throw Boom.notFound('owner login info not found on Github')
      } else if (!results.contextVersion) {
        throw Boom.notFound('contextVersion not found')
      } else if (!keypather.get(results.contextVersion, 'build.started')) {
        throw Boom.badRequest('Cannot attach a build to an instance with context ' +
          'versions that have not started building')
      } else if (!results.shortHash) {
        throw Boom.badImplementation('failed to generate shortHash')
      }
    })
    .then(function createInstanceModel (results) {
      var ownerUsername = keypather.get(results, 'owner.login')
      opts = put(opts, {
        build: results.build._id,
        contextVersion: results.contextVersion.toJSON(),
        createdBy: {
          github: keypather.get(sessionUser, 'accounts.github.id'),
          gravatar: keypather.get(sessionUser, 'gravatar'),
          username: keypather.get(sessionUser, 'accounts.github.username')
        },
        lowerName: opts.name.toLowerCase(),
        owner: {
          github: opts.owner.github,
          gravatar: keypather.get(results.owner, 'avatar_url'),
          username: ownerUsername
        },
        shortHash: results.shortHash
      })
      return Instance.createAsync(opts)
        .then(function setHostnameOnInstanceModel (instance) {
          var hostname = instance.getElasticHostname(ownerUsername).toLowerCase()
          return Promise.props({
            instance: instance.setAsync({
              elasticHostname: hostname,
              hostname: hostname
            }),
            contextVersion: ContextVersion.findByIdAsync(instance.contextVersion._id)
          })
        })
    })
    .tap(function reAddContextVersionForRaceCondition (results) {
      log.trace({
        contextVersion: keypather.get(results, 'contextVersion._id')
      }, 'fetching cv, build, and hostname')
      if (!results.contextVersion) {
        throw Boom.notFound('contextVersion not found the second time')
      }
      // Fetch the contextVersion again, in case it finished building since we fetched it the first
      // time and when we saved it.
      if (keypather.get(results, 'contextVersion.build.completed.getTime()') !==
        keypather.get(results, 'instance.contextVersion.build.completed.getTime()')) {
        // we hit the race condition, so save the cv to the instance again
        return results.instance.setAsync({
          contextVersion: results.contextVersion.toJSON()
        })
      }
    })
    .then(function fireOffRabbitEventsIfBuildSuccessful (results) {
      return InstanceService._saveInstanceAndEmitUpdate(results.instance, results.contextVersion, opts, sessionUser)
    })
    .catch(function (err) {
      log.error({
        error: err
      }, 'Error during instance creation')
      throw err
    })
}

/**
 * Given an instance (with changes set to it), save it to the database, do required work for
 * dependencies, emit RabbitMQ jobs (instanceDeployed, createInstanceContainer), then finally emits
 * the post event to the UI
 * @param    {Instance}       instance          - Instance that was just modified (using set) and
 *                                                  ready to be saved into the database
 * @param    {ContextVersion} newContextVersion - ContextVersion that was just attached to the
 *                                                  instance. If the cv wasn't modified during this
 *                                                  update, this should be null
 * @param    {Object}         opts              - opts used to create or update the instance
 * @param    {[String]}       opts.env          - array of envs ['abc=123']
 * @param    {User}           sessionUser       - User model of the user of this session
 *
 * @returns  {Promise}       When the instance has finished emitting its update
 * @resolves {Instance}      The instance after it's saved
 *
 * @throws   {Boom.notFound} When any of the mongo queries fails to return a value
 * @private
 */
InstanceService._saveInstanceAndEmitUpdate = function (instance, newContextVersion, opts, sessionUser) {
  var log = logger.log.child({
    instance: instance,
    contextVersion: newContextVersion,
    opts: opts,
<<<<<<< HEAD
    method: 'InstanceSchema._saveInstanceAndEmitUpdate',
    sessionUser: sessionUser
  })
  log.info('InstanceSchema._saveInstanceAndEmitUpdate call')
=======
    sessionUser: sessionUser,
    method: '_saveInstanceAndEmitUpdate'
  }, '_saveInstanceAndEmitUpdate')
  log.info('InstanceService._saveInstanceAndEmitUpdate called')
>>>>>>> e0091d9c
  return instance.saveAsync()
    .tap(function (instance) {
      if (!instance) {
        throw Boom.notFound('instance not found')
      }
    })
    .tap(function (instance) {
      return instance.upsertIntoGraphAsync()
    })
    .tap(function (instance) {
      if (opts.env) {
        return instance.setDependenciesFromEnvironmentAsync(instance.owner.username)
      }
    })
    .tap(function (instance) {
      if (!keypather.get(newContextVersion, 'isBuildSuccessful')) {
        log.trace('context version is not finished building')
        return
      }
      log.trace('added successful build, creating container')
      var manual = keypather.get(newContextVersion, 'build.triggeredAction.manual')
      if (!manual) {
        log.trace('instance deployed')
        rabbitMQ.instanceDeployed({
          instanceId: instance._id.toString(),
          cvId: newContextVersion._id.toString()
        })
      }
      rabbitMQ.createInstanceContainer({
        instanceId: instance._id.toString(),
        contextVersionId: newContextVersion._id.toString(),
        sessionUserGithubId: sessionUser.accounts.github.id,
        ownerUsername: instance.owner.username
      })
    })
    .tap(function (instance) {
      return instance.emitInstanceUpdateAsync(sessionUser, 'post')
    })
}

/**
 * Used by the instance update, this attaches the contextVersion onto the instance (doesn't save it,
 * just sets it) and emits all of the required Rabbit events.
 * (deleteContextVersion, deleteForkedInstancesByRepoAndBranch, deleteInstanceContainer, matchCommitWithIsolationMaster)
 * This also clears out the instance's container field, after it creates the deleteInstanceContainer
 * job.
 * @param    {Instance} instance                    - Instance model to update
 * @param    {Object}   opts                        - opts object from the route
 * @param    {String}   opts.build                  - build model id (ObjectId)
 * @param    {User}     sessionUser                 - the session user User model
 * @returns  {Promise}  when the new cv and build have been set on the instance, and the container cleared
 * @resolves {Instance} instance with the values freshly set
 * @private
 */
InstanceService._setNewContextVersionOnInstance = function (instance, opts, sessionUser) {
  var log = logger.log.child({
    instance: instance,
    method: 'InstanceService._setNewContextVersionOnInstance',
    opts: opts,
<<<<<<< HEAD
    sessionUser: sessionUser
  })
  log.info('InstanceService._setNewContextVersionOnInstance call')
=======
    sessionUser: sessionUser,
    method: '_setNewContextVersionOnInstance'
  }, '_setNewContextVersionOnInstance')
  log.info('InstanceService._setNewContextVersionOnInstance called')
>>>>>>> e0091d9c
  return Build.findByIdAsync(opts.build)
    .tap(function fetchCv (build) {
      if (!build) {
        throw Boom.notFound('build not found')
      }
      // delete opts.build since it will be added to the instance in the set at the bottom
      delete opts.build
    })
    .then(function (build) {
      return ContextVersion.findByIdAsync(build.contextVersion)
        .tap(function validateContextVersion (contextVersion) {
          if (!contextVersion) {
            throw Boom.notFound('contextVersion not found')
          }
          if (!keypather.get(contextVersion, 'build.started')) {
            throw Boom.badRequest('Cannot attach a build to an instance with context ' +
              'versions that have not started building')
          }
          if (keypather.get(contextVersion, 'owner.github') !== keypather.get(instance, 'owner.github')) {
            throw Boom.badRequest('Instance owner must match Build owner')
          }
        })
        .tap(function deleteOtherInstancesWithSameBranch (contextVersion) {
          // If this instance is a master instance, and the branch has changed, delete any
          // non-isolated, non-masterpod instances with the same branch
          if (!instance.masterPod || opts.isolated || instance.isolated) {
            log.trace({
              repo: instance.masterPod,
              optIsolated: opts.isolated,
              instanceIsolated: instance.isolated
            }, 'Don\'t delete other instances with the same branch')
            return
          }
          var currentMainACV = ContextVersion.getMainAppCodeVersion(keypather.get(instance, 'contextVersion.appCodeVersions'))
          var newMainACV = ContextVersion.getMainAppCodeVersion(contextVersion.appCodeVersions)
          // Only if the user changed the branch of a MasterPod should you delete others
          if (!currentMainACV || !newMainACV || currentMainACV.branch === newMainACV.branch) {
            log.trace('Main ACV branch did not change')
            return
          }
          log.trace({
            'repo': newMainACV.lowerRepo,
            'branch': newMainACV.lowerBranch
          }, 'delete duplicate instance by repo and branch')
          return InstanceService.deleteForkedInstancesByRepoAndBranch(
            instance._id.toString(),
            newMainACV.lowerRepo,
            newMainACV.lowerBranch
          )
        })
        .tap(function deleteOldContextVersion (contextVersion) {
          var oldContextVersionId = keypather.get(instance, 'contextVersion._id.toString()')
          var newContextVersionId = contextVersion._id.toString()
          if (oldContextVersionId === newContextVersionId) {
            log.trace('ContextVersion didn\'t change')
            return
          }
          log.trace({
            oldContextVersionId: oldContextVersionId,
            newContextVersionId: newContextVersionId
          }, 'delete old context version')
          return rabbitMQ.deleteContextVersion({
            contextVersionId: oldContextVersionId
          })
        })
        .tap(function deleteOldDockerContainer () {
          if (keypather.get(instance, 'container.dockerContainer')) {
            log.trace('container found. delete container')
            return InstanceService.deleteInstanceContainer(instance, instance.container)
          }
        })
        .tap(function matchOtherIsolatedCommits () {
          if (instance.isolated && instance.isIsolationGroupMaster) {
            log.trace({
              isolationId: instance.isolated
            }, 'Isolated, enqueing job to match relative isolated instances with same commit')
            return rabbitMQ.matchCommitWithIsolationMaster({
              isolationId: instance.isolated,
              sessionUserGithubId: keypather.get(sessionUser, 'accounts.github.id')
            })
          }
          log.trace({
            isolationId: instance.isolated
          }, 'Instance is not isolated')
        })
        .tap(function setNewCvOnInstanceAndClearContainer (contextVersion) {
          // set container to undefined, which is just like using $unset
          return instance.setAsync({
            build: build._id,
            contextVersion: contextVersion.toJSON(),
            container: undefined
          })
        })
    })
}

/**
 * Given a opts object full of parameters, update an instance.  If a new build (CV) is given, many
 * RabbitMQ jobs are fired (deleteContextVersion, deleteForkedInstancesByRepoAndBranch, deleteInstanceContainer),
 * the container is removed, and the CV and Build are applied to the instance.  Once that is done,
 * the Socket event is finally emitted
 *
 * @param    {Instance} instance                    - Instance model to update
 * @param    {Object}   opts                        - opts object from the route
 * @param    {String}   opts.build                  - build model id (ObjectId)
 * @param    {[String]} opts.env                    - array of envs ['abc=123']
 * @param    {Object}   opts.ipWhitelist            - contains enabled, which when true, means the
 *                                                      container is disconnected from outside traffic
 * @param    {Boolean}  opts.isIsolationGroupMaster - true if this instance is the isolation master
 * @param    {String}   opts.isolated               - isolation model id (ObjectId)
 * @param    {Boolean}  opts.locked                 - true if this instance is should freeze and
 *                                                      not auto-deploy
 * @param    {Boolean}  opts.public                 - true if this instance is public
 * @param    {User}     sessionUser                 - the session user User model
 *
 * @returns  {Promise}  when the instance has been created
 * @resolves {Instance} newly created instance
 *
 * @throws   {Boom.notFound} When any of the mongo queries fails to return a value
 * @throws   {Boom.badRequest} When the contextVersion hasn't started building, owners don't match
 * @throws   {Error} any other error
 */
InstanceService.updateInstance = function (instance, opts, sessionUser) {
  opts = pick(opts, [
    'build',
    'env',
    'ipWhitelist',
    'isIsolationGroupMaster',
    'isolated',
    'locked',
    'public'
  ])
  var log = logger.log.child({
    method: 'InstanceSchema.statics.createInstance',
    sessionUser: sessionUser,
<<<<<<< HEAD
    opts: opts
  })
  log.info('InstanceSchema.statics.createInstance call')
=======
    opts: opts,
    method: 'updateInstance'
  }, 'updateInstance')
  log.info('InstanceService.updateInstance called')
>>>>>>> e0091d9c
  return InstanceService.validateUpdateOpts(opts)
    .then(function checkIfNewBuild () {
      if (opts.build) {
        return InstanceService._setNewContextVersionOnInstance(instance, opts, sessionUser)
      }
    })
    .tap(function setOptsOnInstance () {
      // Add the rest of the opts to the instance
      return instance.setAsync(opts)
    })
    .then(function updateInstance (newContextVersion) {
      // If a cv wasn't added, then this newContextVersion should be null
      return InstanceService._saveInstanceAndEmitUpdate(instance, newContextVersion, opts, sessionUser)
    })
    .catch(function (err) {
      log.error({
        error: err
      }, 'Error during instance update')
      throw err
    })
}

/**
 * Change the commit on an instance to the provided commit hash
 *
 * This is done by creating a new context version and a new build, and updating
 * the instance with the new CV/build.
 *
 * @param    {Object} instance     - Instance model object
 * @param    {String} commit       - Commmit hash for commit
 * @param    {Object} sessionUser  - User model object
 * @resolves {instance}
 * @returns  {Promise}
 */
InstanceService.updateInstanceCommitToNewCommit = function (instance, commit, sessionUser) {
  var log = logger.log.child({
    tx: true,
    commit: commit,
    instanceId: instance._id,
    sessionUser: sessionUser,
    method: 'updateInstanceCommitToNewCommit'
  })
  log.info('Start updateInstanceCommitToNewCommit')
  var userId = keypather.get(sessionUser, 'accounts.github.id')
  return Promise.try(function () {
    log.trace({
      instanceCV: instance.contextVersion
    }, 'Context Version found')
    var appCodeVersions = keypather.get(instance.contextVersion, 'appCodeVersions')
    var acv = ContextVersion.getMainAppCodeVersion(appCodeVersions)
    var repo = keypather.get(acv, 'repo')
    var branch = keypather.get(acv, 'branch')
    log.trace({
      acv: acv,
      repo: repo,
      branch: branch
    }, 'Checking repo an branch in old contextVersion')
    if (!repo || !branch) {
      throw new Error('ContextVersion has no repo and/or branch')
    }
    var pushInfo = {
      repo: acv.repo,
      branch: acv.branch,
      commit: commit,
      user: { id: userId }
    }
    log.trace({
      acv: acv,
      pushInfo: pushInfo
    }, 'Create and build new context version')
    return BuildService.createAndBuildContextVersion(instance, pushInfo, 'isolate')
  })
    .then(function (res) {
      var newContextVersionId = keypather.get(res, 'build.contextVersions[0]')
      log.trace({
        newContextVersionId: newContextVersionId
      }, 'Fetching Context Version')
      if (!res.build || !newContextVersionId) {
        throw new Error('Build and context version id required')
      }
      return InstanceService.updateInstance(instance, { build: res.build._id }, userId)
    })
}

/**
 * Utility function to call `rabbitMQ.deleteInstanceContainer`.
 * @param {Object} instance model that should be used to create `instance.container.delete` payload
 * @param {Object} container container that is going to be deleted
 * @retrun undefined
 */
InstanceService.deleteInstanceContainer = function (instance, container) {
  var branch = Instance.getMainBranchName(instance)
  rabbitMQ.deleteInstanceContainer({
    instanceShortHash: instance.shortHash,
    instanceName: instance.name,
    instanceMasterPod: instance.masterPod,
    instanceMasterBranch: branch,
    container: container,
    ownerGithubId: keypather.get(instance, 'owner.github'),
    ownerGithubUsername: keypather.get(instance, 'owner.username'),
    isolated: instance.isolated,
    isIsolationGroupMaster: instance.isIsolationGroupMaster
  })
}

/**
 * Check if instances share same masterPod of if one instance is another
 * instances child
 *
 * @param {Object} instanceA - Instance model object
 * @param {Object} instanceB - Instance model object
 * @return {Boolean}
 */
InstanceService.doInstancesShareSameMasterPod = function (instanceA, instanceB) {
  if (instanceA.masterPod && instanceB.masterPod) {
    return false
  }
  var shortHashA = instanceA.shortHash
  var shortHashB = instanceB.shortHash
  var parentA = instanceA.parent
  var parentB = instanceB.parent
  if (instanceA.masterPod && shortHashA === parentB) {
    return true
  }
  if (instanceB.masterPod && shortHashB === parentA) {
    return true
  }
  if (parentA === parentB) {
    return true
  }
  return false
}

/**
 * Find all forked instances that has specific main repo and branch deployed and
 * create `instance.delete` job for each of the found instances.
 * NOTE: this should not be called if `instanceId` is for isolated instance
 *
 * @param {Object} instance   - Instance model object. Shouldn't be deleted
 * @param {String} repo       - Repo name used for the instances search
 * @param {String} branch     - Branch name used for the instances search
 */
InstanceService.deleteForkedInstancesByRepoAndBranch = function (instance, repo, branch) {
  var log = logger.log.child({
    tx: true,
    method: 'InstanceService.deleteForkedInstancesByRepoAndBranch',
    instanceId: keypather.get(instance, '_id.toString()'),
    repo: repo,
    branch: branch
  })
  log.info('InstanceService.deleteForkedInstancesByRepoAndBranch call')
  // do nothing if parameters are missing
  if (!keypather.get(instance, '_id') || !repo || !branch) {
    log.warn({
      instanceId: keypather.get(instance, '_id.toString()'),
      repo: repo,
      branch: branch
    }, 'missing inputs')
    return Promise.resolve()
  }
  return Instance.findForkedInstancesAsync(repo, branch)
    .then(function (instances) {
      if (instances && instances.length) {
        // If this instance is isolated, don't delete any other instance
        instances.forEach(function (inst) {
          // Don't delete any isolated instances or master instance
          if (
            !inst.isolated &&
            inst._id.toString() !== instance._id.toString() &&
            InstanceService.doInstancesShareSameMasterPod(instance, inst)
          ) {
            rabbitMQ.deleteInstance({
              instanceId: inst._id
            })
          }
        })
      }
    })
}

/**
 * Update instance with the build
 * @param {Object} instance - instance that should be patched with a new build
 * @param {Object} build - build that should be put on an instance
 * @returns {Promise}
 * @resolves updated instance model
 */
InstanceService.updateBuild = function (instance, build) {
  var logData = {
    tx: true,
    buildId: build._id,
    instanceId: instance._id
  }
  log.info(logData, 'InstanceService.updateBuild')
  return User.findByGithubIdAsync(instance.createdBy.github)
    .then(function (instanceCreator) {
      return InstanceService.updateInstance(instance, { build: build._id.toString() }, instanceCreator)
    })
}

/**
 * Update instances with the build. Instances should be found by repo and branch.
 * Build should be found by `cvId`
 * @param {Object} contextVersion - context version model
 * @param {String} repo           - repo to search for the instances to update
 * @param {String} branch         - branch to search for the instances to update
 * @returns {Promise}
 * @resolves {Array}              - array of updated instances
 */
InstanceService.updateBuildByRepoAndBranch = function (contextVersion, repo, branch) {
  var logData = {
    tx: true,
    repo: repo,
    branch: branch,
    contextVersionId: keypather.get(contextVersion, '_id.toString()')
  }
  var contextVersionId = keypather.get(contextVersion, '_id')
  log.info(logData, 'InstanceService.updateBuildByRepoAndBranch')
  return Build.findByContextVersionIdsAsync([contextVersionId])
    .then(function (builds) {
      if (!builds || !builds[0]) {
        log.trace(logData, 'updateBuildByRepoAndBranch no builds found')
        return
      }
      // NOTE: it seems like there is no case when array will have > 1 item
      var build = builds[0]
      return Instance.findInstancesLinkedToBranchAsync(repo, branch, contextVersion.context.toString())
        .then(function (instances) {
          log.trace({ instances: instances }, 'updateBuildByRepoAndBranch found instances to update')
          return Promise.map(instances, function (instance) {
            return InstanceService.updateBuild(instance, build)
          })
        })
    })
}

/**
 * Delete all forked instances from the `instance`.
 * Create `instance.delete` job for each of the found instances.
 * @param {Object} instance - instance which forks we should delete
 * @return {Promise}
 * @resolve {(Object|Array.)} array fork instances
 */
InstanceService.deleteAllInstanceForks = function (instance) {
  var logData = {
    tx: true,
    instance: instance
  }
  log.info(logData, 'InstanceService.deleteAllInstanceForks')
  if (!instance.masterPod) {
    // return empty array since nothing was deleted
    log.trace(logData, 'deleteAllInstanceForks nothing to delete')
    return Promise.resolve([])
  }
  return Instance.findInstancesByParentAsync(instance.shortHash)
    .then(function (instances) {
      instances.forEach(function (fork) {
        rabbitMQ.deleteInstance({
          instanceId: fork._id
        })
      })
      return instances
    })
}

/**
 * create a user container for an instance
 * @param  {Object}   opts
 * @param  {ObjectId|String} opts.instanceId       id of instance to create container for
 * @param  {ObjectId|String} opts.contextVersionId id of contextVersion (image) to create container
 * @param  {String}   opts.ownerUsername    instance owner's username
 * @param  {Function} cb                    callback
 */
InstanceService.createContainer = function (opts, cb) {
  var log = logger.log.child({
    tx: true,
    opts: opts,
    method: 'InstanceService.createContainer'
  })
  log.info('InstanceService.createContainer call')
  InstanceService._findInstanceAndContextVersion(opts, function (findErr, mongoData) {
    if (findErr) {
      log.error({err: findErr}, '_findInstanceAndContextVersion failed')
      return cb(findErr)
    }

    var createOpts = assign(mongoData, opts)
    InstanceService._createDockerContainer(createOpts, function (createErr, result) {
      if (createErr) {
        log.error({ err: createErr }, '_createDockerContainer failed')
        return cb(createErr)
      }

      cb(null, result)
    })
  })
}

/**
 * find one instance and one contextVersion by ids
 * @param  {Object}          opts
 * @param  {ObjectId|String} opts.instanceId instance id
 * @param  {ObjectId|String} opts.contextVersionId context version id
 * @param  {Function} cb     callback
 */
InstanceService._findInstanceAndContextVersion = function (opts, cb) {
  var logData = {
    tx: true,
    opts: opts
  }
  log.info(logData, 'InstanceService._findInstanceAndContextVersion')
  var instanceId = opts.instanceId
  var contextVersionId = opts.contextVersionId
  var instanceQuery = {
    '_id': instanceId,
    'container': {
      $exists: false
    },
    'contextVersion.id': contextVersionId
  }
  async.parallel({
    instance: Instance.findOne.bind(Instance, instanceQuery),
    contextVersion: ContextVersion.findById.bind(ContextVersion, contextVersionId)
  }, function (err, data) {
    if (err) {
      log.error(put(logData, { err: err }), 'InstanceService._findInstanceAndContextVersion dbErr')
      return cb(err)
    }
    err = validateMongoData(data)
    if (err) {
      log.error(put(logData, { err: err }), '_findInstanceAndContextVersion validationErr')
      return cb(err)
    }
    log.trace(put(logData, { data: data }), '_findInstanceAndContextVersion success')

    if (!data.instance.parent) {
      return cb(null, data)
    }
    log.trace(put(logData, { data: data }),
      '_findInstanceAndContextVersion check if parent exists')
    Instance.findOneByShortHash(data.instance.parent, function (err, parent) {
      if (err) {
        log.error(put(logData, { data: data, err: err }),
          '_findInstanceAndContextVersion parent lookup error')
        return cb(err)
      }
      if (!parent) {
        err = Boom.notFound('Parent instance not found', opts)
        log.error(put(logData, { data: data, err: err }),
          '_findInstanceAndContextVersion parent lookup error: not found')
        return cb(err)
      }
      log.trace(put(logData, { data: data }),
        '_findInstanceAndContextVersion parent lookup success')
      cb(null, data)
    })
  })
  /**
   * validate mongo data
   * @return {Error|undefined} validation error if it exists
   */
  function validateMongoData (data) {
    var err
    if (!data.instance) {
      err = Boom.notFound('Instance not found', opts)
    } else if (!data.contextVersion) {
      err = Boom.notFound('ContextVersion not found', opts)
    } else if (!objectId.equals(data.instance.contextVersion._id, data.contextVersion._id)) {
      err = Boom.conflict("Instance's contextVersion has changed", opts)
    }
    return err
  }
}

/**
 * create docker container for instance and cv
 * @param  {String}   ownerUsername instance owner username
 * @param  {Object}   opts     [description]
 * @param  {Object}   opts.instance instance which the container belongs
 * @param  {Object}   opts.contextVersion contextVersion's image
 * @param  {Object}   opts.ownerUsername instance owner's username
 * @param  {Object}   opts.sessionUserGithubId session user's github id
 * @param  {Function} cb            callback
 */
InstanceService._createDockerContainer = function (opts, cb) {
  var log = logger.log.child({
    tx: true,
    opts: opts,
    method: 'InstanceService._createDockerContainer'
  })
  log.info('InstanceService._createDockerContainer call')
  var instance = opts.instance
  var contextVersion = opts.contextVersion

  var docker = new Docker()
  docker.createUserContainer(opts, function (err, container) {
    if (error.is4XX(err)) {
      // 4XX errs are not retryable, so mark db state
      log.error({ err: err }, 'finalCallback error')
      instance.modifyContainerCreateErr(contextVersion._id, err, function (err2) {
        if (err2) {
          log.error({ err: err2 }, 'finalCallback db error')
        }
        // if db write is successful, callback 4XX error
        // if db write was unsuccessful (err2), then callback err2 (500 error)
        cb(err2 || err)
      })
    } else if (err) { // 5XX err (non 4XX err)
      log.trace({ err: err }, 'finalCallback 5XX error')
      cb(err)
    } else {
      log.trace('finalCallback success')
      cb(null, container)
    }
  })
}

/**
 * Modifies instance container with docker inspect data
 * Clears any potentially hazard in the set object that could cause mongo errors
 * @param  {Object}   query     - query to find matching instances to update
 * @param  {Object}   setObject - object set as the $set value of the mongo update
 * @param  {Function} cb        - standard Node.js callback
 */
InstanceService.updateContainerInspect = function (query, setObject, cb) {
  var logData = {
    tx: true,
    query: query,
    setObject: setObject
  }
  log.info(logData, 'InstanceService.updateContainerInspect')
  // Note: inspect may have keys that contain dots.
  //  Mongo does not support dotted keys, so we remove them.

  // We don't want the base keys to be formatted because $set can take root-level dots
  Object.keys(setObject).forEach(function (key) {
    formatObjectForMongo(setObject[key])
  })
  Instance.findOneAndUpdate(query, { $set: setObject }, function (err, instance) {
    if (err) {
      log.error(put({
        err: err,
        query: setObject
      }, logData), 'updateContainerInspect error')
      return cb(err)
    }
    if (!instance) { // changed or deleted
      log.error(put({ query: setObject }, logData),
        'updateContainerInspect error instance not found')
      return cb(Boom.conflict("Container was not updated, instance's container has changed"))
    }
    log.trace(put({ query: setObject },
      logData), 'updateContainerInspect success')
    cb(null, instance)
  })
}

/**
 * Modifies instance container with docker inspect data and, optionally, adds weave/network IP.
 * Invalidates charon cache after(!) we update mongo
 * Flow:
 *  1. fetch instance using instance id and container id
 *  2. update instance using instance id and container id with latest inspect data
 *  3. invalidate charon cache based on data from the model fetched on the step 1
 * @param  {String}   instanceId       - instanceId of instance that should be updated
 * @param  {String}   containerId      - docker container id
 * @param  {Object}   containerInspect - docker inspect data
 * @param  {String}   containerIp      - (optional) docker container ip address
 * @returns {Promise}
 * @resolves {Object} - Resolves instance object
 */
InstanceService.modifyExistingContainerInspect =
  function (instanceId, containerId, containerInspect, containerIp) {
    var log = logger.log.child({
      tx: true,
      instanceId: instanceId,
      containerId: containerId,
      containerInspect: containerInspect,
      containerIp: containerIp,
      method: 'InstanceService.modifyExistingContainerInspect'
    })
    // in case container_start event was processed check dockerContainer
    // otherwise dockerContainer would not exist
    var query = {
      _id: instanceId,
      'container.dockerContainer': containerId
    }
    log.info('InstanceService.modifyExistingContainerInspect call')
    return Instance.findOneAsync(query)
      .then(function (oldInstance) {
        if (!oldInstance) { // changed or deleted
          log.error({ query: query }, 'instance not found')
          throw Boom.conflict("Container was not updated, instance's container has changed")
        }

        // don't override ports if they are undefined
        // so that hosts can be cleaned up
        var $set = {
          'container.inspect': containerInspect
        }
        if (containerIp) {
          $set['network.hostIp'] = containerIp
        }
        var ports = keypather.get(containerInspect, 'NetworkSettings.Ports')
        if (ports) {
          $set['container.ports'] = ports
        }
        return Promise.fromCallback(function (cb) {
          InstanceService.updateContainerInspect(query, $set, cb)
        })
          .then(function (instance) {
            // NOTE: instance should always exist at this point
            // Any time the inspect data is to be updated we need to ensure the old
            // DNS entries for this container have been invalidated on the charon cache.
            // we should call invalidate on the old model  and not updated instance
            oldInstance.invalidateContainerDNS()
            return instance
          })
      })
  }

/**
 * Try to stop instance.
 * 1) Check if instance is starting or stopping.
 * 2) Create stop instance task
 * 3) Set Instance into stopping state
 * @param {Instance} instanceData - Instance model data we are updating
 * @param {Number} sessionUserGithubId - github id of the session user
 * @returns {Promise}
 */
InstanceService.stopInstance = function (instanceData, sessionUserGithubId) {
  var logData = {
    tx: true,
    instance: instanceData,
    sessionUserGithubId: sessionUserGithubId
  }
  var instance = new Instance(instanceData)
  log.info(logData, 'InstanceService.stopInstance')
  return Promise.resolve()
    .then(function () {
      var containerId = keypather.get(instance, 'container.dockerContainer')
      if (!containerId) {
        throw Boom.badRequest('Instance does not have a container')
      }
    })
    .then(function () {
      log.trace(logData, 'stopInstance check state')
      return instance.isNotStartingOrStoppingAsync()
    })
    .then(function () {
      log.trace(logData, 'stopInstance marking as stopping')
      return Instance.markAsStoppingAsync(instance._id, instance.container.dockerContainer)
        .then(function (instance) {
          log.trace(put({
            containerState: keypather.get(instance, 'container.inspect.State')
          }, logData), 'stopInstance publish stop job')
          rabbitMQ.stopInstanceContainer({
            containerId: instance.container.dockerContainer,
            instanceId: instance._id.toString(),
            sessionUserGithubId: sessionUserGithubId,
            tid: keypather.get(process.domain, 'runnableData.tid.toString()')
          })
          return instance
        })
    })
}

/**
 * Try to start instance.
 * 1) Check if instance is starting or stopping.
 * 2) Create start instance task or redeploy if instance was migrated
 * 3) Set Instance into starting state
 * @param {Instance} instanceData - Instance model data we are updating
 * @param {Number} sessionUserGithubId - github id of the session user
 * @param {String} tid - runnable transaction id.
 * NOTE: we don't want to polute our functions with tids. We will need to cleanup this and think of
 * a better way to pass transaction id
 * @returns {Promise}
 */
InstanceService.startInstance = function (instanceData, sessionUserGithubId, tid) {
  var logData = {
    tx: true,
    instance: instanceData,
    sessionUserGithubId: sessionUserGithubId
  }
  var instance = new Instance(instanceData)
  log.info(logData, 'InstanceService.startInstance')
  return Promise.resolve()
    .then(function () {
      var containerId = keypather.get(instance, 'container.dockerContainer')
      if (!containerId) {
        throw Boom.badRequest('Instance does not have a container')
      }
    })
    .then(function () {
      log.trace(logData, 'startInstance check state')
      return instance.isNotStartingOrStoppingAsync()
    })
    .then(function () {
      var dockRemoved = keypather.get(instance, 'contextVersion.dockRemoved')
      if (dockRemoved) {
        log.trace(logData, 'startInstance dockRemoved: need to redeploy')
        rabbitMQ.redeployInstanceContainer({
          instanceId: instance._id,
          sessionUserGithubId: sessionUserGithubId
        })
        return
      }

      log.trace(logData, 'startInstance marking as starting')
      return Instance.markAsStartingAsync(instance._id, instance.container.dockerContainer)
        .then(function (instance) {
          log.trace(put({
            containerState: keypather.get(instance, 'container.inspect.State')
          }, logData), 'startInstance publish start job')
          rabbitMQ.startInstanceContainer({
            containerId: instance.container.dockerContainer,
            instanceId: instance._id.toString(),
            sessionUserGithubId: sessionUserGithubId,
            tid: tid
          })
          return instance
        })
    })
}

/**
 * Try to restart instance.
 * 1) Check if instance is starting or stopping.
 * 2) Create restart instance task
 * 3) Set Instance into starting state
 * @param {Instance} instanceData - Instance model data we are updating
 * @param {Number} sessionUserGithubId - github id of the session user
 * @returns {Promise}
 */
InstanceService.restartInstance = function (instanceData, sessionUserGithubId) {
  var logData = {
    tx: true,
    instance: instanceData,
    sessionUserGithubId: sessionUserGithubId
  }
  var instance = new Instance(instanceData)
  log.info(logData, 'InstanceService.restartInstance')
  return Promise.resolve()
    .then(function () {
      var containerId = keypather.get(instance, 'container.dockerContainer')
      if (!containerId) {
        throw Boom.badRequest('Instance does not have a container')
      }
    })
    .then(function () {
      log.trace(logData, 'restartInstance check state')
      return instance.isNotStartingOrStoppingAsync()
    })
    .then(function () {
      log.trace(logData, 'restartInstance marking as starting')
      return Instance.markAsStartingAsync(instance._id, instance.container.dockerContainer)
        .then(function (instance) {
          log.trace(put({
            containerState: keypather.get(instance, 'container.inspect.State')
          }, logData), 'restartInstance publish restart job')
          var tid = keypather.get(process.domain, 'runnableData.tid.toString()')
          rabbitMQ.restartInstance({
            containerId: instance.container.dockerContainer,
            instanceId: instance._id.toString(),
            sessionUserGithubId: sessionUserGithubId,
            tid: tid
          })
          return instance
        })
    })
}

/**
 * Populates the models and owner/created by in the instance and emits the right event
 * @param {Instance} instance - Instance model we are updating
 * @param {Number} userGithubId - Github ID we should use to populate models, if null uses instance.createdBy.github
 * @param {String} eventName - Event Name to emit
 * @param {Boolean} forceCvRefresh - If true will force a refresh of the context version
 * @returns {Promise}
 */
InstanceService.emitInstanceUpdate = function (instance, userGithubId, eventName, forceCvRefresh) {
  userGithubId = userGithubId || keypather.get(instance, 'createdBy.github')
  var logData = {
    tx: true,
    userGithubId: userGithubId,
    instance: instance._id,
    forceCvRefresh: forceCvRefresh
  }
  log.info(logData, 'InstanceService.emitInstanceUpdate')

  if (!userGithubId) {
    userGithubId = keypather.get(instance, 'createdBy.github')
  }

  return User.findByGithubIdAsync(userGithubId)
    .then(function (user) {
      var populationPromises = [
        instance.populateModelsAsync(),
        instance.populateOwnerAndCreatedByAsync(user)
      ]
      if (forceCvRefresh) {
        populationPromises.push(instance.updateCvAsync())
      }
      return Promise.all(populationPromises)
    })
    .then(function () {
      messenger.emitInstanceUpdate(instance, eventName)
      return instance
    })
}

/**
 * Finds instances based on a cv.build.id, then populates the model and owner/created by in the
 * instance and emits the right event
 * @param {ObjectId|String} contextVersionBuildId - contextVersion.build.id to match instances with
 * @param {String}          eventName             - Event Name to emit
 * @param {Boolean}         forceCvRefresh        - If true will force a refresh of the context version
 * @returns {Promise} Resolves when all the found instances have emitted an update
 * @resolves {[Instances]} Instances that currently host a cv with this build info
 */
InstanceService.emitInstanceUpdateByCvBuildId = function (contextVersionBuildId, eventName, forceCvRefresh) {
  var logData = {
    tx: true,
    contextVersionBuildId: contextVersionBuildId,
    forceCvRefresh: forceCvRefresh
  }
  log.info(logData, 'InstanceService.emitInstanceUpdateByBuildId')
  return Instance.findByContextVersionBuildId(contextVersionBuildId)
    .then(function (instances) {
      if (Array.isArray(instances)) {
        if (!instances.length) {
          log.trace(logData, 'InstanceService.emitInstanceUpdateByBuildId found no instances')
        }
        return Promise.map(instances, function (instance) {
          return InstanceService.emitInstanceUpdate(instance, null, eventName, forceCvRefresh)
        })
      }
    })
}

/**
 * Try to kill instance.
 * 1) Check if instance is starting or stopping.
 * 2) Create kill instance task
 * 3) Set Instance into stopping state
 * @param {Instance} instanceData - Instance model data we are updating
 * @returns {Promise}
 * @resolves {undefined} this promise will not return anything
 */
InstanceService.killInstance = function (instanceData) {
  var log = logger.log.child({
    tx: true,
    instance: instanceData,
    method: 'InstanceService.killInstance'
  })
  log.info('InstanceService.killInstance call')
  return Promise.try(function () {
    log.trace('check state')
    var instanceModel = new Instance(instanceData)
    // If the instance is stopping its already on it's way to death
    // If the instance is starting we will have a race condition if we kill it right now
    // instead we need to wait for it to start, then the
    // start worker will kill based on conditions
    return instanceModel.isNotStartingOrStoppingAsync()
  })
    .then(function () {
      log.trace('marking as stopping')
      return Instance.markAsStoppingAsync(instanceData._id, instanceData.container.dockerContainer)
    })
    .then(function (instance) {
      log.trace({
        containerState: keypather.get(instance, 'container.inspect.State')
      }, 'publish kill job')
      rabbitMQ.killInstanceContainer({
        containerId: instance.container.dockerContainer,
        instanceId: instance._id.toString(),
        tid: keypather.get(process.domain, 'runnableData.tid.toString()') || uuid.v4()
      })
    })
}<|MERGE_RESOLUTION|>--- conflicted
+++ resolved
@@ -185,15 +185,9 @@
   var log = logger.log.child({
     sessionUser: sessionUser,
     opts: opts,
-<<<<<<< HEAD
-    method: 'InstanceSchema.statics.createInstance'
-  })
-  log.trace('InstanceSchema.statics.createInstance call')
-=======
-    method: 'createInstance'
-  }, 'createInstance')
+    method: 'InstanceSchema.createInstance'
+  })
   log.info('InstanceService.createInstance called')
->>>>>>> e0091d9c
   return InstanceService.validateCreateOpts(opts)
     .then(function fetchBuild () {
       return Build.findByIdAsync(opts.build)
@@ -315,17 +309,10 @@
     instance: instance,
     contextVersion: newContextVersion,
     opts: opts,
-<<<<<<< HEAD
     method: 'InstanceSchema._saveInstanceAndEmitUpdate',
     sessionUser: sessionUser
   })
-  log.info('InstanceSchema._saveInstanceAndEmitUpdate call')
-=======
-    sessionUser: sessionUser,
-    method: '_saveInstanceAndEmitUpdate'
-  }, '_saveInstanceAndEmitUpdate')
   log.info('InstanceService._saveInstanceAndEmitUpdate called')
->>>>>>> e0091d9c
   return instance.saveAsync()
     .tap(function (instance) {
       if (!instance) {
@@ -385,16 +372,9 @@
     instance: instance,
     method: 'InstanceService._setNewContextVersionOnInstance',
     opts: opts,
-<<<<<<< HEAD
     sessionUser: sessionUser
   })
   log.info('InstanceService._setNewContextVersionOnInstance call')
-=======
-    sessionUser: sessionUser,
-    method: '_setNewContextVersionOnInstance'
-  }, '_setNewContextVersionOnInstance')
-  log.info('InstanceService._setNewContextVersionOnInstance called')
->>>>>>> e0091d9c
   return Build.findByIdAsync(opts.build)
     .tap(function fetchCv (build) {
       if (!build) {
@@ -528,18 +508,11 @@
     'public'
   ])
   var log = logger.log.child({
-    method: 'InstanceSchema.statics.createInstance',
     sessionUser: sessionUser,
-<<<<<<< HEAD
-    opts: opts
-  })
-  log.info('InstanceSchema.statics.createInstance call')
-=======
     opts: opts,
-    method: 'updateInstance'
+    method: 'InstanceSchema.statics.updateInstance'
   }, 'updateInstance')
   log.info('InstanceService.updateInstance called')
->>>>>>> e0091d9c
   return InstanceService.validateUpdateOpts(opts)
     .then(function checkIfNewBuild () {
       if (opts.build) {
