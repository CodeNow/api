/**
 * Instance service performs more complex actions related to the instances.
 * The service interacts not only with DB models but with other systems like
 * job queue.
 * @module lib/models/services/instance-service
 */

'use strict'

var Boom = require('dat-middleware').Boom
var Promise = require('bluebird')
var assign = require('101/assign')
var async = require('async')
var keypather = require('keypather')()
var put = require('101/put')
var pick = require('101/pick')
var uuid = require('uuid')

var BuildService = require('models/services/build-service')
var ContextVersion = require('models/mongo/context-version')
var Docker = require('models/apis/docker')
var Build = require('models/mongo/build')
var Instance = require('models/mongo/instance')
var User = require('models/mongo/user')
var error = require('error')
var formatObjectForMongo = require('utils/format-object-for-mongo')
var InstanceCounter = require('models/mongo/instance-counter')
var joi = require('utils/joi')
var logger = require('middlewares/logger')(__filename)
var log = logger.log
var messenger = require('socket/messenger')
var objectId = require('objectid')
var rabbitMQ = require('models/rabbitmq')
<<<<<<< HEAD
var toJSON = require('utils/to-json')
=======
var Runnable = require('models/apis/runnable')
>>>>>>> 6ec9bc9d

var ENV_REGEX = /^([A-z]+[A-z0-9_]*)=.*$/

function InstanceService () {}

module.exports = InstanceService

var createInstanceBodySchema = {
  autoForked: joi.boolean(),
  build: joi.string().required(),
  env: joi.array().items(joi.string().regex(ENV_REGEX, 'envs')),
  ipWhitelist: joi.object({
    enabled: joi.boolean()
  }),
  isIsolationGroupMaster: joi.boolean(),
  isolated: joi.string(),
  masterPod: joi.boolean(),
  name: joi.string().regex(/^[-0-9a-zA-Z]+$/).required(),
  owner: joi.object({
    github: joi.alternatives().try(joi.number(), joi.string())
  }).unknown(),
  parent: joi.string(),
  public: joi.boolean(),
  hostname: joi.string(),
  locked: joi.boolean()
}
var updateInstanceBodySchema = {
  build: joi.string(),
  env: joi.array().items(joi.string().regex(ENV_REGEX, 'envs')),
  ipWhitelist: joi.object({
    enabled: joi.boolean()
  }),
  isIsolationGroupMaster: joi.boolean(),
  isolated: joi.string(),
  public: joi.boolean(),
  locked: joi.boolean()
}

InstanceService.validateOpts = function (schema, opts) {
  var schemaObject = joi.object(schema)
    .unknown()
    .required()
    .label('Instance opts validate')

  if (opts.env) {
    // Remove any empty space envs before validating
    opts.env = opts.env.filter(function (env) {
      return !(/^\s*$/.test(env))
    })
  }

  return joi.validateOrBoomAsync(opts, schemaObject)
}
/**
 * Used to validate the opts input when creating an instance
 * @param   {Object}   opts                        - opts object to make the
 * @param   {Boolean}  opts.autoForked             - true if this instance was autoforked
 * @param   {String}   opts.build                  - build model id (ObjectId)
 * @param   {[String]} opts.env                    - array of envs ['abc=123']
 * @param   {Object}   opts.ipWhitelist            - contains enabled, which when true, means the
 *                                                     container is disconnected from outside traffic
 * @param   {Boolean}  opts.isIsolationGroupMaster - true if this instance is the isolation master
 * @param   {String}   opts.isolated               - isolation model id (ObjectId)
 * @param   {Boolean}  opts.masterPod              - true if this instance is the masterpod
 * @param   {String}   opts.name                   - name of this instance
 * @param   {Object}   opts.owner                  - owner of this instance
 * @param   {Number}   opts.owner.github           - github id of the owner of this instance
 * @param   {String}   opts.parent                 - shortHash of the instance this was forked from
 * @param   {Boolean}  opts.public                 - true if this instance is public
 * @returns {Promise}  which resolves when the validation is complete
 * @resolves {null}
 * @throws  {Boom}     when the opts doesn't match validation
 */
InstanceService.validateCreateOpts = function (opts) {
  return InstanceService.validateOpts(createInstanceBodySchema, opts)
}

/**
 * Used to validate the opts input when creating an instance
 * @param   {Object}   opts                        - opts object to make the
 * @param   {Boolean}  opts.autoForked             - true if this instance was autoforked
 * @param   {String}   opts.build                  - build model id (ObjectId)
 * @param   {[String]} opts.env                    - array of envs ['abc=123']
 * @param   {Object}   opts.ipWhitelist            - contains enabled, which when true, means the
 *                                                     container is disconnected from outside traffic
 * @param   {Boolean}  opts.isIsolationGroupMaster - true if this instance is the isolation master
 * @param   {String}   opts.isolated               - isolation model id (ObjectId)
 * @param   {Boolean}  opts.masterPod              - true if this instance is the masterpod
 * @param   {String}   opts.name                   - name of this instance
 * @param   {Object}   opts.owner                  - owner of this instance
 * @param   {Number}   opts.owner.github           - github id of the owner of this instance
 * @param   {String}   opts.parent                 - shortHash of the instance this was forked from
 * @param   {Boolean}  opts.public                 - true if this instance is public
 * @returns {Promise}  which resolves when the validation is complete
 * @resolves {null}
 * @throws  {Boom}     when the opts doesn't match validation
 */
InstanceService.validateUpdateOpts = function (opts) {
  return InstanceService.validateOpts(updateInstanceBodySchema, opts)
}

/**
 * Given a opts object full of parameters, create an instance.  Once created, update the cv again
 * if necessary, add the hostname, generate the dependencies, then emit an instance update event
 *
 * @param    {Object}   opts                        - opts object from the route
 * @param    {Boolean}  opts.autoForked             - true if this instance was autoforked
 * @param    {String}   opts.build                  - build model id (ObjectId)
 * @param    {[String]} opts.env                    - array of envs ['abc=123']
 * @param    {Object}   opts.ipWhitelist            - contains enabled, which when true, means the
 *                                                      container is disconnected from outside traffic
 * @param    {Boolean}  opts.isIsolationGroupMaster - true if this instance is the isolation master
 * @param    {String}   opts.isolated               - isolation model id (ObjectId)
 * @param    {Boolean}  opts.masterPod              - true if this instance is the masterpod
 * @param    {String}   opts.name                   - name of this instance
 * @param    {Object}   opts.owner                  - owner of this instance
 * @param    {Number}   opts.owner.github           - github id of the owner of this instance
 * @param    {String}   opts.parent                 - shortHash of the instance this was forked from
 * @param    {Boolean}  opts.public                 - true if this instance is public
 * @param    {User}     sessionUser                 - the session user User model
 * @returns  {Promise}  when the instance has been created
 * @resolves {Instance} newly created instance
 * @throws   {Boom.notFound} When any of the mongo queries fails to return a value
 * @throws   {Boom.badRequest} When the contextVersion hasn't started building
 * @throws   {Boom.badImplementation} When the shortHash fails to generate
 * @throws   {Error} any other error
 */
InstanceService.createInstance = function (opts, sessionUser) {
  opts = pick(opts, [
    'autoForked',
    'build',
    'env',
    'ipWhitelist',
    'isIsolationGroupMaster',
    'isolated',
    'isTesting',
    'locked',
    'masterPod',
    'name',
    'owner',
    'parent',
    'public'
  ])
  var log = logger.log.child({
    sessionUser: sessionUser,
    opts: opts
  }, 'InstanceSchema.statics.createInstance')
  log.trace('call')
  return InstanceService.validateCreateOpts(opts)
    .then(function fetchBuild () {
      return Build.findByIdAsync(opts.build)
        .tap(function useBuildsOwner (build) {
          if (!build) {
            throw Boom.notFound('build not found')
          }
          if (!opts.owner) {
            opts.owner = build.owner
          }
        })
    })
    .then(function fetchNeededInstanceData (build) {
      return Promise.props({
        contextVersion: ContextVersion.findByIdAsync(keypather.get(build, 'contextVersion')),
        shortHash: InstanceCounter.nextHashAsync(),
        owner: sessionUser.findGithubUserByGithubIdAsync(keypather.get(opts, 'owner.github')),
        build: build
      })
    })
    .tap(function checkResultsForInstanceData (results) {
      log.trace({
        shortHash: results.shortHash,
        owner: keypather.get(results, 'owner.login')
      }, 'fetching owner and shortHash')

      if (!results.owner) {
        throw Boom.notFound('owner not found')
      } else if (!results.owner.login) {
        throw Boom.notFound('owner login info not found on Github')
      } else if (!results.contextVersion) {
        throw Boom.notFound('contextVersion not found')
      } else if (!keypather.get(results.contextVersion, 'build.started')) {
        throw Boom.badRequest('Cannot attach a build to an instance with context ' +
          'versions that have not started building')
      } else if (!results.shortHash) {
        throw Boom.badImplementation('failed to generate shortHash')
      }
    })
    .then(function createInstanceModel (results) {
      var ownerUsername = keypather.get(results, 'owner.login')
      opts = put(opts, {
        build: results.build._id,
        contextVersion: results.contextVersion.toJSON(),
        createdBy: {
          github: keypather.get(sessionUser, 'accounts.github.id'),
          gravatar: keypather.get(sessionUser, 'gravatar'),
          username: keypather.get(sessionUser, 'accounts.github.username')
        },
        lowerName: opts.name.toLowerCase(),
        owner: {
          github: opts.owner.github,
          gravatar: keypather.get(results.owner, 'avatar_url'),
          username: ownerUsername
        },
        shortHash: results.shortHash
      })
      return Instance.createAsync(opts)
        .then(function setHostnameOnInstanceModel (instance) {
          var hostname = instance.getElasticHostname(ownerUsername).toLowerCase()
          return Promise.props({
            instance: instance.setAsync({
              elasticHostname: hostname,
              hostname: hostname
            }),
            contextVersion: ContextVersion.findByIdAsync(instance.contextVersion._id)
          })
        })
    })
    .tap(function reAddContextVersionForRaceCondition (results) {
      log.trace({
        contextVersion: keypather.get(results, 'contextVersion._id')
      }, 'fetching cv, build, and hostname')
      if (!results.contextVersion) {
        throw Boom.notFound('contextVersion not found the second time')
      }
      // Fetch the contextVersion again, in case it finished building since we fetched it the first
      // time and when we saved it.
      if (keypather.get(results, 'contextVersion.build.completed.getTime()') !==
        keypather.get(results, 'instance.contextVersion.build.completed.getTime()')) {
        // we hit the race condition, so save the cv to the instance again
        return results.instance.setAsync({
          contextVersion: results.contextVersion.toJSON()
        })
      }
    })
    .then(function fireOffRabbitEventsIfBuildSuccessful (results) {
      return InstanceService._saveInstanceAndEmitUpdate(results.instance, results.contextVersion, opts, sessionUser)
    })
    .catch(function (err) {
      log.error({
        error: err
      }, 'Error during instance creation')
      throw err
    })
}

/**
 * Given an instance (with changes set to it), save it to the database, do required work for
 * dependencies, emit RabbitMQ jobs (instanceDeployed, createInstanceContainer), then finally emits
 * the post event to the UI
 * @param    {Instance}       instance          - Instance that was just modified (using set) and
 *                                                  ready to be saved into the database
 * @param    {ContextVersion} newContextVersion - ContextVersion that was just attached to the
 *                                                  instance. If the cv wasn't modified during this
 *                                                  update, this should be null
 * @param    {Object}         opts              - opts used to create or update the instance
 * @param    {[String]}       opts.env          - array of envs ['abc=123']
 * @param    {User}           sessionUser       - User model of the user of this session
 *
 * @returns  {Promise}       When the instance has finished emitting its update
 * @resolves {Instance}      The instance after it's saved
 *
 * @throws   {Boom.notFound} When any of the mongo queries fails to return a value
 * @private
 */
InstanceService._saveInstanceAndEmitUpdate = function (instance, newContextVersion, opts, sessionUser) {
  var log = logger.log.child({
    instance: instance,
    contextVersion: newContextVersion,
    opts: opts,
    sessionUser: sessionUser
  }, 'InstanceSchema._saveInstanceAndEmitUpdate')
  log.info('call')
  return instance.saveAsync()
    .tap(function (instance) {
      if (!instance) {
        throw Boom.notFound('instance not found')
      }
    })
    .tap(function (instance) {
      return instance.upsertIntoGraphAsync()
    })
    .tap(function (instance) {
      if (opts.env) {
        return instance.setDependenciesFromEnvironmentAsync(instance.owner.username)
      }
    })
    .tap(function (instance) {
      if (keypather.get(newContextVersion, 'isBuildSuccessful')) {
        log.trace('added successful build, creating container')
        var manual = keypather.get(newContextVersion, 'build.triggeredAction.manual')
        if (!manual) {
          log.trace('instance deployed')
          rabbitMQ.instanceDeployed({
            instanceId: instance._id.toString(),
            cvId: newContextVersion._id.toString()
          })
        }
        rabbitMQ.createInstanceContainer({
          instanceId: instance._id.toString(),
          contextVersionId: newContextVersion._id.toString(),
          sessionUserGithubId: sessionUser.accounts.github.id,
          ownerUsername: instance.owner.username
        })
      }
    })
    .tap(function (instance) {
      return instance.emitInstanceUpdateAsync(sessionUser, 'post')
    })
}

/**
 * Used by the instance update, this attaches the contextVersion onto the instance (doesn't save it,
 * just sets it) and emits all of the required Rabbit events.
 * (deleteContextVersion, deleteForkedInstancesByRepoAndBranch, deleteInstanceContainer, matchCommitWithIsolationMaster)
 * This also clears out the instance's container field, after it creates the deleteInstanceContainer
 * job.
 * @param    {Instance} instance                    - Instance model to update
 * @param    {Object}   opts                        - opts object from the route
 * @param    {String}   opts.build                  - build model id (ObjectId)
 * @param    {User}     sessionUser                 - the session user User model
 * @returns  {Promise}  when the new cv and build have been set on the instance, and the container cleared
 * @resolves {Instance} instance with the values freshly set
 * @private
 */
InstanceService._setNewContextVersionOnInstance = function (instance, opts, sessionUser) {
  var log = logger.log.child({
    instance: instance,
    opts: opts,
    sessionUser: sessionUser
  }, '_setNewContextVersionOnInstance')
  log.info('call')
  return Build.findByIdAsync(opts.build)
    .tap(function fetchCv (build) {
      if (!build) {
        throw Boom.notFound('build not found')
      }
      // delete opts.build since it will be added to the instance in the set at the bottom
      delete opts.build
    })
    .then(function (build) {
      return ContextVersion.findByIdAsync(build.contextVersion)
        .tap(function validateContextVersion (contextVersion) {
          if (!contextVersion) {
            throw Boom.notFound('contextVersion not found')
          }
          if (!keypather.get(contextVersion, 'build.started')) {
            throw Boom.badRequest('Cannot attach a build to an instance with context ' +
              'versions that have not started building')
          }
          if (keypather.get(contextVersion, 'owner.github') !== keypather.get(instance, 'owner.github')) {
            throw Boom.badRequest('Instance owner must match Build owner')
          }
        })
        .tap(function deleteOtherInstancesWithSameBranch (contextVersion) {
          // If this instance is a master instance, and the branch has changed, delete any
          // non-isolated, non-masterpod instances with the same branch
          if (instance.masterPod && (!opts.isolated && !instance.isolated)) {
            var currentMainACV = ContextVersion.getMainAppCodeVersion(keypather.get(instance, 'contextVersion.appCodeVersions'))
            var newMainACV = ContextVersion.getMainAppCodeVersion(contextVersion.appCodeVersions)

            // Only if the user changed the branch of a MasterPod should you delete others
            if (currentMainACV && newMainACV && currentMainACV.branch !== newMainACV.branch) {
              log.trace({
                'repo': newMainACV.lowerRepo,
                'branch': newMainACV.lowerBranch
              }, 'delete duplicate instance by repo and branch')
              return InstanceService.deleteForkedInstancesByRepoAndBranch(
                instance._id.toString(),
                newMainACV.lowerRepo,
                newMainACV.lowerBranch
              )
            }
          }
        })
        .tap(function deleteOldContextVersion (contextVersion) {
          var oldContextVersionId = keypather.get(instance, 'contextVersion._id.toString()')
          var newContextVersionId = contextVersion._id.toString()
          if (oldContextVersionId !== newContextVersionId) {
            log.trace({
              oldContextVersionId: oldContextVersionId,
              newContextVersionId: newContextVersionId
            }, 'delete old context version')
            return rabbitMQ.deleteContextVersion({
              contextVersionId: oldContextVersionId
            })
          }
        })
        .tap(function deleteOldDockerContainer () {
          if (keypather.get(instance, 'container.dockerContainer')) {
            log.trace('container found. delete container')
            return InstanceService.deleteInstanceContainer(instance, instance.container)
          }
        })
        .tap(function matchOtherIsolatedCommits () {
          if (instance.isolated && instance.isIsolationGroupMaster) {
            log.trace({
              isolationId: instance.isolated
            }, 'Commit matching enqueued for isolation')
            rabbitMQ.matchCommitWithIsolationMaster({
              isolationId: instance.isolated,
              sessionUserGithubId: keypather.get(sessionUser, 'accounts.github.id')
            })
          } else {
            log.trace({
              isolationId: instance.isolated
            }, 'Commit matching not enqueued. Instance not isolated.')
          }
        })
        .tap(function setNewCvOnInstanceAndClearContainer (contextVersion) {
          // set container to undefined, which is just like using $unset
          return instance.setAsync({
            build: build._id,
            contextVersion: contextVersion.toJSON(),
            container: undefined
          })
        })
    })
}

/**
 * Given a opts object full of parameters, update an instance.  If a new build (CV) is given, many
 * RabbitMQ jobs are fired (deleteContextVersion, deleteForkedInstancesByRepoAndBranch, deleteInstanceContainer),
 * the container is removed, and the CV and Build are applied to the instance.  Once that is done,
 * the Socket event is finally emitted
 *
 * @param    {Instance} instance                    - Instance model to update
 * @param    {Object}   opts                        - opts object from the route
 * @param    {String}   opts.build                  - build model id (ObjectId)
 * @param    {[String]} opts.env                    - array of envs ['abc=123']
 * @param    {Object}   opts.ipWhitelist            - contains enabled, which when true, means the
 *                                                      container is disconnected from outside traffic
 * @param    {Boolean}  opts.isIsolationGroupMaster - true if this instance is the isolation master
 * @param    {String}   opts.isolated               - isolation model id (ObjectId)
 * @param    {Boolean}  opts.locked                 - true if this instance is should freeze and
 *                                                      not auto-deploy
 * @param    {Boolean}  opts.public                 - true if this instance is public
 * @param    {User}     sessionUser                 - the session user User model
 *
 * @returns  {Promise}  when the instance has been created
 * @resolves {Instance} newly created instance
 *
 * @throws   {Boom.notFound} When any of the mongo queries fails to return a value
 * @throws   {Boom.badRequest} When the contextVersion hasn't started building, owners don't match
 * @throws   {Error} any other error
 */
InstanceService.updateInstance = function (instance, opts, sessionUser) {
  opts = pick(opts, [
    'build',
    'env',
    'ipWhitelist',
    'isIsolationGroupMaster',
    'isolated',
    'locked',
    'public'
  ])
  var log = logger.log.child({
    sessionUser: sessionUser,
    opts: opts
  }, 'InstanceSchema.statics.createInstance')
  log.trace('call')

  return InstanceService.validateUpdateOpts(opts)
    .then(function checkIfNewBuild () {
      if (opts.build) {
        return InstanceService._setNewContextVersionOnInstance(instance, opts, sessionUser)
      }
    })
    .tap(function setOptsOnInstance () {
      // Add the rest of the opts to the instance
      return instance.setAsync(opts)
    })
    .then(function updateInstance (newContextVersion) {
      // If a cv wasn't added, then this newContextVersion should be null
      return InstanceService._saveInstanceAndEmitUpdate(instance, newContextVersion, opts, sessionUser)
    })
    .catch(function (err) {
      log.error({
        error: err
      }, 'Error during instance update')
      throw err
    })
}

/**
 * Change the commit on an instance to the provided commit hash
 *
 * This is done by creating a new context version and a new build, and updating
 * the instance with the new CV/build.
 *
 * @param    {Object} instance     - Instance model object
 * @param    {String} commit       - Commmit hash for commit
 * @param    {Object} sessionUser  - User model object
 * @resolves {instance}
 * @returns  {Promise}
 */
InstanceService.updateInstanceCommitToNewCommit = function (instance, commit, sessionUser) {
  var log = logger.log.child({
    tx: true,
    commit: commit,
    instanceId: instance._id,
    sessionUser: sessionUser
  }, 'updateInstanceCommitToNewCommit')
  log.info('Start updateInstanceCommitToNewCommit')
  var userId = keypather.get(sessionUser, 'accounts.github.id')
  return Promise.try(function () {
    log.trace({
      instanceCV: instance.contextVersion
    }, 'Context Version found')
    var appCodeVersions = keypather.get(instance.contextVersion, 'appCodeVersions')
    var acv = ContextVersion.getMainAppCodeVersion(appCodeVersions)
    var repo = keypather.get(acv, 'repo')
    var branch = keypather.get(acv, 'branch')
    log.trace({
      acv: acv,
      repo: repo,
      branch: branch
    }, 'Checking repo an branch in old contextVersion')
    if (!repo || !branch) {
      throw new Error('ContextVersion has no repo and/or branch')
    }
    var pushInfo = {
      repo: acv.repo,
      branch: acv.branch,
      commit: commit,
      user: { id: userId }
    }
    log.trace({
      acv: acv,
      pushInfo: pushInfo
    }, 'Create and build new context version')
    return BuildService.createAndBuildContextVersion(instance, pushInfo, 'isolate')
  })
    .then(function (res) {
      var newContextVersionId = keypather.get(res, 'build.contextVersions[0]')
      log.trace({
        newContextVersionId: newContextVersionId
      }, 'Fetching Context Version')
      if (!res.build || !newContextVersionId) {
        throw new Error('Build and context version id required')
      }
      return [res.build, ContextVersion.findByIdAsync(newContextVersionId)]
    })
    .spread(function (newBuild, newContextVersion) {
      log.trace({
        newBuild: newBuild,
        userId: userId,
        newContextVersion: newContextVersion
      }, 'New build and context version created')
      if (!newContextVersion) {
        throw new Error('No new context version found')
      }
      log.trace('updateInstanceWithNewBuild with new build')
      return InstanceService.updateInstanceBuild(instance, {
        build: newBuild._id,
        contextVersion: newContextVersion.toJSON()
      }, userId)
    })
    .then(function (instance) {
      log.trace('emitInstanceUpdate')
      return InstanceService.emitInstanceUpdate(instance, userId, 'patch', true)
    })
}

/**
 * Utility function to call `rabbitMQ.deleteInstanceContainer`.
 * @param {Object} instance model that should be used to create `instance.container.delete` payload
 * @param {Object} container container that is going to be deleted
 * @retrun undefined
 */
InstanceService.deleteInstanceContainer = function (instance, container) {
  var branch = Instance.getMainBranchName(instance)
  rabbitMQ.deleteInstanceContainer({
    instanceShortHash: instance.shortHash,
    instanceName: instance.name,
    instanceMasterPod: instance.masterPod,
    instanceMasterBranch: branch,
    container: container,
    ownerGithubId: keypather.get(instance, 'owner.github'),
    ownerGithubUsername: keypather.get(instance, 'owner.username'),
    isolated: instance.isolated,
    isIsolationGroupMaster: instance.isIsolationGroupMaster
  })
}

/**
 * Check if instances share same masterPod of if one instance is another
 * instances child
 *
 * @param {Object} instanceA - Instance model object
 * @param {Object} instanceB - Instance model object
 * @return {Boolean}
 */
InstanceService.doInstancesShareSameMasterPod = function (instanceA, instanceB) {
  if (instanceA.masterPod && instanceB.masterPod) {
    return false
  }
  var shortHashA = instanceA.shortHash
  var shortHashB = instanceB.shortHash
  var parentA = instanceA.parent
  var parentB = instanceB.parent
  if (instanceA.masterPod && shortHashA === parentB) {
    return true
  }
  if (instanceB.masterPod && shortHashB === parentA) {
    return true
  }
  if (parentA === parentB) {
    return true
  }
  return false
}

/**
 * Find all forked instances that has specific main repo and branch deployed and
 * create `instance.delete` job for each of the found instances.
 * NOTE: this should not be called if `instanceId` is for isolated instance
 *
 * @param {Object} instance   - Instance model object. Shouldn't be deleted
 * @param {String} repo       - Repo name used for the instances search
 * @param {String} branch     - Branch name used for the instances search
 */
InstanceService.deleteForkedInstancesByRepoAndBranch = function (instance, repo, branch) {
  var log = logger.log.child({
    tx: true,
    method: 'InstanceService.deleteForkedInstancesByRepoAndBranch',
    instanceId: keypather.get(instance, '_id.toString()'),
    repo: repo,
    branch: branch
  })
  log.info('called')
  // do nothing if parameters are missing
  if (!keypather.get(instance, '_id') || !repo || !branch) {
    log.warn({
      instanceId: keypather.get(instance, '_id.toString()'),
      repo: repo,
      branch: branch
    }, 'missing inputs')
    return Promise.resolve()
  }
  return Instance.findForkedInstancesAsync(repo, branch)
    .then(function (instances) {
      if (instances && instances.length) {
        // If this instance is isolated, don't delete any other instance
        instances.forEach(function (inst) {
          // Don't delete any isolated instances or master instance
          if (
            !inst.isolated &&
            inst._id.toString() !== instance._id.toString() &&
            InstanceService.doInstancesShareSameMasterPod(instance, inst)
          ) {
            rabbitMQ.deleteInstance({
              instanceId: inst._id
            })
          }
        })
      }
    })
}

/**
 * Update instance with the build
 * @param {Object} instance - instance that should be patched with a new build
 * @param {Object} build - build that should be put on an instance
 * @returns {Promise}
 * @resolves updated instance model
 */
InstanceService.updateBuild = function (instance, build) {
  var logData = {
    tx: true,
    buildId: build._id,
    instanceId: instance._id
  }
  log.info(logData, 'InstanceService.updateBuild')
  return User.findByGithubIdAsync(instance.createdBy.github)
    .then(function (instanceCreator) {
      return InstanceService.updateInstance(instance, { build: build._id.toString() }, instanceCreator)
    })
}

/**
 * Update instances with the build. Instances should be found by repo and branch.
 * Build should be found by `cvId`
 * @param {String} repo - repo to search for the instances to update
 * @param {String} branch - branch to search for the instances to update
 * @param {String} cvId - context version id used to find instance
 * @returns {Promise}
 * @resolves with array of updted instances
 */
InstanceService.updateBuildByRepoAndBranch = function (repo, branch, cvId) {
  var logData = {
    tx: true,
    repo: repo,
    branch: branch,
    cvId: cvId
  }
  log.info(logData, 'InstanceService.updateBuildByRepoAndBranch')
  return Build.findByContextVersionIdsAsync([cvId]).then(function (builds) {
    if (!builds || !builds[0]) {
      log.trace(logData, 'updateBuildByRepoAndBranch no builds found')
      return
    }
    // NOTE: it seems like there is no case when array will have > 1 item
    var build = builds[0]
    return Instance.findInstancesLinkedToBranchAsync(repo, branch)
      .then(function (instances) {
        log.trace({ instances: instances }, 'updateBuildByRepoAndBranch found instances to update')
        return Promise.map(instances, function (instance) {
          return InstanceService.updateBuild(instance, build)
        })
      })
  })
}

/**
 * Delete all forked instances from the `instance`.
 * Create `instance.delete` job for each of the found instances.
 * @param {Object} instance - instance which forks we should delete
 * @return {Promise}
 * @resolve {(Object|Array.)} array fork instances
 */
InstanceService.deleteAllInstanceForks = function (instance) {
  var logData = {
    tx: true,
    instance: instance
  }
  log.info(logData, 'InstanceService.deleteAllInstanceForks')
  if (!instance.masterPod) {
    // return empty array since nothing was deleted
    log.trace(logData, 'deleteAllInstanceForks nothing to delete')
    return Promise.resolve([])
  }
  return Instance.findInstancesByParentAsync(instance.shortHash)
    .then(function (instances) {
      instances.forEach(function (fork) {
        rabbitMQ.deleteInstance({
          instanceId: fork._id
        })
      })
      return instances
    })
}

/**
 * create a user container for an instance
 * @param  {Object}   opts
 * @param  {ObjectId|String} opts.instanceId       id of instance to create container for
 * @param  {ObjectId|String} opts.contextVersionId id of contextVersion (image) to create container
 * @param  {String}   opts.ownerUsername    instance owner's username
 * @param  {Function} cb                    callback
 */
InstanceService.createContainer = function (opts, cb) {
  var log = logger.log.child({
    tx: true,
    opts: opts,
    method: 'InstanceService.createContainer'
  })
  log.info('InstanceService.createContainer called')
  InstanceService._findInstanceAndContextVersion(opts, function (findErr, mongoData) {
    if (findErr) {
      log.error({err: findErr}, '_findInstanceAndContextVersion failed')
      return cb(findErr)
    }

    var createOpts = assign(mongoData, opts)
    InstanceService._createDockerContainer(createOpts, function (createErr, result) {
      if (createErr) {
        log.error({ err: createErr }, '_createDockerContainer failed')
        return cb(createErr)
      }

      cb(null, result)
    })
  })
}

/**
 * find one instance and one contextVersion by ids
 * @param  {Object}          opts
 * @param  {ObjectId|String} opts.instanceId instance id
 * @param  {ObjectId|String} opts.contextVersionId context version id
 * @param  {Function} cb     callback
 */
InstanceService._findInstanceAndContextVersion = function (opts, cb) {
  var logData = {
    tx: true,
    opts: opts
  }
  log.info(logData, 'InstanceService._findInstanceAndContextVersion')
  var instanceId = opts.instanceId
  var contextVersionId = opts.contextVersionId
  var instanceQuery = {
    '_id': instanceId,
    'container': {
      $exists: false
    },
    'contextVersion.id': contextVersionId
  }
  async.parallel({
    instance: Instance.findOne.bind(Instance, instanceQuery),
    contextVersion: ContextVersion.findById.bind(ContextVersion, contextVersionId)
  }, function (err, data) {
    if (err) {
      log.error(put(logData, { err: err }), 'InstanceService._findInstanceAndContextVersion dbErr')
      return cb(err)
    }
    err = validateMongoData(data)
    if (err) {
      log.error(put(logData, { err: err }), '_findInstanceAndContextVersion validationErr')
      return cb(err)
    }
    log.trace(put(logData, { data: data }), '_findInstanceAndContextVersion success')

    if (!data.instance.parent) {
      return cb(null, data)
    }
    log.trace(put(logData, { data: data }),
      '_findInstanceAndContextVersion check if parent exists')
    Instance.findOneByShortHash(data.instance.parent, function (err, parent) {
      if (err) {
        log.error(put(logData, { data: data, err: err }),
          '_findInstanceAndContextVersion parent lookup error')
        return cb(err)
      }
      if (!parent) {
        err = Boom.notFound('Parent instance not found', opts)
        log.error(put(logData, { data: data, err: err }),
          '_findInstanceAndContextVersion parent lookup error: not found')
        return cb(err)
      }
      log.trace(put(logData, { data: data }),
        '_findInstanceAndContextVersion parent lookup success')
      cb(null, data)
    })
  })
  /**
   * validate mongo data
   * @return {Error|undefined} validation error if it exists
   */
  function validateMongoData (data) {
    var err
    if (!data.instance) {
      err = Boom.notFound('Instance not found', opts)
    } else if (!data.contextVersion) {
      err = Boom.notFound('ContextVersion not found', opts)
    } else if (!objectId.equals(data.instance.contextVersion._id, data.contextVersion._id)) {
      err = Boom.conflict("Instance's contextVersion has changed", opts)
    }
    return err
  }
}

/**
 * create docker container for instance and cv
 * @param  {String}   ownerUsername instance owner username
 * @param  {Object}   opts     [description]
 * @param  {Object}   opts.instance instance which the container belongs
 * @param  {Object}   opts.contextVersion contextVersion's image
 * @param  {Object}   opts.ownerUsername instance owner's username
 * @param  {Object}   opts.sessionUserGithubId session user's github id
 * @param  {Function} cb            callback
 */
InstanceService._createDockerContainer = function (opts, cb) {
  var log = logger.log.child({
    tx: true,
    opts: opts,
    method: 'InstanceService._createDockerContainer'
  })

  log.info('_createDockerContainer called')
  var instance = opts.instance
  var contextVersion = opts.contextVersion

  var docker = new Docker()
  docker.createUserContainer(opts, function (err, container) {
    if (error.is4XX(err)) {
      // 4XX errs are not retryable, so mark db state
      log.error({ err: err }, 'finalCallback error')
      instance.modifyContainerCreateErr(contextVersion._id, err, function (err2) {
        if (err2) {
          log.error({ err: err2 }, 'finalCallback db error')
        }
        // if db write is successful, callback 4XX error
        // if db write was unsuccessful (err2), then callback err2 (500 error)
        cb(err2 || err)
      })
    } else if (err) { // 5XX err (non 4XX err)
      log.trace({ err: err }, 'finalCallback 5XX error')
      cb(err)
    } else {
      log.trace('finalCallback success')
      cb(null, container)
    }
  })
}

/**
 * Modifies instance container with docker inspect data
 * Clears any potentially hazard in the set object that could cause mongo errors
 * @param  {Object}   query     - query to find matching instances to update
 * @param  {Object}   setObject - object set as the $set value of the mongo update
 * @param  {Function} cb        - standard Node.js callback
 */
InstanceService.updateContainerInspect = function (query, setObject, cb) {
  var logData = {
    tx: true,
    query: query,
    setObject: setObject
  }
  log.info(logData, 'InstanceService.updateContainerInspect')
  // Note: inspect may have keys that contain dots.
  //  Mongo does not support dotted keys, so we remove them.

  // We don't want the base keys to be formatted because $set can take root-level dots
  Object.keys(setObject).forEach(function (key) {
    formatObjectForMongo(setObject[key])
  })
  Instance.findOneAndUpdate(query, { $set: setObject }, function (err, instance) {
    if (err) {
      log.error(put({
        err: err,
        query: setObject
      }, logData), 'updateContainerInspect error')
      return cb(err)
    }
    if (!instance) { // changed or deleted
      log.error(put({ query: setObject }, logData),
        'updateContainerInspect error instance not found')
      return cb(Boom.conflict("Container was not updated, instance's container has changed"))
    }
    log.trace(put({ query: setObject },
      logData), 'updateContainerInspect success')
    cb(null, instance)
  })
}

/**
 * Modifies instance container with docker inspect data and, optionally, adds weave/network IP.
 * Invalidates charon cache after(!) we update mongo
 * Flow:
 *  1. fetch instance using instance id and container id
 *  2. update instance using instance id and container id with latest inspect data
 *  3. invalidate charon cache based on data from the model fetched on the step 1
 * @param  {String}   instanceId       - instanceId of instance that should be updated
 * @param  {String}   containerId      - docker container id
 * @param  {Object}   containerInspect - docker inspect data
 * @param  {String}   containerIp      - (optional) docker container ip address
 * @returns {Promise}
 * @resolves {Object} - Resolves instance object
 */
InstanceService.modifyExistingContainerInspect =
  function (instanceId, containerId, containerInspect, containerIp) {
    var log = logger.log.child({
      tx: true,
      instanceId: instanceId,
      containerId: containerId,
      containerInspect: containerInspect,
      containerIp: containerIp,
      method: 'InstanceService.modifyExistingContainerInspect'
    })
    // in case container_start event was processed check dockerContainer
    // otherwise dockerContainer would not exist
    var query = {
      _id: instanceId,
      'container.dockerContainer': containerId
    }
    log.info('called')
    return Instance.findOneAsync(query)
      .then(function (oldInstance) {
        if (!oldInstance) { // changed or deleted
          log.error({ query: query }, 'instance not found')
          throw Boom.conflict("Container was not updated, instance's container has changed")
        }

        // don't override ports if they are undefined
        // so that hosts can be cleaned up
        var $set = {
          'container.inspect': containerInspect
        }
        if (containerIp) {
          $set['network.hostIp'] = containerIp
        }
        var ports = keypather.get(containerInspect, 'NetworkSettings.Ports')
        if (ports) {
          $set['container.ports'] = ports
        }
        return Promise.fromCallback(function (cb) {
          InstanceService.updateContainerInspect(query, $set, cb)
        })
          .then(function (instance) {
            // NOTE: instance should always exist at this point
            // Any time the inspect data is to be updated we need to ensure the old
            // DNS entries for this container have been invalidated on the charon cache.
            // we should call invalidate on the old model  and not updated instance
            oldInstance.invalidateContainerDNS()
            return instance
          })
      })
  }

/**
 * Try to stop instance.
 * 1) Check if instance is starting or stopping.
 * 2) Create stop instance task
 * 3) Set Instance into stopping state
 * @param {Instance} instanceData - Instance model data we are updating
 * @param {Number} sessionUserGithubId - github id of the session user
 * @returns {Promise}
 */
InstanceService.stopInstance = function (instanceData, sessionUserGithubId) {
  var logData = {
    tx: true,
    instance: instanceData,
    sessionUserGithubId: sessionUserGithubId
  }
  var instance = new Instance(instanceData)
  log.info(logData, 'InstanceService.stopInstance')
  return Promise.resolve()
    .then(function () {
      var containerId = keypather.get(instance, 'container.dockerContainer')
      if (!containerId) {
        throw Boom.badRequest('Instance does not have a container')
      }
    })
    .then(function () {
      log.trace(logData, 'stopInstance check state')
      return instance.isNotStartingOrStoppingAsync()
    })
    .then(function () {
      log.trace(logData, 'stopInstance marking as stopping')
      return Instance.markAsStoppingAsync(instance._id, instance.container.dockerContainer)
        .then(function (instance) {
          log.trace(put({
            containerState: keypather.get(instance, 'container.inspect.State')
          }, logData), 'stopInstance publish stop job')
          rabbitMQ.stopInstanceContainer({
            containerId: instance.container.dockerContainer,
            instanceId: instance._id.toString(),
            sessionUserGithubId: sessionUserGithubId,
            tid: keypather.get(process.domain, 'runnableData.tid.toString()')
          })
          return instance
        })
    })
}

/**
 * Try to start instance.
 * 1) Check if instance is starting or stopping.
 * 2) Create start instance task or redeploy if instance was migrated
 * 3) Set Instance into starting state
 * @param {Instance} instanceData - Instance model data we are updating
 * @param {Number} sessionUserGithubId - github id of the session user
 * @param {String} tid - runnable transaction id.
 * NOTE: we don't want to polute our functions with tids. We will need to cleanup this and think of
 * a better way to pass transaction id
 * @returns {Promise}
 */
InstanceService.startInstance = function (instanceData, sessionUserGithubId, tid) {
  var logData = {
    tx: true,
    instance: instanceData,
    sessionUserGithubId: sessionUserGithubId
  }
  var instance = new Instance(instanceData)
  log.info(logData, 'InstanceService.startInstance')
  return Promise.resolve()
    .then(function () {
      var containerId = keypather.get(instance, 'container.dockerContainer')
      if (!containerId) {
        throw Boom.badRequest('Instance does not have a container')
      }
    })
    .then(function () {
      log.trace(logData, 'startInstance check state')
      return instance.isNotStartingOrStoppingAsync()
    })
    .then(function () {
      var dockRemoved = keypather.get(instance, 'contextVersion.dockRemoved')
      if (dockRemoved) {
        log.trace(logData, 'startInstance dockRemoved: need to redeploy')
        rabbitMQ.redeployInstanceContainer({
          instanceId: instance._id,
          sessionUserGithubId: sessionUserGithubId
        })
        return
      }

      log.trace(logData, 'startInstance marking as starting')
      return Instance.markAsStartingAsync(instance._id, instance.container.dockerContainer)
        .then(function (instance) {
          log.trace(put({
            containerState: keypather.get(instance, 'container.inspect.State')
          }, logData), 'startInstance publish start job')
          rabbitMQ.startInstanceContainer({
            containerId: instance.container.dockerContainer,
            instanceId: instance._id.toString(),
            sessionUserGithubId: sessionUserGithubId,
            tid: tid
          })
          return instance
        })
    })
}

/**
 * Try to restart instance.
 * 1) Check if instance is starting or stopping.
 * 2) Create restart instance task
 * 3) Set Instance into starting state
 * @param {Instance} instanceData - Instance model data we are updating
 * @param {Number} sessionUserGithubId - github id of the session user
 * @returns {Promise}
 */
InstanceService.restartInstance = function (instanceData, sessionUserGithubId) {
  var logData = {
    tx: true,
    instance: instanceData,
    sessionUserGithubId: sessionUserGithubId
  }
  var instance = new Instance(instanceData)
  log.info(logData, 'InstanceService.restartInstance')
  return Promise.resolve()
    .then(function () {
      var containerId = keypather.get(instance, 'container.dockerContainer')
      if (!containerId) {
        throw Boom.badRequest('Instance does not have a container')
      }
    })
    .then(function () {
      log.trace(logData, 'restartInstance check state')
      return instance.isNotStartingOrStoppingAsync()
    })
    .then(function () {
      log.trace(logData, 'restartInstance marking as starting')
      return Instance.markAsStartingAsync(instance._id, instance.container.dockerContainer)
        .then(function (instance) {
          log.trace(put({
            containerState: keypather.get(instance, 'container.inspect.State')
          }, logData), 'restartInstance publish restart job')
          var tid = keypather.get(process.domain, 'runnableData.tid.toString()')
          rabbitMQ.restartInstance({
            containerId: instance.container.dockerContainer,
            instanceId: instance._id.toString(),
            sessionUserGithubId: sessionUserGithubId,
            tid: tid
          })
          return instance
        })
    })
}

/**
 * Populates the models and owner/created by in the instance and emits the right event
 * @param {Instance} instance - Instance model we are updating
 * @param {Number} userGithubId - Github ID we should use to populate models, if null uses instance.createdBy.github
 * @param {String} eventName - Event Name to emit
 * @param {Boolean} forceCvRefresh - If true will force a refresh of the context version
 * @returns {Promise}
 */
InstanceService.emitInstanceUpdate = function (instance, userGithubId, eventName, forceCvRefresh) {
  userGithubId = userGithubId || keypather.get(instance, 'createdBy.github')
  var logData = {
    tx: true,
    userGithubId: userGithubId,
    instance: instance._id,
    forceCvRefresh: forceCvRefresh
  }
  log.info(logData, 'InstanceService.emitInstanceUpdate')

  if (!userGithubId) {
    userGithubId = keypather.get(instance, 'createdBy.github')
  }

  return User.findByGithubIdAsync(userGithubId)
    .then(function (user) {
      var populationPromises = [
        instance.populateModelsAsync(),
        instance.populateOwnerAndCreatedByAsync(user)
      ]
      if (forceCvRefresh) {
        populationPromises.push(instance.updateCvAsync())
      }
      return Promise.all(populationPromises)
    })
    .then(function () {
      messenger.emitInstanceUpdate(instance, eventName)
      return instance
    })
}

/**
 * Finds instances based on a cv.build.id, then populates the model and owner/created by in the
 * instance and emits the right event
 * @param {ObjectId|String} contextVersionBuildId - contextVersion.build.id to match instances with
 * @param {String}          eventName             - Event Name to emit
 * @param {Boolean}         forceCvRefresh        - If true will force a refresh of the context version
 * @returns {Promise} Resolves when all the found instances have emitted an update
 * @resolves {[Instances]} Instances that currently host a cv with this build info
 */
InstanceService.emitInstanceUpdateByCvBuildId = function (contextVersionBuildId, eventName, forceCvRefresh) {
  var logData = {
    tx: true,
    contextVersionBuildId: contextVersionBuildId,
    forceCvRefresh: forceCvRefresh
  }
  log.info(logData, 'InstanceService.emitInstanceUpdateByBuildId')
  return Instance.findByContextVersionBuildId(contextVersionBuildId)
    .then(function (instances) {
      if (Array.isArray(instances)) {
        if (!instances.length) {
          log.trace(logData, 'InstanceService.emitInstanceUpdateByBuildId found no instances')
        }
        return Promise.map(instances, function (instance) {
          return InstanceService.emitInstanceUpdate(instance, null, eventName, forceCvRefresh)
        })
      }
    })
}

/**
 * Try to kill instance.
 * 1) Check if instance is starting or stopping.
 * 2) Create kill instance task
 * 3) Set Instance into stopping state
 * @param {Instance} instanceData - Instance model data we are updating
 * @returns {Promise}
 * @resolves {undefined} this promise will not return anything
 */
InstanceService.killInstance = function (instanceData) {
  var log = logger.log.child({
    tx: true,
    instance: instanceData,
    method: 'InstanceService.killInstance'
  })
  log.info('called')
  return Promise.try(function () {
    log.trace('check state')
    var instanceModel = new Instance(instanceData)
    // If the instance is stopping its already on it's way to death
    // If the instance is starting we will have a race condition if we kill it right now
    // instead we need to wait for it to start, then the
    // start worker will kill based on conditions
    return instanceModel.isNotStartingOrStoppingAsync()
  })
    .then(function () {
      log.trace('marking as stopping')
      return Instance.markAsStoppingAsync(instanceData._id, instanceData.container.dockerContainer)
    })
    .then(function (instance) {
      log.trace({
        containerState: keypather.get(instance, 'container.inspect.State')
      }, 'publish kill job')
      rabbitMQ.killInstanceContainer({
        containerId: instance.container.dockerContainer,
        instanceId: instance._id.toString(),
        tid: keypather.get(process.domain, 'runnableData.tid.toString()') || uuid.v4()
      })
    })
}<|MERGE_RESOLUTION|>--- conflicted
+++ resolved
@@ -31,11 +31,6 @@
 var messenger = require('socket/messenger')
 var objectId = require('objectid')
 var rabbitMQ = require('models/rabbitmq')
-<<<<<<< HEAD
-var toJSON = require('utils/to-json')
-=======
-var Runnable = require('models/apis/runnable')
->>>>>>> 6ec9bc9d
 
 var ENV_REGEX = /^([A-z]+[A-z0-9_]*)=.*$/
 
