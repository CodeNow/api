--- conflicted
+++ resolved
@@ -1491,25 +1491,12 @@
   if (atlassianOrg) {
     return Instance.aggregateAsync([
       {
-<<<<<<< HEAD
-        "$match": {
-=======
         '$match': {
->>>>>>> 6410b4c7
           'owner.username': atlassianOrg,
           name: branchName
         }
       }
     ])
-<<<<<<< HEAD
-    .then((instances) => {
-      return instances
-    })
-  }
-  return Instance.aggregateAsync([
-    {
-      "$match": {
-=======
       .then((instances) => {
         return instances
       })
@@ -1517,20 +1504,13 @@
   return Instance.aggregateAsync([
     {
       '$match': {
->>>>>>> 6410b4c7
         name: branchName
       }
     }
   ])
-<<<<<<< HEAD
-  .then((instances) => {
-    return instances
-  })
-=======
     .then((instances) => {
       return instances
     })
->>>>>>> 6410b4c7
 }
 
 /**
