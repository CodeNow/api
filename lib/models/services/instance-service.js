/**
 * Instance service performs more complex actions related to the instances.
 * The service interacts not only with DB models but with other systems like
 * job queue.
 * @module lib/models/services/instance-service
 */

'use strict';

<<<<<<< HEAD
var assign = require('101/assign');
var put = require('101/put');
var async = require('async');
var Boom = require('dat-middleware').Boom;
var Docker = require('models/apis/docker');
var equalObjectIds = require('utils/equal-object-ids');
var error = require('error');
var Mavis = require('models/apis/mavis');
var ContextVersion = require('models/mongo/context-version');
=======
var Boom = require('dat-middleware').Boom;
var put = require('101/put');
>>>>>>> 7e46a0a1
var Instance = require('models/mongo/instance');

var log = require('middlewares/logger')(__filename).log;
var rabbitMQ = require('models/rabbitmq');
var joi = require('utils/joi');

function InstanceService () {}

module.exports = InstanceService;

/**
 * Find all forked instances that has specific main repo and branch deployed and
 * create `delete-instance` job for each of the found instances.
 * @param instanceId - this instance is the original. Shouldn't be deleted
 * @param userId - user that should perform instance deletion action
 * @param repo - repo name used for the instances search
 * @param branch - branch name used for the instances search
 * @param cb - standard Node.js callback
 */
InstanceService.prototype.deleteForkedInstancesByRepoAndBranch =
  function (instanceId, userId, repo, branch, cb) {
    var logData = {
      tx: true,
      instanceId: instanceId,
      userId: userId,
      repo: repo,
      branch: branch
    };
    log.info(logData, 'InstanceService.prototype.deleteForkedInstancesByRepoAndBranch');
    // do nothing if parameters are missing
    if (!instanceId || !userId || !repo || !branch) {
      log.warn(logData, 'InstanceService.prototype.deleteForkedInstancesByRepoAndBranch quit');
      return cb();
    }
    Instance.findForkedInstances(repo, branch, function (err, instances) {
      if (err) {
        log.error(put({ err: err }, logData),
          'InstanceService.prototype.deleteForkedInstancesByRepoAndBranch');
        return cb(err);
      }
      if (instances) {
        var instancesToDelete = instances.filter(function (inst) {
          return inst._id.toString() !== instanceId.toString();
        });
        instancesToDelete.forEach(function (inst) {
          rabbitMQ.deleteInstance({
            instanceId: inst._id,
            instanceName: inst.name,
            sessionUserId: userId
          });
        });
      }
      cb();
    });
  };

/**
 * create a user container for an instance
 * @param  {Object}   opts
 * @param  {ObjectId|String} opts.instanceId       id of instance to create container for
 * @param  {ObjectId|String} opts.contextVersionId id of contextVersion (image) to create container
 * @param  {String}   opts.ownerUsername    instance owner's username
 * @param  {Function} cb                    callback
 */
InstanceService.createContainer = function (opts, cb) {
  async.waterfall([
    function validateOpts (cb) {
      joi.validateOrBoom(opts, {
        instanceId: joi.objectId().required(),
        contextVersionId: joi.objectId().required(),
        ownerUsername: joi.string().required(),
        // TODO: how to pass this along
        sessionUserGithubId: joi.any()
      }, cb);
    },
    this._findInstanceAndContextVersion,
    this._createDockerContainer.bind(null, opts.ownerUsername),
  ], cb);
};

/**
 * find one instance and one contextVersion by ids
 * @param  {Object}          opts
 * @param  {ObjectId|String} opts.instanceId instance id
 * @param  {ObjectId|String} opts.contextVersionId context version id
 * @param  {Function} cb     callback
 */
InstanceService._findInstanceAndContextVersion = function (opts, cb) {
  var instanceId = opts.instanceId;
  var contextVersionId = opts.contextVersionId;
  async.parallel({
    instance:
      Instance.findById.bind(Instance, instanceId),
    contextVersion:
      ContextVersion.findById.bind(ContextVersion, contextVersionId)
  }, function (err, data) {
    if (err) { return cb(err); }
    if (!data.instance) {
      err = Boom.notFound('Instance not found', opts);
    } else if (!data.contextVersion) {
      err = Boom.notFound('ContextVersion not found', opts);
    } else if (!equalObjectIds(data.instance.contextVersion._id, data.contextVersion._id)) {
      err = Boom.conflict('Instance\'s contextVersion has changed', opts);
    }
    cb(err, data);
  });
};

/**
 * create docker container for instance and cv
 * @param  {String}   ownerUsername instance owner username
 * @param  {Object}   mongoData     [description]
 * @param  {Object}   mongoData.instance instance which the container belongs
 * @param  {Object}   mongoData.contextVersion contextVersion's image
 * @param  {Function} cb            callback
 */
InstanceService._createDockerContainer = function (ownerUsername, mongoData, cb) {
  var mavis = new Mavis();
  var instance = mongoData.instance;
  var contextVersion = mongoData.contextVersion;
  async.waterfall([
    findDockerHost,
    createDockerContainer
  ], finalCallback);
  function findDockerHost (cb) {
    mavis.findDockForContainer(contextVersion, cb);
  }
  function createDockerContainer (dockerHost, cb) {
    var docker = new Docker(dockerHost);
    // note: do not use any 101 util that clones mongoData, it will error
    var createOpts = assign({ ownerUsername: ownerUsername }, mongoData);
    docker.createUserContainer(createOpts, cb);
  }
  function finalCallback (err, container) {
    if (error.is4XX(err)) {
      // 4XX errors indicate there is a input or state problem that cannot be resolved.
      // (Retries cannot fix 4XX errors, so we must mark the db as errored)
      // TODO(tj): handle image 404 w/ pull image worker
      return instance.modifyContainerCreateErr(contextVersion._id, err, function (err2) {
        // if db write is successful, callback 4XX error
        // if db write was unsuccessful (err2), then callback err2 (500 error)
        cb(err2 || err);
      });
    }
    cb(err, container);
  }
<<<<<<< HEAD
=======
  rabbitMQ.deployInstance({
    instanceId: instanceId,
    buildId: buildId,
    forceDock: forceDock,
    ownerUsername: ownerUsername,
    sessionUserGithubId: userId
  });
  cb();
};


/**
 * Modifies instance container weave/network IP. Invalidates charon cache
 * @param instance - instance that should be updates
 * @param containerId - docker container id
 * @param containerIp - docker container weave IP
 * @param cb - standard Node.js callback
 */
InstanceService.prototype.modifyContainerIp = function (instance, containerId, containerIp, cb) {
  var logData = {
    tx: true,
    instanceId: instance._id,
    containerId: containerId,
    containerIp: containerIp
  };
  log.info(logData, 'InstanceService.prototype.modifyContainerIp');
  // Any time we receive new weave ip address
  // DNS entries for this container have been invalidated on the charon cache.
  instance.invalidateContainerDNS();

  var query = {
    _id: instance._id,
    'container.dockerContainer': containerId
  };
  var $set = {
    'network.hostIp': containerIp
  };
  Instance.findOneAndUpdate(query, { $set: $set }, function (err, instance) {
    if (err) {
      log.error(put({
        err: err
      }, logData), 'InstanceService.prototype.modifyContainerIp err');
      return cb(err);
    }
    if (!instance) { // changed or deleted
      log.error(logData,
        'InstanceService.prototype.modifyContainerIp error instance not found');
      return cb(Boom.conflict('Container IP was not updated, instance\'s container has changed'));
    }
    log.trace(logData, 'InstanceSchema.methods.modifyContainerInspect success');
    cb(null, instance);
  });
>>>>>>> 7e46a0a1
};<|MERGE_RESOLUTION|>--- conflicted
+++ resolved
@@ -7,7 +7,6 @@
 
 'use strict';
 
-<<<<<<< HEAD
 var assign = require('101/assign');
 var put = require('101/put');
 var async = require('async');
@@ -17,12 +16,7 @@
 var error = require('error');
 var Mavis = require('models/apis/mavis');
 var ContextVersion = require('models/mongo/context-version');
-=======
-var Boom = require('dat-middleware').Boom;
-var put = require('101/put');
->>>>>>> 7e46a0a1
 var Instance = require('models/mongo/instance');
-
 var log = require('middlewares/logger')(__filename).log;
 var rabbitMQ = require('models/rabbitmq');
 var joi = require('utils/joi');
@@ -167,16 +161,6 @@
     }
     cb(err, container);
   }
-<<<<<<< HEAD
-=======
-  rabbitMQ.deployInstance({
-    instanceId: instanceId,
-    buildId: buildId,
-    forceDock: forceDock,
-    ownerUsername: ownerUsername,
-    sessionUserGithubId: userId
-  });
-  cb();
 };
 
 
@@ -221,5 +205,4 @@
     log.trace(logData, 'InstanceSchema.methods.modifyContainerInspect success');
     cb(null, instance);
   });
->>>>>>> 7e46a0a1
 };