'use strict'

/** @module lib/routes/auth/whitelist */

var express = require('express')
var app = module.exports = express()

var mw = require('dat-middleware')
var flow = require('middleware-flow')
var checkFound = require('middlewares/check-found')
var keypather = require('keypather')()

var userWhitelist = require('mongooseware')(require('models/mongo/user-whitelist'))
<<<<<<< HEAD
var whitelistService = require('models/services/whitelist-service')
=======
var UserWhitelist = require('models/mongo/user-whitelist')
var GithubModel = require('models/apis/github')
>>>>>>> 048011f2
var github = require('middlewarize')(require('models/apis/github'))

var isCodeNowOrRunnableUser = flow.or(
  github.instance.isOrgMember('Runnable', 'cb'),
  github.instance.isOrgMember('CodeNow', 'cb'))

/** a route to get all whitelisted orgs for a specific user
 *  @event GET rest/auth/whitelist/
 *  @memberof module:lib/routes/auth/whitelist */
app.get('/auth/whitelist/',
  function (req, res, next) {
    var accessToken = keypather.get(req, 'sessionUser.accounts.github.accessToken')
    UserWhitelist.getWhitelistedUsersForGithubUserAsync(accessToken)
    .tap(function (userwhitelists) {
      req.userwhitelists = userwhitelists
    })
    .asCallback(function (err) {
      next(err)
    })
  },
  checkFound('userwhitelists'),
  mw.res.json(200, 'userwhitelists'))

/** add a name to the whitelist
 *  @params body.name name of the user or org
 *  @event POST rest/auth/whitelist
 *  @memberof module:lib/routes/auth/whitelist */

app.post('/auth/whitelist',
  function (req, res, next) {
<<<<<<< HEAD
    whitelistService.createWhitelist(keypather.get(req, 'body.name'), req.sessionUser)
      .then(function () {
        res.send(201)
      })
      // TODO: Nathan, is going to remove this stupid function
      .catch(function (err) {
        next(err)
      })
  }
)
=======
    var github = new GithubModel({
      token: keypather.get(req, 'sessionUser.accounts.github.accessToken')
    })
    github.getUserByUsername(req.body.name, function (err, user) {
      if (err) { return next(err) }
      req.orgId = user.id
      next()
    })
  },
  function (req, res, next) {
    var name = keypather.get(req, 'body.name')
    UserWhitelist.createAsync({
      name: name,
      allowed: true,
      githubId: req.orgId
    })
    .tap(function (userwhitelist) {
      req.userwhitelist = userwhitelist
    })
    .asCallback(function (err) {
      next(err)
    })
  },
  createIntercomCompany,
  jobs.publishASGCreate,
  mw.res.json(201, 'userwhitelist'))
>>>>>>> 048011f2

/** a route to check if a name exists
 *  (so we don't have to go to the database or do weird things)
 *  @params params.name name of the user or org
 *  @event GET rest/auth/whitelist/:name
 *  @memberof module:lib/routes/auth/whitelist */
app.get('/auth/whitelist/:name',
  github.new({ token: 'sessionUser.accounts.github.accessToken' }),
  isCodeNowOrRunnableUser,
  mw.params('name').pick().require().string(),
  function (req, res, next) {
    var name = keypather.get(req, 'params.name.toLowerCase()')
    UserWhitelist.findOneAsync({ lowerName: name })
    .tap(function (userwhitelist) {
      req.userwhitelist = userwhitelist
    })
    .asCallback(function (err) {
      next(err)
    })
  },
  checkFound('userwhitelist'),
  mw.res.send(204))

/** remove a name from the whitelist
 *  @params param.name name of the user or org
 *  @event DELETE rest/auth/whitelist/:name
 *  @memberof module:lib/routes/auth/whitelist */
app.delete('/auth/whitelist/:name',
  github.new({ token: 'sessionUser.accounts.github.accessToken' }),
  isCodeNowOrRunnableUser,
  mw.params('name').pick(),
  mw.params('name').require().string(),
  userWhitelist.findOne({
    lowerName: 'params.name.toLowerCase()'
  }),
  checkFound('userwhitelist'),
  userWhitelist.remove({
    _id: 'userwhitelist._id'
  }),
  mw.res.send(204))<|MERGE_RESOLUTION|>--- conflicted
+++ resolved
@@ -11,12 +11,7 @@
 var keypather = require('keypather')()
 
 var userWhitelist = require('mongooseware')(require('models/mongo/user-whitelist'))
-<<<<<<< HEAD
 var whitelistService = require('models/services/whitelist-service')
-=======
-var UserWhitelist = require('models/mongo/user-whitelist')
-var GithubModel = require('models/apis/github')
->>>>>>> 048011f2
 var github = require('middlewarize')(require('models/apis/github'))
 
 var isCodeNowOrRunnableUser = flow.or(
@@ -47,7 +42,6 @@
 
 app.post('/auth/whitelist',
   function (req, res, next) {
-<<<<<<< HEAD
     whitelistService.createWhitelist(keypather.get(req, 'body.name'), req.sessionUser)
       .then(function () {
         res.send(201)
@@ -58,34 +52,6 @@
       })
   }
 )
-=======
-    var github = new GithubModel({
-      token: keypather.get(req, 'sessionUser.accounts.github.accessToken')
-    })
-    github.getUserByUsername(req.body.name, function (err, user) {
-      if (err) { return next(err) }
-      req.orgId = user.id
-      next()
-    })
-  },
-  function (req, res, next) {
-    var name = keypather.get(req, 'body.name')
-    UserWhitelist.createAsync({
-      name: name,
-      allowed: true,
-      githubId: req.orgId
-    })
-    .tap(function (userwhitelist) {
-      req.userwhitelist = userwhitelist
-    })
-    .asCallback(function (err) {
-      next(err)
-    })
-  },
-  createIntercomCompany,
-  jobs.publishASGCreate,
-  mw.res.json(201, 'userwhitelist'))
->>>>>>> 048011f2
 
 /** a route to check if a name exists
  *  (so we don't have to go to the database or do weird things)
