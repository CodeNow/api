'use strict';

/**
 * Project API
 * @module rest/projects
 */

var express = require('express');
var app = module.exports = express();
var uuid = require('uuid');
var flow = require('middleware-flow');
var mw = require('dat-middleware');
var parallel = flow.parallel;

var me = require('middlewares/me');
var mongoMiddlewares = require('middlewares/mongo');
var apiMiddlewares = require('middlewares/apis');
var projects = mongoMiddlewares.projects;
var contexts = mongoMiddlewares.contexts;
var versions = mongoMiddlewares.versions;
var infraCodeVersions = mongoMiddlewares.infraCodeVersions;
var builds = mongoMiddlewares.builds;
var docklet = apiMiddlewares.docklet;
var docker = apiMiddlewares.docker;
var buildFiles = apiMiddlewares.buildFiles;
var users = mongoMiddlewares.users;
var utils = require('middlewares/utils');
var validations = require('middlewares/validations');
var checkFound = require('middlewares/check-found');

var findProject = flow.series(
  mw.params('id').require().validate(validations.isObjectId),
    projects.findById('params.id', {}),
    checkFound('project'));

/** List {@link module:models/project Project}
 *  @param {object} [query] Query with parameters
 *  @returns {Array.object} The projects
 *  @event GET rest/projects
 *  @memberof module:rest/projects */
app.get('/',
  mw.query(
    'search', 'owner', 'name', 'ownerUsername',
    'sort', 'page', 'limit').pick(),
  mw.query({ or: ['owner', 'name', 'ownerUsername', 'search', 'sort'] }).require(),
  mw.query('ownerUsername').require()
    .then(
      users.findByUsername('query.ownerUsername'),
      checkFound('user'),
      mw.query().set('owner', 'user._id'),
      mw.query().unset('ownerUsername')
    ),
  mw.query('owner').validate(validations.isObjectId),
  mw.query('search').require()
    .then(
      projects.search('query.search'),
      projects.respond),
  utils.formatPaging(),
  mw.query('sort').validate(validations.validQuerySortParams),
  projects.findPage('query'),
  projects.respond);

/** Create a new {@link module:models/project Project}
 *  @param {object} [query]
 *  @param {ObjectId} [query.from] ID of the Project from which to copy
 *  @param {object} body
 *  @param {string} body.name Name of the project to create
 *  @param {array.string} body.contexts Array of contexts to create within the project
 *  @param {string} body.contexts[].name Name of the context to create
 *  @param {string} body.contexts[].dockerfile Contents of the Dockerfile for the context
 *  @returns {object} The new project, with NO containers
 *  @event POST rest/projects
 *  @memberof module:rest/projects */
var createProjectFromDockerfile = flow.series(
  projects.create('body'),
  projects.model.set({ 'public': true }),
  projects.model.pushEnvironment({
    name: 'master'
  }),
  contexts.create({
    name: uuid(), // FIXME: i need a name
    owner: 'project.owner'
  }),
  buildFiles.create('context._id'),
  buildFiles.model.initWithDockerfile('body.dockerfile'),
  infraCodeVersions.create({
    context: 'context._id',
    files: [
      'buildFilesResult.dockerfile'
    ]
  }),
  versions.create({
    owner: 'context.owner',
    infraCodeVersion: 'infraCodeVersion._id'
  }),
  // FIXME: remove all on error
  parallel(
    projects.model.save(),
    contexts.model.save(),
    infraCodeVersions.model.save(),
    versions.model.save()
  ),
  docklet.create(),
  docklet.model.findDock(),
  docker.create('dockletResult'),
  docker.model.buildVersion('version'),
  versions.model.set({
    dockerHost: 'dockletResult',
    build: 'dockerResult'
  }),
<<<<<<< HEAD
  projects.model.pushEnvironment({
    owner: 'project.owner',
    name: 'master'
  }),
=======
>>>>>>> a97a56d4
  builds.create({
    owner: 'project.owner',
    project : 'project._id',
    environment: 'project.environments[0]._id',
    contexts: ['context'],
    versions: ['version'],
    createdBy: 'sessionUser._id'
  }),
  // FIXME: remove all on error
  // flow.try(
  parallel(
    projects.model.save(),
    versions.model.save(),
    builds.model.save()
  ),
  // ).catch(
  //   mw.req().setToErr('err'),
  //   versions.model.remove(),
  //   contexts.model.remove(),
  //   builds.model.remove(),
  //   projects.model.remove(),
  //   mw.next('err')
  // ),
  mw.res.json(201, 'project.toJSON()')
);
app.post('/',
  me.isRegistered,
  mw.body('name', 'description', 'dockerfile', 'githubRepo', 'owner').pick(),
  mw.body('owner').validate(validations.isObjectId),
  mw.body('name').require(),
  // FIXME: if owner then find owner, verify user is owner or in group
  mw.body('owner').require()
    .else(mw.body().set('owner', 'sessionUser._id')),
  mw.body({ or: ['githubRepo', 'dockerfile'] }).require(),
  // FIXME: handle github create
  mw.body('githubRepo').require().then(
    function (){} //FIXME: implement me
  ),
  mw.body('dockerfile').require()
    .then(createProjectFromDockerfile),
  mw.res.json(201, 'project.toJSON()')
);

/* Get a {@link module:models/project Project}
 *  @param {ObjectId} id ID of the project to fetch
 *  @returns {object} The {@link module:models/project project}.
 *    What did you expect, a puppy?
 *  @event GET rest/projects/:id
 *  @memberof module:rest/projects */
app.get('/:id',
  findProject,
  flow.or(
    projects.model.isPublic(),
    me.isOwnerOf('project'),
    me.isModerator),
  mw.res.json('project.toJSON()')
);

/** Update a {@link module:models/project Project}
 *  @param {ObjectId} id ID of the Project to update
 *  @returns {object} The {@link module:models/project project}
 *  @event PATCH rest/projects/:id
 *  @memberof module:rest/projects */
app.patch('/:id',
  findProject,
  flow.or(
    me.isOwnerOf('project'),
    me.isModerator),
  // FIXME: is this all I need to update
  mw.body({ or: ['name', 'description', 'public'] }).pick().require(),
  projects.model.update({ $set: 'body' }),
  projects.findById('params.id'),
  mw.res.json('project.toJSON()')
);

/** Delete a {@link module:models/project Project}
 *  @param {ObjectId} id ID of the project to fetch
 *  @returns 204 (w/ no content)
 *  @event DELETE rest/projects/:id
 *  @memberof module:rest/projects */
app.delete('/:id',
  findProject,
  flow.or(
    me.isOwnerOf('project'),
    me.isModerator),
  projects.removeById('project._id'),
  mw.res.send(204)
);

/* *** PROTECTED ROUTES *** */

/*  @returns {error} 405 - not allowed
 *  @event PUT rest/projects
 *  @memberof module:rest/projects */
app.put('/', function (req, res) { res.send(405); });

/*  @returns {error} 405 - not allowed
 *  @event PATCH rest/projects
 *  @memberof module:rest/projects */
app.patch('/', function (req, res) { res.send(405); });

/*  @returns {error} 405 - not allowed
 *  @event DELETE rest/projects
 *  @memberof module:rest/projects */
app.delete('/', function (req, res) { res.send(405); });

/*  @returns {error} 405 - not allowed
 *  @event POST rest/projects/:id
 *  @memberof module:rest/projects */
app.post('/:id', function (req, res) { res.send(405); });

/*  @returns {error} 405 - not allowed
 *  @event PUT rest/projects/:id
 *  @memberof module:rest/projects */
app.put('/:id', function (req, res) { res.send(405); });<|MERGE_RESOLUTION|>--- conflicted
+++ resolved
@@ -108,13 +108,6 @@
     dockerHost: 'dockletResult',
     build: 'dockerResult'
   }),
-<<<<<<< HEAD
-  projects.model.pushEnvironment({
-    owner: 'project.owner',
-    name: 'master'
-  }),
-=======
->>>>>>> a97a56d4
   builds.create({
     owner: 'project.owner',
     project : 'project._id',
