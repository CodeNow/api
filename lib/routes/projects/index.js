--- conflicted
+++ resolved
@@ -97,12 +97,7 @@
   }),
   infraCodeVersions.model.initWithDefaults(),
   contextVersions.create({
-<<<<<<< HEAD
     createdBy: 'project.owner',
-=======
-    owner: 'body.owner',
-    createdBy: 'body.owner',
->>>>>>> 87f7bf24
     context: 'context._id',
     infraCodeVersion: 'infraCodeVersion._id'
   }),
@@ -210,11 +205,6 @@
   mw.body('name', 'description', 'dockerfile', 'githubRepo', 'owner', 'test').pick(),
   mw.body('name').require(),
   // FIXME: if owner then find owner, verify user is owner or in group
-<<<<<<< HEAD
-  mw.body('owner').require()
-    .then(mw.body('owner').validate(validations.isObjectId))
-    .else(mw.body().set('owner', 'sessionUser._id')),
-=======
   mw.body('owner.github').require()
     .then(mw.body('owner.github').number())
     .else(function (req, res, next) {
@@ -225,7 +215,6 @@
   // FIXME: handle github create
   mw.body('githubRepo').require().then(
     function (){}), //FIXME: implement me
->>>>>>> 87f7bf24
   mw.body('dockerfile').require()
     .then(createProjectFromDockerfile)
     .else(createUnbuiltProject),
