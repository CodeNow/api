'use strict';

/**
 * Project API
 * @module rest/projects
 */

var express = require('express');
var app = module.exports = express();
var flow = require('middleware-flow');
var mw = require('dat-middleware');
var parallel = flow.parallel;

var me = require('middlewares/me');
var mongoMiddlewares = require('middlewares/mongo');
var apiMiddlewares = require('middlewares/apis');
var projects = mongoMiddlewares.projects;
var contexts = mongoMiddlewares.contexts;
var versions = mongoMiddlewares.versions;
var infraCodeVersions = mongoMiddlewares.infraCodeVersions;
var builds = mongoMiddlewares.builds;
var docklet = apiMiddlewares.docklet;
var docker = apiMiddlewares.docker;
var buildFiles = apiMiddlewares.buildFiles;
var users = mongoMiddlewares.users;
var utils = require('middlewares/utils');
var validations = require('middlewares/validations');
var checkFound = require('middlewares/check-found');

var findProject = flow.series(
  mw.params('id').require().validate(validations.isObjectId),
    projects.findById('params.id', {}),
    checkFound('project'));

/** List {@link module:models/project Project}
 *  @param {object} [query] Query with parameters
 *  @returns {Array.object} The projects
 *  @event GET rest/projects
 *  @memberof module:rest/projects */
app.get('/',
  mw.query(
    'search', 'owner', 'name', 'ownerUsername',
    'sort', 'page', 'limit').pick(),
  mw.query({ or: ['owner', 'name', 'ownerUsername', 'search', 'sort'] }).require(),
  mw.query('ownerUsername').require()
    .then(
      users.findByUsername('query.ownerUsername'),
      checkFound('user'),
      mw.query().set('owner', 'user._id'),
      mw.query().unset('ownerUsername')
    ),
  mw.query('owner').validate(validations.isObjectId),
  mw.query('search').require()
    .then(
      projects.search('query.search'),
      projects.respond),
  utils.formatPaging(),
  mw.query('sort').validate(validations.validQuerySortParams),
  projects.findPage('query'),
  projects.respond);

/** Create a new unbuilt {@link module:models/project Project}
 *  @param {object} [query]
 *  @param {ObjectId} [query.from] ID of the Project from which to copy
 *  @param {object} body
 *  @param {string} body.name Name of the project to create
 *  @param {array.string} body.contexts Array of contexts to create within the project
 *  @param {string} body.contexts[].name Name of the context to create
 *  @returns {object} The new project, with NO containers
 *  @event POST rest/projects
 *  @memberof module:rest/projects */
 // version is context version
var createUnbuiltProject = flow.series(
  projects.create('body'),
  projects.model.set({ 'public': false }),
  projects.model.pushEnvironment({
    name: 'master'
  }),
  contexts.create({
    name: 'body.name',
    owner: 'project.owner'
  }),
  buildFiles.create('context._id'),
  buildFiles.model.initWithDefaults(),
  infraCodeVersions.create({
    environment: 'project.environments[0]._id',
    context: 'context._id'
  }),
  versions.create({
    owner: 'context.owner',
    createdBy: 'context.owner',
    infraCodeVersion: 'infraCodeVersion._id'
  }),
  // FIXME: remove all on error
  parallel(
    projects.model.save(),
    contexts.model.save(),
    infraCodeVersions.model.save(),
    versions.model.save()
  ),
  // ).catch(
  //   mw.req().setToErr('err'),
  //   versions.model.remove(),
  //   contexts.model.remove(),
  //   builds.model.remove(),
  //   projects.model.remove(),
  //   mw.next('err')
  // ),
  mw.res.json(201, 'project.toJSON()')
);





/** Create a new {@link module:models/project Project}
 *  @param {object} [query]
 *  @param {ObjectId} [query.from] ID of the Project from which to copy
 *  @param {object} body
 *  @param {string} body.name Name of the project to create
 *  @param {array.string} body.contexts Array of contexts to create within the project
 *  @param {string} body.contexts[].name Name of the context to create
 *  @param {string} body.contexts[].dockerfile Contents of the Dockerfile for the context
 *  @returns {object} The new project, with NO containers
 *  @event POST rest/projects
 *  @memberof module:rest/projects */
var createProjectFromDockerfile = flow.series(
  projects.create('body'),
<<<<<<< HEAD
  projects.model.set({'public': true }),
=======
  projects.model.set({ 'public': false }),
>>>>>>> 55d5b676
  projects.model.pushEnvironment({
    name: 'master',
    owner: 'project.owner'
  }),
  contexts.create({
    name: 'body.name',
    owner: 'project.owner'
  }),
  buildFiles.create('context._id'),
  buildFiles.model.initWithDockerfile('body.dockerfile'),
  infraCodeVersions.create({
    context: 'context._id',
    files: [
      'buildFilesResult.dockerfile'
    ]
  }),
  versions.create({
    owner: 'context.owner',
    infraCodeVersion: 'infraCodeVersion._id',
    context: 'context._id',
    createdBy: 'project.owner'
  }),
  // FIXME: remove all on error
  parallel(
    projects.model.save(),
    contexts.model.save(),
    infraCodeVersions.model.save(),
    versions.model.save()
  ),
  docklet.create(),
  docklet.model.findDock(),
  docker.create('dockletResult'),
  docker.model.buildVersion('version'),
  versions.model.set({
    dockerHost: 'dockletResult',
    build: 'dockerResult'
  }),
  builds.create({
    owner: 'project.owner',
    project : 'project._id',
    environment: 'project.environments[0]._id',
    contexts: ['context'],
    versions: ['version'],
    createdBy: 'sessionUser._id'
  }),
  // FIXME: remove all on error
  // flow.try(
  parallel(
    projects.model.save(),
    versions.model.save(),
    builds.model.save()
  ),
  // ).catch(
  //   mw.req().setToErr('err'),
  //   versions.model.remove(),
  //   contexts.model.remove(),
  //   builds.model.remove(),
  //   projects.model.remove(),
  //   mw.next('err')
  // ),
  mw.res.json(201, 'project.toJSON()')
);
app.post('/',
  me.isRegistered,
  mw.body('name', 'description', 'dockerfile', 'githubRepo', 'owner', 'test').pick(),
  mw.body('owner').validate(validations.isObjectId),
  mw.body('name').require(),
  // FIXME: if owner then find owner, verify user is owner or in group
  mw.body('owner').require()
    .else(mw.body().set('owner', 'sessionUser._id')),
  mw.body({ or: ['githubRepo', 'dockerfile', 'test'] }).require(),
  // FIXME: handle github create
  mw.body('githubRepo').require().then(
    function (){} //FIXME: implement me
  ),
  mw.body('dockerfile').require()
    .then(createProjectFromDockerfile)
    .else(createUnbuiltProject),
  mw.res.json(201, 'project.toJSON()')
);

/* Get a {@link module:models/project Project}
 *  @param {ObjectId} id ID of the project to fetch
 *  @returns {object} The {@link module:models/project project}.
 *    What did you expect, a puppy?
 *  @event GET rest/projects/:id
 *  @memberof module:rest/projects */
app.get('/:id',
  findProject,
  flow.or(
    projects.model.isPublic(),
    me.isOwnerOf('project'),
    me.isModerator),
  mw.res.json('project.toJSON()')
);

/** Update a {@link module:models/project Project}
 *  @param {ObjectId} id ID of the Project to update
 *  @returns {object} The {@link module:models/project project}
 *  @event PATCH rest/projects/:id
 *  @memberof module:rest/projects */
app.patch('/:id',
  findProject,
  flow.or(
    me.isOwnerOf('project'),
    me.isModerator),
  // FIXME: is this all I need to update
  mw.body({ or: ['name', 'description', 'public'] }).pick().require(),
  projects.model.update({ $set: 'body' }),
  projects.findById('params.id'),
  mw.res.json('project.toJSON()')
);

/** Delete a {@link module:models/project Project}
 *  @param {ObjectId} id ID of the project to fetch
 *  @returns 204 (w/ no content)
 *  @event DELETE rest/projects/:id
 *  @memberof module:rest/projects */
app.delete('/:id',
  findProject,
  flow.or(
    me.isOwnerOf('project'),
    me.isModerator),
  projects.removeById('project._id'),
  mw.res.send(204)
);

/* *** PROTECTED ROUTES *** */

/*  @returns {error} 405 - not allowed
 *  @event PUT rest/projects
 *  @memberof module:rest/projects */
app.put('/', function (req, res) { res.send(405); });

/*  @returns {error} 405 - not allowed
 *  @event PATCH rest/projects
 *  @memberof module:rest/projects */
app.patch('/', function (req, res) { res.send(405); });

/*  @returns {error} 405 - not allowed
 *  @event DELETE rest/projects
 *  @memberof module:rest/projects */
app.delete('/', function (req, res) { res.send(405); });

/*  @returns {error} 405 - not allowed
 *  @event POST rest/projects/:id
 *  @memberof module:rest/projects */
app.post('/:id', function (req, res) { res.send(405); });

/*  @returns {error} 405 - not allowed
 *  @event PUT rest/projects/:id
 *  @memberof module:rest/projects */
app.put('/:id', function (req, res) { res.send(405); });<|MERGE_RESOLUTION|>--- conflicted
+++ resolved
@@ -7,6 +7,7 @@
 
 var express = require('express');
 var app = module.exports = express();
+var uuid = require('uuid');
 var flow = require('middleware-flow');
 var mw = require('dat-middleware');
 var parallel = flow.parallel;
@@ -126,11 +127,7 @@
  *  @memberof module:rest/projects */
 var createProjectFromDockerfile = flow.series(
   projects.create('body'),
-<<<<<<< HEAD
-  projects.model.set({'public': true }),
-=======
   projects.model.set({ 'public': false }),
->>>>>>> 55d5b676
   projects.model.pushEnvironment({
     name: 'master',
     owner: 'project.owner'
@@ -168,6 +165,7 @@
     dockerHost: 'dockletResult',
     build: 'dockerResult'
   }),
+  mw.log("version"),
   builds.create({
     owner: 'project.owner',
     project : 'project._id',
