'use strict';

/**
 * Project API
 * @module rest/projects
 */

var express = require('express');
var app = module.exports = express();
var flow = require('middleware-flow');
var mw = require('dat-middleware');
var Boom = mw.Boom;
var parallel = flow.parallel;

var me = require('middlewares/me');
var mongoMiddlewares = require('middlewares/mongo');
var projects = mongoMiddlewares.projects;
var contexts = mongoMiddlewares.contexts;
var contextVersions = mongoMiddlewares.contextVersions;
var infraCodeVersions = mongoMiddlewares.infraCodeVersions;
var users = mongoMiddlewares.users;
var builds = mongoMiddlewares.builds;
var utils = require('middlewares/utils');
var validations = require('middlewares/validations');
var checkFound = require('middlewares/check-found');
var transformations = require('middlewares/transformations');

var findProject = flow.series(
  mw.params('id').require().validate(validations.isObjectId),
    projects.findById('params.id', {}),
    checkFound('project'));

/** List {@link module:models/project Project}
 *  @param {object} [query] Query with parameters
 *  @returns {Array.object} The projects
 *  @event GET rest/projects
 *  @memberof module:rest/projects */
app.get('/',
  mw.query('search', 'owner', 'name', 'githubUsername', 'sort', 'page', 'limit').pick(),
  mw.query({ or: ['owner', 'name', 'githubUsername', 'search', 'sort'] }).require(),
  mw.query('githubUsername').require()
    .then(
      users.findOneByGithubUsername(
        'query.githubUsername',
        'sessionUser.accounts.github.accessToken'),
      checkFound('user'),
      mw.query().set('owner.github', 'user.accounts.github.id'),
      mw.query().unset('githubUsername')),
  mw.query('owner').require()
    .then(
      mw.query('owner').object(),
      mw.query('owner.github').require(),
      function (req, res, next) {
        req.query.owner.github = transformations.toInt(req.query.owner.github);
        if (Number.isNaN(req.query.owner.github)) {
          next(Boom.badRequest('owner.github must be a number'));
        } else {
          next();
        }
      }),
  mw.query('search').require()
    .then(
      projects.search('query.search'),
      projects.respond),
  utils.formatPaging(),
  mw.query('sort').require()
    .then(mw.query('sort').validate(validations.validQuerySortParams)),
  projects.findPage('query'),
  projects.respond);

/** Create a {@link module:models/project Project}
 *  @param {object} body
 *  @param {string} body.name Name of the project to create
 *  @param {string} [body.description] Description of the project to create
 *  @param {string} [body.owner] Owner of the project to create (an org the user may belong to)
 *  @event POST rest/projects
 *  @memberof module:rest/projects */
<<<<<<< HEAD
 // version is context version
var createUnbuiltProject = flow.series(
  projects.create('body'),
  projects.model.set({ 'public': false }),
  projects.model.pushEnvironment({
    name: 'master',
    owner: 'body.owner'
  }),
  contexts.create({
    name: 'body.name',
    owner: 'body.owner'
  }),
  infraCodeVersions.create({
    context: 'context._id'
  }),
  infraCodeVersions.model.initWithDefaults(),
  contextVersions.create({
    owner: 'body.owner',
    createdBy: 'body.owner',
    environment: 'project.defaultEnvironment',
    context: 'context._id',
    infraCodeVersion: 'infraCodeVersion._id'
  }),
  flow.try(
    parallel(
      projects.model.save(),
      contexts.model.save(),
      infraCodeVersions.model.save(),
      contextVersions.model.save()
  )).catch(function(err, req, res, next) {
    parallel(
      projects.model.remove(),
      contextVersions.model.remove(),
      contexts.model.remove(),
      builds.model.remove(),
      next(err));
  }),
  mw.res.json(201, 'project.toJSON()')
);

/** Create a new {@link module:models/project Project}
 *  @param {object} [query]
 *  @param {ObjectId} [query.from] ID of the Project from which to copy
 *  @param {object} body
 *  @param {string} body.name Name of the project to create
 *  @param {array.string} body.contexts Array of contexts to create within the project
 *  @param {string} body.contexts[].name Name of the context to create
 *  @param {string} body.contexts[].dockerfile Contents of the Dockerfile for the context
 *  @returns {object} The new project, with NO containers
 *  @event POST rest/projects
 *  @memberof module:rest/projects */
var createProjectFromDockerfile = flow.series(
=======
app.post('/',
  mw.body('name', 'description', 'owner').pick(),
  mw.body('name').require(),
  // FIXME: if owner then find owner, verify user is owner or in group
  mw.body('owner.github').require()
    .then(
      mw.body('owner.github').number(),
      me.isMemberOfGithubOrg('body.owner.github')
    )
    .else(mw.body().set('owner.github', 'sessionUser.accounts.github.id')),
>>>>>>> 32650e20
  projects.create('body'),
  projects.model.set({ 'public': false }),
  projects.model.pushEnvironment({
    name: 'master',
    owner: 'body.owner'
  }),
<<<<<<< HEAD
  contexts.create({
    name: 'body.name',
    owner: 'body.owner'
  }),
  infraCodeVersions.create({
    context: 'context._id'
  }),
  infraCodeVersions.model.initWithDockerfile('body.dockerfile'),
  contextVersions.create({
    owner: 'body.owner',
    infraCodeVersion: 'infraCodeVersion._id',
    environment: 'project.defaultEnvironment',
    context: 'context._id',
    createdBy: 'body.owner'
  }),
  flow.try(
    parallel(
      contextVersions.model.save(),
      infraCodeVersions.model.save(),
      contexts.model.save(),
      projects.model.save()
  )).catch(function(err, req, res, next) {
    parallel(
      contextVersions.model.remove(),
      infraCodeVersions.model.remove(),
      contexts.model.remove(),
      projects.model.remove(),
      next(err));
  }),
  docklet.create(),
  docklet.model.findDock(),
  docker.create('dockletResult'),
  docker.model.buildVersion('contextVersion'),
  contextVersions.model.set({
    dockerHost: 'dockletResult',
    build: 'dockerResult'
  }),
  builds.create({
    owner: 'body.owner',
    project : 'project._id',
    environment: 'project.environments[0]._id',
    contexts: ['context'],
    contextVersions: ['contextVersion'],
    createdBy: 'body.owner'
  }),
  flow.try(
    parallel(
      projects.model.save(),
      contextVersions.model.save(),
      builds.model.save()
  )).catch(function(err, req, res, next) {
    parallel(
      projects.model.remove(),
      contextVersions.model.remove(),
      contexts.model.remove(),
      builds.model.remove(),
      next(err));
  }),
  mw.res.json(201, 'project.toJSON()')
);
app.post('/',
  me.isRegistered,
  mw.body('name', 'description', 'dockerfile', 'githubRepo', 'owner', 'test').pick(),
  mw.body('name').require(),
  // FIXME: if owner then find owner, verify user is owner or in group
  mw.body('owner.github').require()
    .then(mw.body('owner.github').number())
    .else(function (req, res, next) {
      req.body.owner = { github: req.sessionUser.accounts.github.id };
      next();
    }),
  mw.body({ or: ['githubRepo', 'dockerfile', 'test'] }).require(),
  // FIXME: handle github create
  mw.body('githubRepo').require().then(
    function (){}), //FIXME: implement me
  mw.body('dockerfile').require()
    .then(createProjectFromDockerfile)
    .else(createUnbuiltProject),
=======
  projects.model.save(),
>>>>>>> 32650e20
  mw.res.json(201, 'project.toJSON()')
);

/* Get a {@link module:models/project Project}
 *  @param {ObjectId} id ID of the project to fetch
 *  @returns {object} The {@link module:models/project project}.
 *    What did you expect, a puppy?
 *  @event GET rest/projects/:id
 *  @memberof module:rest/projects */
app.get('/:id',
  findProject,
  flow.or(
    projects.model.isPublic(),
    me.isOwnerOf('project'),
    me.isModerator),
  mw.res.json('project.toJSON()')
);

/** Update a {@link module:models/project Project}
 *  @param {ObjectId} id ID of the Project to update
 *  @returns {object} The {@link module:models/project project}
 *  @event PATCH rest/projects/:id
 *  @memberof module:rest/projects */
app.patch('/:id',
  findProject,
  flow.or(
    me.isOwnerOf('project'),
    me.isModerator),
  // FIXME: is this all I need to update
  mw.body({ or: ['name', 'description', 'public'] }).pick().require(),
  projects.model.update({ $set: 'body' }),
  projects.findById('params.id'),
  mw.res.json('project.toJSON()')
);

/** Delete a {@link module:models/project Project}
 *  @param {ObjectId} id ID of the project to fetch
 *  @returns 204 (w/ no content)
 *  @event DELETE rest/projects/:id
 *  @memberof module:rest/projects */
app.delete('/:id',
  findProject,
  flow.or(
    me.isOwnerOf('project'),
    me.isModerator),
  projects.removeById('project._id'),
  mw.res.send(204)
);

/* *** PROTECTED ROUTES *** */

/*  @returns {error} 405 - not allowed
 *  @event PUT rest/projects
 *  @memberof module:rest/projects */
app.put('/', function (req, res) { res.send(405); });

/*  @returns {error} 405 - not allowed
 *  @event PATCH rest/projects
 *  @memberof module:rest/projects */
app.patch('/', function (req, res) { res.send(405); });

/*  @returns {error} 405 - not allowed
 *  @event DELETE rest/projects
 *  @memberof module:rest/projects */
app.delete('/', function (req, res) { res.send(405); });

/*  @returns {error} 405 - not allowed
 *  @event POST rest/projects/:id
 *  @memberof module:rest/projects */
app.post('/:id', function (req, res) { res.send(405); });

/*  @returns {error} 405 - not allowed
 *  @event PUT rest/projects/:id
 *  @memberof module:rest/projects */
app.put('/:id', function (req, res) { res.send(405); });<|MERGE_RESOLUTION|>--- conflicted
+++ resolved
@@ -14,12 +14,15 @@
 
 var me = require('middlewares/me');
 var mongoMiddlewares = require('middlewares/mongo');
+var apiMiddlewares = require('middlewares/apis');
 var projects = mongoMiddlewares.projects;
 var contexts = mongoMiddlewares.contexts;
 var contextVersions = mongoMiddlewares.contextVersions;
 var infraCodeVersions = mongoMiddlewares.infraCodeVersions;
 var users = mongoMiddlewares.users;
 var builds = mongoMiddlewares.builds;
+var docklet = apiMiddlewares.docklet;
+var docker = apiMiddlewares.docker;
 var utils = require('middlewares/utils');
 var validations = require('middlewares/validations');
 var checkFound = require('middlewares/check-found');
@@ -75,60 +78,6 @@
  *  @param {string} [body.owner] Owner of the project to create (an org the user may belong to)
  *  @event POST rest/projects
  *  @memberof module:rest/projects */
-<<<<<<< HEAD
- // version is context version
-var createUnbuiltProject = flow.series(
-  projects.create('body'),
-  projects.model.set({ 'public': false }),
-  projects.model.pushEnvironment({
-    name: 'master',
-    owner: 'body.owner'
-  }),
-  contexts.create({
-    name: 'body.name',
-    owner: 'body.owner'
-  }),
-  infraCodeVersions.create({
-    context: 'context._id'
-  }),
-  infraCodeVersions.model.initWithDefaults(),
-  contextVersions.create({
-    owner: 'body.owner',
-    createdBy: 'body.owner',
-    environment: 'project.defaultEnvironment',
-    context: 'context._id',
-    infraCodeVersion: 'infraCodeVersion._id'
-  }),
-  flow.try(
-    parallel(
-      projects.model.save(),
-      contexts.model.save(),
-      infraCodeVersions.model.save(),
-      contextVersions.model.save()
-  )).catch(function(err, req, res, next) {
-    parallel(
-      projects.model.remove(),
-      contextVersions.model.remove(),
-      contexts.model.remove(),
-      builds.model.remove(),
-      next(err));
-  }),
-  mw.res.json(201, 'project.toJSON()')
-);
-
-/** Create a new {@link module:models/project Project}
- *  @param {object} [query]
- *  @param {ObjectId} [query.from] ID of the Project from which to copy
- *  @param {object} body
- *  @param {string} body.name Name of the project to create
- *  @param {array.string} body.contexts Array of contexts to create within the project
- *  @param {string} body.contexts[].name Name of the context to create
- *  @param {string} body.contexts[].dockerfile Contents of the Dockerfile for the context
- *  @returns {object} The new project, with NO containers
- *  @event POST rest/projects
- *  @memberof module:rest/projects */
-var createProjectFromDockerfile = flow.series(
-=======
 app.post('/',
   mw.body('name', 'description', 'owner').pick(),
   mw.body('name').require(),
@@ -139,95 +88,13 @@
       me.isMemberOfGithubOrg('body.owner.github')
     )
     .else(mw.body().set('owner.github', 'sessionUser.accounts.github.id')),
->>>>>>> 32650e20
   projects.create('body'),
   projects.model.set({ 'public': false }),
   projects.model.pushEnvironment({
     name: 'master',
     owner: 'body.owner'
   }),
-<<<<<<< HEAD
-  contexts.create({
-    name: 'body.name',
-    owner: 'body.owner'
-  }),
-  infraCodeVersions.create({
-    context: 'context._id'
-  }),
-  infraCodeVersions.model.initWithDockerfile('body.dockerfile'),
-  contextVersions.create({
-    owner: 'body.owner',
-    infraCodeVersion: 'infraCodeVersion._id',
-    environment: 'project.defaultEnvironment',
-    context: 'context._id',
-    createdBy: 'body.owner'
-  }),
-  flow.try(
-    parallel(
-      contextVersions.model.save(),
-      infraCodeVersions.model.save(),
-      contexts.model.save(),
-      projects.model.save()
-  )).catch(function(err, req, res, next) {
-    parallel(
-      contextVersions.model.remove(),
-      infraCodeVersions.model.remove(),
-      contexts.model.remove(),
-      projects.model.remove(),
-      next(err));
-  }),
-  docklet.create(),
-  docklet.model.findDock(),
-  docker.create('dockletResult'),
-  docker.model.buildVersion('contextVersion'),
-  contextVersions.model.set({
-    dockerHost: 'dockletResult',
-    build: 'dockerResult'
-  }),
-  builds.create({
-    owner: 'body.owner',
-    project : 'project._id',
-    environment: 'project.environments[0]._id',
-    contexts: ['context'],
-    contextVersions: ['contextVersion'],
-    createdBy: 'body.owner'
-  }),
-  flow.try(
-    parallel(
-      projects.model.save(),
-      contextVersions.model.save(),
-      builds.model.save()
-  )).catch(function(err, req, res, next) {
-    parallel(
-      projects.model.remove(),
-      contextVersions.model.remove(),
-      contexts.model.remove(),
-      builds.model.remove(),
-      next(err));
-  }),
-  mw.res.json(201, 'project.toJSON()')
-);
-app.post('/',
-  me.isRegistered,
-  mw.body('name', 'description', 'dockerfile', 'githubRepo', 'owner', 'test').pick(),
-  mw.body('name').require(),
-  // FIXME: if owner then find owner, verify user is owner or in group
-  mw.body('owner.github').require()
-    .then(mw.body('owner.github').number())
-    .else(function (req, res, next) {
-      req.body.owner = { github: req.sessionUser.accounts.github.id };
-      next();
-    }),
-  mw.body({ or: ['githubRepo', 'dockerfile', 'test'] }).require(),
-  // FIXME: handle github create
-  mw.body('githubRepo').require().then(
-    function (){}), //FIXME: implement me
-  mw.body('dockerfile').require()
-    .then(createProjectFromDockerfile)
-    .else(createUnbuiltProject),
-=======
   projects.model.save(),
->>>>>>> 32650e20
   mw.res.json(201, 'project.toJSON()')
 );
 
