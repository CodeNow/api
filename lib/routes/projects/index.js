'use strict';

/**
 * Project API
 * @module rest/projects
 */

var express = require('express');
var app = module.exports = express();
var flow = require('middleware-flow');
var mw = require('dat-middleware');
var Boom = mw.Boom;
var parallel = flow.parallel;

var me = require('middlewares/me');
var mongoMiddlewares = require('middlewares/mongo');
var apiMiddlewares = require('middlewares/apis');
var projects = mongoMiddlewares.projects;
var contexts = mongoMiddlewares.contexts;
var contextVersions = mongoMiddlewares.contextVersions;
var infraCodeVersions = mongoMiddlewares.infraCodeVersions;
var users = mongoMiddlewares.users;
var builds = mongoMiddlewares.builds;
var docklet = apiMiddlewares.docklet;
var docker = apiMiddlewares.docker;
var utils = require('middlewares/utils');
var validations = require('middlewares/validations');
var checkFound = require('middlewares/check-found');
var transformations = require('middlewares/transformations');

var findProject = flow.series(
  mw.params('id').require().validate(validations.isObjectId),
    projects.findById('params.id', {}),
    checkFound('project'));

/** List {@link module:models/project Project}
 *  @param {object} [query] Query with parameters
 *  @returns {Array.object} The projects
 *  @event GET rest/projects
 *  @memberof module:rest/projects */
app.get('/',
<<<<<<< HEAD
  mw.query('search', 'owner', 'name', 'ownerUsername', 'sort', 'page', 'limit').pick(),
  mw.query({ or: ['owner', 'name', 'ownerUsername', 'search', 'sort'] }).require(),
  mw.query('ownerUsername').require()
    .then(
      users.findOneByUsername('query.ownerUsername'),
      checkFound('user'),
      mw.query().set('owner.github', 'user.accounts.github.id'),
      mw.query().unset('ownerUsername')),
=======
  mw.query('search', 'owner', 'name', 'githubUsername', 'sort', 'page', 'limit').pick(),
  mw.query({ or: ['owner', 'name', 'githubUsername', 'search', 'sort'] }).require(),
  mw.query('githubUsername').require()
    .then(
      users.findOneByGithubUsername(
        'query.githubUsername',
        'sessionUser.accounts.github.accessToken'),
      checkFound('user'),
      mw.query().set('owner.github', 'user.accounts.github.id'),
      mw.query().unset('githubUsername')),
>>>>>>> dc8a0579
  mw.query('owner').require()
    .then(
      mw.query('owner').object(),
      mw.query('owner.github').require(),
      function (req, res, next) {
        req.query.owner.github = transformations.toInt(req.query.owner.github);
        if (Number.isNaN(req.query.owner.github)) {
          next(Boom.badRequest('owner.github must be a number'));
        } else {
          next();
        }
      }),
  mw.query('search').require()
    .then(
      projects.search('query.search'),
      projects.respond),
  utils.formatPaging(),
  mw.query('sort').require()
    .then(mw.query('sort').validate(validations.validQuerySortParams)),
  projects.findPage('query'),
  projects.respond);

/** Create a {@link module:models/project Project}
 *  @param {object} body
 *  @param {string} body.name Name of the project to create
 *  @param {string} [body.description] Description of the project to create
 *  @param {string} [body.owner] Owner of the project to create (an org the user may belong to)
 *  @event POST rest/projects
 *  @memberof module:rest/projects */
app.post('/',
  mw.body('name', 'description', 'owner').pick(),
  mw.body('name').require(),
  // FIXME: if owner then find owner, verify user is owner or in group
  mw.body('owner.github').require()
    .then(
      mw.body('owner.github').number(),
      me.isMemberOfGithubOrg('body.owner.github')
    )
    .else(mw.body().set('owner.github', 'sessionUser.accounts.github.id')),
  projects.create('body'),
  projects.model.set({ 'public': false }),
  projects.model.pushEnvironment({
    name: 'master',
    owner: 'body.owner'
  }),
  projects.model.save(),
  mw.res.json(201, 'project.toJSON()')
);

/* Get a {@link module:models/project Project}
 *  @param {ObjectId} id ID of the project to fetch
 *  @returns {object} The {@link module:models/project project}.
 *    What did you expect, a puppy?
 *  @event GET rest/projects/:id
 *  @memberof module:rest/projects */
app.get('/:id',
  findProject,
  flow.or(
    projects.model.isPublic(),
    me.isOwnerOf('project'),
    me.isModerator),
  mw.res.json('project.toJSON()')
);

/** Update a {@link module:models/project Project}
 *  @param {ObjectId} id ID of the Project to update
 *  @returns {object} The {@link module:models/project project}
 *  @event PATCH rest/projects/:id
 *  @memberof module:rest/projects */
app.patch('/:id',
  findProject,
  flow.or(
    me.isOwnerOf('project'),
    me.isModerator),
  // FIXME: is this all I need to update
  mw.body({ or: ['name', 'description', 'public'] }).pick().require(),
  projects.model.update({ $set: 'body' }),
  projects.findById('params.id'),
  mw.res.json('project.toJSON()')
);

/** Delete a {@link module:models/project Project}
 *  @param {ObjectId} id ID of the project to fetch
 *  @returns 204 (w/ no content)
 *  @event DELETE rest/projects/:id
 *  @memberof module:rest/projects */
app.delete('/:id',
  findProject,
  flow.or(
    me.isOwnerOf('project'),
    me.isModerator),
  projects.removeById('project._id'),
  mw.res.send(204)
);

/* *** PROTECTED ROUTES *** */

/*  @returns {error} 405 - not allowed
 *  @event PUT rest/projects
 *  @memberof module:rest/projects */
app.put('/', function (req, res) { res.send(405); });

/*  @returns {error} 405 - not allowed
 *  @event PATCH rest/projects
 *  @memberof module:rest/projects */
app.patch('/', function (req, res) { res.send(405); });

/*  @returns {error} 405 - not allowed
 *  @event DELETE rest/projects
 *  @memberof module:rest/projects */
app.delete('/', function (req, res) { res.send(405); });

/*  @returns {error} 405 - not allowed
 *  @event POST rest/projects/:id
 *  @memberof module:rest/projects */
app.post('/:id', function (req, res) { res.send(405); });

/*  @returns {error} 405 - not allowed
 *  @event PUT rest/projects/:id
 *  @memberof module:rest/projects */
app.put('/:id', function (req, res) { res.send(405); });<|MERGE_RESOLUTION|>--- conflicted
+++ resolved
@@ -39,16 +39,6 @@
  *  @event GET rest/projects
  *  @memberof module:rest/projects */
 app.get('/',
-<<<<<<< HEAD
-  mw.query('search', 'owner', 'name', 'ownerUsername', 'sort', 'page', 'limit').pick(),
-  mw.query({ or: ['owner', 'name', 'ownerUsername', 'search', 'sort'] }).require(),
-  mw.query('ownerUsername').require()
-    .then(
-      users.findOneByUsername('query.ownerUsername'),
-      checkFound('user'),
-      mw.query().set('owner.github', 'user.accounts.github.id'),
-      mw.query().unset('ownerUsername')),
-=======
   mw.query('search', 'owner', 'name', 'githubUsername', 'sort', 'page', 'limit').pick(),
   mw.query({ or: ['owner', 'name', 'githubUsername', 'search', 'sort'] }).require(),
   mw.query('githubUsername').require()
@@ -59,7 +49,6 @@
       checkFound('user'),
       mw.query().set('owner.github', 'user.accounts.github.id'),
       mw.query().unset('githubUsername')),
->>>>>>> dc8a0579
   mw.query('owner').require()
     .then(
       mw.query('owner').object(),
