'use strict';

var express = require('express');

var app = module.exports = express();
var mw = require('dat-middleware');
var flow = require('middleware-flow');
var validations = require('middlewares/validations');
var transformations = require('middlewares/transformations');
var mongoMiddlewares = require('middlewares/mongo');
var projects = mongoMiddlewares.projects;
var builds = mongoMiddlewares.builds;
var contextVersions = mongoMiddlewares.contextVersions;
var contexts = mongoMiddlewares.contexts;
var me = require('middlewares/me');
var checkFound = require('middlewares/check-found');
var not = require('101/not');
var hasProps = require('101/has-properties');
var Boom = mw.Boom;
var redis = require('models/redis');
var async = require('async');
var pluck = require('101/pluck');

var findEnvironment = flow.series(
  mw.params('projectId', 'envId')
    .require().validate(validations.isObjectId),
  projects.findById('params.projectId'),
  checkFound('project'),
  flow.or(
    me.isOwnerOf('project'),
    me.isModerator),
  projects.model.findEnvById('params.envId'));

/**
 * This POST request is used for rebuiling a specific build.  Using the body.id as a Build
 * ObjectId, we should find the build, check that it's already been built before, and if everything
 * is good, then we'll start the process. ContextVersion children of this build object will be
 * copied, but their build data will not.  This will create a brand new (unbuilt) Build object with
 * unbuilt contextVersion objects.
 *  @param projectId project id
 *  @param envId environment id
 *  @returns Build
 *  @event POST /projects/:projectId/environments/:envId/builds
 */

var createBuildWithVersionsCopies = flow.series(
  mw('build')('contextVersions').require().validate(validations.isObjectIdArray),
  contextVersions.findByIds('build.contextVersions'),
  mw.body('shallow').require()
    .then(
      me.isModerator,
      mw.body('contextVersionsToUpdate').require(),
      contextVersions.createShallowCopies('sessionUser', 'contextVersions', 'body.contextVersionsToUpdate')
    )
    .else(contextVersions.createDeepCopies('sessionUser', 'contextVersions')),
  function (req, res, next) {
    req.contextIds = req.contextVersions.map(pluck('context'));
    req.contextVersionIds = req.contextVersions.map(pluck('_id'));
    next();
  },
  builds.model.createCopy({
    project: 'params.projectId',
    environment: 'params.envId',
    contexts: 'contextIds',
    contextVersions: 'contextVersionIds',
    createdBy: {
      github: 'sessionUser.accounts.github.id'
    }
  }),
  mw.res.json(201, 'build')
);
var createFromParent = flow.series(
  builds.findById('body.parentBuild'),
  checkFound('build'),
  mw('build')('completed').require()
    .else(mw.next(Boom.badRequest('Build cannot be copied because it hasn\'t been built yet'))),
<<<<<<< HEAD
  createBuildWithVersionsCopies
=======
  mw('build')('environment.toString()')
    .validate(validations.equalsKeypath('params.envId.toString()'))
      .then(createBuildWithVersionsCopies)
      .else(createBuildWithVersionsAndS3Copy)
>>>>>>> e370bd52
);
var createFirstBuildForEnv = flow.series(
  projects.findOneByEnvId('params.envId'),
  checkFound('project', 'Environment not found'),
  flow.or(
    me.isOwnerOf('project'),
    me.isModerator),
  builds.find({ environment: 'params.envId'}),
  mw('builds')('length').validate(validations.notEquals(0))
    .then(mw.next(Boom.badRequest(
      'Environment specified already has builds, please specify a parentBuild to fork from'))),
  builds.create({
    project: 'params.projectId',
    environment: 'params.envId',
    createdBy: {
      github: 'sessionUser.accounts.github.id'
    }
  }),
  // TODO: multi-container will move this container create out of build create
  contexts.create({ name: 'project.name', owner: 'project.owner' }),
  flow.try(
    contexts.model.save()
  ).catch(
    mw.req().setToErr('err'),
    builds.model.remove(),
    mw.next('err')
  ),
  flow.try(
    builds.model.set({ contexts: ['context._id'] }),
    builds.model.save(),
    builds.findById('build._id')
  ).catch(
    mw.req().setToErr('err'),
    contexts.model.remove(),
    mw.next('err')
  ),
  mw.res.json(201, 'build')
);

app.post('/:projectId/environments/:envId/builds',
  mw.body('parentBuild').require()
    .then(createFromParent)
    .else(createFirstBuildForEnv)
);

/** Get list of project environment builds
 *  @param projectId project id
 *  @param envId environment id
 *  @returns [Build, ...]
 *  @event GET /projects/:projectId/environments/:envId/builds
 *  @memberof module:rest/projects/environments */
app.get('/:projectId/environments/:envId/builds',
  findEnvironment,
  mw.query('completed', 'started').pick(),
  mw.query().set('environment', 'params.envId'),
  mw.query('started').require()
    .then(mw.query('started').mapValues(transformations.boolToExistsQuery)),
  mw.query('completed').require()
    .then(mw.query('completed').mapValues(transformations.boolToExistsQuery)),
  builds.find('query'),
  // function (req, res, next) {
  //   builds
  //     .find(req.query)
  //     .populate('contextVersions')
  //   next();
  // },
  // builds.models.getGithubUsernames('sessionUser'),
  mw.res.json('builds'));

/** Gets a specific project environment build
 *  @param projectId project id
 *  @param envId environment id
 *  @param id build id
 *  @returns Build
 *  @event GET /projects/:projectId/environments/:envId/builds
 *  @memberof module:rest/projects/environments */

var Docklet = require('models/apis/docklet');
var Docker = require('models/apis/docker');
app.get('/:projectId/environments/:envId/builds/:id',
  findEnvironment,
  builds.findOne({
    _id: 'params.id',
    environment: 'params.envId'
  }),
  checkFound('build'),
  mw.res.json('build'));

app.post('/:projectId/environments/:envId/builds/:id/actions/build',
  findEnvironment,
  builds.findOne({
    _id: 'params.id',
    environment: 'params.envId'
  }),
  checkFound('build'),

  // mw.body({ or: ['githubCommit', 'rebuild'] }).require(),
  mw.body('message').require(),
  mw('build')('started').require()
    .then(mw.next(Boom.conflict('Build is already in progress'))),
  mw('build')('completed').require()
    .then(mw.next(Boom.conflict('Build is already built'))),
  contextVersions.findByIds('build.contextVersions'),
  function (req, res, next) {
    if (req.contextVersions.length === 0) {
      return next(Boom.badRequest('Cannot build a build without context versions'));
    }
    req.contextVersions = req.contextVersions.filter(not(hasProps('build')));
    if (req.contextVersions.length === 0) {
      return next(Boom.conflict('All versions are built (build soon to be marked built)'));
    }
    next();
  },
  builds.model.setInProgress('sessionUser'),
  buildVersionsAndTailLogs // FIXME: middlewarize
);

// app.post('/:projectId/environments/:envId/builds/:id/actions/rebuild',
//   findEnvironment,
//   builds.findOne({
//     _id: 'params.id',
//     environment: 'params.envId'
//   }),
//   checkFound('build'),
// );

function buildVersionsAndTailLogs (req, res) {
  var noop = function () {};
  var versionsStarted = 0;
  async.forEach(req.contextVersions, function (contextVersion, cb) {
    async.waterfall([
      findDockerHost,
      versionSetBuildStarted,
      buildVersion,
      versionSetBuildCompleted
    ], function (err) {
      if (err) {
        console.error(err.message);
        console.error(err.stack);
        contextVersion.updateBuildError(err, noop);
        req.build.pushErroredContextVersion(contextVersion._id, noop);
      }
      // done.. do nothing
      // pubsub 'til for primus for proper testing
      redis.publish(req.build._id+':build_completed', 'finito');
      cb();
    });

    // waterfall functions:
    function findDockerHost (cb) {
      if (contextVersion.dockerHost) {
        cb(null, contextVersion.dockerHost);
      }
      else {
        var docklet = new Docklet();
        docklet.findDock(cb);
      }
    }
    function versionSetBuildStarted (dockerHost, cb) {
      var props = {};
      if (req.body.githubCommit) {
        props.appCodeVersionHook = true;
      }
      else if (req.body.rebuild) {
        props.rebuild = true;
      }
      contextVersion.setBuildStarted(req.sessionUser, props, function (err) {
        versionsStarted++;
        if (versionsStarted === req.contextVersions.length) {
          // respond after all versions marked started
          res.json(201, req.build);
        }

        cb(err, dockerHost); // pass-thru dockerHost
      });
    }
    function buildVersion (dockerHost, cb) {
      var docker = new Docker(dockerHost);
      // attach primus here, refactor buildVersion
      docker.buildVersion(contextVersion, req.sessionUser, cb);
    }
    function versionSetBuildCompleted (dockerInfo, cb) {
      contextVersion.setBuildCompleted(dockerInfo, function (err) {
        cb(err);
      });
    }
  }, function () {
    req.build.setCompleted(noop);
  });
}<|MERGE_RESOLUTION|>--- conflicted
+++ resolved
@@ -74,14 +74,10 @@
   checkFound('build'),
   mw('build')('completed').require()
     .else(mw.next(Boom.badRequest('Build cannot be copied because it hasn\'t been built yet'))),
-<<<<<<< HEAD
-  createBuildWithVersionsCopies
-=======
   mw('build')('environment.toString()')
     .validate(validations.equalsKeypath('params.envId.toString()'))
       .then(createBuildWithVersionsCopies)
       .else(createBuildWithVersionsAndS3Copy)
->>>>>>> e370bd52
 );
 var createFirstBuildForEnv = flow.series(
   projects.findOneByEnvId('params.envId'),
