--- conflicted
+++ resolved
@@ -1,7 +1,5 @@
-'use strict';
-
 var express = require('express');
-var async = require('async');
+
 var app = module.exports = express();
 var mw = require('dat-middleware');
 var flow = require('middleware-flow');
@@ -11,11 +9,9 @@
 var projects = mongoMiddlewares.projects;
 var builds = mongoMiddlewares.builds;
 var contextVersions = mongoMiddlewares.contextVersions;
-<<<<<<< HEAD
+var contextVersions = mongoMiddlewares.contextVersions;
 var apiMiddlewares = require('middlewares/apis');
 var runnable = apiMiddlewares.runnable;
-=======
->>>>>>> 02af9376
 var me = require('middlewares/me');
 var checkFound = require('middlewares/check-found');
 var not = require('101/not');
@@ -33,7 +29,6 @@
     me.isModerator),
   projects.model.findEnvById('params.envId'));
 
-<<<<<<< HEAD
 /**
  * This POST request is used for rebuiling a specific build.  Using the param.id as a Build
  * ObjectId, we should find the build, check that it's already been built before, and if everything
@@ -89,21 +84,6 @@
 //  runnable.model.buildBuild('build'),
   mw.res.json('runnableResult')
   );
-=======
-// app.post('/:projectId/environments/:envId/builds',
-//   findEnvironment,
-//   mw.body('contextVersions').require().validate(validations.isObjectIdArray),
-//   contextVersions.findByIds('contextVersions'),
-//   function (req, res, next) {
-//     if (req.contextVersions.length !== req.body.contextVersions.length) {
-//       next(Boom.badRequest('All ContextVersions not found'));
-//     }
-//     else {
-//       next();
-//     }
-//   },
-//   );
->>>>>>> 02af9376
 
 /** Get list of project environment builds
  *  @param projectId project id
@@ -184,11 +164,7 @@
         var noop = function () {};
         contextVersion.update({
           $set: {
-<<<<<<< HEAD
-            'build.logs': err.logs || 'no logs'
-=======
             'build.logs': err.logs || 'no logs',
->>>>>>> 02af9376
           }
         }, noop);
         console.error(err.message);
@@ -243,11 +219,4 @@
       }, function (err) { cb(err); });
     }
   }, function () {});
-<<<<<<< HEAD
-}
-
-function createCopiesOfContextVersions() {
-
-=======
->>>>>>> 02af9376
 }