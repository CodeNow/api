--- conflicted
+++ resolved
@@ -45,13 +45,8 @@
   flow.or(
     me.isOwnerOf('version'),
     me.isModerator),
-<<<<<<< HEAD
-  mw.body('versionId', 'files').pick().require(),
+  mw.body('versionId').pick().require(),
   versions.copy('body', 'sessionUser._id'),
-=======
-  mw.body('versionId').pick().require(),
-  versions.copy('body', 'user_id'),
->>>>>>> f01f1db4
   versions.model.save(),
   mw.res.json(201, 'version'));
 
