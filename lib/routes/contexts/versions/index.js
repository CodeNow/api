'use strict';

/**
 * Context Version API
 * @module rest/contexts/versions
 */

var express = require('express');
var app = module.exports = express();

var mw = require('dat-middleware');
var flow = require('middleware-flow');
var last = require('101/last');
var checkFound = require('middlewares/check-found');
var Boom = mw.Boom;

var mongoMiddleware = require('middlewares/mongo');
var contexts = mongoMiddleware.contexts;
var contextVersions = mongoMiddleware.contextVersions;
var projects = mongoMiddleware.projects;
var infraCodeVersions = mongoMiddleware.infraCodeVersions;
var builds = mongoMiddleware.builds;
var me = require('middlewares/me');
var validations = require('middlewares/validations');
var isObjectId = validations.isObjectId;

var findContext = flow.series(
  contexts.findById('params.contextId'),
  checkFound('context'),
  flow.or(
    me.isOwnerOf('context'),
    mw.req('context.isSource').validate(validations.equals(true)),
    mw.headers('x-github-event').matches(/^push$/),
    me.isModerator));

/** List contextVersions of a {@link module:models/context Context}
 *  @param {ObjectId} contextId ID of the {@link module:models/context Context}
 *  @returns {array.object} List of versions 501
 *  @event GET rest/contexts/:contextId/versions
 *  @memberof module:rest/contexts/versions */
app.get('/:contextId/versions',
  findContext,
  contextVersions.find({
    context: 'context._id'
  }),
  checkFound('contextVersions'),
  mw.res.json('contextVersions'));

/** Create a new version of a {@link module:models/context Context}
 *  @param {ObjectId} contextId ID of the {@link module:models/context Context}
 *  @returns {object} {@link module:models/version Version}
 *  @event POST rest/contexts/:contextId/versions
 *  @memberof module:rest/contexts/versions */
var createFromSource = flow.series(
  mw.query('fromSource').validate(isObjectId),
  infraCodeVersions.findById('query.fromSource'),
  checkFound('infraCodeVersion'),
  mw.req().unset('infraCodeVersion'),
  // toBuild is required, and must be an ObjectID as well, and valid
  mw.query('toBuild').require().validate(isObjectId),
  builds.findById('query.toBuild'),
  checkFound('build'),
  // create the new ICV (for this context)
  infraCodeVersions.create({ context: 'context._id' }),
  // deep copy the fromSource ICV
  infraCodeVersions.model.copyFilesFromVersion('query.fromSource'),
  // make a new contextVersion with the new ICV
  contextVersions.create({
    createdBy: { github: 'sessionUser.accounts.github.id' },
    context: 'context._id',
    environment: 'body.environment',
    infraCodeVersion: 'infraCodeVersion._id'
  }),
  contextVersions.model.save(),
  builds.model.update({ $push: {
    contextVersions: 'contextVersion._id'
  }})
);
var createFirstForEnv =
  contextVersions.createFirstVersionForEnv({
    context: 'context._id',
    environment: 'body.environment',
    createdBy: {
      github: 'sessionUser.accounts.github.id'
    }
  });
app.post('/:contextId/versions',
  findContext,
  mw.req('context.isSource').validate(validations.equals(true))
    .then(mw.body().set('environment', 'context._id')) // Edge-case!:: sources dont need an env
    .else(
      mw.body('environment').require(),
      projects.findOneByEnvId('body.environment'),
      checkFound('project', 'Project with environment not found')),
  mw.query('fromSource').require()
<<<<<<< HEAD
    .then(createFromSource)
    .else(createFirstForEnv),
=======
    .then(
      // fromSource should be an ObjectID
      mw.query('fromSource').validate(isObjectId),
      infraCodeVersions.findById('query.fromSource'),
      checkFound('infraCodeVersion'),
      mw.req().unset('infraCodeVersion'),
      // toBuild is required, and must be an ObjectID as well, and valid
      mw.query('toBuild').require().validate(isObjectId),
      builds.findById('query.toBuild'),
      checkFound('build'),
      // create the new ICV (for this context)
      infraCodeVersions.create({ context: 'context._id' }),
      // deep copy the fromSource ICV
      infraCodeVersions.model.copyFilesFromVersion('query.fromSource'),
      // make a new contextVersion with the new ICV
      contextVersions.create({
        createdBy: { github: 'sessionUser.accounts.github.id' },
        context: 'context._id',
        environment: 'body.environment',
        infraCodeVersion: 'infraCodeVersion._id'
      }),
      builds.model.update({$push: {
        contextVersions: 'contextVersion._id'
      }}))
    .else(
      contextVersions.createFirstVersionForEnv({
        context: 'context._id',
        environment: 'body.environment',
        createdBy: {
          github: 'sessionUser.accounts.github.id'
        }
      })),
  contextVersions.model.save(),
>>>>>>> 5b18a857
  mw.res.json(201, 'contextVersion')
);


  // mw.body('versionId').pick().require(),
  // contextVersions.findById('body.versionId'),
  // checkFound('contextVersion'),
  // contextVersions.createDeepCopy('contextVersion', {
  //   github: 'sessionUser.accounts.github.id'
  // }),
  // contextVersions.model.save(),
  // mw.res.json(201, 'contextVersion'));

/** Get info on a version of a {@link module:models/context Context}
 *  @param {ObjectId} contextId ID of the {@link module:models/context Context}
 *  @param {ObjectId} id ID of the {@link module:models/version Version}
 *  @returns {object} Info on the version
 *  @event GET rest/contexts/:contextId/versions/:id
 *  @memberof module:rest/contexts/versions */
app.get('/:contextId/versions/:id',
  findContext,
  contextVersions.findById('params.id'),
  checkFound('contextVersion'),
  mw.res.json('contextVersion'));

/** Build a {@link module:models/version Version}
 *  @param {ObjectId} contextId ID of the {@link module:models/context Context}
 *  @param {ObjectId} id ID of the {@link module:models/version Version}
 *  @returns {object} The Context along with containers that it built
 *  @event POST rest/contexts/:contextId/versions/:id/build
 *  @memberof module:rest/contexts/versions */
app.post('/:contextId/versions/:id/build',
  findContext,
  contextVersions.findById('params.id'),
  checkFound('contextVersion'),
  contextVersions.buildVersion(),
  mw.res.json(201, 'contextVersion.build'));

/** Push a gitRepo to a {@link module:models/version Version}
 *  @param {ObjectId} contextId ID of the {@link module:models/context Context}
 *  @param {ObjectId} id ID of the {@link module:models/version Version}
 *  @param {body.repo}
 *  @param {body.branch} - optional
 *  @param {body.commit} - optional
 *  @returns {object} The Context along with containers that it built
 *  @event POST rest/contexts/:contextId/versions/:id/build
 *  @memberof module:rest/contexts/versions */
app.post('/:contextId/versions/:id/appCodeVersions',
  findContext,
  contextVersions.findById('params.id'),
  checkFound('contextVersion'),
  mw('contextVersion')('build.completed').require()
    .then(mw.next(Boom.badRequest('Cannot modify a built version.'))),
  mw('contextVersion')('build.started').require()
    .then(mw.next(Boom.badRequest('Cannot modify an in progress version.'))),
  mw.body('repo', 'branch', 'commit').pick(),
  mw.body('repo').require(),
  contextVersions.model.addGithubRepo(
    'sessionUser.accounts.github.accessToken', 'body'),
  function (req, res) {
    res.json(201, last(req.contextVersion.appCodeVersions));
  });

/** Delete an appCodeVersion (gitRepo) to a {@link module:models/version Version}
 *  @param {ObjectId} contextId ID of the {@link module:models/context Context}
 *  @param {ObjectId} versionId ID of the {@link module:models/version Version}
 *  @param {ObjectId} id ID of the appCodeVersion
 *  @memberof module:rest/contexts/versions */
app.delete('/:contextId/versions/:versionId/appCodeVersions/:id',
  findContext,
  contextVersions.findById('params.id'),
  checkFound('contextVersion'),
  mw('contextVersions')('build').require()
    .then(mw.next(Boom.badRequest('Cannot modify a built (or in progress) version.'))),
  contextVersions.model.pullAppCodeVersion('params.id'),
  mw.res.json(204));<|MERGE_RESOLUTION|>--- conflicted
+++ resolved
@@ -93,44 +93,8 @@
       projects.findOneByEnvId('body.environment'),
       checkFound('project', 'Project with environment not found')),
   mw.query('fromSource').require()
-<<<<<<< HEAD
     .then(createFromSource)
     .else(createFirstForEnv),
-=======
-    .then(
-      // fromSource should be an ObjectID
-      mw.query('fromSource').validate(isObjectId),
-      infraCodeVersions.findById('query.fromSource'),
-      checkFound('infraCodeVersion'),
-      mw.req().unset('infraCodeVersion'),
-      // toBuild is required, and must be an ObjectID as well, and valid
-      mw.query('toBuild').require().validate(isObjectId),
-      builds.findById('query.toBuild'),
-      checkFound('build'),
-      // create the new ICV (for this context)
-      infraCodeVersions.create({ context: 'context._id' }),
-      // deep copy the fromSource ICV
-      infraCodeVersions.model.copyFilesFromVersion('query.fromSource'),
-      // make a new contextVersion with the new ICV
-      contextVersions.create({
-        createdBy: { github: 'sessionUser.accounts.github.id' },
-        context: 'context._id',
-        environment: 'body.environment',
-        infraCodeVersion: 'infraCodeVersion._id'
-      }),
-      builds.model.update({$push: {
-        contextVersions: 'contextVersion._id'
-      }}))
-    .else(
-      contextVersions.createFirstVersionForEnv({
-        context: 'context._id',
-        environment: 'body.environment',
-        createdBy: {
-          github: 'sessionUser.accounts.github.id'
-        }
-      })),
-  contextVersions.model.save(),
->>>>>>> 5b18a857
   mw.res.json(201, 'contextVersion')
 );
 
