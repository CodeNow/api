'use strict';

/**
 * Context Version API
 * @module rest/contexts/versions
 */

var express = require('express');
var app = module.exports = express();

var mw = require('dat-middleware');

var mongoMiddleware = require('middlewares/mongo');
var versions = mongoMiddleware.versions;
var contexts = mongoMiddleware.contexts;

/** List versions of a {@link module:models/context Context}
 *  @param {ObjectId} contextId ID of the {@link module:models/context Context}
 *  @returns {array.object} List of versions 501
 *  @event GET rest/contexts/:contextId/versions
 *  @memberof module:rest/contexts/versions */
app.get('/:contextId/versions',
  mw.query('_id').require().array(),
  versions.findByIds('query._id'),
  mw.res.json('versions'));

/** Create a new version of a {@link module:models/context Context}
 *  @param {ObjectId} contextId ID of the {@link module:models/context Context}
 *  @returns {object} {@link module:models/version Version}
 *  @event POST rest/contexts/:contextId/versions
 *  @memberof module:rest/contexts/versions */
app.post('/:contextId/versions',
<<<<<<< HEAD
  contexts.findById('params.contextId'),
  contexts.checkFound,
  mw.body('versionId').pick().require(),
  versions.findById('body.versionId'),
  versions.checkFound,
  flow.or(
    me.isOwnerOf('version'),
    me.isModerator),
  versions.createCopy('version', 'sessionUser._id'),
  versions.model.save(),
=======
  versions.createNewVersion(),
>>>>>>> aebede50
  mw.res.json(201, 'version'));

/** Get info on a version of a {@link module:models/context Context}
 *  @param {ObjectId} contextId ID of the {@link module:models/context Context}
 *  @param {ObjectId} id ID of the {@link module:models/version Version}
 *  @returns {object} Info on the version
 *  @event GET rest/contexts/:contextId/versions/:id
 *  @memberof module:rest/contexts/versions */
app.get('/:contextId/versions/:id',
  contexts.findById('params.contextId'),
  contexts.checkFound,
  versions.findVersion('params.id'),
  mw.res.send('version'));

/** Build a {@link module:models/version Version}
 *  @param {ObjectId} contextId ID of the {@link module:models/context Context}
 *  @param {ObjectId} id ID of the {@link module:models/version Version}
 *  @returns {object} The Context along with containers that it built
 *  @event POST rest/contexts/:contextId/versions/:id/build
 *  @memberof module:rest/contexts/versions */
app.post('/:contextId/versions/:id/build',
  versions.buildVersion(),
  mw.res.send(201, 'version.build'));<|MERGE_RESOLUTION|>--- conflicted
+++ resolved
@@ -9,10 +9,12 @@
 var app = module.exports = express();
 
 var mw = require('dat-middleware');
+var flow = require('middleware-flow');
 
 var mongoMiddleware = require('middlewares/mongo');
 var versions = mongoMiddleware.versions;
 var contexts = mongoMiddleware.contexts;
+var me = require('middlewares/me');
 
 /** List versions of a {@link module:models/context Context}
  *  @param {ObjectId} contextId ID of the {@link module:models/context Context}
@@ -30,7 +32,6 @@
  *  @event POST rest/contexts/:contextId/versions
  *  @memberof module:rest/contexts/versions */
 app.post('/:contextId/versions',
-<<<<<<< HEAD
   contexts.findById('params.contextId'),
   contexts.checkFound,
   mw.body('versionId').pick().require(),
@@ -41,9 +42,6 @@
     me.isModerator),
   versions.createCopy('version', 'sessionUser._id'),
   versions.model.save(),
-=======
-  versions.createNewVersion(),
->>>>>>> aebede50
   mw.res.json(201, 'version'));
 
 /** Get info on a version of a {@link module:models/context Context}
