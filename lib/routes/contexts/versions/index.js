'use strict';

/**
 * Context Version API
 * @module rest/contexts/versions
 */

var express = require('express');
var app = module.exports = express();

var mw = require('dat-middleware');
var flow = require('middleware-flow');
var last = require('101/last');
var checkFound = require('middlewares/check-found');

var mongoMiddleware = require('middlewares/mongo');
var contexts = mongoMiddleware.contexts;
var contextVersions = mongoMiddleware.contextVersions;
var me = require('middlewares/me');


var findContext = flow.series(
  contexts.findById('params.contextId'),
  checkFound('context'),
  flow.or(
    me.isOwnerOf('context'),
    mw.headers('x-github-event').matches(/^push$/),
    me.isModerator));

/** List contextVersions of a {@link module:models/context Context}
 *  @param {ObjectId} contextId ID of the {@link module:models/context Context}
 *  @returns {array.object} List of versions 501
 *  @event GET rest/contexts/:contextId/versions
 *  @memberof module:rest/contexts/versions */
app.get('/:contextId/versions',
  findContext,
  mw.query('_id').require().array(),
  contextVersions.findByIds('query._id'),
  mw.res.json('contextVersions'));

/** Create a new version of a {@link module:models/context Context}
 *  @param {ObjectId} contextId ID of the {@link module:models/context Context}
 *  @returns {object} {@link module:models/version Version}
 *  @event POST rest/contexts/:contextId/versions
 *  @memberof module:rest/contexts/versions */
app.post('/:contextId/versions',
  findContext,
  mw.body('versionId').pick().require(),
  contextVersions.findById('body.versionId'),
<<<<<<< HEAD
  contextVersions.checkFound,
  flow.or(
    me.isOwnerOf('contextVersion'),
    me.isModerator),
  contextVersions.createDeepCopy('contextVersion', 'sessionUser._id'),
=======
  checkFound('contextVersion'),
  contextVersions.createCopy({
    github: 'sessionUser.accounts.github.id'
  }, 'contextVersion'),
>>>>>>> 02af9376
  contextVersions.model.save(),
  mw.res.json(201, 'contextVersion'));

/** Get info on a version of a {@link module:models/context Context}
 *  @param {ObjectId} contextId ID of the {@link module:models/context Context}
 *  @param {ObjectId} id ID of the {@link module:models/version Version}
 *  @returns {object} Info on the version
 *  @event GET rest/contexts/:contextId/versions/:id
 *  @memberof module:rest/contexts/versions */
app.get('/:contextId/versions/:id',
  findContext,
  contextVersions.findVersion('params.id'),
  mw.res.json('contextVersion'));

/** Build a {@link module:models/version Version}
 *  @param {ObjectId} contextId ID of the {@link module:models/context Context}
 *  @param {ObjectId} id ID of the {@link module:models/version Version}
 *  @returns {object} The Context along with containers that it built
 *  @event POST rest/contexts/:contextId/versions/:id/build
 *  @memberof module:rest/contexts/versions */
app.post('/:contextId/versions/:id/build',
  findContext,
  contextVersions.buildVersion(),
  mw.res.json(201, 'contextVersion.build'));

/** Push a gitRepo to a {@link module:models/version Version}
 *  @param {ObjectId} contextId ID of the {@link module:models/context Context}
 *  @param {ObjectId} id ID of the {@link module:models/version Version}
 *  @param {body.repo}
 *  @param {body.branch} - optional
 *  @param {body.commit} - optional
 *  @returns {object} The Context along with containers that it built
 *  @event POST rest/contexts/:contextId/versions/:id/build
 *  @memberof module:rest/contexts/versions */
app.post('/:contextId/versions/:id/appCodeVersions',
  findContext,
  contextVersions.findVersion('params.id'),
  mw.body('repo', 'branch', 'commit').pick(),
  mw.body('repo').require(),
  contextVersions.model.addGithubRepo(
    'sessionUser.accounts.github.accessToken', 'body'),
  function (req, res) {
    res.json(201, last(req.contextVersion.appCodeVersions));
  });

// app.post('/:contextId/versions/:id/appCodeVersions',
//   findContext,
//   contextVersions.buildVersion(),
//   mw.res.json(201, 'contextVersion.build'));<|MERGE_RESOLUTION|>--- conflicted
+++ resolved
@@ -47,18 +47,10 @@
   findContext,
   mw.body('versionId').pick().require(),
   contextVersions.findById('body.versionId'),
-<<<<<<< HEAD
-  contextVersions.checkFound,
-  flow.or(
-    me.isOwnerOf('contextVersion'),
-    me.isModerator),
-  contextVersions.createDeepCopy('contextVersion', 'sessionUser._id'),
-=======
   checkFound('contextVersion'),
   contextVersions.createCopy({
     github: 'sessionUser.accounts.github.id'
   }, 'contextVersion'),
->>>>>>> 02af9376
   contextVersions.model.save(),
   mw.res.json(201, 'contextVersion'));
 
