'use strict';

/**
 * Context Version API
 * @module rest/contexts/versions
 */

var express = require('express');
var app = module.exports = express();

var mw = require('dat-middleware');

<<<<<<< HEAD
var mongoMiddleware = require('middlewares/mongo');
var versions = mongoMiddleware.versions;
var contexts = mongoMiddleware.contexts;
// var versionsMiddleware = require('middlewares/mongo/versions');
=======
var apiMiddleware = require('middlewares/apis');
var docker = apiMiddleware.docker;
var versions = require('middlewares/mongo').versions;
var contexts = require('middlewares/mongo').contexts;
var me = require('middlewares/me');
>>>>>>> 6eb4a5fb

/** List versions of a {@link module:models/context Context}
 *  @param {ObjectId} contextId ID of the {@link module:models/context Context}
 *  @returns {array.object} List of versions 501
 *  @event GET rest/contexts/:contextId/versions
 *  @memberof module:rest/contexts/versions */
app.get('/:contextId/versions',
  mw.query('_id').require().array()
    .then(
      versions.findByIds('query._id'),
      mw.res.json('versions'))
    .else(
      function (req, res) { res.send(501); }));

/** Create a new version of a {@link module:models/context Context}
 *  @param {ObjectId} contextId ID of the {@link module:models/context Context}
 *  @returns {object} {@link module:models/version Version}
 *  @event POST rest/contexts/:contextId/versions
 *  @memberof module:rest/contexts/versions */
app.post('/:contextId/versions',
<<<<<<< HEAD
  versions.createNewVersion(),
=======
  contexts.findById('params.contextId'),
  contexts.checkFound,
  versions.findById('body.versionId'),
  versions.checkFound,
  flow.or(
    me.isOwnerOf('version'),
    me.isModerator),
  mw.body('versionId').pick().require(),
  versions.copy('body', 'sessionUser._id'),
  versions.model.save(),
>>>>>>> 6eb4a5fb
  mw.res.json(201, 'version'));

/** Get info on a version of a {@link module:models/context Context}
 *  @param {ObjectId} contextId ID of the {@link module:models/context Context}
 *  @param {ObjectId} id ID of the {@link module:models/version Version}
 *  @returns {object} Info on the version
 *  @event GET rest/contexts/:contextId/versions/:id
 *  @memberof module:rest/contexts/versions */
app.get('/:contextId/versions/:id',
  contexts.findById('params.contextId'),
  contexts.checkFound,
  versions.findVersion('params.id'),
  mw.res.send('version'));

/** Build a {@link module:models/version Version}
 *  @param {ObjectId} contextId ID of the {@link module:models/context Context}
 *  @param {ObjectId} id ID of the {@link module:models/version Version}
 *  @returns {object} The Context along with containers that it built
 *  @event POST rest/contexts/:contextId/versions/:id/build
 *  @memberof module:rest/contexts/versions */
app.post('/:contextId/versions/:id/build',
<<<<<<< HEAD
  versions.buildVersion(),
=======
  contexts.findById('params.contextId'),
  contexts.checkFound,
  findVersion,
  docker.create('version.dockerHost'),
  docker.model.buildVersion('version'),
  versions.updateById('params.id', {
    build: 'dockerResult'
  }),
  versions.findById('params.id'),
>>>>>>> 6eb4a5fb
  mw.res.send(201, 'version.build'));<|MERGE_RESOLUTION|>--- conflicted
+++ resolved
@@ -10,18 +10,9 @@
 
 var mw = require('dat-middleware');
 
-<<<<<<< HEAD
 var mongoMiddleware = require('middlewares/mongo');
 var versions = mongoMiddleware.versions;
 var contexts = mongoMiddleware.contexts;
-// var versionsMiddleware = require('middlewares/mongo/versions');
-=======
-var apiMiddleware = require('middlewares/apis');
-var docker = apiMiddleware.docker;
-var versions = require('middlewares/mongo').versions;
-var contexts = require('middlewares/mongo').contexts;
-var me = require('middlewares/me');
->>>>>>> 6eb4a5fb
 
 /** List versions of a {@link module:models/context Context}
  *  @param {ObjectId} contextId ID of the {@link module:models/context Context}
@@ -42,20 +33,7 @@
  *  @event POST rest/contexts/:contextId/versions
  *  @memberof module:rest/contexts/versions */
 app.post('/:contextId/versions',
-<<<<<<< HEAD
   versions.createNewVersion(),
-=======
-  contexts.findById('params.contextId'),
-  contexts.checkFound,
-  versions.findById('body.versionId'),
-  versions.checkFound,
-  flow.or(
-    me.isOwnerOf('version'),
-    me.isModerator),
-  mw.body('versionId').pick().require(),
-  versions.copy('body', 'sessionUser._id'),
-  versions.model.save(),
->>>>>>> 6eb4a5fb
   mw.res.json(201, 'version'));
 
 /** Get info on a version of a {@link module:models/context Context}
@@ -77,17 +55,5 @@
  *  @event POST rest/contexts/:contextId/versions/:id/build
  *  @memberof module:rest/contexts/versions */
 app.post('/:contextId/versions/:id/build',
-<<<<<<< HEAD
   versions.buildVersion(),
-=======
-  contexts.findById('params.contextId'),
-  contexts.checkFound,
-  findVersion,
-  docker.create('version.dockerHost'),
-  docker.model.buildVersion('version'),
-  versions.updateById('params.id', {
-    build: 'dockerResult'
-  }),
-  versions.findById('params.id'),
->>>>>>> 6eb4a5fb
   mw.res.send(201, 'version.build'));