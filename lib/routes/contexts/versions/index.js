--- conflicted
+++ resolved
@@ -34,10 +34,7 @@
 var InfraCodeVersion = require('models/mongo/infra-code-version')
 var Instance = require('models/mongo/instance')
 var PermissionService = require('models/services/permission-service')
-<<<<<<< HEAD
-=======
-var contextVersions = mongoMiddleware.contextVersions
->>>>>>> a11dfd13
+
 var InfraCodeVersionService = require('models/services/infracode-version-service')
 var isObjectId = validations.isObjectId
 
@@ -194,15 +191,6 @@
             InfraCodeVersion.createCopyByIdAsync(keypather.get(req, 'body.infraCodeVersion'))
             .then(function (icv) {
               cv.set({ 'infraCodeVersion': icv._id })
-<<<<<<< HEAD
-              cv.saveAsync()
-              .tap(function (cv) {
-                req.contextVersion = cv
-              })
-              .asCallback(function (err) {
-                next(err)
-              })
-=======
               return cv.saveAsync()
                 .tap(function (cv) {
                   req.contextVersion = cv
@@ -210,7 +198,6 @@
                 .asCallback(function (err) {
                   next(err)
                 })
->>>>>>> a11dfd13
             })
           }
       )
@@ -409,11 +396,7 @@
     .then(function (updatedICV) {
       updatedICV.copyFilesFromSourceAsync(keypather.get(req, 'query.sourceInfraCodeVersion'))
       .then(function () {
-<<<<<<< HEAD
-        InfraCodeVersion.updateByIdAsync(keypather.get(req, 'contextVersion.infraCodeVersion'), {
-=======
         return InfraCodeVersion.updateByIdAsync(keypather.get(req, 'contextVersion.infraCodeVersion'), {
->>>>>>> a11dfd13
           $set: {
             parent: keypather.get(req, 'query.sourceInfraCodeVersion')
           }
