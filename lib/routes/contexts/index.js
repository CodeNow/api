'use strict'

/**
 * Context API
 * @module rest/contexts
 */

var express = require('express')
var app = module.exports = express()
var mw = require('dat-middleware')

var Context = require('models/mongo/context')
var ContextService = require('models/services/context-service')
var checkFound = require('middlewares/check-found')
var PermissionService = require('models/services/permission-service')

var findContext = function (checkPermissions) {
  return function (req, res, next) {
    ContextService.findContext(req.params.id)
    .tap(function (context) {
      req.context = context
    })
    .tap(function (context) {
      if (checkPermissions) {
        return checkPermissions(req.sessionUser, context)
      }
    })
    .asCallback(function (err) {
      next(err)
    })
  }
}

/*  List {@link module:models/context Contexts}
 *  @event GET rest/contexts
 *  @memberof module:rest/contexts */
app.get('/contexts/',
  // TODO: we will probably need this...
  // TODO: What is this supposed to do?  Should it list all of the contexts owned by the user?
  // All contexts that the user (or is part of a group that) owns or moderates, or is Public?
  mw.query('isSource').pick().require(),
  function (req, res, next) {
    Context.findAsync(req.query)
    .tap(function (contexts) {
      req.contexts = contexts
    })
    .asCallback(function (err) {
      next(err)
    })
  },
  checkFound('contexts'),
  mw.res.json('contexts'))

/** Get a {@link module:models/context Context}
 *  @param {ObjectId} id ID of the Context
 *  @returns {object} The Context
 *  @event GET rest/contexts/:id
 *  @memberof module:rest/contexts */
app.get('/contexts/:id',
  findContext(PermissionService.ensureModelAccess),
  mw.res.json('context')
)

/** Update a {@link module:models/contexts Context}
 *  @param {ObjectId} id Id of the Context to update
 *  @returns {object} The {@link module:models/contexts context}
 *  @event PATCH rest/contexts/:id
 *  @memberof module:rest/contexts */
app.patch('/contexts/:id',
  findContext(PermissionService.ensureModelAccess),
  // FIXME: do not allow source edits
  mw.body({ or: ['name', 'public', 'source'] }).pick().require(),
  mw.body('source').require().then(mw.log('WARNING: PATCHING SOURCE')),
  function (req, res, next) {
    req.context.updateAsync({ $set: req.body })
    .asCallback(function (err) {
      next(err)
    })
  },
<<<<<<< HEAD
  findContext(PermissionService.ensureModelAccess),
=======
  findContext(),
>>>>>>> a11dfd13
  mw.res.json('context')
)

/** Delete a {@link module:models/context Context}
 *  @param {ObjectId} id Id of the Context to delete
 *  @returns 204 (w/ no content)
 *  @event DELETE rest/contexts/:id
 *  @memberof module:rest/contexts */
app.delete('/contexts/:id',
  findContext(PermissionService.ensureOwnerOrModerator),
  function (req, res, next) {
    Context.removeById(req.params.id)
    .asCallback(function (err) {
      next(err)
    })
  },
  mw.res.send(204))

/*  @returns {error} 405 - not allowed
 *  @event POST rest/contexts
 *  @param {object} body
 *  @param {string} body.name Name of the context to create
 *  @param {string} [body.owner] Owner of the context to create (an org the user may belong to)
 *  @memberof module:rest/contexts */
app.post('/contexts/',
  function (req, res, next) {
    ContextService.createNew(req.sessionUser, req.body)
      .then(function (context) {
        req.context = context
        next()
      })
      .catch(next)
  },
  mw.res.send(201, 'context'))

/*  @returns {error} 405 - not allowed
 *  @event PUT rest/contexts
 *  @memberof module:rest/contexts */
app.put('/contexts/', function (req, res) { res.send(405) })

/*  @returns {error} 405 - not allowed
 *  @event PATCH rest/contexts
 *  @memberof module:rest/contexts */
app.patch('/contexts/', function (req, res) { res.send(405) })

/*  @returns {error} 405 - not allowed
 *  @event DELETE rest/contexts
 *  @memberof module:rest/contexts */
app.delete('/contexts/', function (req, res) { res.send(405) })

/*  @returns {error} 405 - not allowed
 *  @event PUT rest/contexts
 *  @memberof module:rest/contexts */
app.put('/contexts/:id', function (req, res) { res.send(405) })<|MERGE_RESOLUTION|>--- conflicted
+++ resolved
@@ -77,11 +77,7 @@
       next(err)
     })
   },
-<<<<<<< HEAD
-  findContext(PermissionService.ensureModelAccess),
-=======
   findContext(),
->>>>>>> a11dfd13
   mw.res.json('context')
 )
 
