--- conflicted
+++ resolved
@@ -23,11 +23,7 @@
 var validateSetting = flow.series(
   mw.body('notifications').require().then(
     mw.body('notifications.slack').require().then(
-<<<<<<< HEAD
-      mw.body('notifications.slack.authToken').require().string()),
-=======
       mw.body('notifications.slack.apiToken').require().string()),
->>>>>>> 8561ed68
     mw.body('notifications.hipchat').require().then(
       mw.body('notifications.hipchat.authToken').require().string(),
       mw.body('notifications.hipchat.roomId').require())
