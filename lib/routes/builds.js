/**
 * POST /builds
 * GET /builds
 * GET /builds/:id
 * POST /builds/:id/actions/copy
 * POST /builds/:id/actions/build
 * @module lib/routes/builds
 */
'use strict'

var express = require('express')
var mw = require('dat-middleware')
var pluck = require('101/pluck')
var keypather = require('keypather')()

var me = require('middlewares/me')
var Runnable = require('models/apis/runnable')

var transformations = require('middlewares/transformations')
var validations = require('middlewares/validations')

var Boom = mw.Boom
var Build = require('models/mongo/build')
var BuildService = require('models/services/build-service')
var Context = require('models/mongo/context')
var ContextVersion = require('models/mongo/context-version')

var app = module.exports = express()

/** Create a build
 *  @param {Object} body.owner build owner
 *  @param [String] body.contextVersions array with one context version id.
 *  @returns [Build, ...]
 *  @event POST /builds/
 *  @memberof module:rest/builds */
app.post('/builds/',
  mw.body('owner').require()
    .then(
      mw.req('isInternalRequest').require() // skip owner check if internal
        .else(
          mw.body('owner').validate(validations.isObject),
          mw.body('owner.github').require().number(),
          me.isOwnerOf('body')))
    .else( // if not provided set it to sessionUser
      mw.body().set('owner.github', 'sessionUser.accounts.github.id')),
  mw.body('contextVersions').require().validate(validations.isObjectIdArray)
    .then(
      function (req, res, next) {
        ContextVersion.findByIdsAsync(keypather.get(req, 'body.contextVersions'))
        .tap(function (contextVersions) {
          req.contextVersions = contextVersions
        })
        .asCallback(function (err) {
          next(err)
        })
      },
      mw.body('contextVersions.length')
        .validate(validations.equalsKeypath('contextVersions.length'))
        .else(mw.next(Boom.notFound('Some contextVersions not found'))),
      function (req, res, next) {
        Context.findByVersionsAsync(req.contextVersions)
        .tap(function (contexts) {
          req.contexts = contexts
        })
        .asCallback(function (err) {
          next(err)
        })
      },
      mw.req('contexts').each(
        function (context, req, eachReq, res, next) {
          eachReq.context = context
          next()
        },
        mw.req('body.owner.github')
          .validate(validations.equalsKeypath('context.owner.github'))
          .else(mw.next(Boom.badRequest("Context version's owner must match build owner")))),
      function (req, res, next) {
        req.contextIds = req.contextVersions.map(pluck('context'))
        req.contextVersionIds = req.contextVersions.map(pluck('_id'))
        next()
      }
  ),
  function (req, res, next) {
    var data = {
      createdBy: {
        github: keypather.get(req, 'sessionUser.accounts.github.id')
      },
      owner: {
        github: keypather.get(req, 'body.owner.github')
      }
    }
    if (req.contextVersionIds && req.contextVersionIds.length > 0) {
      data.contexts = req.contextIds
      data.contextVersions = req.contextVersions
    }
    var build = new Build(data)
    build.saveAsync()
    .tap(function (build) {
      req.build = build
    })
    .asCallback(function (err) {
      next(err)
    })
  },
  mw.res.json(201, 'build')
)

/** Get list of builds
 *  @returns [Builds...]
 *  @event GET /builds/
 *  @memberof module:rest/builds */
app.get('/builds/',
  mw.query('completed', 'started', 'buildNumber', 'owner', 'contextVersions',
    'sort', 'limit').pick(),
  mw.query('contextVersions').require()
    .then(mw.query('contextVersions').mapValues(transformations.arrayToInQuery)),
  mw.query('owner').require()
    .else(mw.query().set('owner.github', 'sessionUser.accounts.github.id')),
  mw.query('started').require()
    .then(mw.query('started').mapValues(transformations.boolToExistsQuery)),
  mw.query('completed').require()
    .then(mw.query('completed').mapValues(transformations.boolToExistsQuery)),
  function (req, res, next) {
    // dat-middleware set creates closures when reference values are used! (objects)
    req.opts = {}
    next()
  },
  mw.query('limit').require()
    .then(
      mw.query('limit').mapValues(transformations.toInt),
      mw.query('limit').number(),
      mw.req().set('opts.limit', 'query.limit'),
      mw.query().unset('limit')),
  mw.query('sort').require()
    .then(
      mw.req().set('opts.sort', 'query.sort'),
      mw.query().unset('sort'),
      mw.req('opts.sort').validate(validations.equalsAny(
        'buildNumber', 'duration', 'started', 'created',
        '-buildNumber', '-duration', '-started', '-created'))
  ),
  function (req, res, next) {
    Build.findAsync(req.query, null, req.opts)
    .tap(function (builds) {
      req.builds = builds
    })
    .asCallback(function (err) {
      next(err)
    })
  },
  mw.res.json('builds'))

/** Gets a specific build by id
 *  @param id buildId of the build to return
 *  @returns Build
 *  @event GET /builds/:id
 *  @memberof module:rest/builds */
app.get('/builds/:id',
  function (req, res, next) {
<<<<<<< HEAD
    BuildService.findBuildAndAssert(req.params.id, req.sessionUser)
=======
    BuildService.findBuildAndAssertAccess(req.params.id, req.sessionUser)
>>>>>>> a11dfd13
    .tap(function (build) {
      req.build = build
    })
    .asCallback(function (err) {
      next(err)
    })
  },
  mw.res.json('build'))

/** Copies a build
 *  @param id buildId of the source build
 *  @returns Build
 *  @event GET /builds/
 *  @memberof module:rest/builds */
app.post('/builds/:id/actions/copy',
  function (req, res, next) {
<<<<<<< HEAD
    BuildService.findBuildAndAssert(req.params.id, req.sessionUser)
=======
    BuildService.findBuildAndAssertAccess(req.params.id, req.sessionUser)
>>>>>>> a11dfd13
    .tap(function (build) {
      req.build = build
    })
    .asCallback(function (err) {
      next(err)
    })
  },
  mw.query('deep').require()
    .then(
      // deep copy
      function (req, res, next) {
        var runnable = new Runnable({}, req.sessionUser)
        runnable.deepCopyContextVersions(
          keypather.get(req, 'build.contexts'),
          keypather.get(req, 'build.contextVersions'),
          function (err, result) {
            if (err) {
              return next(err)
            }
            req.copiedContextVersions = result
            next()
          })
      },
      function (req, res, next) {
        req.copiedContextVersions =
          req.copiedContextVersions.map(pluck('json()'))
        var copiedVersions = req.copiedContextVersions
        req.contextIds = copiedVersions.map(pluck('context'))
        req.contextVersionIds = copiedVersions.map(pluck('_id'))
        next()
      },
      function (req, res, next) {
        var build = new Build({
          createdBy: {
            github: keypather.get(req, 'sessionUser.accounts.github.id')
          },
          contexts: keypather.get(req, 'contextIds'),
          contextVersions: keypather.get(req, 'contextVersionIds'),
          owner: keypather.get(req, 'build.owner')
        })
        build.saveAsync()
        .tap(function (build) {
          req.build = build
        })
        .asCallback(function (err) {
          next(err)
        })
      })
    .else(
      // shallow copy
      function (req, res, next) {
        req.build.shallowCopyAsync({
          createdBy: {
            github: keypather.get(req, 'sessionUser.accounts.github.id')
          }
        })
        .tap(function (build) {
          req.build = build
        })
        .asCallback(function (err) {
          next(err)
        })
      }),
  mw.res.status(201),
  mw.res.json('build'))

/** Build a build
 *  @param id buildId of the build to build
 *  @returns Build
 *  @event GET /builds/
 *  @memberof module:rest/builds */
app.post('/builds/:id/actions/build',
  function (req, res, next) {
    BuildService.buildBuild(req.params.id, req.body, req.sessionUser, req.domain)
    .tap(function (build) {
      req.build = build
    })
    .asCallback(function (err) {
      next(err)
    })
  },
  mw.res.status(201),
  mw.res.json('build')
)<|MERGE_RESOLUTION|>--- conflicted
+++ resolved
@@ -157,11 +157,7 @@
  *  @memberof module:rest/builds */
 app.get('/builds/:id',
   function (req, res, next) {
-<<<<<<< HEAD
-    BuildService.findBuildAndAssert(req.params.id, req.sessionUser)
-=======
     BuildService.findBuildAndAssertAccess(req.params.id, req.sessionUser)
->>>>>>> a11dfd13
     .tap(function (build) {
       req.build = build
     })
@@ -178,11 +174,7 @@
  *  @memberof module:rest/builds */
 app.post('/builds/:id/actions/copy',
   function (req, res, next) {
-<<<<<<< HEAD
-    BuildService.findBuildAndAssert(req.params.id, req.sessionUser)
-=======
     BuildService.findBuildAndAssertAccess(req.params.id, req.sessionUser)
->>>>>>> a11dfd13
     .tap(function (build) {
       req.build = build
     })
