'use strict';

/**
 * Instance API
 * @module rest/instances
 */

var express = require('express');
var app = module.exports = express();
var flow = require('middleware-flow');
var mw = require('dat-middleware');

var me = require('middlewares/me');
var mongoMiddlewares = require('middlewares/mongo');
var instances = mongoMiddlewares.instances;
//var users = mongoMiddlewares.users;
var contextVersions = mongoMiddlewares.contextVersions;
var builds = mongoMiddlewares.builds;
var users = mongoMiddlewares.users;
var instanceCounter = mongoMiddlewares.instanceCounters;
var validations = require('middlewares/validations');
var github = require('middlewares/apis').github;
var docker = require('middlewares/apis').docker;
var mavis = require('middlewares/apis').mavis;
var sauron = require('middlewares/apis').sauron;
var runnable = require('middlewares/apis').runnable;
var hosts = require('middlewares/redis').hosts;
var userStoppedContainer = require('middlewares/redis').userStoppedContainer;
var transformations = require('middlewares/transformations');
var checkFound = require('middlewares/check-found');
var error = require('error');
var Boom = mw.Boom;
var cayley = require('middlewares/cayley').index;

var findInstance = flow.series(
  instances.findByShortHash('params.id'),
  checkFound('instance'),
  // putting the instance._id on req so we don't lose it (and have to search by hash again)
  mw.req().set('instanceId', 'instance._id'));

var findBuild = flow.series(
  mw.body('build').require()
    .then(builds.findById('body.build'))
    .else(builds.findById('instance.build')),
  checkFound('build'),
  flow.or(
    me.isOwnerOf('build'),
    me.isModerator),
  mw.req('build.started').require()
    .else(mw.next(Boom.badRequest('Instances cannot use builds that haven\'t been started'))));

var findBuildContextVersion = flow.series(
  mw.req('build.contextVersions.length').validate(validations.notEquals(0))
    .else(mw.next(Boom.badRequest('Build must have a contextVersion'))),
  contextVersions.findById('build.contextVersions[0]'),
  checkFound('contextVersion'),
  mw.req('contextVersion.build.started').require()
    .else(
      mw.next(Boom.badRequest(
        'Cannot attach a build to an instance with context '+
        'versions that have not started building'))));

/**
 * Body param validations for post and patch instance (name, env, build)
 * @param {String} body.name   name to set on the instance
 * @param {String} body.build  id of the build to be attached to the instance
 * @param {Array}  body.env    environment variables to set on the instance
 */
var bodyValidations = flow.series(
  mw.body('name').require().then(
    // If name is being changed, we should attempt
    mw.body('name').string().matches(/^[-_0-9a-zA-Z]+$/), // alpha-num schema validator
    mw.body().set('lowerName', 'body.name.toLowerCase()')
  ),
  mw.body('env').require()
    .then(
      mw.body('env').array(),
      mw.body('env').mapValues(function (envArr) {
        return envArr.filter(function (val) {
          return !(/^\s*$/.test(val));
        });
      }),
      mw.body('env').each(
        function (env, req, eachReq, res, next) {
          eachReq.env = env;
          next();
        },
        mw.req('env').matches(/^([A-Za-z]+[A-Za-z0-9_]*)=('(\n[^']*')|("[^"]*")|([^\s#]+))$/))),
  mw.body('public').require()
    .then(mw.body('public').boolean()),
  mw.body('parent').require().then(
    mw.body('parent').string()),
  mw.body('owner').require().then(
    mw.body('owner').validate(validations.isObject)),
  mw.body('owner.github').require().then(
    mw.body('owner.github').number()),
  mw.body('build').require()
    .then(
      mw.body('build').validate(validations.isObjectId),
      findBuild,
      // Make sure the build and the instance are owned by the same entity
      mw.req('instance.owner').require()
        .then(
          mw.req('build.owner.github').validate(validations.equalsKeypath('instance.owner.github'))
            .else(mw.next(Boom.badRequest('Instance owner must match Build owner')))),
      mw.req('body.owner').require()
        .then(
          mw.req('build.owner.github').validate(validations.equalsKeypath('body.owner.github'))
            .else(mw.next(Boom.badRequest('Instance owner must match Build owner'))))));

/**
 * Create container save it to instance and attach network (sauron)
 * @param {Build} req.instance expects instance model to already be fetched
 * @param {Build} req.build    expects build model to already be fetched
 */
var createSaveAndNetworkContainer = flow.series(
  // host LOCK must be acquired PRIOR to calling this (not necessary for post instances)!
  findBuildContextVersion,
  mw.req('body.forceDock').require()
    .then(
      mw.req().set('dockerHost', 'body.forceDock'))
    .else(
      mavis.create(),
      mavis.model.findDockForContainer('contextVersion'),
      mw.req().set('dockerHost', 'mavisResult')),
  flow.try(
    docker.create('dockerHost'),
    docker.model.createUserContainer('contextVersion', { Env: 'instance.env' }),
    mw.req().set('containerInfo', 'dockerResult'))
  .catch(
    mw.req().setToErr('containerCreateErr'),
    mw.req('containerCreateErr.output.statusCode').validate(validations.equals(404))
      .then(
        mw.req().set('containerCreateErr.imageIsPulling', true)),
    instances.model.modifyContainerCreateErr('containerCreateErr'),
    mw.req('containerCreateErr.imageIsPulling').validate(validations.equals(true))
      .then(
        docker.model.pullImage('contextVersion'),
        function(req, res, next) {
          // emitter.emit('dockerResult') need to emit pull event here
          req.dockerResult.on('data', function () {
            // TODO: pipe to pull-stream
          });
          // on pull finish, redeploy instance
          req.dockerResult.on('end', function () {
            flow.series(
              runnable.create({}, 'sessionUser'),
              runnable.model.redeployInstance('instance', {
                forceDock: 'dockerHost',
                json: { build: 'build._id.toString()' }
              }))(req, res, function (err) {
                error.logIfErr(err, req);
              });
          });
          // next immediately, background pull and redeploy
          next();
        })),
  mw.req('containerInfo').require()
    .then( // container create was successful
      docker.model.startUserContainer('containerInfo'),
      docker.model.inspectUserContainer('containerInfo'),
      mw.req().set('containerInspect', 'dockerResult'),
      instances.model.modifySetContainer('containerInspect', 'dockerHost'),
      sauron.create('dockerHost'),
      sauron.model.attachHostToContainer(
        'instance.network.networkIp',
        'instance.network.hostIp',
        'instance.container.dockerContainer'),
      // upsert new hosts
      hosts.model.upsertHostsForInstance('ownerUsername', 'instance')));

/** Remove instance container
 *  @param {String} instanceKey      instance key on req
 *  @param {String} oldContainerKey  instance's old container key on req
 *  @param {String} instanceNameKey  instance's name (in hosts to remove) key on req
 *  @param {String} ownerUsernameKey instance's owner's username key on req
 *  // also assumes req.instance exists
 * */
var removeInstanceContainer = // TODO: this has a lot of overlap with instance stop
  function (instanceKey, oldContainerKey, instanceNameKey, ownerUsernameKey) {
    return flow.series(
      // host LOCK must be acquired PRIOR to calling this (not necessary for post instances)!
      mw.req().set('instance', instanceKey),
      mw.req().set('container', oldContainerKey),
      mw.req().set('instanceName', instanceNameKey),
      mw.req().set('ownerUsername', ownerUsernameKey),
      mw.req('container.dockerContainer').require()
        .then( // has a docker container
          // delete old hosts - don't background it - important to ensure it is locked
          hosts.model.removeHostsForInstance(
            'ownerUsername', 'instance', 'instanceName', 'container'),
          function (req, res, next) { // BACKGROUND remove - sauron and docker
            flow.series(
              flow.try(
                // FIXME: work with anand to make sauron method ignore "container not running" error
                sauron.create('container.dockerHost'),
                sauron.model.detachHostFromContainer(
                  'instance.network.networkIp',
                  'instance.network.hostIp',
                  'container.dockerContainer'))
              .catch(
                error.logIfErrMw),
              // remove from docker, AFTER sauron detachment
              docker.create('container.dockerHost'),
              // stopContainer with true means: ignore already stopped error
              userStoppedContainer.create('container.dockerContainer'),
              userStoppedContainer.model.lock(),
              docker.model.stopContainer('container', true),
              docker.model.removeContainer('container'),
              userStoppedContainer.model.unlock()
            )(req, res, error.logIfErr);
            // NEXT, to 'background' tasks
            next();
          }));
  };

/** Get's the list of instances to be displayed to the user.  This should contain all of the
 *  instances owned by the owner, as well as those owned by groups (s)he is part of
 *  @event GET rest/instances
 *  @memberof module:rest/instances */
app.get('/instances/',
  mw.query({or: ['owner.github', 'githubUsername', '["owner.github"]']}).require(),
  mw.query('githubUsername').require()
    .then(
      github.create(),
      github.model.getUserByUsername('query.githubUsername'),
      mw.query().set('owner.github', 'githubResult.id')),
  mw.query({or: [
    'owner', 'shortHash', 'name', '["contextVersion.appCodeVersions.repo"]'
  ]}).require(),
  // Note: be careful pick does not work like the others, 
  // pick only works with keys and not keypaths!
  mw.query('owner', 'shortHash', 'name' ,
    'owner.github', 'contextVersion.appCodeVersions.repo').pick(),
  mw.query('["contextVersion.appCodeVersions.repo"]').require()
    .then(
      mw.query('["contextVersion.appCodeVersions.repo"]').string(),
      mw.query().set(
        '["contextVersion.appCodeVersions.lowerRepo"]',
        'query["contextVersion.appCodeVersions.repo"].toLowerCase()'),
      mw.query().unset('["contextVersion.appCodeVersions.repo"]')
    ),
  mw.query('owner.github').mapValues(transformations.toInt).number(),
  me.isOwnerOf('query'),
  instances.find('query'),
  instances.models.getGithubUsername('sessionUser'),
  instances.models.populateModels(),
  mw.res.json('instances'));

/** Creates a new instance for the provided build.
 *  @params body.build           Id of the Build to build an instance off of
 *  @params body.name            name of the instance
 *  @params body.parent  id of the parent instance
 *  @event POST rest/instances
 *  @memberof module:rest/instances */
app.post('/instances/',
  mw.body('build').require().validate(validations.isObjectId),
  mw.body('name', 'owner', 'env', 'parent', 'build').pick(),
  // validate body types
  mw.body('owner.github').require()
    .then(
      mw.body('owner.github').number(),
      mw.req('isInternalRequest').require() // skip owner check if internal
        .else(me.isOwnerOf('body'))),
  bodyValidations,
  // default values for owner.github if not provided - must happen after validations!
  mw.body('owner.github').require()
    .else(
      mw.body().set('owner', 'build.owner')),
  mw.body('name').require()
    .else( // if name is not provided generate one
      // this must occur after owner check/set
      instanceCounter.nextForOwner('body.owner'),
      function (req, res, next) {
        req.instanceName = 'Instance'+req.instanceCounter;
        next();
      },
      mw.body().set('name', 'instanceName')),
  instanceCounter.nextHash(),
  mw.req().set('nextHash', 'instanceCounter'),
  instances.create({
    shortHash: 'nextHash',
    createdBy: { github: 'sessionUser.accounts.github.id' },
    build: 'build._id'
  }),
  // get owner username
  mw.req().set('user', 'sessionUser'),
  users.model.findGithubUserByGithubId('body.owner.github'),
  checkFound('user', 'Owner not found'),
  mw.req().set('ownerUsername', 'user.login'),
  findBuildContextVersion,
  // without toJSON - mongoose inf loops.
  mw.body().set('contextVersion', 'contextVersion.toJSON()'),
  instances.model.set('body'),
  sauron.createWithAnyHost(),
  mw.req().set('sauron', 'sauronResult'),
  sauron.model.findOrCreateHostForInstance('instance'),
  mw.req().set('networkInfo', 'sauronResult'),
  flow.try( // if anything after network-allocation fails, dealloc networkIp/hostIp
    instances.model.set({ network: 'networkInfo' }),
    // If the build has completed, but hasn't failed, create the container
    builds.findById('build._id'), // to avoid race with build route!
    instances.model.save(),
    mw.req('build.successful').validate(validations.equals(true))
      .then(
        // deploy build if it is built
        runnable.create({}, 'sessionUser'),
        runnable.model.redeployInstance('instance', { json: { build: 'build._id.toString()' } }),
        mw.res.send(201, 'runnableResult'),
        function () {}))
  .catch( // dealloc networkIp/hostIp
    mw.req().setToErr('err'),
    flow.try(
      sauron.model.deleteHost('networkInfo.networkIp', 'networkInfo.hostIp'))
    .catch(
      error.logIfErrMw),
    mw.next('err') // next error
  ),
  instances.model.getGithubUsername('sessionUser'),
  instances.model.populateModels(),
  mw.res.send(201, 'instance'));

/** Get in a instance
 *  @event GET rest/instances/:id
 *  @memberof module:rest/instances */
app.get('/instances/:id',
  findInstance,
  flow.or(
    me.isOwnerOf('instance'),
    instances.model.isPublic(),
    me.isModerator),
  instances.model.getGithubUsername('sessionUser'),
  instances.model.populateModels(),
  mw.res.json('instance'));

/**
 * acquire host locks for oldName and newName
 */
var acquireOldAndNewHostLocks = flow.series(
  hosts.create(),
  hosts.model.acquireHostLock('ownerUsername', 'newName'),
  flow.try(
    hosts.model.acquireHostLock('ownerUsername', 'oldName'))
  .catch(
    mw.req().setToErr('err'),
    hosts.model.releaseHostLock('ownerUsername', 'newName'),
    mw.next('err')));

/**
 * release host locks for oldName and newName
 */
var releaseOldAndNewHostLocks = flow.parallel(
  hosts.model.releaseHostLock('ownerUsername', 'oldName'),
  hosts.model.releaseHostLock('ownerUsername', 'newName'));

/**
 * deploy successful build to container
 */
var updateInstanceBuild = flow.series(
  // get owner username
  mw.req().set('user', 'sessionUser'),
  users.model.findGithubUserByGithubId('instance.owner.github'),
  checkFound('user', 'Owner not found'),
  mw.req().set('ownerUsername', 'user.login'),
  // acquire locks
  hosts.create(),
  mw.body('name').require()
    .then(
      mw.req().set('oldName', 'instance.name'),
      mw.req().set('newName', 'body.name'),
      acquireOldAndNewHostLocks)
    .else(
      // new name and old name are the same here!!
      mw.req().set('oldName', 'instance.name'),
      mw.req().set('newName', 'instance.name'),
      hosts.model.acquireHostLock('ownerUsername', 'oldName')),
  flow.try(
    // cache old container so old hipache routes can be removeds
    mw.req().set('oldContainer', 'instance.container'),
    // UPDATE INSTANCE with BODY - FIRST to ensure there is no conflict (name)
    instances.model.update({ $set: 'body', $unset: { container: 1 } }),
    instances.findById('instanceId'),
    // remove old container
    removeInstanceContainer(
      'instance', 'oldContainer', 'oldName', 'ownerUsername'),
    // create container if build is successful
    mw.req('build.successful').validate(validations.equals(true))
      .then(
        createSaveAndNetworkContainer))
  .catch(
    mw.req().setToErr('err'),
    // release locsk if error occurred
    flow.try(
      mw.body('name').require()
        .then(
          releaseOldAndNewHostLocks)
        .else(
          hosts.model.releaseHostLock('ownerUsername', 'oldName')))
    .catch(
      error.logIfErrMw),
    mw.next('err')),
  // release locks
  // release locsk if error occurred
  mw.body('name').require()
    .then(
      releaseOldAndNewHostLocks)
    .else(
      hosts.model.releaseHostLock('ownerUsername', 'oldName')));

/**
 * update hosts for container (dns, hipache)
 */
var updateInstanceName = flow.series(
  // IMPORTANT - cache names before update
  mw.req().set('oldName', 'instance.name'),
  mw.req().set('newName', 'body.name'),
  // UPDATE INSTANCE with BODY - FIRST to ensure there is no conflict (name)
  instances.model.update({ $set: 'body' }),
  instances.findById('instanceId'),
  // get owner username
  mw.req().set('user', 'sessionUser'),
  users.model.findGithubUserByGithubId('instance.owner.github'),
  checkFound('user', 'Owner not found'),
  mw.req().set('ownerUsername', 'user.login'),
  // acquire locks
  acquireOldAndNewHostLocks,
  flow.try(
    // upsert new hosts
    hosts.model.upsertHostsForInstance('ownerUsername', 'instance', 'newName'),
    // remove old hosts - LAST least important
    hosts.model.removeHostsForInstance('ownerUsername', 'instance', 'oldName'))
  .catch(
    mw.req().setToErr('err'),
    // release locks if error occurred
    flow.try(
      releaseOldAndNewHostLocks)
    .catch(
      error.logIfErrMw),
    mw.next('err')
  ),
  // release locks
  releaseOldAndNewHostLocks);

var releaseLocks = flow.series(
  hosts.model.releaseHostLock('ownerUsername', 'instance.name'),
  mw.req('oldName.toLowerCase()')
    .require()
    .validate(validations.notEqualsKeypath('instance.name.toLowerCase()'))
    .then(
      hosts.model.releaseHostLock('ownerUsername', 'oldName'))
);

/** Route for redeploying an instance with a new build.  This route should first
 *  @event PATCH rest/instances/:id
 *  @memberof module:rest/instances */
app.patch('/instances/:id',
  findInstance,
  flow.or(
    me.isOwnerOf('instance'),
    me.isModerator),
  // Check for non-changes
  mw.body('name.toLowerCase()').validate(validations.equals('instance.lowerName'))
    .then(
      mw.body().unset('name')),
  mw.body('build').validate(validations.equals('instance.build.toString()'))
    .then(
      mw.body().unset('build')),
  mw.body({ or: ['public', 'name', 'build', 'env']}).require().pick(),
  bodyValidations,
  mw.body({ or: ['build', 'name'] }).require()
    .then(
      mw.body('build').require()
        .then( // build (and maybe name) was updated
          findBuildContextVersion,
          // without toJSON - mongoose inf loops.
          mw.body().set('contextVersion', 'contextVersion.toJSON()'),
          updateInstanceBuild)
        .else( // name was updated
          updateInstanceName))
    .else(
      // UPDATE INSTANCE with BODY - no name or build changes just update mongo
      instances.model.update({ $set: 'body' }),
      instances.findById('instanceId')),
  instances.findById('instanceId'),
  instances.model.getGithubUsername('sessionUser'),
  mw.body({ or: ['name', 'env'] }).require()
    .then(
      // acquire lock
      mw.req().set('ownerUsername', 'instance.owner.username'),
      hosts.create(),
      hosts.model.acquireHostLock('ownerUsername', 'instance.name'),
      flow.try(
        mw.req('oldName.toLowerCase()')
          .require()
          .validate(validations.notEqualsKeypath('instance.name.toLowerCase()'))
          .then(
            hosts.model.acquireHostLock('ownerUsername', 'oldName'))
      ).catch(
        mw.req().setToErr('err'),
        hosts.model.releaseHostLock('ownerUsername', 'instance.name'),
        mw.next('err')
      ),
      flow.try(
        cayley.create(),
        cayley.model.graphInstanceDependencies('instance', 'oldName')
      ).catch(
        releaseLocks
      ),
      releaseLocks
    ),
  instances.model.populateModels(),
  mw.res.json('instance'));

/** Delete in a instance
 *  @event DELETE rest/instances/:id
 *  @memberof module:rest/instances */
app.delete('/instances/:id',
  findInstance,
  flow.or(
    me.isOwnerOf('instance'),
    me.isModerator),
  // get owner username
  mw.req().set('user', 'sessionUser'),
  users.model.findGithubUserByGithubId('instance.owner.github'),
  checkFound('user', 'Owner not found'),
  mw.req().set('ownerUsername', 'user.login'),
  // acquire lock
  hosts.create(),
  hosts.model.acquireHostLock('ownerUsername', 'instance.name'),
  flow.try(
    // cache before delete
    mw.req().set('deletedInstance', 'instance'),
    // remove instance
    instances.removeById('instanceId'),
    // remove instance container
    removeInstanceContainer(
      'deletedInstance', 'deletedInstance.container', 'deletedInstance.name', 'ownerUsername'))
  .catch(
    mw.req().setToErr('err'),
    hosts.model.releaseHostLock('ownerUsername', 'deletedInstance.name'),
    mw.next('err')),
  // release lock
  hosts.model.releaseHostLock('ownerUsername', 'deletedInstance.name'),
  // TODO: if deleting last instance for an org we can delete the network
  // beware of race with create
  mw.res.send(204));

/**
 * Fork should deep copy an instance, as well as deep copy it's current build.  We don't want
 * to shallow copy because it could lead to a rebuild of one instance rebuilding multiple ones.
 *
 * @params id: of the instance to fork
 * @body owner: Either this user, or their associated org
 */
app.post('/instances/:id/actions/copy',
  findInstance,
  flow.or(
    me.isOwnerOf('instance'),
    instances.model.isPublic(),
    me.isModerator),
  // The best way to clone an instance is to just use the post route
  // If we deep copy the build, we can attach its id to the body, and just use the post route
  findBuild,
  mw.body('name', 'env').pick(),
  mw.body('name').require()
    .then(
      mw.body('name').string()),
  runnable.create({}, 'sessionUser'),
  // Now that the copied build is in the runnableResult, we can send it to the createInstance route
  runnable.model.copyInstance('build', 'instance', 'body'),
  // Now return the new instance
  mw.res.status(201),
  mw.res.json('runnableResult')
);

/** Creates a container (instance.container) from the current instance build (instance.build)
<<<<<<< HEAD
 * THIS IS ALSO USED INTERNALLY
 *  @event POST rest/instances/:id/actions/redeploy
=======
 - *  @event PUT rest/instances/:id/a
 + * THIS IS ALSO USED INTERNALLY
 + *  @event POST rest/instances/:id/actions/redeploy
>>>>>>> da0959db
 *  @params id: instance id
 */
app.post('/instances/:id/actions/redeploy',
  findInstance,
  flow.or(
    me.isOwnerOf('instance'),
    me.isModerator),
  findBuild,
  mw.body('build').require()
    .then(
      mw.body('build.toString()').validate(validations.equalsKeypath('instance.build.toString()'))
        .else(
          mw.next(Boom.badRequest('Redeploy build does not match instance')))),
  mw.req('build.successful').validate(validations.equals(true))
    .else(mw.next(Boom.badRequest('Cannot deploy an instance with an unsuccessful build'))),
  // get owner username
  mw.req().set('user', 'sessionUser'),
  users.model.findGithubUserByGithubId('instance.owner.github'),
  checkFound('user', 'Owner not found'),
  mw.req().set('ownerUsername', 'user.login'),
  // acquire lock
  hosts.create(),
  hosts.model.acquireHostLock('ownerUsername', 'instance.name'),
  flow.try(
    // happens in patch instance w/ build AND here
    // update context version
    findBuildContextVersion,
    // without toJSON - mongoose inf loops.
    instances.model.update({ $set: { contextVersion: 'contextVersion.toJSON()' } }),
    instances.findById('instanceId'),
    // create container
    createSaveAndNetworkContainer,
    cayley.create(),
    cayley.model.graphInstanceDependencies('instance'))
  .catch(
    mw.req().setToErr('err'),
    // release lock if error occurred
    hosts.model.releaseHostLock('ownerUsername', 'instance.name'),
    mw.next('err')),
  // release lock
  hosts.model.releaseHostLock('ownerUsername', 'instance.name'),
  instances.model.populateModels(),
  mw.req().set('instance.owner.username', 'ownerUsername'),
  mw.res.json('instance'));

/** Start instance container
 *  @event PUT rest/instances/:id
 *  @memberof module:rest/instances */
app.put('/instances/:id/actions/start',
  findInstance,
  flow.or(
    me.isOwnerOf('instance'),
    me.isModerator),
  mw.req('instance.container.dockerContainer').require()
    .else(
      mw.next(Boom.badRequest('Instance does not have a container'))),
  // get owner username
  mw.req().set('user', 'sessionUser'),
  users.model.findGithubUserByGithubId('instance.owner.github'),
  checkFound('user', 'Owner not found'),
  mw.req().set('ownerUsername', 'user.login'),
  // acquire lock
  hosts.create(),
  hosts.model.acquireHostLock('ownerUsername', 'instance.name'),
  flow.try(
    // start container
    mw.req().set('dockerHost', 'instance.container.dockerHost'),
    docker.create('dockerHost'),
    docker.model.startContainer('instance.container'),
    instances.model.inspectAndUpdate('instance.container', 'dockerHost'),
    // update weave
    sauron.create('instance.container.dockerHost'),
    sauron.model.attachHostToContainer(
      'instance.network.networkIp',
      'instance.network.hostIp',
      'instance.container.dockerContainer'),
    // upsert new hosts (overwrites old ones)
    hosts.model.upsertHostsForInstance('ownerUsername', 'instance'))
  .catch(
    mw.req().setToErr('err'),
    // release lock if error occurred
    hosts.model.releaseHostLock('ownerUsername', 'instance.name'),
    mw.next('err')),
  // success!
  hosts.model.releaseHostLock('ownerUsername', 'instance.name'),
  instances.model.populateModels(),
  mw.req().set('instance.owner.username', 'ownerUsername'),
  mw.res.json('instance'));

/** Restart instance container
 *  @event PUT rest/instances/:id
 *  @memberof module:rest/instances */
app.put('/instances/:id/actions/restart',
  findInstance,
  flow.or(
    me.isOwnerOf('instance'),
    me.isModerator),
  mw.req('instance.container.dockerContainer').require()
    .else(
      mw.next(Boom.badRequest('Instance does not have a container'))),
  // get owner username
  mw.req().set('user', 'sessionUser'),
  users.model.findGithubUserByGithubId('instance.owner.github'),
  checkFound('user', 'Owner not found'),
  mw.req().set('ownerUsername', 'user.login'),
  // acquire lock
  hosts.create(),
  hosts.model.acquireHostLock('ownerUsername', 'instance.name'),
  flow.try(
    // start container
    mw.req().set('dockerHost', 'instance.container.dockerHost'),
    docker.create('dockerHost'),
    // ignore next die
    userStoppedContainer.create('instance.container.dockerContainer'),
    userStoppedContainer.model.lock(),
    flow.try(
      docker.model.restartContainer('instance.container')
    ).catch(
      mw.req().setToErr('restartErr'),
      // don't ignore next die
      userStoppedContainer.model.unlock(),
      mw.next('restartErr')
    ),
    instances.model.inspectAndUpdate('instance.container', 'dockerHost'),
    // update weave
    sauron.create('instance.container.dockerHost'),
    sauron.model.attachHostToContainer(
      'instance.network.networkIp',
      'instance.network.hostIp',
      'instance.container.dockerContainer'),
    // upsert new hosts (overwrites old ones)
    hosts.model.upsertHostsForInstance('ownerUsername', 'instance'))
  .catch(
    mw.req().setToErr('err'),
    // release lock if error occurred
    hosts.model.releaseHostLock('ownerUsername', 'instance.name'),
    mw.next('err')),
  // success!
  hosts.model.releaseHostLock('ownerUsername', 'instance.name'),
  instances.model.populateModels(),
  mw.req().set('instance.owner.username', 'ownerUsername'),
  mw.res.json('instance'));

/** Stop instance container
 *  @event PUT rest/instances/:id
 *  @memberof module:rest/instances */
app.put('/instances/:id/actions/stop',
  findInstance,
  flow.or(
    me.isOwnerOf('instance'),
    me.isModerator),
  mw.req('instance.container.dockerContainer').require()
    .else(
      mw.next(Boom.badRequest('Instance does not have a container'))),
  // get owner username
  mw.req().set('user', 'sessionUser'),
  users.model.findGithubUserByGithubId('instance.owner.github'),
  checkFound('user', 'Owner not found'),
  mw.req().set('ownerUsername', 'user.login'),
  // acquire lock
  hosts.create(),
  hosts.model.acquireHostLock('ownerUsername', 'instance.name'),
  flow.try(
    mw.req().set('dockerHost', 'instance.container.dockerHost'),
    // update weave while container is potentially running
    sauron.create('dockerHost'),
    sauron.model.detachHostFromContainer(
      'instance.network.networkIp',
      'instance.network.hostIp',
      'instance.container.dockerContainer'),
    // delete host entries
    hosts.model.removeHostsForInstance('ownerUsername', 'instance'),
    // stop container
    docker.create('dockerHost'),
    mw.body('force').mapValues(transformations.setDefault(false)),
    // ignore next die
    userStoppedContainer.create('instance.container.dockerContainer'),
    userStoppedContainer.model.lock(),
    flow.try(
      docker.model.stopContainer('instance.container', 'body.force'),
      instances.model.inspectAndUpdate('instance.container', 'dockerHost')
    ).catch(
      mw.req().setToErr('restartErr'),
      // don't ignore next die
      userStoppedContainer.model.unlock(),
      mw.next('restartErr')
    ))
  .catch(
    mw.req().setToErr('err'),
    // release lock if error occurred
    hosts.model.releaseHostLock('ownerUsername', 'instance.name'),
    mw.next('err')),
  hosts.model.releaseHostLock('ownerUsername', 'instance.name'),
  instances.model.populateModels(),
  mw.req().set('instance.owner.username', 'ownerUsername'),
  mw.res.json('instance'));<|MERGE_RESOLUTION|>--- conflicted
+++ resolved
@@ -574,14 +574,9 @@
 );
 
 /** Creates a container (instance.container) from the current instance build (instance.build)
-<<<<<<< HEAD
- * THIS IS ALSO USED INTERNALLY
- *  @event POST rest/instances/:id/actions/redeploy
-=======
  - *  @event PUT rest/instances/:id/a
  + * THIS IS ALSO USED INTERNALLY
  + *  @event POST rest/instances/:id/actions/redeploy
->>>>>>> da0959db
  *  @params id: instance id
  */
 app.post('/instances/:id/actions/redeploy',
