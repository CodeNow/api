/**
 * Instance API route listeners
 * @module lib/routes/instances/index
 */
'use strict';

var express = require('express');
var app = module.exports = express();
var flow = require('middleware-flow');
var mw = require('dat-middleware');

var me = require('middlewares/me');
var ownerIsHelloRunnable = require('middlewares/owner-is-hello-runnable');
var mongoMiddlewares = require('middlewares/mongo');
var instances = mongoMiddlewares.instances;
var contextVersions = mongoMiddlewares.contextVersions;
var builds = mongoMiddlewares.builds;
var users = mongoMiddlewares.users;
var instanceCounter = mongoMiddlewares.instanceCounters;
var validations = require('middlewares/validations');
var github = require('middlewares/apis').github;
var docker = require('middlewares/apis').docker;
var mavis = require('middlewares/apis').mavis;
var sauron = require('middlewares/apis').sauron;
var runnable = require('middlewares/apis').runnable;
var timers = require('middlewares/apis').timers;
var hosts = require('middlewares/redis').hosts;
var messenger = require('middlewares/socket').messenger;
var userStoppedContainer = require('middlewares/redis').userStoppedContainer;
var transformations = require('middlewares/transformations');
var checkFound = require('middlewares/check-found');
var error = require('error');
var Boom = mw.Boom;
var isInternalRequest = require('middlewares/is-internal-request');

var findInstance = flow.series(
  instances.findOneByShortHash('params.id'),
  checkFound('instance'),
  // putting the instance._id on req so we don't lose it (and have to search by hash again)
  mw.req().set('instanceId', 'instance._id'));

var findBuild = flow.series(
  mw.body('build').require()
    .then(builds.findById('body.build'))
    .else(builds.findById('instance.build')),
  checkFound('build'),
  flow.or(
    me.isOwnerOf('build'),
    ownerIsHelloRunnable('build'),
    me.isModerator),
  mw.req('build.started').require()
    .else(mw.next(Boom.badRequest('Instances cannot use builds that haven\'t been started'))));

var findBuildContextVersion = flow.series(
  mw.req('build.contextVersions.length').validate(validations.notEquals(0))
    .else(mw.next(Boom.badRequest('Build must have a contextVersion'))),
  contextVersions.findById('build.contextVersions[0]'),
  checkFound('contextVersion'),
  mw.req('contextVersion.build.started').require()
    .else(
      mw.next(Boom.badRequest(
        'Cannot attach a build to an instance with context ' +
        'versions that have not started building'))));

/**
 * Body param validations for post and patch instance (name, env, build)
 * @param {String} body.name   name to set on the instance
 * @param {String} body.build  id of the build to be attached to the instance
 * @param {Array}  body.env    environment variables to set on the instance
 */
var bodyValidations = flow.series(
  mw.body('name').require().then(
    // If name is being changed, we should attempt
    mw.body('name').string().matches(/^[-_0-9a-zA-Z]+$/), // alpha-num schema validator
    mw.body().set('lowerName', 'body.name.toLowerCase()')
  ),
  mw.body('env').require()
    .then(
      mw.body('env').array(),
      mw.body('env').mapValues(function (envArr) {
        return envArr.filter(function (val) {
          return !(/^\s*$/.test(val));
        });
      }),
      mw.body('env').each(
        function (env, req, eachReq, res, next) {
          eachReq.env = env;
          next();
        },
        mw.req('env').matches(/^([A-Za-z]+[A-Za-z0-9_]*)=('(\n[^']*')|("[^"]*")|([^\s#]+))$/))),
  mw.body('public').require()
    .then(mw.body('public').boolean()),
  mw.body('locked').require()
    .then(mw.body('locked').boolean()),
  mw.body('masterPod').require()
    .then(mw.body('masterPod').boolean()),
  mw.body('parent').require().then(
    mw.body('parent').string()),
  mw.body('owner').require().then(
    mw.body('owner').validate(validations.isObject)),
  mw.body('owner.github').require().then(
    mw.body('owner.github').number()),
  mw.body('build').require()
    .then(
      mw.body('build').validate(validations.isObjectId),
      findBuild,
      // Make sure the build and the instance are owned by the same entity
      // unless build belongs to HELLO_RUNNABLE_GITHUB_ID user (getting started feature)
      mw.req('build.owner.github')
        .validate(validations.equals(process.env.HELLO_RUNNABLE_GITHUB_ID))
        .else(
          mw.req('instance.owner').require()
            .then(
              mw.req('build.owner.github')
                .validate(validations.equalsKeypath('instance.owner.github'))
                .else(mw.next(Boom.badRequest('Instance owner must match Build owner')))),
          mw.req('body.owner').require()
            .then(
              mw.req('build.owner.github').validate(validations.equalsKeypath('body.owner.github'))
                .else(mw.next(Boom.badRequest('Instance owner must match Build owner')))))));

/**
 * Create container save it to instance and attach network (sauron)
 * @param {Build} req.instance expects instance model to already be fetched
 * @param {Build} req.build    expects build model to already be fetched
 */
var createSaveAndNetworkContainer = flow.series(
  // host LOCK must be acquired PRIOR to calling this (not necessary for post instances)!
  findBuildContextVersion,
  mw.req('body.forceDock').require()
    .then(
      mw.req().set('dockerHost', 'body.forceDock'))
    .else(
      mavis.create(),
      mavis.model.findDockForContainer('contextVersion'),
      mw.req().set('dockerHost', 'mavisResult')),
  flow.try(
    docker.create('dockerHost'),
    docker.model.createUserContainer('contextVersion', { Env: 'instance.env' }),
    mw.req().set('containerInfo', 'dockerResult'))
  .catch(
    mw.req().setToErr('containerCreateErr'),
    mw.req('containerCreateErr.output.statusCode').validate(validations.equals(404))
      .then(
        mw.req().set('containerCreateErr.imageIsPulling', true)),
    instances.model.modifyContainerCreateErr(
      'contextVersion._id', 'containerCreateErr'),
    mw.req('containerCreateErr.imageIsPulling').validate(validations.equals(true))
      .then(
        docker.model.pullImage('contextVersion'),
        messenger.emitImagePulling('instance', 'dockerResult'),
        function (req, res, next) {
          // on pull finish, redeploy instance
          req.dockerResult.on('end', function () {
            flow.series(
              runnable.create({}, 'sessionUser'),
              runnable.model.deployInstance('instance', {
                forceDock: 'dockerHost',
                json: { build: 'build._id.toString()' }
              }))(req, res, function (err) {
                error.logIfErr(err, req);
              });
          });
          // next immediately, background pull and redeploy
          next();
        })),
  mw.req('containerInfo').require()
    .then( // container create was successful
      instances.model.modifyContainer(
        'contextVersion._id', 'containerInfo.Id', 'dockerHost'),
      flow.try(
        docker.model.startUserContainer('containerInfo')
      ).catch(
        // we've seen layer limit errors bubble from startContainer
        mw.req().setToErr('containerStartErr'),
        instances.model.modifyContainerCreateErr(
          'contextVersion._id', 'containerStartErr')
      ),
      mw.req('instance.container.dockerContainer').require()
        .then( // container created and started successfully
          instances.model.inspectAndUpdate(),
          sauron.create('dockerHost'),
          sauron.model.attachHostToContainer(
            'instance.network.networkIp',
            'instance.network.hostIp',
            'instance.container.dockerContainer'),
          // upsert new hosts
          hosts.model.upsertHostsForInstance('ownerUsername', 'instance')
        )
    )
  );

/** Remove instance container
 *  @param {String} instanceKey      instance key on req
 *  @param {String} oldContainerKey  instance's old container key on req
 *  @param {String} instanceNameKey  instance's name (in hosts to remove) key on req
 *  @param {String} ownerUsernameKey instance's owner's username key on req
 *  // also assumes req.instance exists
 * */
var removeInstanceContainer = // TODO: this has a lot of overlap with instance stop
  function (instanceKey, oldContainerKey, instanceNameKey, ownerUsernameKey) {
    return flow.series(
      // host LOCK must be acquired PRIOR to calling this (not necessary for post instances)!
      mw.req().set('instance', instanceKey),
      mw.req().set('container', oldContainerKey),
      mw.req().set('instanceName', instanceNameKey),
      mw.req().set('ownerUsername', ownerUsernameKey),
      mw.req('container.dockerContainer').require()
        .then( // has a docker container
          // delete old hosts - don't background it - important to ensure it is locked
          sauron.create('container.dockerHost'),
          sauron.model.detachHostFromContainer(
            'instance.network.networkIp',
            'instance.network.hostIp',
            'container.dockerContainer'),
          hosts.model.removeHostsForInstance(
            'ownerUsername', 'instance', 'instanceName', 'container'),
          function (req, res, next) { // BACKGROUND remove - sauron and docker
            flow.series(
              // remove from docker, AFTER sauron detachment
              docker.create('container.dockerHost'),
              // stopContainer with true means: ignore already stopped error
              userStoppedContainer.create('container.dockerContainer'),
              userStoppedContainer.model.lock(),
              docker.model.stopContainer('container', true),
              docker.model.removeContainer('container'),
              userStoppedContainer.model.unlock()
            )(req, res, error.logIfErr);
            // NEXT, to 'background' tasks
            next();
          }));
  };

/** Get's the list of instances to be displayed to the user.  This should contain all of the
 *  instances owned by the owner, as well as those owned by groups (s)he is part of
 *  @event GET rest/instances
 *  @memberof module:rest/instances */
app.get('/instances/',
  mw.query('hostname').require()
    .then(
      mw.query('hostname').string(),
      hosts.create(),
      flow.try(
        hosts.model.parseHostname('query.hostname')
      ).catch(
        mw.req().setToErr('err'),
        mw.req('err.output.statusCode')
          .require().validate(validations.equals(404))
          .then(
            mw.req().set('emptyArr', []),
            mw.res.json('emptyArr')
          )
          .else(
            mw.next('err')
          )
      ),
      mw.query().set('githubUsername', 'hostsResult.username'),
      mw.query().set('name', 'hostsResult.instanceName'),
      mw.query().unset('hostname')
    ),
  mw.query({ or: [ 'owner.github', 'githubUsername', '["owner.github"]' ] }).require(),
  timers.create(),
  timers.model.startTimer('githubUsername_check'),
  mw.query('githubUsername').require()
    .then(
      github.create(),
      github.model.getUserByUsername('query.githubUsername'),
      mw.query().set('owner.github', 'githubResult.id')),
  timers.model.stopTimer('githubUsername_check'),
  mw.query({ or: [
    'owner', 'shortHash', 'name', '["contextVersion.appCodeVersions.repo"]',
    '["network.hostIp"]', 'masterPod', '["contextVersion.context"]'
  ] }).require(),
  // Note: be careful pick does not work like the others,
  // pick only works with keys and not keypaths!
  mw.query('owner', 'shortHash', 'name',
    'owner.github', 'contextVersion.appCodeVersions.repo',
    'network.hostIp', 'masterPod', 'contextVersion.context'
  ).pick(),
  mw.query('name').require().then(
    mw.query('name').string(),
    mw.query().set('lowerName', 'query.name.toLowerCase()'),
    mw.query().unset('name')
  ),
  mw.query('["contextVersion.context"]').require()
    .then(
      mw.query('["contextVersion.context"]')
        .validate(validations.isObjectId)
        .mapValues(transformations.toObjectId)),
  mw.query('["contextVersion.appCodeVersions.repo"]').require()
    .then(
      mw.query('["contextVersion.appCodeVersions.repo"]').string(),
      mw.query().set(
        '["contextVersion.appCodeVersions.lowerRepo"]',
        'query["contextVersion.appCodeVersions.repo"].toLowerCase()'),
      mw.query().unset('["contextVersion.appCodeVersions.repo"]')
    ),
  // Normalize the owner.github key in the query parameters
  // (since we can take both the flat keypath and nested keys)
  mw.query('owner.github').require()
    .then(
      mw.query().set('["owner.github"]', 'query.owner.github'),
      mw.query().unset('owner')
    ),
  // Only transform github owner id to an integer and check permissions
  // if we have a github owner in the params (this will not be the case
  // when requests are being performed by moderators).
  mw.query('["owner.github"]').require()
    .then(
      mw.query('["owner.github"]').mapValues(transformations.toInt).number(),
      flow.or(
        me.isOwnerOf({
          owner: {
            github: 'query["owner.github"]'
          }
        }),
        ownerIsHelloRunnable({
          owner: {
            github: 'query["owner.github"]'
          }
        }),
        me.isModerator
      )),
  instances.find('query'),
  timers.model.startTimer('populateOwnerAndCreatedByForInstances'),
  instances.populateOwnerAndCreatedByForInstances('sessionUser', 'instances'),
  timers.model.stopTimer('populateOwnerAndCreatedByForInstances'),
  timers.model.startTimer('instance-route.populateModels'),
  instances.models.populateModels(),
  timers.model.stopTimer('instance-route.populateModels'),
  mw.res.json('instances'));

/** Creates a new instance for the provided build.
 *  @params body.build           Id of the Build to build an instance off of
 *  @params body.name            name of the instance
 *  @params body.parent  id of the parent instance
 *  @event POST rest/instances
 *  @memberof module:rest/instances */
app.post('/instances/',
  mw.body('build').require().validate(validations.isObjectId),
  mw.body('name', 'owner', 'env', 'parent', 'build', 'autoForked', 'masterPod').pick(),
  // validate body types
  mw.body('owner.github').require()
    .then(
      mw.body('owner.github').number(),
      mw.req('isInternalRequest').require() // skip owner check if internal
        .else(me.isOwnerOf('body'))),
  bodyValidations,
  // default values for owner.github if not provided - must happen after validations!
  mw.body('owner.github').require()
    .else(
      mw.body().set('owner', 'build.owner')),
  mw.body('name').require()
    .else( // if name is not provided generate one
      // this must occur after owner check/set
      instanceCounter.nextForOwner('body.owner'),
      function (req, res, next) {
        req.instanceName = 'Instance' + req.instanceCounter;
        next();
      },
      mw.body().set('name', 'instanceName')),
  instanceCounter.nextHash(),
  mw.req().set('nextHash', 'instanceCounter'),
  instances.create({
    shortHash: 'nextHash',
    createdBy: { github: 'sessionUser.accounts.github.id' },
    build: 'build._id'
  }),
  // get owner username
  mw.req().set('user', 'sessionUser'),
  users.model.findGithubUserByGithubId('body.owner.github'),
  checkFound('user', 'Owner not found'),
  mw.req().set('ownerUsername', 'user.login'),
  findBuildContextVersion,
  // without toJSON - mongoose inf loops.
  mw.body().set('contextVersion', 'contextVersion.toJSON()'),
  instances.model.set('body'),
  instances.model.upsertIntoGraph(),
  instances.model.setDependenciesFromEnvironment('ownerUsername'),
  sauron.createWithAnyHost(),
  mw.req().set('sauron', 'sauronResult'),
  sauron.model.findOrCreateHostForInstance('instance'),
  mw.req().set('networkInfo', 'sauronResult'),
  flow.try( // if anything after network-allocation fails, dealloc networkIp/hostIp
    instances.model.set({ network: 'networkInfo' }),
    // If the build has completed, but hasn't failed, create the container
    builds.findById('build._id'), // to avoid race with build route!
    instances.model.save(),
    mw.req('build.successful').validate(validations.equals(true))
      .then(
        // deploy build if it is built
        runnable.create({}, 'sessionUser'),
        runnable.model.deployInstance('instance', { json: { build: 'build._id.toString()' } }),
        instances.model.populateOwnerAndCreatedBy('sessionUser'),
        messenger.emitInstanceUpdate('instance', 'post'),
        mw.res.send(201, 'runnableResult'),
        function () {}))
  .catch( // dealloc networkIp/hostIp
    mw.req().setToErr('err'),
    flow.try(
      sauron.model.deleteHost('networkInfo.networkIp', 'networkInfo.hostIp'))
    .catch(
      error.logIfErrMw),
    mw.next('err') // next error
  ),
  instances.model.populateOwnerAndCreatedBy('sessionUser'),
  instances.model.populateModels(),
  messenger.emitInstanceUpdate('instance', 'post'),
  mw.res.send(201, 'instance'));

/** Get in a instance
 *  @event GET rest/instances/:id
 *  @memberof module:rest/instances */
app.get('/instances/:id',
  findInstance,
  flow.or(
    me.isOwnerOf('instance'),
    instances.model.isPublic(),
    me.isModerator),
  instances.model.populateOwnerAndCreatedBy('sessionUser'),
  instances.model.populateModels(),
  mw.res.json('instance'));


/**
 * Polling route used by frontend to determine if a new build was pushed
 *  @event GET rest/instances/:id/containers
 *  @memberof module:rest/instances/:id/containers */
app.get('/instances/:id/build',
  findInstance,
  flow.or(
    me.isOwnerOf('instance'),
    me.isModerator),
  mw.res.json('instance.build')); // buildId as string

/**
 * acquire host locks for oldName and newName
 */
var acquireOldAndNewHostLocks = flow.series(
  hosts.create(),
  hosts.model.acquireHostLock('ownerUsername', 'newName'),
  flow.try(
    hosts.model.acquireHostLock('ownerUsername', 'oldName'))
  .catch(
    mw.req().setToErr('err'),
    hosts.model.releaseHostLock('ownerUsername', 'newName'),
    mw.next('err')));

/**
 * release host locks for oldName and newName
 */
var releaseOldAndNewHostLocks = flow.parallel(
  hosts.model.releaseHostLock('ownerUsername', 'oldName'),
  hosts.model.releaseHostLock('ownerUsername', 'newName'));

/**
 * deploy successful build to container
 */
var updateInstanceBuild = flow.series(
  // get owner username
  mw.req().set('user', 'sessionUser'),
  users.model.findGithubUserByGithubId('instance.owner.github'),
  checkFound('user', 'Owner not found'),
  mw.req().set('ownerUsername', 'user.login'),
  // acquire locks
  hosts.create(),
  mw.body('name').require()
    .then(
      mw.req().set('oldName', 'instance.name'),
      mw.req().set('newName', 'body.name'),
      acquireOldAndNewHostLocks)
    .else(
      // new name and old name are the same here!!
      mw.req().set('oldName', 'instance.name'),
      mw.req().set('newName', 'instance.name'),
      hosts.model.acquireHostLock('ownerUsername', 'oldName')),
  flow.try(
    // cache old container so old hipache routes can be removeds
    mw.req().set('oldContainer', 'instance.container'),
    // UPDATE INSTANCE with BODY - FIRST to ensure there is no conflict (name)
    instances.model.update({ $set: 'body', $unset: { container: 1 } }),
    instances.findById('instanceId'),
    // remove old container
    removeInstanceContainer(
      'instance', 'oldContainer', 'oldName', 'ownerUsername'),
    // create container if build is successful
    mw.req('build.successful').validate(validations.equals(true))
      .then(
        createSaveAndNetworkContainer))
  .catch(
    mw.req().setToErr('err'),
    // release locsk if error occurred
    flow.try(
      mw.body('name').require()
        .then(
          releaseOldAndNewHostLocks)
        .else(
          hosts.model.releaseHostLock('ownerUsername', 'oldName')))
    .catch(
      error.logIfErrMw),
    mw.next('err')),
  // release locks
  // release locsk if error occurred
  mw.body('name').require()
    .then(
      releaseOldAndNewHostLocks)
    .else(
      hosts.model.releaseHostLock('ownerUsername', 'oldName')));

/**
 * update hosts for container (dns, hipache)
 */
var updateInstanceName = flow.series(
  // IMPORTANT - cache names before update
  mw.req().set('oldName', 'instance.name'),
  mw.req().set('newName', 'body.name'),
  // UPDATE INSTANCE with BODY - FIRST to ensure there is no conflict (name)
  instances.model.update({ $set: 'body' }),
  instances.findById('instanceId'),
  // get owner username
  mw.req().set('user', 'sessionUser'),
  users.model.findGithubUserByGithubId('instance.owner.github'),
  checkFound('user', 'Owner not found'),
  mw.req().set('ownerUsername', 'user.login'),
  // acquire locks
  acquireOldAndNewHostLocks,
  flow.try(
    // upsert new hosts
    hosts.model.upsertHostsForInstance('ownerUsername', 'instance', 'newName'),
    // remove old hosts - LAST least important
    hosts.model.removeHostsForInstance('ownerUsername', 'instance', 'oldName'))
  .catch(
    mw.req().setToErr('err'),
    // release locks if error occurred
    flow.try(
      releaseOldAndNewHostLocks)
    .catch(
      error.logIfErrMw),
    mw.next('err')
  ),
  // release locks
  releaseOldAndNewHostLocks);

/** Route for redeploying an instance with a new build.  This route should first
 *  @event PATCH rest/instances/:id
 *  @memberof module:rest/instances */
app.patch('/instances/:id',
  findInstance,
  mw.req().set('origInstance', 'instance'),
  flow.or(
    me.isOwnerOf('instance'),
    me.isModerator),
  // Check for non-changes
  mw.body('name.toLowerCase()').validate(validations.equals('instance.lowerName'))
    .then(
      mw.body().unset('name')),
  mw.body('build').validate(validations.equals('instance.build.toString()'))
    .then(
      mw.body().unset('build')),
<<<<<<< HEAD
  mw.body({ or: [ 'public', 'name', 'build', 'env', 'locked' ] }).require().pick(),
=======
  mw.body({ or: ['public', 'name', 'build', 'env', 'locked', 'masterPod']}).require().pick(),
>>>>>>> d3f774fa
  bodyValidations,
  mw.body({ or: [ 'build', 'name' ] }).require()
    .then(
      mw.body('build').require()
        .then( // build (and maybe name) was updated
          findBuildContextVersion,
          // without toJSON - mongoose inf loops.
          mw.body().set('contextVersion', 'contextVersion.toJSON()'),
          updateInstanceBuild)
        .else( // name was updated
          updateInstanceName))
    .else(
      // UPDATE INSTANCE with BODY - no name or build changes just update mongo
      instances.model.update({ $set: 'body' }),
      instances.findById('instanceId')),
  instances.findById('instanceId'),
  instances.model.upsertIntoGraph(),
  instances.model.populateOwnerAndCreatedBy('sessionUser'),
  mw.body('env').require().then(
    mw.req('instance.masterPod').require().validate(validations.equals(true)).then(
      instances.model.setDependenciesFromEnvironment('instance.owner.username')
    )),
  instances.model.populateModels(),
  messenger.emitInstanceUpdate('instance', 'patch'),
  mw.res.json('instance'));


/** Delete in a instance
 *  @event DELETE rest/instances/:id
 *  @memberof module:rest/instances */
app.delete('/instances/:id',
  findInstance,
  flow.or(
    me.isOwnerOf('instance'),
    me.isModerator),
  // get owner username
  mw.req().set('user', 'sessionUser'),
  users.model.findGithubUserByGithubId('instance.owner.github'),
  checkFound('user', 'Owner not found'),
  mw.req().set('ownerUsername', 'user.login'),
  // acquire lock
  hosts.create(),
  hosts.model.acquireHostLock('ownerUsername', 'instance.name'),
  flow.try(
    // cache before delete
    mw.req().set('deletedInstance', 'instance'),
    // remove instance
    instances.removeById('instanceId'),
    // remove instance container
    removeInstanceContainer(
      'deletedInstance', 'deletedInstance.container', 'deletedInstance.name', 'ownerUsername'))
  .catch(
    mw.req().setToErr('err'),
    hosts.model.releaseHostLock('ownerUsername', 'deletedInstance.name'),
    mw.next('err')),
  // release lock
  hosts.model.releaseHostLock('ownerUsername', 'deletedInstance.name'),
  instances.model.populateOwnerAndCreatedBy('sessionUser'),
  instances.model.removeSelfFromGraph(),
  messenger.emitInstanceUpdate('deletedInstance', 'delete'),
  // TODO: if deleting last instance for an org we can delete the network
  // beware of race with create
  mw.res.status(204),
  mw.res.end());

/**
 * Fork should deep copy an instance, as well as deep copy its current build.  We don't want
 * to shallow copy because it could lead to a rebuild of one instance rebuilding multiple ones.
 *
 * @params id: of the instance to fork
 * @body owner: Either this user, or their associated org
 */
app.post('/instances/:id/actions/copy',
  findInstance,
  flow.or(
    me.isOwnerOf('instance'),
    ownerIsHelloRunnable('instance'),
    me.isModerator),
  mw.body('owner.github').require().then(
    mw.body('owner.github').number(),
    flow.or(
      me.isOwnerOf('body'),
      ownerIsHelloRunnable('body')
    )),
  // The best way to clone an instance is to just use the post route
  // If we deep copy the build, we can attach its id to the body, and just use the post route
  findBuild,
  mw.body('name', 'env', 'owner').pick(),
  mw.body('name').require().then(mw.body('name').string()),
  runnable.create({}, 'sessionUser'),
  // Now that the copied build is in the runnableResult, we can send it to the createInstance route
  runnable.model.copyInstance('sessionUser', 'build', 'instance', 'body'),
  // Now return the new instance

  // Now return the new instance
  mw.res.status(201),
  mw.res.json('runnableResult')
);

/** Creates a container (instance.container) from the current instance build (instance.build)
 *  @event PUT rest/instances/:id
 *  @event POST rest/instances/:id/actions/deploy
 *  @params id: instance id
 */
app.post('/instances/:id/actions/deploy',
  isInternalRequest,
  findInstance,
  flow.or(
    me.isOwnerOf('instance'),
    me.isModerator),
  findBuild,
  mw.body('build').require()
    .then(
      mw.body('build.toString()').validate(validations.equalsKeypath('instance.build.toString()'))
        .else(
          mw.next(Boom.badRequest('Deploy build does not match instance')))),
  mw.req('build.successful').validate(validations.equals(true))
    .else(mw.next(Boom.badRequest('Cannot deploy an instance with an unsuccessful build'))),
  // get owner username
  mw.req().set('user', 'sessionUser'),
  users.model.findGithubUserByGithubId('instance.owner.github'),
  checkFound('user', 'Owner not found'),
  mw.req().set('ownerUsername', 'user.login'),
  // acquire lock
  hosts.create(),
  hosts.model.acquireHostLock('ownerUsername', 'instance.name'),
  flow.try(
    // happens in patch instance w/ build AND here
    // update context version
    findBuildContextVersion,
    // without toJSON - mongoose inf loops.
    instances.model.update({ $set: { contextVersion: 'contextVersion.toJSON()' } }),
    instances.findById('instanceId'),
    // create container
    createSaveAndNetworkContainer,
    instances.model.populateOwnerAndCreatedBy('sessionUser'))
  .catch(
    mw.req().setToErr('err'),
    // release lock if error occurred
    hosts.model.releaseHostLock('ownerUsername', 'instance.name'),
    mw.next('err')),
  // release lock
  hosts.model.releaseHostLock('ownerUsername', 'instance.name'),
  instances.model.populateModels(),
  mw.req().set('instance.owner.username', 'ownerUsername'),
  messenger.emitInstanceUpdate('instance', 'deploy'),
  mw.res.json('instance'));

/** Creates a container (instance.container) from the current instance build (instance.build)
 *  @event PUT rest/instances/:id
 *  @event POST rest/instances/:id/actions/redeploy
 *  @params id: instance id
 */
app.post('/instances/:id/actions/redeploy',
  findInstance,
  flow.or(
    me.isOwnerOf('instance'),
    me.isModerator),
  findBuild,
  mw.body('build').require()
    .then(
      mw.body('build.toString()').validate(validations.equalsKeypath('instance.build.toString()'))
        .else(
          mw.next(Boom.badRequest('Redeploy build does not match instance')))),
  mw.req('build.successful').validate(validations.equals(true))
    .else(mw.next(Boom.badRequest('Cannot redeploy an instance with an unsuccessful build'))),
  mw.req('instance.container').require()
    .else(mw.next(Boom.badRequest('Cannot redeploy an instance without a container'))),
  // get owner username
  mw.req().set('user', 'sessionUser'),
  users.model.findGithubUserByGithubId('instance.owner.github'),
  checkFound('user', 'Owner not found'),
  mw.req().set('ownerUsername', 'user.login'),
  // acquire lock
  hosts.create(),
  hosts.model.acquireHostLock('ownerUsername', 'instance.name'),
  flow.try(
    // happens in patch instance w/ build AND here
    // update context version
    findBuildContextVersion,
    // without toJSON - mongoose inf loops.
    instances.model.update({ $set: { contextVersion: 'contextVersion.toJSON()' } }),
    instances.findById('instanceId'),
    // cache old container so old hipache routes can be removeds
    mw.req().set('oldContainer', 'instance.container'),
    // UPDATE INSTANCE with BODY - FIRST to ensure there is no conflict (name)
    instances.model.update({ $unset: { container: 1 } }),
    instances.findById('instanceId'),
    // remove old container
    removeInstanceContainer(
      'instance', 'oldContainer', 'instance.name', 'ownerUsername'),
    // create container
    createSaveAndNetworkContainer,
    instances.model.populateOwnerAndCreatedBy('sessionUser'))
  .catch(
    mw.req().setToErr('err'),
    // release lock if error occurred
    hosts.model.releaseHostLock('ownerUsername', 'instance.name'),
    mw.next('err')),
  // release lock
  hosts.model.releaseHostLock('ownerUsername', 'instance.name'),
  instances.model.populateModels(),
  mw.req().set('instance.owner.username', 'ownerUsername'),
  messenger.emitInstanceUpdate('instance', 'redeploy'),
  mw.res.json('instance'));

/** Start instance container
 *  @event PUT rest/instances/:id
 *  @memberof module:rest/instances */
app.put('/instances/:id/actions/start',
  findInstance,
  flow.or(
    me.isOwnerOf('instance'),
    me.isModerator),
  mw.req('instance.container.dockerContainer').require()
    .else(
      mw.next(Boom.badRequest('Instance does not have a container'))),
  // get owner username
  mw.req().set('user', 'sessionUser'),
  users.model.findGithubUserByGithubId('instance.owner.github'),
  checkFound('user', 'Owner not found'),
  mw.req().set('ownerUsername', 'user.login'),
  // acquire lock
  hosts.create(),
  hosts.model.acquireHostLock('ownerUsername', 'instance.name'),
  flow.try(
    // start container
    mw.req().set('dockerHost', 'instance.container.dockerHost'),
    docker.create('dockerHost'),
    docker.model.startUserContainer('instance.container'),
    instances.model.inspectAndUpdate(),
    // update weave
    sauron.create('instance.container.dockerHost'),
    sauron.model.attachHostToContainer(
      'instance.network.networkIp',
      'instance.network.hostIp',
      'instance.container.dockerContainer'),
    // upsert new hosts (overwrites old ones)
    hosts.model.upsertHostsForInstance('ownerUsername', 'instance'))
  .catch(
    mw.req().setToErr('err'),
    // release lock if error occurred
    hosts.model.releaseHostLock('ownerUsername', 'instance.name'),
    mw.next('err')),
  // success!
  hosts.model.releaseHostLock('ownerUsername', 'instance.name'),
  instances.model.populateOwnerAndCreatedBy('sessionUser'),
  instances.model.populateModels(),
  messenger.emitInstanceUpdate('instance', 'start'),
  mw.res.json('instance'));

/** Restart instance container
 *  @event PUT rest/instances/:id
 *  @memberof module:rest/instances */
app.put('/instances/:id/actions/restart',
  findInstance,
  flow.or(
    me.isOwnerOf('instance'),
    me.isModerator),
  mw.req('instance.container.dockerContainer').require()
    .else(
      mw.next(Boom.badRequest('Instance does not have a container'))),
  // get owner username
  mw.req().set('user', 'sessionUser'),
  users.model.findGithubUserByGithubId('instance.owner.github'),
  checkFound('user', 'Owner not found'),
  mw.req().set('ownerUsername', 'user.login'),
  // acquire lock
  hosts.create(),
  hosts.model.acquireHostLock('ownerUsername', 'instance.name'),
  flow.try(
    // start container
    mw.req().set('dockerHost', 'instance.container.dockerHost'),
    docker.create('dockerHost'),
    // ignore next die
    userStoppedContainer.create('instance.container.dockerContainer'),
    userStoppedContainer.model.lock(),
    flow.try(
      docker.model.restartContainer('instance.container')
    ).catch(
      mw.req().setToErr('restartErr'),
      // don't ignore next die
      userStoppedContainer.model.unlock(),
      mw.next('restartErr')
    ),
    instances.model.inspectAndUpdate(),
    // update weave
    sauron.create('instance.container.dockerHost'),
    sauron.model.attachHostToContainer(
      'instance.network.networkIp',
      'instance.network.hostIp',
      'instance.container.dockerContainer'),
    // upsert new hosts (overwrites old ones)
    hosts.model.upsertHostsForInstance('ownerUsername', 'instance'))
  .catch(
    mw.req().setToErr('err'),
    // release lock if error occurred
    hosts.model.releaseHostLock('ownerUsername', 'instance.name'),
    mw.next('err')),
  // success!
  hosts.model.releaseHostLock('ownerUsername', 'instance.name'),
  instances.model.populateOwnerAndCreatedBy('sessionUser'),
  instances.model.populateModels(),
  messenger.emitInstanceUpdate('instance', 'restart'),
  mw.res.json('instance'));

/** Stop instance container
 *  @event PUT rest/instances/:id
 *  @memberof module:rest/instances */
app.put('/instances/:id/actions/stop',
  findInstance,
  flow.or(
    me.isOwnerOf('instance'),
    me.isModerator),
  mw.req('instance.container.dockerContainer').require()
    .else(
      mw.next(Boom.badRequest('Instance does not have a container'))),
  // get owner username
  mw.req().set('user', 'sessionUser'),
  users.model.findGithubUserByGithubId('instance.owner.github'),
  checkFound('user', 'Owner not found'),
  mw.req().set('ownerUsername', 'user.login'),
  // acquire lock
  hosts.create(),
  hosts.model.acquireHostLock('ownerUsername', 'instance.name'),
  flow.try(
    mw.req().set('dockerHost', 'instance.container.dockerHost'),
    // update weave while container is potentially running
    sauron.create('dockerHost'),
    sauron.model.detachHostFromContainer(
      'instance.network.networkIp',
      'instance.network.hostIp',
      'instance.container.dockerContainer'),
    // delete host entries
    hosts.model.removeHostsForInstance('ownerUsername', 'instance'),
    // stop container
    docker.create('dockerHost'),
    mw.body('force').mapValues(transformations.setDefault(false)),
    // ignore next die
    userStoppedContainer.create('instance.container.dockerContainer'),
    userStoppedContainer.model.lock(),
    flow.try(
      docker.model.stopContainer('instance.container', 'body.force'),
      instances.model.inspectAndUpdate()
    ).catch(
      mw.req().setToErr('restartErr'),
      // don't ignore next die
      userStoppedContainer.model.unlock(),
      mw.next('restartErr')
    ))
  .catch(
    mw.req().setToErr('err'),
    // release lock if error occurred
    hosts.model.releaseHostLock('ownerUsername', 'instance.name'),
    mw.next('err')),
  hosts.model.releaseHostLock('ownerUsername', 'instance.name'),
  instances.model.populateOwnerAndCreatedBy('sessionUser'),
  instances.model.populateModels(),
  messenger.emitInstanceUpdate('instance', 'stop'),
  mw.res.json('instance'));<|MERGE_RESOLUTION|>--- conflicted
+++ resolved
@@ -557,11 +557,7 @@
   mw.body('build').validate(validations.equals('instance.build.toString()'))
     .then(
       mw.body().unset('build')),
-<<<<<<< HEAD
-  mw.body({ or: [ 'public', 'name', 'build', 'env', 'locked' ] }).require().pick(),
-=======
-  mw.body({ or: ['public', 'name', 'build', 'env', 'locked', 'masterPod']}).require().pick(),
->>>>>>> d3f774fa
+  mw.body({ or: [ 'public', 'name', 'build', 'env', 'locked', 'masterPod' ] }).require().pick(),
   bodyValidations,
   mw.body({ or: [ 'build', 'name' ] }).require()
     .then(
