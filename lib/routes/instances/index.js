--- conflicted
+++ resolved
@@ -17,11 +17,7 @@
 //var users = mongoMiddlewares.users;
 var contextVersions = mongoMiddlewares.contextVersions;
 var builds = mongoMiddlewares.builds;
-<<<<<<< HEAD
-var users = require('middlewares/mongo').users;
-=======
 var users = mongoMiddlewares.users;
->>>>>>> 92e56415
 var instanceCounter = mongoMiddlewares.instanceCounters;
 var validations = require('middlewares/validations');
 //var github = require('middlewares/apis').github;
@@ -53,7 +49,6 @@
   mw.req('build.started').require()
     .else(mw.next(Boom.badRequest('Instances cannot use builds that haven\'t been started'))));
 
-<<<<<<< HEAD
 /** Get's the list of instances to be displayed to the user.  This should contain all of the
  * instances owned by the owner, as well as those owned by groups (s)he is part of
  *  @event GET rest/instances
@@ -71,7 +66,7 @@
   instances.models.getGithubUsername('sessionUser'),
   instances.models.populateModelsAndContainers(),
   mw.res.json('instances'));
-=======
+
 var updateHipacheRoutes = flow.series(
   instances.model.updateInspectedContainerData(),
   instances.findById('instanceId'),
@@ -88,7 +83,6 @@
   checkFound('user', 'Owner not found'),
   hipacheHosts.create(),
   hipacheHosts.model.removeRoutesForInstance('user.login', 'instance'));
->>>>>>> 92e56415
 
 /**
  * create all containers for build (contextVersions)
@@ -133,23 +127,6 @@
     // next immediately
     next();
   });
-
-
-
-/** Get's the list of instances to be displayed to the user.  This should contain all of the
- * instances owned by the owner, as well as those owned by groups (s)he is part of
- *  @event GET rest/instances
- *  @memberof module:rest/instances */
-app.get('/instances/',
-  mw.query({or: ['owner.github', 'shortHash']}).require(),
-  mw.query('owner', 'shortHash').pick(),
-  mw.query('owner.github').require().then(
-    mw.query('owner.github').mapValues(transformations.toInt).number(),
-    me.isOwnerOf('query')),
-  instances.find('query'),
-  instances.models.getGithubUsername('sessionUser'),
-  instances.models.populateModelsAndContainers(),
-  mw.res.json('instances'));
 
 /** Creates a new instance for the provided build.
  *  @params body.build           Id of the Build to build an instance off of
@@ -240,12 +217,12 @@
     .then(
       mw.body('env').array()
         .validate(validations.isArrayOf('string')),
-    mw.body('env').each(
-      function (env, req, eachReq, res, next) {
-        eachReq.env = env;
-        next();
-      },
-      mw.req('env').matches(/^([A-Za-z]+[A-Za-z0-9_]*)=('(\n[^']*')|("[^"]*")|([^\s#]+))$/))),
+      mw.body('env').each(
+        function (env, req, eachReq, res, next) {
+          eachReq.env = env;
+          next();
+        },
+        mw.req('env').matches(/^([A-Za-z]+[A-Za-z0-9_]*)=('(\n[^']*')|("[^"]*")|([^\s#]+))$/))),
   mw.body({ or: ['name', 'build']}).require()
     .then(
       mw.body('build').require()
