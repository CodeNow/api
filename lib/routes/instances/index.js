'use strict';

/**
 * Instance API
 * @module rest/instances
 */

var express = require('express');
var app = module.exports = express();
var flow = require('middleware-flow');
var mw = require('dat-middleware');
var async = require('async');

var me = require('middlewares/me');
var mongoMiddlewares = require('middlewares/mongo');
var instances = mongoMiddlewares.instances;
//var users = mongoMiddlewares.users;
var contextVersions = mongoMiddlewares.contextVersions;
var builds = mongoMiddlewares.builds;
var instanceCounter = mongoMiddlewares.instanceCounters;
var validations = require('middlewares/validations');
//var github = require('middlewares/apis').github;
var docker = require('middlewares/apis').docker;
var isInternal = require('middlewares/is-internal-request.js');
var runnable = require('middlewares/apis').runnable;
var hipacheHosts = require('middlewares/redis').hipacheHosts;
var transformations = require('middlewares/transformations');
var checkFound = require('middlewares/check-found');
var Docker = require('models/apis/docker');
var Instance = require('models/mongo/instance');
var Boom = mw.Boom;

var findInstance = flow.series(
  instances.findByShortHash('params.id'),
  checkFound('instance'),
  // putting the instance._id on req so we don't lose it (and have to search by hash again)
  mw.req().set('instanceId', 'instance._id'));

var findBuild = flow.series(
  mw.body('build').require()
    .then(builds.findById('body.build'))
    .else(builds.findById('instance.build')),
  checkFound('build'),
  flow.or(
    me.isOwnerOf('build'),
    me.isModerator),
  mw.req('build.started').require()
    .else(mw.next(Boom.badRequest('Instances cannot use builds that haven\'t been started'))));

/** Get's the list of instances to be displayed to the user.  This should contain all of the
 * instances owned by the owner, as well as those owned by groups (s)he is part of
 *  @event GET rest/instances
 *  @memberof module:rest/instances */
app.get('/',
  mw.query({or: ['owner.github', 'shortHash']}).require(),
  mw.query('owner', 'shortHash').pick(),
  mw.query('owner.github').require().then(
    mw.query('owner.github').mapValues(transformations.toInt).number(),
    me.isOwnerOf('query')),
  instances.find('query'),
  instances.models.getGithubUsername('sessionUser'),
  instances.models.populateModelsAndContainers(),
  mw.res.json('instances'));

var createAllContainers = flow.series(
  contextVersions.findByIds('build.contextVersions'),
  mw.req('contextVersions').validate(validations.existsArray('build.completed'))
    .then(mw.next(Boom.badRequest('Cannot create an instance from a unbuilt build'))),
  docker.createContainersForVersions('contextVersions'),
  hipacheHosts.create(),
  instances.model.addContainers('sessionUser', 'contextVersions', 'dockerResult', 'build'),
  hipacheHosts.model.createRoutesForInstance('instance'),
  instances.model.save());

var removeAllContainers = flow.series(
  // remove hipache routes
  hipacheHosts.create(),
  hipacheHosts.model.removeRoutesForInstance('instance'),
  // remove containers
  mw.req('instance.containers').each(
    function (container, req, eachReq, res, next) {
      eachReq.container = container;
      next();
    },
    docker.create('container.dockerHost'),
    docker.model.stopContainer('container', true),
    instances.updateStoppedBy('container.id', 'sessionUser'),
    docker.model.removeContainer('container')),
  // remove containers from instance
  instances.model.update({
    $set: { containers: [] }
  }));

/** Creates a new instance for the provided build.
 *  // FIXME: @tj - get some params in here
 *  @event POST rest/instances
 *  @params build: Id of the Build to build an instance off of
 *  @memberof module:rest/instances */
app.post('/',
  mw.body('build').require().validate(validations.isObjectId),
  findBuild,
  instanceCounter.nextHash(),
  mw.req().set('nextHash', 'instanceCounter'),
  instanceCounter.nextForOwner('build.owner'),
  mw.body('name').require()
    .else(function (req, res, next) {
      req.instanceName = 'Instance'+req.instanceCounter;
      next();
    },
    mw.body().set('name', 'instanceName')),
  mw.body('owner.github').require()
    .then(
      mw.req('isInternalRequest').require() // skip owner check if internal
        .else(me.isOwnerOf('body'))
    ).else( // if not provided set it to sessionUser
      mw.body().set('owner', 'build.owner')),
  instances.create({
    shortHash: 'nextHash',
    createdBy: { github: 'sessionUser.accounts.github.id' },
    build: 'build._id',
    name: 'body.name',
    owner: 'body.owner'
  }),
  mw.body('parentInstance').require().then(
    instances.model.set({parent: 'body.parentInstance'})),
  instances.model.save(),
  // If the build has completed, but hasn't failed, create the containers
<<<<<<< HEAD
  mw.req('build.successful')
    .require().validate(validations.equals(true)).then(
      createAllContainers),
=======
  mw.req('build.successful').validate(validations.equals(true)).then(createAllContainers),
>>>>>>> 35be3ad3
  mw.res.send(201, 'instance'));

/** Get in a instance
 *  @event GET rest/instances/:id
 *  @memberof module:rest/instances */
app.get('/:id',
  findInstance,
  flow.or(
    me.isOwnerOf('instance'),
    instances.model.isPublic(),
    me.isModerator),
  instances.model.getGithubUsername('sessionUser'),
  instances.model.populateModelsAndContainers(),
  mw.res.json('instance'));

var updateHipacheRoutes = flow.series(
  instances.findById('instanceId'),
  instances.model.updateInspectedContainerData(),
  instances.findById('instanceId'),
  hipacheHosts.create(),
  hipacheHosts.model.createRoutesForInstance('instance'));

var removeHipacheRoutes = flow.series(
  instances.findById('instanceId'),
  hipacheHosts.create(),
  hipacheHosts.model.removeRoutesForInstance('instance'));

/** Route for redeploying an instance with a new build.  This route should first
 *  @event PATCH rest/instances/:id
 *  @memberof module:rest/instances */
app.patch('/:id',
  findInstance,
  flow.or(
    me.isOwnerOf('instance'),
    me.isModerator),
  mw.body({ or: ['public', 'name', 'build']}).require().pick(),
  mw.body({ or: ['name', 'build']}).require()
    .then(
      mw.body('build').require()
        .then(
        // This will get hit if the build is changing, or both the build and name.  We don't want
        // to do the hipache stuff twice in the case of both, so this covers both cases
          mw.body('build').require().validate(validations.isObjectId),
          findBuild,
          mw.req('build.successful').validate(validations.equals(true))
            .then(removeAllContainers)
        ).else(removeHipacheRoutes)),
        // If build is included, don't do removeHipacheRoutes (It already happens when we destroy
        // the containers
  instances.updateById('instanceId', {
    $set: 'body'
  }),
  instances.findById('instanceId'),
  mw.body({ or: ['name', 'build']}).require()
    .then(
      mw.body('build').require()
<<<<<<< HEAD
        .then(function (req, res, next) {
          next();
        },
        mw.req('build.successful').validate(validations.equals(true))
          .then(function (req, res, next) {
          next();
        },createAllContainers))
        .else(updateHipacheRoutes)),
=======
        .then(mw.req('build.successful').validate(validations.equals(true))
          .then(createAllContainers)
        ).else(updateHipacheRoutes)),
>>>>>>> 35be3ad3
  instances.model.populateModelsAndContainers(),
  mw.res.json('instance'));

/**
 * Fork should deep copy an instance, as well as deep copy it's current build.  We don't want
 * to shallow copy because it could lead to a rebuild of one instance rebuilding multiple ones.
 *
 * @params id: of the instance to fork
 * @body owner: Either this user, or their associated org
 */
app.post('/:id/actions/copy',
  findInstance,
  flow.or(
    me.isOwnerOf('instance'),
    instances.model.isPublic(),
    me.isModerator),
  // The best way to clone an instance is to just use the post route
  // If we deep copy the build, we can attach its id to the body, and just use the post route
  findBuild,
  runnable.create({}, 'sessionUser'),
  // Now that the copied build is in the runnableResult, we can send it to the createInstance route
  runnable.model.copyInstance('build', 'instance'),
  // Now return the new instance
  mw.res.status(201),
  mw.res.json('runnableResult')
);

/** Creates all of the containers required for the current build of an instance
 *  @event PUT rest/instances/:id/a
 *  @params id: instance id
 */
app.post('/:id/actions/redeploy',
  isInternal,
  findInstance,
  flow.or(
    me.isOwnerOf('instance'),
    me.isModerator),
  findBuild,
  mw.req('instance.containers').validate(validations.isPopulatedArray)
    .then(removeAllContainers),
  instances.findById('instanceId'),
  createAllContainers,
  instances.model.populateModelsAndContainers(),
  mw.res.json('instance'));

/** Start instance containers
 *  @event PUT rest/instances/:id
 *  @memberof module:rest/instances */
app.put('/:id/actions/start',
  findInstance,
  flow.or(
    me.isOwnerOf('instance'),
    me.isModerator),
  flow.mwIf(mw.req('instance.containers').validate(validations.isPopulatedArray))
    .then(
      function (req, res, next) {
        async.forEach(req.instance.containers, function (container, cb) {
          var docker = new Docker(container.dockerHost);
          async.series([
            docker.startContainer.bind(docker,
              container),
            Instance.updateStartedBy.bind(Instance,
              container._id, req.sessionUser)
          ], cb);
        }, next);
      },
      updateHipacheRoutes)
    .else(mw.next(Boom.badRequest('Instance does not have any containers'))),
  mw.res.json('instance'));

/** Start instance containers
 *  @event PUT rest/instances/:id
 *  @memberof module:rest/instances */
app.put('/:id/actions/restart',
  findInstance,
  flow.or(
    me.isOwnerOf('instance'),
    me.isModerator),
  flow.mwIf(mw.req('instance.containers').validate(validations.isPopulatedArray))
    .then(
      removeHipacheRoutes,
      function (req, res, next) {
        async.forEach(req.instance.containers, function (container, cb) {
          var docker = new Docker(container.dockerHost);
          async.series([
            docker.restartContainer.bind(docker,
              container),
            Instance.updateStartedBy.bind(Instance,
              container._id, req.sessionUser)
          ], cb);
        }, next);
      },
      updateHipacheRoutes)
    .else(mw.next(Boom.badRequest('Instance does not have any containers'))),
  mw.res.json('instance'));

/** Stop instance containers
 *  @event PUT rest/instances/:id
 *  @memberof module:rest/instances */
app.put('/:id/actions/stop',
  findInstance,
  flow.or(
    me.isOwnerOf('instance'),
    me.isModerator),
  flow.mwIf(mw.req('instance.containers').validate(validations.isPopulatedArray))
    .then(
      function (req, res, next) {
        async.forEach(req.instance.containers, function (container, cb) {
          var docker = new Docker(container.dockerHost);
          async.series([
            docker.stopContainer.bind(docker,
              container),
            Instance.updateStoppedBy.bind(Instance,
              container._id, req.sessionUser)
          ], cb);
        }, next);
      },
      removeHipacheRoutes)
    .else(mw.next(Boom.badRequest('Instance does not have any containers'))),
  mw.res.json('instance'));

/** Delete in a instance
 *  @event DELETE rest/instances/:id
 *  @memberof module:rest/instances */
app.delete('/:id',
  findInstance,
  flow.or(
    me.isOwnerOf('instance'),
    me.isModerator),
  flow.mwIf(mw.req('instance.containers').validate(validations.isPopulatedArray))
    .then(removeAllContainers),
  // remove instance
  instances.removeById('instanceId'),
  mw.res.send(204));<|MERGE_RESOLUTION|>--- conflicted
+++ resolved
@@ -125,13 +125,9 @@
     instances.model.set({parent: 'body.parentInstance'})),
   instances.model.save(),
   // If the build has completed, but hasn't failed, create the containers
-<<<<<<< HEAD
   mw.req('build.successful')
     .require().validate(validations.equals(true)).then(
       createAllContainers),
-=======
-  mw.req('build.successful').validate(validations.equals(true)).then(createAllContainers),
->>>>>>> 35be3ad3
   mw.res.send(201, 'instance'));
 
 /** Get in a instance
@@ -188,20 +184,9 @@
   mw.body({ or: ['name', 'build']}).require()
     .then(
       mw.body('build').require()
-<<<<<<< HEAD
-        .then(function (req, res, next) {
-          next();
-        },
-        mw.req('build.successful').validate(validations.equals(true))
-          .then(function (req, res, next) {
-          next();
-        },createAllContainers))
-        .else(updateHipacheRoutes)),
-=======
         .then(mw.req('build.successful').validate(validations.equals(true))
           .then(createAllContainers)
         ).else(updateHipacheRoutes)),
->>>>>>> 35be3ad3
   instances.model.populateModelsAndContainers(),
   mw.res.json('instance'));
 
