--- conflicted
+++ resolved
@@ -162,7 +162,6 @@
       mavis.model.findDockForContainer('contextVersion', 'context'),
       mw.req().set('dockerHost', 'mavisResult')),
   docker.create('dockerHost'),
-<<<<<<< HEAD
   function (req, res, next) {
     req.instanceEnvs = req.instance.env;
     if (req.instance.toJSON) {
@@ -191,74 +190,7 @@
     rabbitMQ.createInstanceContainer(createContainerJobData);
     next();
   });
-=======
-  flow.background( // background container create task
-    flow.try(
-      // mongoose is stupid:
-      // mongoose properties are not normal objects/types:
-      //  * ObjectIds are not strings.
-      //  * Array properties are not actually arrays.
-      // Make sure everything is a native type before
-      // passing it to createUserContainer
-      // since this is in background, something in foreground can toJSON() instance
-      function (req, res, next) {
-        req.instanceEnvs = req.instance.env;
-        if (req.instance.toJSON) {
-          req.instanceEnvs = req.instance.toJSON().env;
-        }
-        req.instanceEnvs.push('RUNNABLE_CONTAINER_ID=' + req.instance.shortHash);
-        next();
-      },
-      logger([], 'CREATING USER CONTAINER', 'info'),
-      docker.model.createUserContainer('contextVersion', {
-        Env: 'instanceEnvs',
-        Labels: {
-          contextVersionId    : 'contextVersion._id.toString()',
-          instanceId          : 'instance._id.toString()',
-          instanceName        : 'instance.name.toString()',
-          instanceShortHash   : 'instance.shortHash.toString()',
-          ownerUsername       : 'ownerUsername',
-          creatorGithubId     : 'instance.createdBy.github.toString()',
-          ownerGithubId       : 'instance.owner.github.toString()',
-          sessionUserGithubId : 'sessionUser.accounts.github.id.toString()'
-        }
-      }))
-      // docker event listener handler will handle success case
-    .catch(
-      mw.req().setToErr('containerCreateErr'),
-      mw.req('containerCreateErr.output.statusCode').validate(validations.equals(404))
-        .then(
-          instances.model.modifyContainerCreateErr('contextVersion._id', 'containerCreateErr'),
-          docker.model.pullImage('contextVersion.build.dockerTag'),
-          docker.model.createUserContainer('contextVersion', {
-            Env: 'instanceEnvs',
-            Labels: {
-              contextVersionId : 'contextVersion._id.toString()',
-              instanceId       : 'instance._id.toString()',
-              instanceName     : 'instance.name.toString()',
-              instanceShortHash: 'instance.shortHash.toString()',
-              ownerUsername    : 'ownerUsername',
-              creatorGithubId  : 'instance.createdBy.github.toString()',
-              ownerGithubId    : 'instance.owner.github.toString()'
-            }
-          })
-        ),
-      mw.req('containerCreateErr.output.statusCode').validate(validations.equals(504))
-        .then(
-          // container create timed out.
-          // log err. TODO: let chronos mark it with a timeout error if it never completes
-          error.logKeypathMw('containerCreateErr')
-        )
-        .else(
-          // container create errored, NOT a timeout error
-          // we must handle this error here.
-          // The worker will never recieve this error; the container was not created at all.
-          instances.model.modifyContainerCreateErr('contextVersion._id', 'containerCreateErr')
-        )
-      )
-    )
-  );
->>>>>>> e617b18d
+
 
 /**
  *  Remove instance container
