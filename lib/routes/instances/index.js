--- conflicted
+++ resolved
@@ -173,15 +173,12 @@
         // to do the hipache stuff twice in the case of both, so this covers both cases
           mw.body('build').require().validate(validations.isObjectId),
           findBuild,
-<<<<<<< HEAD
         // Grab all of the appcode versions from the build, and add them to the body
-          instances.model.addAppCodeVersionFromBuild('build'),
-          mw.req('build.successful').require().then(removeAllContainers))
-=======
+        instances.model.addAppCodeVersionFromBuild('build'),
           mw.req('build.successful').validate(validations.equals(true))
             .then(removeAllContainers)
         ).else(removeHipacheRoutes)),
->>>>>>> 127f40f8
+          mw.req('build.successful').require().then(removeAllContainers))
         // If build is included, don't do removeHipacheRoutes (It already happens when we destroy
         // the containers
   instances.updateById('instanceId', {
