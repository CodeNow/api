'use strict';

/**
 * Instance API
 * @module rest/instances
 */

var express = require('express');
var app = module.exports = express();
var flow = require('middleware-flow');
var mw = require('dat-middleware');

var me = require('middlewares/me');
var mongoMiddlewares = require('middlewares/mongo');
var instances = mongoMiddlewares.instances;
//var users = mongoMiddlewares.users;
var contextVersions = mongoMiddlewares.contextVersions;
var builds = mongoMiddlewares.builds;
var users = mongoMiddlewares.users;
var instanceCounter = mongoMiddlewares.instanceCounters;
var validations = require('middlewares/validations');
var github = require('middlewares/apis').github;
var docker = require('middlewares/apis').docker;
var mavis = require('middlewares/apis').mavis;
var sauron = require('middlewares/apis').sauron;
var isInternal = require('middlewares/is-internal-request.js');
var runnable = require('middlewares/apis').runnable;
var hosts = require('middlewares/redis').hosts;
var userStoppedContainer = require('middlewares/redis').userStoppedContainer;
var transformations = require('middlewares/transformations');
var checkFound = require('middlewares/check-found');
var error = require('error');
var Boom = mw.Boom;
var cayley = require('middlewares/cayley').index;

var findInstance = flow.series(
  instances.findByShortHash('params.id'),
  checkFound('instance'),
  // putting the instance._id on req so we don't lose it (and have to search by hash again)
  mw.req().set('instanceId', 'instance._id'));

var findBuild = flow.series(
  mw.body('build').require()
    .then(builds.findById('body.build'))
    .else(builds.findById('instance.build')),
  checkFound('build'),
  flow.or(
    me.isOwnerOf('build'),
    me.isModerator),
  mw.req('build.started').require()
    .else(mw.next(Boom.badRequest('Instances cannot use builds that haven\'t been started'))));

var findBuildContextVersion = flow.series(
  mw.req('build.contextVersions.length').validate(validations.notEquals(0))
    .else(mw.next(Boom.badRequest('Build must have a contextVersion'))),
  contextVersions.findById('build.contextVersions[0]'),
  checkFound('contextVersion'),
  mw.req('contextVersion.build.started').require()
    .else(
      mw.next(Boom.badRequest(
        'Cannot attach a build to an instance with context '+
        'versions that have not started building'))));

/**
 * Body param validations for post and patch instance (name, env, build)
 * @param {String} body.name   name to set on the instance
 * @param {String} body.build  id of the build to be attached to the instance
 * @param {Array}  body.env    environment variables to set on the instance
 */
var bodyValidations = flow.series(
  mw.body('name').require().then(
    // If name is being changed, we should attempt
    mw.body('name').string().matches(/^[-_0-9a-zA-Z]+$/), // alpha-num schema validator
    mw.body().set('lowerName', 'body.name.toLowerCase()')
  ),
  mw.body('env').require()
    .then(
      mw.body('env').array()
        .validate(validations.isArrayOf('string')),
      mw.body('env').each(
        function (env, req, eachReq, res, next) {
          eachReq.env = env;
          next();
        },
        mw.req('env').matches(/^([A-Za-z]+[A-Za-z0-9_]*)=('(\n[^']*')|("[^"]*")|([^\s#]+))$/))),
  mw.body('public').require()
    .then(mw.body('public').boolean()),
  mw.body('parent').require().then(
    mw.body('parent').string()),
  mw.body('owner').require().then(
    mw.body('owner').validate(validations.isObject)),
  mw.body('owner.github').require().then(
    mw.body('owner.github').number()),
  mw.body('build').require()
    .then(
      mw.body('build').validate(validations.isObjectId),
      findBuild,
      // Make sure the build and the instance are owned by the same entity
      mw.req('instance.owner').require()
        .then(
          mw.req('build.owner.github').validate(validations.equalsKeypath('instance.owner.github'))
            .else(mw.next(Boom.badRequest('Instance owner must match Build owner')))),
      mw.req('body.owner').require()
        .then(
          mw.req('build.owner.github').validate(validations.equalsKeypath('body.owner.github'))
            .else(mw.next(Boom.badRequest('Instance owner must match Build owner'))))));

/**
 * Create container save it to instance and attach network (sauron)
 * @param {Build} req.instance expects instance model to already be fetched
 * @param {Build} req.build    expects build model to already be fetched
 */
var createSaveAndNetworkContainer = flow.series(
  // host LOCK must be acquired PRIOR to calling this (not necessary for post instances)!
  findBuildContextVersion,
  mw.req('body.forceDock').require()
    .then(
      mw.req().set('dockerHost', 'body.forceDock'))
    .else(
      mavis.create(),
      mavis.model.findDock('container_run', 'contextVersion.dockerHost'),
      mw.req().set('dockerHost', 'mavisResult')),
  flow.try(
    docker.create('dockerHost'),
    docker.model.createUserContainer('contextVersion', { Env: 'instance.env' }),
    mw.req().set('containerInfo', 'dockerResult'))
  .catch(
    mw.req().setToErr('containerCreateErr'),
<<<<<<< HEAD
    mw.req('containerCreateErr.output.statusCode').validate(validations.equals(404))
      .then(
        docker.model.pullImage('contextVersion'),
        function(req, res, next) {
          // emitter.emit('dockerResult') need to emit pull event here
          req.dockerResult.on('data', function() {});
          next();
        },
        runnable.create({}, 'sessionUser'),
        // redeploy instance with host. remove lock associated with redeploy route
        hosts.model.releaseHostLock('ownerUsername', 'instance.name'),
        runnable.model.redeployInstance('instance', {forceDock: 'dockerHost'}),
        hosts.model.acquireHostLock('ownerUsername', 'instance.name'),
        instances.findById('instanceId'))
      .else(
        instances.model.modifyContainerCreateErr('containerCreateErr'))),
  mw.req('containerInfo').require()
    .then( // container create was successful
      docker.model.startUserContainer('containerInfo'),
      docker.model.inspectUserContainer('containerInfo'),
      mw.req().set('containerInspect', 'dockerResult'),
      instances.model.modifySetContainer('containerInspect', 'dockerHost'),
=======
    instances.model.modifyContainerCreateErr('containerCreateErr')),
  // sauron attach container to ip
  mw.req('containerCreateErr').require()
    .else( // container create was successful
      instances.model.inspectAndUpdate('containerInfo', 'dockerHost'),
>>>>>>> 29cbb4a1
      sauron.create('dockerHost'),
      sauron.model.attachHostToContainer(
        'instance.network.networkIp',
        'instance.network.hostIp',
        'instance.container.dockerContainer'),
      // upsert new hosts
      hosts.model.upsertHostsForInstance('ownerUsername', 'instance')));

/** Remove instance container
 *  @param {String} instanceKey      instance key on req
 *  @param {String} oldContainerKey  instance's old container key on req
 *  @param {String} instanceNameKey  instance's name (in hosts to remove) key on req
 *  @param {String} ownerUsernameKey instance's owner's username key on req
 *  // also assumes req.instance exists
 * */
var removeInstanceContainer = // TODO: this has a lot of overlap with instance stop
  function (instanceKey, oldContainerKey, instanceNameKey, ownerUsernameKey) {
    return flow.series(
      // host LOCK must be acquired PRIOR to calling this (not necessary for post instances)!
      mw.req().set('instance', instanceKey),
      mw.req().set('container', oldContainerKey),
      mw.req().set('instanceName', instanceNameKey),
      mw.req().set('ownerUsername', ownerUsernameKey),
      mw.req('container.dockerContainer').require()
        .then( // has a docker container
          // delete old hosts - don't background it - important to ensure it is locked
          hosts.model.removeHostsForInstance(
            'ownerUsername', 'instance', 'instanceName', 'container'),
          function (req, res, next) { // BACKGROUND remove - sauron and docker
            flow.series(
              flow.try(
                // FIXME: work with anand to make sauron method ignore "container not running" error
                sauron.create('container.dockerHost'),
                sauron.model.detachHostFromContainer(
                  'instance.network.networkIp',
                  'instance.network.hostIp',
                  'container.dockerContainer'))
              .catch(
                error.logIfErrMw),
              // remove from docker, AFTER sauron detachment
              docker.create('container.dockerHost'),
              // stopContainer with true means: ignore already stopped error
              userStoppedContainer.create('container.dockerContainer'),
              userStoppedContainer.model.lock(),
              docker.model.stopContainer('container', true),
              docker.model.removeContainer('container'),
              userStoppedContainer.model.unlock()
            )(req, res, error.logIfErr);
            // NEXT, to 'background' tasks
            next();
          }));
  };

/** Get's the list of instances to be displayed to the user.  This should contain all of the
 *  instances owned by the owner, as well as those owned by groups (s)he is part of
 *  @event GET rest/instances
 *  @memberof module:rest/instances */
app.get('/instances/',
  mw.query({or: ['owner.github', 'githubUsername']}).require(),
  mw.query('githubUsername').require()
    .then(
      github.create(),
      github.model.getUserByUsername('query.githubUsername'),
      mw.query().set('owner.github', 'githubResult.id')),
  mw.query({or: ['owner', 'shortHash', 'name']}).require(),
  mw.query('owner', 'shortHash', 'name').pick(),
  mw.query('owner.github').mapValues(transformations.toInt).number(),
  me.isOwnerOf('query'),
  instances.find('query'),
  instances.models.getGithubUsername('sessionUser'),
  instances.models.populateModels(),
  mw.res.json('instances'));

/** Creates a new instance for the provided build.
 *  @params body.build           Id of the Build to build an instance off of
 *  @params body.name            name of the instance
 *  @params body.parent  id of the parent instance
 *  @event POST rest/instances
 *  @memberof module:rest/instances */
app.post('/instances/',
  mw.body('build').require().validate(validations.isObjectId),
  mw.body('name', 'owner', 'env', 'parent', 'build').pick(),
  // validate body types
  mw.body('owner.github').require()
    .then(
      mw.body('owner.github').number(),
      mw.req('isInternalRequest').require() // skip owner check if internal
        .else(me.isOwnerOf('body'))),
  bodyValidations,
  // default values for owner.github if not provided - must happen after validations!
  mw.body('owner.github').require()
    .else(
      mw.body().set('owner', 'build.owner')),
  mw.body('name').require()
    .else( // if name is not provided generate one
      // this must occur after owner check/set
      instanceCounter.nextForOwner('body.owner'),
      function (req, res, next) {
        req.instanceName = 'Instance'+req.instanceCounter;
        next();
      },
      mw.body().set('name', 'instanceName')),
  instanceCounter.nextHash(),
  mw.req().set('nextHash', 'instanceCounter'),
  instances.create({
    shortHash: 'nextHash',
    createdBy: { github: 'sessionUser.accounts.github.id' },
    build: 'build._id'
  }),
  // get owner username
  mw.req().set('user', 'sessionUser'),
  users.model.findGithubUserByGithubId('body.owner.github'),
  checkFound('user', 'Owner not found'),
  mw.req().set('ownerUsername', 'user.login'),
  findBuildContextVersion,
  // without toJSON - mongoose inf loops.
  mw.body().set('contextVersion', 'contextVersion.toJSON()'),
  instances.model.set('body'),
  sauron.createWithAnyHost(),
  mw.req().set('sauron', 'sauronResult'),
  sauron.model.findOrCreateHostForInstance('instance'),
  mw.req().set('networkInfo', 'sauronResult'),
  flow.try( // if anything after network-allocation fails, dealloc networkIp/hostIp
    instances.model.set({ network: 'networkInfo' }),
    // If the build has completed, but hasn't failed, create the container
    builds.findById('build._id'), // to avoid race with build route!
    instances.model.save(),
    mw.req('build.successful').validate(validations.equals(true))
      .then(
        // deploy build if it is built
        runnable.create({}, 'sessionUser'),
        runnable.model.redeployInstance('instance', 'build._id'),
        mw.res.send(201, 'runnableResult'),
        function () {}))
  .catch( // dealloc networkIp/hostIp
    mw.req().setToErr('err'),
    flow.try(
      sauron.model.deleteHost('networkInfo.networkIp', 'networkInfo.hostIp'))
    .catch(
      error.logIfErrMw),
    mw.next('err') // next error
  ),
  instances.model.getGithubUsername('sessionUser'),
  instances.model.populateModels(),
  mw.res.send(201, 'instance'));

/** Get in a instance
 *  @event GET rest/instances/:id
 *  @memberof module:rest/instances */
app.get('/instances/:id',
  findInstance,
  flow.or(
    me.isOwnerOf('instance'),
    instances.model.isPublic(),
    me.isModerator),
  instances.model.getGithubUsername('sessionUser'),
  instances.model.populateModels(),
  mw.res.json('instance'));

/**
 * acquire host locks for oldName and newName
 */
var acquireOldAndNewHostLocks = flow.series(
  hosts.create(),
  hosts.model.acquireHostLock('ownerUsername', 'newName'),
  flow.try(
    hosts.model.acquireHostLock('ownerUsername', 'oldName'))
  .catch(
    mw.req().setToErr('err'),
    hosts.model.releaseHostLock('ownerUsername', 'newName'),
    mw.next('err')));

/**
 * release host locks for oldName and newName
 */
var releaseOldAndNewHostLocks = flow.parallel(
  hosts.model.releaseHostLock('ownerUsername', 'oldName'),
  hosts.model.releaseHostLock('ownerUsername', 'newName'));

/**
 * deploy successful build to container
 */
var updateInstanceBuild = flow.series(
  // get owner username
  mw.req().set('user', 'sessionUser'),
  users.model.findGithubUserByGithubId('instance.owner.github'),
  checkFound('user', 'Owner not found'),
  mw.req().set('ownerUsername', 'user.login'),
  // acquire locks
  hosts.create(),
  mw.body('name').require()
    .then(
      mw.req().set('oldName', 'instance.name'),
      mw.req().set('newName', 'body.name'),
      acquireOldAndNewHostLocks)
    .else(
      // new name and old name are the same here!!
      mw.req().set('oldName', 'instance.name'),
      mw.req().set('newName', 'instance.name'),
      hosts.model.acquireHostLock('ownerUsername', 'oldName')),
  flow.try(
    // cache old container so old hipache routes can be removeds
    mw.req().set('oldContainer', 'instance.container'),
    // UPDATE INSTANCE with BODY - FIRST to ensure there is no conflict (name)
    instances.model.update({ $set: 'body', $unset: { container: 1 } }),
    instances.findById('instanceId'),
    // remove old container
    removeInstanceContainer(
      'instance', 'oldContainer', 'oldName', 'ownerUsername'),
    // create container if build is successful
    mw.req('build.successful').validate(validations.equals(true))
      .then(
        createSaveAndNetworkContainer))
  .catch(
    mw.req().setToErr('err'),
    // release locsk if error occurred
    flow.try(
      mw.body('name').require()
        .then(
          releaseOldAndNewHostLocks)
        .else(
          hosts.model.releaseHostLock('ownerUsername', 'oldName')))
    .catch(
      error.logIfErrMw),
    mw.next('err')),
  // release locks
  // release locsk if error occurred
  mw.body('name').require()
    .then(
      releaseOldAndNewHostLocks)
    .else(
      hosts.model.releaseHostLock('ownerUsername', 'oldName')));

/**
 * update hosts for container (dns, hipache)
 */
var updateInstanceName = flow.series(
  // IMPORTANT - cache names before update
  mw.req().set('oldName', 'instance.name'),
  mw.req().set('newName', 'body.name'),
  // UPDATE INSTANCE with BODY - FIRST to ensure there is no conflict (name)
  instances.model.update({ $set: 'body' }),
  instances.findById('instanceId'),
  // get owner username
  mw.req().set('user', 'sessionUser'),
  users.model.findGithubUserByGithubId('instance.owner.github'),
  checkFound('user', 'Owner not found'),
  mw.req().set('ownerUsername', 'user.login'),
  // acquire locks
  acquireOldAndNewHostLocks,
  flow.try(
    // upsert new hosts
    hosts.model.upsertHostsForInstance('ownerUsername', 'instance', 'newName'),
    // remove old hosts - LAST least important
    hosts.model.removeHostsForInstance('ownerUsername', 'instance', 'oldName'))
  .catch(
    mw.req().setToErr('err'),
    // release locks if error occurred
    flow.try(
      releaseOldAndNewHostLocks)
    .catch(
      error.logIfErrMw),
    mw.next('err')
  ),
  // release locks
  releaseOldAndNewHostLocks);

var releaseLocks = flow.series(
  hosts.model.releaseHostLock('ownerUsername', 'instance.name'),
  mw.req('oldName.toLowerCase()')
    .require()
    .validate(validations.notEqualsKeypath('instance.name.toLowerCase()'))
    .then(
      hosts.model.releaseHostLock('ownerUsername', 'oldName'))
);

/** Route for redeploying an instance with a new build.  This route should first
 *  @event PATCH rest/instances/:id
 *  @memberof module:rest/instances */
app.patch('/instances/:id',
  findInstance,
  flow.or(
    me.isOwnerOf('instance'),
    me.isModerator),
  // Check for non-changes
  mw.body('name.toLowerCase()').validate(validations.equals('instance.lowerName'))
    .then(
      mw.body().unset('name')),
  mw.body('build').validate(validations.equals('instance.build.toString()'))
    .then(
      mw.body().unset('build')),
  mw.body({ or: ['public', 'name', 'build', 'env']}).require().pick(),
  bodyValidations,
  mw.body({ or: ['build', 'name'] }).require()
    .then(
      mw.body('build').require()
        .then( // build (and maybe name) was updated
          findBuildContextVersion,
          // without toJSON - mongoose inf loops.
          mw.body().set('contextVersion', 'contextVersion.toJSON()'),
          updateInstanceBuild)
        .else( // name was updated
          updateInstanceName))
    .else(
      // UPDATE INSTANCE with BODY - no name or build changes just update mongo
      instances.model.update({ $set: 'body' }),
      instances.findById('instanceId')),
  instances.findById('instanceId'),
  instances.model.getGithubUsername('sessionUser'),
  mw.body({ or: ['name', 'env'] }).require()
    .then(
      // acquire lock
      mw.req().set('ownerUsername', 'instance.owner.username'),
      hosts.create(),
      hosts.model.acquireHostLock('ownerUsername', 'instance.name'),
      flow.try(
        mw.req('oldName.toLowerCase()')
          .require()
          .validate(validations.notEqualsKeypath('instance.name.toLowerCase()'))
          .then(
            hosts.model.acquireHostLock('ownerUsername', 'oldName'))
      ).catch(
        mw.req().setToErr('err'),
        hosts.model.releaseHostLock('ownerUsername', 'instance.name'),
        mw.next('err')
      ),
      flow.try(
        cayley.create(),
        cayley.model.graphInstanceDependencies('instance', 'oldName')
      ).catch(
        releaseLocks
      ),
      releaseLocks
    ),
  instances.model.populateModels(),
  mw.res.json('instance'));

/** Delete in a instance
 *  @event DELETE rest/instances/:id
 *  @memberof module:rest/instances */
app.delete('/instances/:id',
  findInstance,
  flow.or(
    me.isOwnerOf('instance'),
    me.isModerator),
  // get owner username
  mw.req().set('user', 'sessionUser'),
  users.model.findGithubUserByGithubId('instance.owner.github'),
  checkFound('user', 'Owner not found'),
  mw.req().set('ownerUsername', 'user.login'),
  // acquire lock
  hosts.create(),
  hosts.model.acquireHostLock('ownerUsername', 'instance.name'),
  flow.try(
    // cache before delete
    mw.req().set('deletedInstance', 'instance'),
    // remove instance
    instances.removeById('instanceId'),
    // remove instance container
    removeInstanceContainer(
      'deletedInstance', 'deletedInstance.container', 'deletedInstance.name', 'ownerUsername'))
  .catch(
    mw.req().setToErr('err'),
    hosts.model.releaseHostLock('ownerUsername', 'deletedInstance.name'),
    mw.next('err')),
  // release lock
  hosts.model.releaseHostLock('ownerUsername', 'deletedInstance.name'),
  // TODO: if deleting last instance for an org we can delete the network
  // beware of race with create
  mw.res.send(204));

/**
 * Fork should deep copy an instance, as well as deep copy it's current build.  We don't want
 * to shallow copy because it could lead to a rebuild of one instance rebuilding multiple ones.
 *
 * @params id: of the instance to fork
 * @body owner: Either this user, or their associated org
 */
app.post('/instances/:id/actions/copy',
  findInstance,
  flow.or(
    me.isOwnerOf('instance'),
    instances.model.isPublic(),
    me.isModerator),
  // The best way to clone an instance is to just use the post route
  // If we deep copy the build, we can attach its id to the body, and just use the post route
  findBuild,
  mw.body('name', 'env').pick(),
  mw.body('name').require()
    .then(
      mw.body('name').string()),
  runnable.create({}, 'sessionUser'),
  // Now that the copied build is in the runnableResult, we can send it to the createInstance route
  runnable.model.copyInstance('build', 'instance', 'body'),
  // Now return the new instance
  mw.res.status(201),
  mw.res.json('runnableResult')
);

/** Creates a container (instance.container) from the current instance build (instance.build)
 *  @event PUT rest/instances/:id/a
 *  @params id: instance id
 */
app.post('/instances/:id/actions/redeploy',
  isInternal,
  findInstance,
  flow.or(
    me.isOwnerOf('instance'),
    me.isModerator),
  findBuild,
  mw.body('build').require()
    .then(
      mw.body('build.toString()').validate(validations.equalsKeypath('instance.build.toString()'))
        .else(
          mw.next(Boom.badRequest('Redeploy build does not match instance')))),
  mw.req('build.successful').validate(validations.equals(true))
    .else(mw.next(Boom.badRequest('Cannot deploy an instance with an unsuccessful build'))),
  // get owner username
  mw.req().set('user', 'sessionUser'),
  users.model.findGithubUserByGithubId('instance.owner.github'),
  checkFound('user', 'Owner not found'),
  mw.req().set('ownerUsername', 'user.login'),
  // acquire lock
  hosts.create(),
  hosts.model.acquireHostLock('ownerUsername', 'instance.name'),
  flow.try(
    // happens in patch instance w/ build AND here
    // update context version
    findBuildContextVersion,
    // without toJSON - mongoose inf loops.
    instances.model.update({ $set: { contextVersion: 'contextVersion.toJSON()' } }),
    instances.findById('instanceId'),
    // create container
    createSaveAndNetworkContainer,
    cayley.create(),
    cayley.model.graphInstanceDependencies('instance'))
  .catch(
    mw.req().setToErr('err'),
    // release lock if error occurred
    hosts.model.releaseHostLock('ownerUsername', 'instance.name'),
    mw.next('err')),
  // release lock
  hosts.model.releaseHostLock('ownerUsername', 'instance.name'),
  instances.model.populateModels(),
  mw.req().set('instance.owner.username', 'ownerUsername'),
  mw.res.json('instance'));

/** Start instance container
 *  @event PUT rest/instances/:id
 *  @memberof module:rest/instances */
app.put('/instances/:id/actions/start',
  findInstance,
  flow.or(
    me.isOwnerOf('instance'),
    me.isModerator),
  mw.req('instance.container.dockerContainer').require()
    .else(
      mw.next(Boom.badRequest('Instance does not have a container'))),
  // get owner username
  mw.req().set('user', 'sessionUser'),
  users.model.findGithubUserByGithubId('instance.owner.github'),
  checkFound('user', 'Owner not found'),
  mw.req().set('ownerUsername', 'user.login'),
  // acquire lock
  hosts.create(),
  hosts.model.acquireHostLock('ownerUsername', 'instance.name'),
  flow.try(
    // start container
    mw.req().set('dockerHost', 'instance.container.dockerHost'),
    docker.create('dockerHost'),
    docker.model.startContainer('instance.container'),
    instances.model.inspectAndUpdate('instance.container', 'dockerHost'),
    // update weave
    sauron.create('instance.container.dockerHost'),
    sauron.model.attachHostToContainer(
      'instance.network.networkIp',
      'instance.network.hostIp',
      'instance.container.dockerContainer'),
    // upsert new hosts (overwrites old ones)
    hosts.model.upsertHostsForInstance('ownerUsername', 'instance'))
  .catch(
    mw.req().setToErr('err'),
    // release lock if error occurred
    hosts.model.releaseHostLock('ownerUsername', 'instance.name'),
    mw.next('err')),
  // success!
  hosts.model.releaseHostLock('ownerUsername', 'instance.name'),
  instances.model.populateModels(),
  mw.req().set('instance.owner.username', 'ownerUsername'),
  mw.res.json('instance'));

/** Restart instance container
 *  @event PUT rest/instances/:id
 *  @memberof module:rest/instances */
app.put('/instances/:id/actions/restart',
  findInstance,
  flow.or(
    me.isOwnerOf('instance'),
    me.isModerator),
  mw.req('instance.container.dockerContainer').require()
    .else(
      mw.next(Boom.badRequest('Instance does not have a container'))),
  // get owner username
  mw.req().set('user', 'sessionUser'),
  users.model.findGithubUserByGithubId('instance.owner.github'),
  checkFound('user', 'Owner not found'),
  mw.req().set('ownerUsername', 'user.login'),
  // acquire lock
  hosts.create(),
  hosts.model.acquireHostLock('ownerUsername', 'instance.name'),
  flow.try(
    // start container
    mw.req().set('dockerHost', 'instance.container.dockerHost'),
    docker.create('dockerHost'),
    // ignore next die
    userStoppedContainer.create('instance.container.dockerContainer'),
    userStoppedContainer.model.lock(),
    flow.try(
      docker.model.restartContainer('instance.container')
    ).catch(
      mw.req().setToErr('restartErr'),
      // don't ignore next die
      userStoppedContainer.model.unlock(),
      mw.next('restartErr')
    ),
    instances.model.inspectAndUpdate('instance.container', 'dockerHost'),
    // update weave
    sauron.create('instance.container.dockerHost'),
    sauron.model.attachHostToContainer(
      'instance.network.networkIp',
      'instance.network.hostIp',
      'instance.container.dockerContainer'),
    // upsert new hosts (overwrites old ones)
    hosts.model.upsertHostsForInstance('ownerUsername', 'instance'))
  .catch(
    mw.req().setToErr('err'),
    // release lock if error occurred
    hosts.model.releaseHostLock('ownerUsername', 'instance.name'),
    mw.next('err')),
  // success!
  hosts.model.releaseHostLock('ownerUsername', 'instance.name'),
  instances.model.populateModels(),
  mw.req().set('instance.owner.username', 'ownerUsername'),
  mw.res.json('instance'));

/** Stop instance container
 *  @event PUT rest/instances/:id
 *  @memberof module:rest/instances */
app.put('/instances/:id/actions/stop',
  findInstance,
  flow.or(
    me.isOwnerOf('instance'),
    me.isModerator),
  mw.req('instance.container.dockerContainer').require()
    .else(
      mw.next(Boom.badRequest('Instance does not have a container'))),
  // get owner username
  mw.req().set('user', 'sessionUser'),
  users.model.findGithubUserByGithubId('instance.owner.github'),
  checkFound('user', 'Owner not found'),
  mw.req().set('ownerUsername', 'user.login'),
  // acquire lock
  hosts.create(),
  hosts.model.acquireHostLock('ownerUsername', 'instance.name'),
  flow.try(
    mw.req().set('dockerHost', 'instance.container.dockerHost'),
    // update weave while container is potentially running
    sauron.create('dockerHost'),
    sauron.model.detachHostFromContainer(
      'instance.network.networkIp',
      'instance.network.hostIp',
      'instance.container.dockerContainer'),
    // delete host entries
    hosts.model.removeHostsForInstance('ownerUsername', 'instance'),
    // stop container
    docker.create('dockerHost'),
    mw.body('force').mapValues(transformations.setDefault(false)),
    // ignore next die
    userStoppedContainer.create('instance.container.dockerContainer'),
    userStoppedContainer.model.lock(),
    flow.try(
      docker.model.stopContainer('instance.container', 'body.force'),
      instances.model.inspectAndUpdate('instance.container', 'dockerHost')
    ).catch(
      mw.req().setToErr('restartErr'),
      // don't ignore next die
      userStoppedContainer.model.unlock(),
      mw.next('restartErr')
    ))
  .catch(
    mw.req().setToErr('err'),
    // release lock if error occurred
    hosts.model.releaseHostLock('ownerUsername', 'instance.name'),
    mw.next('err')),
  hosts.model.releaseHostLock('ownerUsername', 'instance.name'),
  instances.model.populateModels(),
  mw.req().set('instance.owner.username', 'ownerUsername'),
  mw.res.json('instance'));<|MERGE_RESOLUTION|>--- conflicted
+++ resolved
@@ -126,7 +126,6 @@
     mw.req().set('containerInfo', 'dockerResult'))
   .catch(
     mw.req().setToErr('containerCreateErr'),
-<<<<<<< HEAD
     mw.req('containerCreateErr.output.statusCode').validate(validations.equals(404))
       .then(
         docker.model.pullImage('contextVersion'),
@@ -149,13 +148,6 @@
       docker.model.inspectUserContainer('containerInfo'),
       mw.req().set('containerInspect', 'dockerResult'),
       instances.model.modifySetContainer('containerInspect', 'dockerHost'),
-=======
-    instances.model.modifyContainerCreateErr('containerCreateErr')),
-  // sauron attach container to ip
-  mw.req('containerCreateErr').require()
-    .else( // container create was successful
-      instances.model.inspectAndUpdate('containerInfo', 'dockerHost'),
->>>>>>> 29cbb4a1
       sauron.create('dockerHost'),
       sauron.model.attachHostToContainer(
         'instance.network.networkIp',
