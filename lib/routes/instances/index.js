--- conflicted
+++ resolved
@@ -142,15 +142,12 @@
  *  Remove instance container
  *  @param {String} instanceKey      instance key on req
  *  @param {String} oldContainerKey  instance's old container key on req
- *  @param {String} sessionUserIdKey session user id key on req
  *  // also assumes req.instance exists
  */
-<<<<<<< HEAD
-var removeInstanceContainer = function (instanceKey, oldContainerKey, sessionUserIdKey) {
+var removeInstanceContainer = function (instanceKey, oldContainerKey) {
   return function (req, res, next) {
     var instance = req[instanceKey]
     var container = req[oldContainerKey]
-    var sessionUserId = req[sessionUserIdKey]
     if (container && container.dockerContainer) {
       var branch = Instance.getMainBranchName(instance)
       rabbitMQ.deleteInstanceContainer({
@@ -160,37 +157,11 @@
         instanceMasterBranch: branch,
         container: container,
         ownerGithubId: keypather.get(instance, 'owner.github'),
-        sessionUserId: sessionUserId
+        ownerGithubUsername: keypather.get(instance, 'owner.username')
       })
     }
     return next()
   }
-=======
-var removeInstanceContainer = // TODO: this has a lot of overlap with instance stop
-function (instanceKey, oldContainerKey, sessionUserIdKey) {
-  return flow.series(
-    mw.req().set('instance', instanceKey),
-    mw.req().set('container', oldContainerKey),
-    mw.req().set('sessionUserId', sessionUserIdKey),
-    logger([ 'body', 'instance', 'container', 'sessionUserId' ],
-      'ROUTE: removeInstanceContainer', 'trace'),
-    mw.req('container.dockerContainer').require()
-      .then( // has a docker container
-        function (req, res, next) {
-          var branch = Instance.getMainBranchName(req.instance)
-          rabbitMQ.deleteInstanceContainer({
-            instanceShortHash: req.instance.shortHash,
-            instanceName: req.instance.name,
-            instanceMasterPod: req.instance.masterPod,
-            instanceMasterBranch: branch,
-            container: req.container,
-            ownerGithubId: keypather.get(req, 'instance.owner.github'),
-            ownerGithubUsername: keypather.get(req, 'instance.owner.username')
-          })
-          next()
-        }
-    ))
->>>>>>> a24b3955
 }
 
 /**
@@ -214,7 +185,7 @@
     $unset: { container: 1 }
   }),
   // remove old container
-  removeInstanceContainer('instance', 'oldContainer', 'sessionUser.id'),
+  removeInstanceContainer('instance', 'oldContainer'),
   // create container if build is successful
   findBuild,
   mw.req('build.successful').validate(validations.equals(true))
