--- conflicted
+++ resolved
@@ -162,51 +162,6 @@
       mavis.model.findDockForContainer('contextVersion', 'context'),
       mw.req().set('dockerHost', 'mavisResult')),
   docker.create('dockerHost'),
-<<<<<<< HEAD
-  flow.background( // background container create task
-    flow.try(
-      // mongoose is stupid:
-      // mongoose properties are not normal objects/types:
-      //  * ObjectIds are not strings.
-      //  * Array properties are not actually arrays.
-      // Make sure everything is a native type before
-      // passing it to rabbitmq job
-      // since this is in background, something in foreground can toJSON() instance
-      function (req, res, next) {
-        req.instanceEnvs = req.instance.env;
-        if (req.instance.toJSON) {
-          req.instanceEnvs = req.instance.toJSON().env;
-        }
-        req.instanceEnvs.push('RUNNABLE_CONTAINER_ID=' + req.instance.shortHash);
-        var cvId = keypather.get(req, 'contextVersion._id.toString()');
-        var labels = {
-          contextVersionId : cvId,
-          instanceId       : keypather.get(req, 'instance._id.toString()'),
-          instanceName     : keypather.get(req, 'instance.name.toString()'),
-          instanceShortHash: keypather.get(req, 'instance.shortHash.toString()'),
-          ownerUsername    : keypather.get(req, 'ownerUsername'),
-          creatorGithubId  : keypather.get(req, 'instance.createdBy.github.toString()'),
-          ownerGithubId    : keypather.get(req, 'instance.owner.github.toString()'),
-          sessionUserGithubId : keypather.get(req, 'sessionUser.accounts.github.id.toString()')
-        };
-        rabbitMQ.publish('create-instance-container', {
-          cvId: cvId,
-          sessionUserId: keypather.get(req, 'sessionUser._id.toString()'),
-          buildId: keypather.get(req, 'build._id.toString()'),
-          dockerHost: req.dockerHost,
-          instanceEnvs: req.instanceEnvs,
-          labels: labels
-        });
-        next();
-      })
-      // docker event listener handler will handle success case
-    .catch(
-      mw.req().setToErr('containerCreateErr'),
-      error.logKeypathMw('containerCreateErr')
-      )
-    )
-  );
-=======
   function (req, res, next) {
     req.instanceEnvs = req.instance.env;
     if (req.instance.toJSON) {
@@ -235,7 +190,6 @@
     rabbitMQ.createInstanceContainer(createContainerJobData);
     next();
   });
->>>>>>> 45406953
 
 /**
  *  Remove instance container
