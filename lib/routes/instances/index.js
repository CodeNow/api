'use strict';

/**
 * Instance API
 * @module rest/instances
 */

var express = require('express');
var app = module.exports = express();
var flow = require('middleware-flow');
var mw = require('dat-middleware');

var me = require('middlewares/me');
var mongoMiddlewares = require('middlewares/mongo');
var instances = mongoMiddlewares.instances;
//var users = mongoMiddlewares.users;
var contextVersions = mongoMiddlewares.contextVersions;
var builds = mongoMiddlewares.builds;
var users = mongoMiddlewares.users;
var instanceCounter = mongoMiddlewares.instanceCounters;
var validations = require('middlewares/validations');
var github = require('middlewares/apis').github;
var docker = require('middlewares/apis').docker;
var mavis = require('middlewares/apis').mavis;
var sauron = require('middlewares/apis').sauron;
var isInternal = require('middlewares/is-internal-request.js');
var runnable = require('middlewares/apis').runnable;
var hosts = require('middlewares/redis').hosts;
var userStoppedContainer = require('middlewares/redis').userStoppedContainer;
var transformations = require('middlewares/transformations');
var checkFound = require('middlewares/check-found');
var error = require('error');
var Boom = mw.Boom;
var cayley = require('middlewares/cayley').index;

var findInstance = flow.series(
  instances.findByShortHash('params.id'),
  checkFound('instance'),
  // putting the instance._id on req so we don't lose it (and have to search by hash again)
  mw.req().set('instanceId', 'instance._id'));

var findBuild = flow.series(
  mw.body('build').require()
    .then(builds.findById('body.build'))
    .else(builds.findById('instance.build')),
  checkFound('build'),
  flow.or(
    me.isOwnerOf('build'),
    me.isModerator),
  mw.req('build.started').require()
    .else(mw.next(Boom.badRequest('Instances cannot use builds that haven\'t been started'))));

var findBuildContextVersion = flow.series(
  mw.req('build.contextVersions.length').validate(validations.notEquals(0))
    .else(mw.next(Boom.badRequest('Build must have a contextVersion'))),
  contextVersions.findById('build.contextVersions[0]'),
  checkFound('contextVersion'),
  mw.req('contextVersion.build.started').require()
    .else(
      mw.next(Boom.badRequest(
        'Cannot attach a build to an instance with context '+
        'versions that have not started building'))));

/**
 * Body param validations for post and patch instance (name, env, build)
 * @param {String} body.name   name to set on the instance
 * @param {String} body.build  id of the build to be attached to the instance
 * @param {Array}  body.env    environment variables to set on the instance
 */
var bodyValidations = flow.series(
  mw.body('name').require().then(
    // If name is being changed, we should attempt
    mw.body('name').string().matches(/^[-_0-9a-zA-Z]+$/), // alpha-num schema validator
    mw.body().set('lowerName', 'body.name.toLowerCase()')
  ),
  mw.body('env').require()
    .then(
      mw.body('env').array()
        .validate(validations.isArrayOf('string')),
      mw.body('env').each(
        function (env, req, eachReq, res, next) {
          eachReq.env = env;
          next();
        },
        mw.req('env').matches(/^([A-Za-z]+[A-Za-z0-9_]*)=('(\n[^']*')|("[^"]*")|([^\s#]+))$/))),
  mw.body('public').require()
    .then(mw.body('public').boolean()),
  mw.body('parent').require().then(
    mw.body('parent').string()),
  mw.body('owner').require().then(
    mw.body('owner').validate(validations.isObject)),
  mw.body('owner.github').require().then(
    mw.body('owner.github').number()),
  mw.body('build').require()
    .then(
      mw.body('build').validate(validations.isObjectId),
      findBuild,
      // Make sure the build and the instance are owned by the same entity
      mw.req('instance.owner').require()
        .then(
          mw.req('build.owner.github').validate(validations.equalsKeypath('instance.owner.github'))
            .else(mw.next(Boom.badRequest('Instance owner must match Build owner')))),
      mw.req('body.owner').require()
        .then(
          mw.req('build.owner.github').validate(validations.equalsKeypath('body.owner.github'))
            .else(mw.next(Boom.badRequest('Instance owner must match Build owner'))))));

/**
 * Create container save it to instance and attach network (sauron)
 * @param {Build} req.instance expects instance model to already be fetched
 * @param {Build} req.build    expects build model to already be fetched
 */
var createSaveAndNetworkContainer = flow.series(
  // host LOCK must be acquired PRIOR to calling this (not necessary for post instances)!
  findBuildContextVersion,
  mavis.create(),
  mavis.model.findDock('container_run', 'contextVersion.dockerHost'),
  mw.req().set('dockerHost', 'mavisResult'),
  flow.try(
    docker.create('dockerHost'),
    docker.model.createContainerForVersion('contextVersion', {
      create: { Env: 'instance.env' }
    }),
    mw.req().set('containerInfo', 'dockerResult'))
  .catch(
    mw.req().setToErr('containerCreateErr'),
    instances.model.modifyContainerCreateErr('containerCreateErr')),
  // sauron attach container to ip
  mw.req('containerCreateErr').require()
    .else( // container create was successful
      instances.model.inspectAndUpdate('containerInfo', 'dockerHost'),
      sauron.create('dockerHost'),
      sauron.model.attachHostToContainer(
        'instance.network.networkIp',
        'instance.network.hostIp',
        'instance.container.dockerContainer'),
      // upsert new hosts
      hosts.model.upsertHostsForInstance('ownerUsername', 'instance')));

/** Remove instance container
 *  @param {String} instanceKey      instance key on req
 *  @param {String} oldContainerKey  instance's old container key on req
 *  @param {String} instanceNameKey  instance's name (in hosts to remove) key on req
 *  @param {String} ownerUsernameKey instance's owner's username key on req
 *  // also assumes req.instance exists
 * */
var removeInstanceContainer =
  function (instanceKey, oldContainerKey, instanceNameKey, ownerUsernameKey) {
    return flow.series(
      // host LOCK must be acquired PRIOR to calling this (not necessary for post instances)!
      mw.req().set('instance', instanceKey),
      mw.req().set('container', oldContainerKey),
      mw.req().set('instanceName', instanceNameKey),
      mw.req().set('ownerUsername', ownerUsernameKey),
      mw.req('container.dockerContainer').require()
        .then( // has a docker container
          // delete old hosts - don't background it - important to ensure it is locked
          hosts.model.removeHostsForInstance(
            'ownerUsername', 'instance', 'instanceName', 'container'),
          function (req, res, next) { // BACKGROUND remove - sauron and docker
            flow.series(
              flow.try(
                // FIXME: work with anand to make sauron method ignore "container not running" error
                sauron.create('container.dockerHost'),
                sauron.model.detachHostFromContainer(
                  'instance.network.networkIp',
                  'instance.network.hostIp',
                  'container.dockerContainer'))
              .catch(
                error.logIfErrMw),
              // remove from docker, AFTER sauron detachment
              docker.create('container.dockerHost'),
              // stopContainer with true means: ignore already stopped error
              docker.model.stopContainer('container', true),
              docker.model.removeContainer('container')
            )(req, res, error.logIfErr);
            // NEXT, to 'background' tasks
            next();
          }));
  };

/** Get's the list of instances to be displayed to the user.  This should contain all of the
 *  instances owned by the owner, as well as those owned by groups (s)he is part of
 *  @event GET rest/instances
 *  @memberof module:rest/instances */
app.get('/instances/',
  mw.query({or: ['owner.github', 'githubUsername']}).require(),
  mw.query('githubUsername').require()
    .then(
      github.create(),
      github.model.getUserByUsername('query.githubUsername'),
      mw.query().set('owner.github', 'githubResult.id')),
  mw.query({or: ['owner', 'shortHash', 'name']}).require(),
  mw.query('owner', 'shortHash', 'name').pick(),
  mw.query('owner.github').mapValues(transformations.toInt).number(),
  me.isOwnerOf('query'),
  instances.find('query'),
  instances.models.getGithubUsername('sessionUser'),
  instances.models.populateModels(),
  mw.res.json('instances'));

/** Creates a new instance for the provided build.
 *  @params body.build           Id of the Build to build an instance off of
 *  @params body.name            name of the instance
 *  @params body.parent  id of the parent instance
 *  @event POST rest/instances
 *  @memberof module:rest/instances */
app.post('/instances/',
  mw.body('build').require().validate(validations.isObjectId),
  mw.body('name', 'owner', 'env', 'parent', 'build').pick(),
  // validate body types
  mw.body('owner.github').require()
    .then(
      mw.body('owner.github').number(),
      mw.req('isInternalRequest').require() // skip owner check if internal
        .else(me.isOwnerOf('body'))),
  bodyValidations,
  // default values for owner.github if not provided - must happen after validations!
  mw.body('owner.github').require()
    .else(
      mw.body().set('owner', 'build.owner')),
  mw.body('name').require()
    .else( // if name is not provided generate one
      // this must occur after owner check/set
      instanceCounter.nextForOwner('body.owner'),
      function (req, res, next) {
        req.instanceName = 'Instance'+req.instanceCounter;
        next();
      },
      mw.body().set('name', 'instanceName')),
  instanceCounter.nextHash(),
  mw.req().set('nextHash', 'instanceCounter'),
  instances.create({
    shortHash: 'nextHash',
    createdBy: { github: 'sessionUser.accounts.github.id' },
    build: 'build._id'
  }),
  // get owner username
  mw.req().set('user', 'sessionUser'),
  users.model.findGithubUserByGithubId('body.owner.github'),
  checkFound('user', 'Owner not found'),
  mw.req().set('ownerUsername', 'user.login'),
  findBuildContextVersion,
  // without toJSON - mongoose inf loops.
  mw.body().set('contextVersion', 'contextVersion.toJSON()'),
  instances.model.set('body'),
  sauron.createWithAnyHost(),
  mw.req().set('sauron', 'sauronResult'),
  sauron.model.findOrCreateHostForInstance('instance'),
  mw.req().set('networkInfo', 'sauronResult'),
  flow.try( // if anything after network-allocation fails, dealloc networkIp/hostIp
    instances.model.set({ network: 'networkInfo' }),
    // If the build has completed, but hasn't failed, create the container
    builds.findById('build._id'), // to avoid race with build route!
    instances.model.save(),
    mw.req('build.successful').validate(validations.equals(true))
      .then(
        // deploy build if it is built
        runnable.create({}, 'sessionUser'),
        runnable.model.redeployInstance('instance', 'build._id'),
        mw.res.send(201, 'runnableResult'),
        function () {}))
  .catch( // dealloc networkIp/hostIp
    mw.req().setToErr('err'),
    flow.try(
      sauron.model.deleteHost('networkInfo.networkIp', 'networkInfo.hostIp'))
    .catch(
      error.logIfErrMw),
    mw.next('err') // next error
  ),
  instances.model.getGithubUsername('sessionUser'),
  instances.model.populateModels(),
  mw.res.send(201, 'instance'));

/** Get in a instance
 *  @event GET rest/instances/:id
 *  @memberof module:rest/instances */
app.get('/instances/:id',
  findInstance,
  flow.or(
    me.isOwnerOf('instance'),
    instances.model.isPublic(),
    me.isModerator),
  instances.model.getGithubUsername('sessionUser'),
  instances.model.populateModels(),
  mw.res.json('instance'));

/**
 * acquire host locks for oldName and newName
 */
var acquireOldAndNewHostLocks = flow.series(
  hosts.create(),
  hosts.model.acquireHostLock('ownerUsername', 'newName'),
  flow.try(
    hosts.model.acquireHostLock('ownerUsername', 'oldName'))
  .catch(
    mw.req().setToErr('err'),
    hosts.model.releaseHostLock('ownerUsername', 'newName'),
    mw.next('err')));

/**
 * release host locks for oldName and newName
 */
var releaseOldAndNewHostLocks = flow.parallel(
  hosts.model.releaseHostLock('ownerUsername', 'oldName'),
  hosts.model.releaseHostLock('ownerUsername', 'newName'));

/**
 * deploy successful build to container
 */
var updateInstanceBuild = flow.series(
  // get owner username
  mw.req().set('user', 'sessionUser'),
  users.model.findGithubUserByGithubId('instance.owner.github'),
  checkFound('user', 'Owner not found'),
  mw.req().set('ownerUsername', 'user.login'),
  // acquire locks
  hosts.create(),
  mw.body('name').require()
    .then(
      mw.req().set('oldName', 'instance.name'),
      mw.req().set('newName', 'body.name'),
      acquireOldAndNewHostLocks)
    .else(
      // new name and old name are the same here!!
      mw.req().set('oldName', 'instance.name'),
      mw.req().set('newName', 'instance.name'),
      hosts.model.acquireHostLock('ownerUsername', 'oldName')),
  flow.try(
    // cache old container so old hipache routes can be removeds
    mw.req().set('oldContainer', 'instance.container'),
    // UPDATE INSTANCE with BODY - FIRST to ensure there is no conflict (name)
    instances.model.update({ $set: 'body', $unset: { container: 1 } }),
    instances.findById('instanceId'),
    // remove old container
    removeInstanceContainer(
      'instance', 'oldContainer', 'oldName', 'ownerUsername'),
    // create container if build is successful
    mw.req('build.successful').validate(validations.equals(true))
      .then(
        createSaveAndNetworkContainer))
  .catch(
    mw.req().setToErr('err'),
    // release locsk if error occurred
    flow.try(
      mw.body('name').require()
        .then(
          releaseOldAndNewHostLocks)
        .else(
          hosts.model.releaseHostLock('ownerUsername', 'oldName')))
    .catch(
      error.logIfErrMw),
    mw.next('err')),
  // release locks
  // release locsk if error occurred
  mw.body('name').require()
    .then(
      releaseOldAndNewHostLocks)
    .else(
      hosts.model.releaseHostLock('ownerUsername', 'oldName')));

/**
 * update hosts for container (dns, hipache)
 */
var updateInstanceName = flow.series(
  // IMPORTANT - cache names before update
  mw.req().set('oldName', 'instance.name'),
  mw.req().set('newName', 'body.name'),
  // UPDATE INSTANCE with BODY - FIRST to ensure there is no conflict (name)
  instances.model.update({ $set: 'body' }),
  instances.findById('instanceId'),
  // get owner username
  mw.req().set('user', 'sessionUser'),
  users.model.findGithubUserByGithubId('instance.owner.github'),
  checkFound('user', 'Owner not found'),
  mw.req().set('ownerUsername', 'user.login'),
  // acquire locks
  acquireOldAndNewHostLocks,
  flow.try(
    // upsert new hosts
    hosts.model.upsertHostsForInstance('ownerUsername', 'instance', 'newName'),
    // remove old hosts - LAST least important
    hosts.model.removeHostsForInstance('ownerUsername', 'instance', 'oldName'))
  .catch(
    mw.req().setToErr('err'),
    // release locks if error occurred
    flow.try(
      releaseOldAndNewHostLocks)
    .catch(
      error.logIfErrMw),
    mw.next('err')
  ),
  // release locks
  releaseOldAndNewHostLocks);

var releaseLocks = flow.series(
  hosts.model.releaseHostLock('ownerUsername', 'instance.name'),
<<<<<<< HEAD
  mw.req('oldName')
    .require()
    .validate(validations.notEqualsKeypath('instance.name'))
=======
  mw.req('oldName.toLowerCase()')
    .require()
    .validate(validations.notEqualsKeypath('instance.name.toLowerCase()'))
>>>>>>> acf312a4
    .then(
      hosts.model.releaseHostLock('ownerUsername', 'oldName'))
);

/** Route for redeploying an instance with a new build.  This route should first
 *  @event PATCH rest/instances/:id
 *  @memberof module:rest/instances */
app.patch('/instances/:id',
  findInstance,
  flow.or(
    me.isOwnerOf('instance'),
    me.isModerator),
  // Check for non-changes
  mw.body('name.toLowerCase()').validate(validations.equals('instance.lowerName'))
    .then(
      mw.body().unset('name')),
  mw.body('build').validate(validations.equals('instance.build.toString()'))
    .then(
      mw.body().unset('build')),
  mw.body({ or: ['public', 'name', 'build', 'env']}).require().pick(),
  bodyValidations,
  mw.body({ or: ['build', 'name'] }).require()
    .then(
      mw.body('build').require()
        .then( // build (and maybe name) was updated
          findBuildContextVersion,
          // without toJSON - mongoose inf loops.
          mw.body().set('contextVersion', 'contextVersion.toJSON()'),
          updateInstanceBuild)
        .else( // name was updated
          updateInstanceName))
    .else(
      // UPDATE INSTANCE with BODY - no name or build changes just update mongo
      instances.model.update({ $set: 'body' }),
      instances.findById('instanceId')),
  instances.findById('instanceId'),
  instances.model.getGithubUsername('sessionUser'),
<<<<<<< HEAD
  mw.req().set('ownerUsername', 'instance.owner.username'),
=======
>>>>>>> acf312a4
  mw.body({ or: ['name', 'env'] }).require()
    .then(
      // acquire lock
      mw.req().set('ownerUsername', 'instance.owner.username'),
      hosts.create(),
      hosts.model.acquireHostLock('ownerUsername', 'instance.name'),
      flow.try(
<<<<<<< HEAD
        mw.req('oldName').require()
          .validate(validations.notEqualsKeypath('instance.name'))
=======
        mw.req('oldName.toLowerCase()')
          .require()
          .validate(validations.notEqualsKeypath('instance.name.toLowerCase()'))
>>>>>>> acf312a4
          .then(
            hosts.model.acquireHostLock('ownerUsername', 'oldName'))
      ).catch(
        mw.req().setToErr('err'),
        hosts.model.releaseHostLock('ownerUsername', 'instance.name'),
        mw.next('err')
      ),
      flow.try(
        cayley.create(),
        cayley.model.graphInstanceDependencies('instance', 'oldName')
      ).catch(
        releaseLocks
      ),
      releaseLocks
    ),
  instances.model.populateModels(),
  mw.res.json('instance'));

/** Delete in a instance
 *  @event DELETE rest/instances/:id
 *  @memberof module:rest/instances */
app.delete('/instances/:id',
  findInstance,
  flow.or(
    me.isOwnerOf('instance'),
    me.isModerator),
  // get owner username
  mw.req().set('user', 'sessionUser'),
  users.model.findGithubUserByGithubId('instance.owner.github'),
  checkFound('user', 'Owner not found'),
  mw.req().set('ownerUsername', 'user.login'),
  // acquire lock
  hosts.create(),
  hosts.model.acquireHostLock('ownerUsername', 'instance.name'),
  flow.try(
    // cache before delete
    mw.req().set('deletedInstance', 'instance'),
    // remove instance
    instances.removeById('instanceId'),
    // remove instance container
    removeInstanceContainer(
      'deletedInstance', 'deletedInstance.container', 'deletedInstance.name', 'ownerUsername'))
  .catch(
    mw.req().setToErr('err'),
    hosts.model.releaseHostLock('ownerUsername', 'deletedInstance.name'),
    mw.next('err')),
  // release lock
  hosts.model.releaseHostLock('ownerUsername', 'deletedInstance.name'),
  // TODO: if deleting last instance for an org we can delete the network
  // beware of race with create
  mw.res.send(204));

/**
 * Fork should deep copy an instance, as well as deep copy it's current build.  We don't want
 * to shallow copy because it could lead to a rebuild of one instance rebuilding multiple ones.
 *
 * @params id: of the instance to fork
 * @body owner: Either this user, or their associated org
 */
app.post('/instances/:id/actions/copy',
  findInstance,
  flow.or(
    me.isOwnerOf('instance'),
    instances.model.isPublic(),
    me.isModerator),
  // The best way to clone an instance is to just use the post route
  // If we deep copy the build, we can attach its id to the body, and just use the post route
  findBuild,
  mw.body('name', 'env').pick(),
  mw.body('name').require()
    .then(
      mw.body('name').string()),
  runnable.create({}, 'sessionUser'),
  // Now that the copied build is in the runnableResult, we can send it to the createInstance route
  runnable.model.copyInstance('build', 'instance', 'body'),
  // Now return the new instance
  mw.res.status(201),
  mw.res.json('runnableResult')
);

/** Creates a container (instance.container) from the current instance build (instance.build)
 *  @event PUT rest/instances/:id/a
 *  @params id: instance id
 */
app.post('/instances/:id/actions/redeploy',
  isInternal,
  findInstance,
  flow.or(
    me.isOwnerOf('instance'),
    me.isModerator),
  findBuild,
  mw.req('build.successful').validate(validations.equals(true))
    .else(mw.next(Boom.badRequest('Cannot deploy an instance with an unsuccessful build'))),
  // get owner username
  mw.req().set('user', 'sessionUser'),
  users.model.findGithubUserByGithubId('instance.owner.github'),
  checkFound('user', 'Owner not found'),
  mw.req().set('ownerUsername', 'user.login'),
  // acquire lock
  hosts.create(),
  hosts.model.acquireHostLock('ownerUsername', 'instance.name'),
  flow.try(
    // happens in patch instance w/ build AND here
    // update context version
    findBuildContextVersion,
    // without toJSON - mongoose inf loops.
    instances.model.update({ $set: { contextVersion: 'contextVersion.toJSON()' } }),
    instances.findById('instanceId'),
    // create container
    createSaveAndNetworkContainer,
    cayley.create(),
    cayley.model.graphInstanceDependencies('instance'))
  .catch(
    mw.req().setToErr('err'),
    // release lock if error occurred
    hosts.model.releaseHostLock('ownerUsername', 'instance.name'),
    mw.next('err')),
  // release lock
  hosts.model.releaseHostLock('ownerUsername', 'instance.name'),
  instances.model.populateModels(),
  mw.req().set('instance.owner.username', 'ownerUsername'),
  mw.res.json('instance'));

/** Start instance container
 *  @event PUT rest/instances/:id
 *  @memberof module:rest/instances */
app.put('/instances/:id/actions/start',
  findInstance,
  flow.or(
    me.isOwnerOf('instance'),
    me.isModerator),
  mw.req('instance.container.dockerContainer').require()
    .else(
      mw.next(Boom.badRequest('Instance does not have a container'))),
  // get owner username
  mw.req().set('user', 'sessionUser'),
  users.model.findGithubUserByGithubId('instance.owner.github'),
  checkFound('user', 'Owner not found'),
  mw.req().set('ownerUsername', 'user.login'),
  // acquire lock
  hosts.create(),
  hosts.model.acquireHostLock('ownerUsername', 'instance.name'),
  flow.try(
    // start container
    mw.req().set('dockerHost', 'instance.container.dockerHost'),
    docker.create('dockerHost'),
    docker.model.startContainer('instance.container'),
    instances.model.inspectAndUpdate('instance.container', 'dockerHost'),
    // update weave
    sauron.create('instance.container.dockerHost'),
    sauron.model.attachHostToContainer(
      'instance.network.networkIp',
      'instance.network.hostIp',
      'instance.container.dockerContainer'),
    // upsert new hosts (overwrites old ones)
    hosts.model.upsertHostsForInstance('ownerUsername', 'instance'))
  .catch(
    mw.req().setToErr('err'),
    // release lock if error occurred
    hosts.model.releaseHostLock('ownerUsername', 'instance.name'),
    mw.next('err')),
  // success!
  hosts.model.releaseHostLock('ownerUsername', 'instance.name'),
  instances.model.populateModels(),
  mw.req().set('instance.owner.username', 'ownerUsername'),
  mw.res.json('instance'));

/** Restart instance container
 *  @event PUT rest/instances/:id
 *  @memberof module:rest/instances */
app.put('/instances/:id/actions/restart',
  findInstance,
  flow.or(
    me.isOwnerOf('instance'),
    me.isModerator),
  mw.req('instance.container.dockerContainer').require()
    .else(
      mw.next(Boom.badRequest('Instance does not have a container'))),
  // get owner username
  mw.req().set('user', 'sessionUser'),
  users.model.findGithubUserByGithubId('instance.owner.github'),
  checkFound('user', 'Owner not found'),
  mw.req().set('ownerUsername', 'user.login'),
  // acquire lock
  hosts.create(),
  hosts.model.acquireHostLock('ownerUsername', 'instance.name'),
  flow.try(
    // start container
    mw.req().set('dockerHost', 'instance.container.dockerHost'),
    docker.create('dockerHost'),
    // ignore next die
    userStoppedContainer.create('instance.container.dockerContainer'),
    userStoppedContainer.model.lock(),
    flow.try(
      docker.model.restartContainer('instance.container')
    ).catch(
      mw.req().setToErr('restartErr'),
      // don't ignore next die
      userStoppedContainer.model.unlock(),
      mw.next('restartErr')
    ),
    instances.model.inspectAndUpdate('instance.container', 'dockerHost'),
    // update weave
    sauron.create('instance.container.dockerHost'),
    sauron.model.attachHostToContainer(
      'instance.network.networkIp',
      'instance.network.hostIp',
      'instance.container.dockerContainer'),
    // upsert new hosts (overwrites old ones)
    hosts.model.upsertHostsForInstance('ownerUsername', 'instance'))
  .catch(
    mw.req().setToErr('err'),
    // release lock if error occurred
    hosts.model.releaseHostLock('ownerUsername', 'instance.name'),
    mw.next('err')),
  // success!
  hosts.model.releaseHostLock('ownerUsername', 'instance.name'),
  instances.model.populateModels(),
  mw.req().set('instance.owner.username', 'ownerUsername'),
  mw.res.json('instance'));

/** Stop instance container
 *  @event PUT rest/instances/:id
 *  @memberof module:rest/instances */
app.put('/instances/:id/actions/stop',
  findInstance,
  flow.or(
    me.isOwnerOf('instance'),
    me.isModerator),
  mw.req('instance.container.dockerContainer').require()
    .else(
      mw.next(Boom.badRequest('Instance does not have a container'))),
  // get owner username
  mw.req().set('user', 'sessionUser'),
  users.model.findGithubUserByGithubId('instance.owner.github'),
  checkFound('user', 'Owner not found'),
  mw.req().set('ownerUsername', 'user.login'),
  // acquire lock
  hosts.create(),
  hosts.model.acquireHostLock('ownerUsername', 'instance.name'),
  flow.try(
    mw.req().set('dockerHost', 'instance.container.dockerHost'),
    // update weave while container is potentially running
    sauron.create('dockerHost'),
    sauron.model.detachHostFromContainer(
      'instance.network.networkIp',
      'instance.network.hostIp',
      'instance.container.dockerContainer'),
    // delete host entries
    hosts.model.removeHostsForInstance('ownerUsername', 'instance'),
    // stop container
    docker.create('dockerHost'),
    mw.body('force').mapValues(transformations.setDefault(false)),
    // ignore next die
    userStoppedContainer.create('instance.container.dockerContainer'),
    userStoppedContainer.model.lock(),
    flow.try(
      docker.model.stopContainer('instance.container', 'body.force'),
      instances.model.inspectAndUpdate('instance.container', 'dockerHost')
    ).catch(
      mw.req().setToErr('restartErr'),
      // don't ignore next die
      userStoppedContainer.model.unlock(),
      mw.next('restartErr')
    ))
  .catch(
    mw.req().setToErr('err'),
    // release lock if error occurred
    hosts.model.releaseHostLock('ownerUsername', 'instance.name'),
    mw.next('err')),
  hosts.model.releaseHostLock('ownerUsername', 'instance.name'),
  instances.model.populateModels(),
  mw.req().set('instance.owner.username', 'ownerUsername'),
  mw.res.json('instance'));<|MERGE_RESOLUTION|>--- conflicted
+++ resolved
@@ -395,15 +395,9 @@
 
 var releaseLocks = flow.series(
   hosts.model.releaseHostLock('ownerUsername', 'instance.name'),
-<<<<<<< HEAD
-  mw.req('oldName')
-    .require()
-    .validate(validations.notEqualsKeypath('instance.name'))
-=======
   mw.req('oldName.toLowerCase()')
     .require()
     .validate(validations.notEqualsKeypath('instance.name.toLowerCase()'))
->>>>>>> acf312a4
     .then(
       hosts.model.releaseHostLock('ownerUsername', 'oldName'))
 );
@@ -441,10 +435,6 @@
       instances.findById('instanceId')),
   instances.findById('instanceId'),
   instances.model.getGithubUsername('sessionUser'),
-<<<<<<< HEAD
-  mw.req().set('ownerUsername', 'instance.owner.username'),
-=======
->>>>>>> acf312a4
   mw.body({ or: ['name', 'env'] }).require()
     .then(
       // acquire lock
@@ -452,14 +442,9 @@
       hosts.create(),
       hosts.model.acquireHostLock('ownerUsername', 'instance.name'),
       flow.try(
-<<<<<<< HEAD
-        mw.req('oldName').require()
-          .validate(validations.notEqualsKeypath('instance.name'))
-=======
         mw.req('oldName.toLowerCase()')
           .require()
           .validate(validations.notEqualsKeypath('instance.name.toLowerCase()'))
->>>>>>> acf312a4
           .then(
             hosts.model.acquireHostLock('ownerUsername', 'oldName'))
       ).catch(
