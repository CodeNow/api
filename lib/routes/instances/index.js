--- conflicted
+++ resolved
@@ -573,16 +573,12 @@
 
 function resSendAndNext (statusCode, sendKey) {
   return function (req, res, next) {
-<<<<<<< HEAD
-    res.send(statusCode, req[sendKey]);
-=======
     if (sendKey) {
       res.send(statusCode, req[sendKey]);
     }
     else {
       res.send(statusCode);
     }
->>>>>>> b0b61cd9
     next();
   };
 }
@@ -657,16 +653,8 @@
   // Now return the new instance
 
   resSendAndNext(201, 'runnableResult'),
-<<<<<<< HEAD
-  // handle pr comment in bg
-  mw.body('build').require()
-    .then(
-      githubNotifications.create(),
-      githubNotifications.model.updatePullRequestsComments('runnableResult', 'instance')),
-=======
   githubNotifications.create(),
   githubNotifications.model.updatePullRequestsComments('runnableResult', 'instance'),
->>>>>>> b0b61cd9
   noop);
 
 /** Creates a container (instance.container) from the current instance build (instance.build)
