--- conflicted
+++ resolved
@@ -57,11 +57,7 @@
   if (req.body.build) {
     buildId = req.body.build
   }
-<<<<<<< HEAD
-  BuildService.findBuildAndAssert(buildId, req.sessionUser)
-=======
   BuildService.findBuildAndAssertAccess(buildId, req.sessionUser)
->>>>>>> a11dfd13
   .tap(function (build) {
     req.build = build
   })
