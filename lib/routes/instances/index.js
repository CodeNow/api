--- conflicted
+++ resolved
@@ -68,7 +68,7 @@
 var bodyValidations = flow.series(
   mw.body('name').require().then(
     // If name is being changed, we should attempt
-    mw.body('name').matches(/^[-_0-9a-zA-Z]+$/), // alpha-num schema validator
+    mw.body('name').string().matches(/^[-_0-9a-zA-Z]+$/), // alpha-num schema validator
     mw.body().set('lowerName', 'body.name.toLowerCase()')
   ),
   mw.body('env').require()
@@ -81,6 +81,8 @@
           next();
         },
         mw.req('env').matches(/^([A-Za-z]+[A-Za-z0-9_]*)=('(\n[^']*')|("[^"]*")|([^\s#]+))$/))),
+  mw.body('public').require()
+    .then(mw.body('public').boolean()),
   mw.body('build').require()
     .then(
       mw.body('build').validate(validations.isObjectId),
@@ -199,11 +201,8 @@
   mw.body('build').require().validate(validations.isObjectId),
   mw.body('name', 'owner', 'env', 'parent', 'build').pick(),
   // validate body types
-  mw.body('owner').require().then(mw.body('owner').validate(validations.isObject)),
-  mw.body('parent').require().then(mw.body('parent').string()),
   mw.body('owner.github').require()
     .then(
-      mw.body('owner.github').number(),
       mw.req('isInternalRequest').require() // skip owner check if internal
         .else(me.isOwnerOf('body')))
     .else( // if not provided set it to build owner
@@ -221,30 +220,6 @@
       mw.body().set('name', 'instanceName')),
   instanceCounter.nextHash(),
   mw.req().set('nextHash', 'instanceCounter'),
-<<<<<<< HEAD
-  // this must occur after owner check/set
-  instanceCounter.nextForOwner('body.owner'),
-  mw.body('name').require()
-    .then(
-      mw.body('name').string().matches(/^[-_0-9a-zA-Z]+$/) // alpha-num schema validator
-    )
-    .else(function (req, res, next) {
-      req.instanceName = 'Instance'+req.instanceCounter;
-      next();
-    },
-    mw.body().set('name', 'instanceName')),
-  mw.body('env').require()
-    .then(
-      mw.body('env').array()
-        .validate(validations.isArrayOf('string')),
-      mw.body('env').each(
-        function (env, req, eachReq, res, next) {
-          eachReq.env = env;
-          next();
-        },
-        mw.req('env').matches(/^([A-Za-z]+[A-Za-z0-9_]*)=('(\n[^']*')|("[^"]*")|([^\s#]+))$/))),
-=======
->>>>>>> cc04f7ba
   instances.create({
     shortHash: 'nextHash',
     createdBy: { github: 'sessionUser.accounts.github.id' },
@@ -414,20 +389,8 @@
   flow.or(
     me.isOwnerOf('instance'),
     me.isModerator),
-<<<<<<< HEAD
-  mw.body({ or: ['public', 'name', 'build', 'env']}).require().pick(),
-  mw.body('name').require().then(
-    // If name is being changed, we should attempt
-    mw.body('name').string().matches(/^[-_0-9a-zA-Z]+$/), // alpha-num schema validator
-    mw.body().set('lowerName', 'body.name.toLowerCase()')
-  ),
-  mw.body('public').require().then(mw.body('public').boolean()),
-  // validate body types
-  mw.body('env').require()
-=======
   // Check for non-changes
   mw.body('name.toLowerCase()').validate(validations.equals('instance.lowerName'))
->>>>>>> cc04f7ba
     .then(
       mw.body().unset('name')),
   mw.body('build').validate(validations.equals('instance.build.toString()'))
@@ -504,7 +467,7 @@
   findBuild,
   mw.body('name').require()
     .then(
-      mw.body('name').string().matches(/^[-_0-9a-zA-Z]+$/)), // alpha-num schema validator,
+      mw.body('name').string()),
   runnable.create({}, 'sessionUser'),
   // Now that the copied build is in the runnableResult, we can send it to the createInstance route
   runnable.model.copyInstance('build', 'instance', 'body.name'),
@@ -689,4 +652,4 @@
   hosts.model.releaseHostLock('ownerUsername', 'instance.name'),
   instances.model.populateModelsAndContainers(),
   mw.req().set('instance.owner.username', 'ownerUsername'),
-  mw.res.json('instance'));
+  mw.res.json('instance'));