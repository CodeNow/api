--- conflicted
+++ resolved
@@ -29,6 +29,7 @@
 var hosts = require('middlewares/redis').hosts
 var logger = require('middlewares/logger')(__filename)
 var me = require('middlewares/me')
+var messenger = require('middlewares/socket').messenger
 var mongoMiddlewares = require('middlewares/mongo')
 var ownerIsHelloRunnable = require('middlewares/owner-is-hello-runnable')
 var rabbitMQ = require('models/rabbitmq')
@@ -40,6 +41,7 @@
 
 var Boom = mw.Boom
 var builds = mongoMiddlewares.builds
+var contextVersions = mongoMiddlewares.contextVersions
 var isolations = mongoMiddlewares.isolations
 var instances = mongoMiddlewares.instances
 
@@ -328,59 +330,10 @@
   mw.body('build').validate(validations.equals('instance.build.toString()'))
     .then(
       mw.body().unset('build')),
-<<<<<<< HEAD
   function (req, res, next) {
     InstanceService.updateInstance(req.instance, req.body, req.sessionUser)
       .then(function (instance) {
         return instance.populateModelsAsync()
-=======
-  mw.body({
-    or: [ 'public', 'build', 'env', 'locked', 'container', 'masterPod',
-      'isolated', 'isIsolationGroupMaster', 'ipWhitelist' ]
-  }).require().pick(),
-  bodyValidations,
-  mw.body('build').require()
-    .then( // build was updated
-      logger(['body'], 'ROUTE: build.require()', 'trace'),
-      findBuildContextVersion,
-      // save lastBuiltSimpleContextVersion if eligible
-      mw.req().set('oldContextVersion', 'instance.contextVersion'),
-      mw.req('oldContextVersion.advanced').require().validate(validations.equals(false))
-        .then(
-          function (req, res, next) {
-            var oldCvId = keypather.get(req, 'oldContextVersion._id')
-            req.body.lastBuiltSimpleContextVersion = {
-              id: oldCvId,
-              created: Date.now()
-            }
-            next()
-          }),
-      function (req, res, next) {
-        // delete extra instance if we switched master branch.
-        // 1. develop branch deployed to masterPod instance-1
-        // 2. master deployed to instance-2
-        // 3. use switches main branch for masterPod instance-1
-        // 4. instance-2 should be deleted
-        var mainAppCodeVersion = req.contextVersion.getMainAppCodeVersion()
-        // Don't delete forked instances for non-repo containers
-        if (!mainAppCodeVersion) {
-          return next()
-        }
-        // If we're setting this container to be isolated, don't delete any others
-        if (keypather.get(req, 'body.isolated') || keypather.get(req, 'instance.isolated')) {
-          return next()
-        }
-        return InstanceService.deleteForkedInstancesByRepoAndBranch(
-          req.instance,
-          mainAppCodeVersion.lowerRepo,
-          mainAppCodeVersion.lowerBranch
-        ).asCallback(next)
-      },
-      mw.body().set('contextVersion', 'contextVersion.toJSON()'),
-      function (req, res, next) {
-        var sessionUserGithubId = req.sessionUser.accounts.github.id
-        InstanceService.updateInstanceBuild(req.instance, req.body, sessionUserGithubId).asCallback(next)
->>>>>>> b79c43b7
       })
       .then(function (instance) {
         req.instance = instance
