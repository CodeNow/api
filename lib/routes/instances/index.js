/**
 * route handlers defined in this module:
 * GET /instances
 * POST /instances
 * GET /instances/:id
 * GET /instances/:id/build
 * POST /instances/:id/actions/copy
 * DELETE /instances/:id
 * PATCH /instances/:id
 * POST /instances/:id/actions/deploy
 * POST /instances/:id/actions/redeploy
 * PUT /instances/:id/actions/start
 * PUT /instances/:id/actions/restart
 * PUT /instances/:id/actions/stop
 * @module lib/routes/instances/index
 */
'use strict';

var express = require('express');
var flow = require('middleware-flow');
var keypather = require('keypather')();
var mw = require('dat-middleware');

var Instance = require('models/mongo/instance');
var checkFound = require('middlewares/check-found');
var instanceService = require('middlewares/services').instanceService;
var github = require('middlewares/apis').github;
var docker = require('middlewares/apis').docker;
var hosts = require('middlewares/redis').hosts;
var logger = require('middlewares/logger')(__filename);
var me = require('middlewares/me');
var messenger = require('middlewares/socket').messenger;
var mongoMiddlewares = require('middlewares/mongo');
var ownerIsHelloRunnable = require('middlewares/owner-is-hello-runnable');
var rabbitMQ = require('models/rabbitmq');
var requestTrace = require('middlewares/request-trace');
var runnable = require('middlewares/apis').runnable;
var sauron = require('middlewares/apis').sauron;
var timers = require('middlewares/apis').timers;
var transformations = require('middlewares/transformations');
var utils = require('middlewares/utils');
var validations = require('middlewares/validations');

var Boom = mw.Boom;
var builds = mongoMiddlewares.builds;
var contextVersions = mongoMiddlewares.contextVersions;
var instanceCounter = mongoMiddlewares.instanceCounters;
var instances = mongoMiddlewares.instances;
var users = mongoMiddlewares.users;

var app = module.exports = express();

var findInstance = flow.series(
  instances.findOneByShortHash('params.id'),
  checkFound('instance'),
  // putting the instance._id on req so we don't lose it (and have to search by hash again)
  mw.req().set('instanceId', 'instance._id'));

var findBuild = flow.series(
  mw.body('build').require()
    .then(builds.findById('body.build'))
    .else(builds.findById('instance.build')),
  checkFound('build'),
  flow.or(
    me.isOwnerOf('build'),
    ownerIsHelloRunnable('build'),
    me.isModerator),
  mw.req('build.started').require()
    .else(mw.next(Boom.badRequest('Instances cannot use builds that haven\'t been started'))));

var findBuildContextVersion = flow.series(
  mw.req('build.contextVersions.length').validate(validations.notEquals(0))
    .else(mw.next(Boom.badRequest('Build must have a contextVersion'))),
  contextVersions.findById('build.contextVersions[0]'),
  checkFound('contextVersion'),
  mw.req('contextVersion.build.started').require()
    .else(
      mw.next(Boom.badRequest(
        'Cannot attach a build to an instance with context ' +
        'versions that have not started building'))));

/**
 * Body param validations for post and patch instance (name, env, build)
 * @param {String} body.name   name to set on the instance
 * @param {String} body.build  id of the build to be attached to the instance
 * @param {Array}  body.env    environment variables to set on the instance
 */
var bodyValidations = flow.series(
  mw.body('name').require().then(
    // If name is being changed, we should attempt
    mw.body('name').string().matches(/^[-0-9a-zA-Z]+$/), // alpha-num schema validator
    mw.body().set('lowerName', 'body.name.toLowerCase()')
  ),
  mw.body('env').require()
    .then(
      mw.body('env').array(),
      mw.body('env').mapValues(function (envArr) {
        return envArr.filter(function (val) {
          return !(/^\s*$/.test(val));
        });
      }),
      mw.body('env').each(
        function (env, req, eachReq, res, next) {
          eachReq.env = env;
          next();
        },
        mw.req('env').matches(/^([A-z]+[A-z0-9_]*)=.*$/))),
  mw.body('public').require()
    .then(mw.body('public').boolean()),
  mw.body('locked').require()
    .then(mw.body('locked').boolean()),
  mw.body('masterPod').require()
    .then(mw.body('masterPod').boolean()),
  mw.body('parent').require().then(
    mw.body('parent').string()),
  mw.body('owner').require().then(
    mw.body('owner').validate(validations.isObject)),
  mw.body('owner.github').require().then(
    mw.body('owner.github').number()),
  mw.body('build').require()
    .then(
      mw.body('build').validate(validations.isObjectId),
      findBuild,
      // Make sure the build and the instance are owned by the same entity
      // unless build belongs to HELLO_RUNNABLE_GITHUB_ID user (getting started feature)
      mw.req('build.owner.github')
        .validate(validations.equals(process.env.HELLO_RUNNABLE_GITHUB_ID))
        .else(
          mw.req('instance.owner').require()
            .then(
              mw.req('build.owner.github')
                .validate(validations.equalsKeypath('instance.owner.github'))
                .else(mw.next(Boom.badRequest('Instance owner must match Build owner')))),
          mw.req('body.owner').require()
            .then(
              mw.req('build.owner.github').validate(validations.equalsKeypath('body.owner.github'))
                .else(mw.next(Boom.badRequest('Instance owner must match Build owner')))))));

<<<<<<< HEAD
/**
 * Create container save it to instance and attach network (sauron)
 * @param {Build} req.instance expects instance model to already be fetched
 * @param {Build} req.build    expects build model to already be fetched
 */
var createContainer = flow.series(
  logger(['body', 'params.id'], 'ROUTE: createContainer', 'info'),
  findBuildContextVersion,
  findContextVersionContext,
  mw.req('body.forceDock').require()
    .then(
      logger(['body'], 'ROUTE: createContainer body.forceDock', 'trace'),
      mw.req().set('dockerHost', 'body.forceDock'))
    .else(
      logger(['body'], 'ROUTE: createContainer !body.forceDock', 'trace'),
      mavis.create(),
      mavis.model.findDockForContainer('contextVersion', 'context'),
      mw.req().set('dockerHost', 'mavisResult')),
  function (req, res, next) {
    req.instanceEnvs = req.instance.env;
    if (req.instance.toJSON) {
      req.instanceEnvs = req.instance.toJSON().env;
    }
    req.instanceEnvs.push('RUNNABLE_CONTAINER_ID=' + req.instance.shortHash);
    var cvId = keypather.get(req, 'contextVersion._id.toString()');
    var labels = {
      contextVersionId : cvId,
      instanceId       : keypather.get(req, 'instance._id.toString()'),
      instanceName     : keypather.get(req, 'instance.name.toString()'),
      instanceShortHash: keypather.get(req, 'instance.shortHash.toString()'),
      ownerUsername    : keypather.get(req, 'ownerUsername'),
      creatorGithubId  : keypather.get(req, 'instance.createdBy.github.toString()'),
      ownerGithubId    : keypather.get(req, 'instance.owner.github.toString()'),
      sessionUserGithubId : keypather.get(req, 'sessionUser.accounts.github.id.toString()')
    };
    var createContainerJobData = {
      buildId: keypather.get(req, 'build._id.toString()'),
      cvId: cvId,
      dockerHost: req.dockerHost,
      instanceEnvs: req.instanceEnvs,
      labels: labels,
      sessionUserId: keypather.get(req, 'sessionUser._id.toString()')
    };
    rabbitMQ.createInstanceContainer(createContainerJobData);
    next();
  });
=======
>>>>>>> e703dcc6

/**
 *  Remove instance container
 *  @param {String} instanceKey      instance key on req
 *  @param {String} oldContainerKey  instance's old container key on req
 *  @param {String} sessionUserIdKey instance's owner's id on req
 *  // also assumes req.instance exists
 */
var removeInstanceContainer = // TODO: this has a lot of overlap with instance stop
  function (instanceKey, oldContainerKey, sessionUserIdKey) {
    return flow.series(
      mw.req().set('instance', instanceKey),
      mw.req().set('container', oldContainerKey),
      mw.req().set('sessionUserId', sessionUserIdKey),
      logger(['body', 'instance', 'container', 'sessionUserId'],
             'ROUTE: removeInstanceContainer', 'trace'),
      mw.req('container.dockerContainer').require()
        .then( // has a docker container
          function (req, res, next) {
            var branch = Instance.getMainBranchName(req.instance);
            rabbitMQ.deleteInstanceContainer({
              instanceShortHash: req.instance.shortHash,
              instanceName: req.instance.name,
              instanceMasterPod: req.instance.masterPod,
              instanceMasterBranch: branch,
              container: req.container,
              networkIp: keypather.get(req, 'instance.network.networkIp'),
              hostIp: keypather.get(req, 'instance.network.hostIp'),
              ownerGithubId: keypather.get(req, 'instance.owner.github'),
              sessionUserId: req.sessionUserId
            });
            next();
          }
        ));
  };

/**
 * Deploy successful build to container
 * @param {String} body.instance       name to set on the instance
 * @param {String} body.build          id of the build to be attached to the instance
 * @param {Array}  body.contextVersion environment variables to set on the instance
 * @param {Array}  body.*              any other instance schema updates
 */
var updateInstanceBuild = flow.series(
  // we need this code because createContainer uses ownerUsername
  mw.req().set('user', 'sessionUser'),
  users.model.findGithubUserByGithubId('instance.owner.github'),
  checkFound('user', 'Owner not found'),
  mw.req().set('ownerUsername', 'user.login'),
  // cache old container so old hipache routes can be removed
  mw.req().set('oldContainer', 'instance.container'),
  // UPDATE INSTANCE with BODY - FIRST to ensure there is no conflict (name)
  instances.findByIdAndUpdate('instanceId', {
    $set: 'body',
    $unset: { container: 1 }
  }),
  // remove old container
  removeInstanceContainer('instance', 'oldContainer', 'sessionUser.id'),
  // create container if build is successful
  findBuild,
  mw.req('build.successful').validate(validations.equals(true))
    .then(
      logger(['body', 'build'], 'ROUTE: updateInstanceBuild build.successful', 'trace'),
      instanceService.create(),
      instanceService.model.deploy({
        instanceId: 'instanceId',
        buildId: 'build._id',
        userId: 'sessionUser.accounts.github.id',
        ownerUsername: 'ownerUsername',
        forceDock: 'body.forceDock'
      }))
    .else(
      logger(['body', 'build'], 'ROUTE: updateInstanceBuild !build.successful', 'trace')
    )
);


/* Routes Start */


/** Get's the list of instances to be displayed to the user.  This should contain all of the
 *  instances owned by the owner, as well as those owned by groups (s)he is part of
 *  @event GET rest/instances
 *  @memberof module:rest/instances */
app.get('/instances/',
  utils.formatFieldFilters(),
  mw.query('hostname').require()
    .then(
      mw.query('hostname').string(),
      hosts.create(),
      flow.try(
        hosts.model.parseHostname('query.hostname')
      ).catch(
        mw.req().setToErr('err'),
        mw.req('err.output.statusCode')
          .require().validate(validations.equals(404))
          .then(
            mw.req().set('emptyArr', []),
            mw.res.json('emptyArr')
          )
          .else(
            mw.next('err')
          )
      ),
      mw.query().set('githubUsername', 'hostsResult.username'),
      mw.query().set('name', 'hostsResult.instanceName'),
      mw.query().unset('hostname')
    ),
  mw.query({ or: [ 'owner.github', 'githubUsername', '["owner.github"]' ] }).require(),
  timers.create(),
  timers.model.startTimer('githubUsername_check'),
  mw.query('githubUsername').require()
    .then(
      github.create(),
      github.model.getUserByUsername('query.githubUsername'),
      mw.query().set('owner.github', 'githubResult.id')),
  timers.model.stopTimer('githubUsername_check'),
  mw.query({ or: [
    'owner', 'shortHash', 'name', '["contextVersion.appCodeVersions.repo"]',
    '["network.hostIp"]', 'masterPod', '["contextVersion.context"]', '_id'
  ] }).require(),
  // Note: be careful pick does not work like the others,
  // pick only works with keys and not keypaths!
  mw.query('owner', 'shortHash', 'name',
    'owner.github', 'contextVersion.appCodeVersions.repo',
    'network.hostIp', 'masterPod', 'contextVersion.context', '_id',
    'container.inspect.NetworkSettings.IPAddress', 'container.dockerHost'
  ).pick(),
  mw.query('name').require().then(
    mw.query('name').string(),
    mw.query().set('lowerName', 'query.name.toLowerCase()'),
    mw.query().unset('name')
  ),
  mw.query('["contextVersion.context"]').require()
    .then(
      mw.query('["contextVersion.context"]')
        .validate(validations.isObjectId)
        .mapValues(transformations.toObjectId)),
  mw.query('["contextVersion.appCodeVersions.repo"]').require()
    .then(
      mw.query('["contextVersion.appCodeVersions.repo"]').string(),
      mw.query().set(
        '["contextVersion.appCodeVersions.lowerRepo"]',
        'query["contextVersion.appCodeVersions.repo"].toLowerCase()'),
      mw.query().unset('["contextVersion.appCodeVersions.repo"]')
    ),
  // Normalize the owner.github key in the query parameters
  // (since we can take both the flat keypath and nested keys)
  mw.query('owner.github').require()
    .then(
      mw.query().set('["owner.github"]', 'query.owner.github'),
      mw.query().unset('owner')
    ),
  // Only transform github owner id to an integer and check permissions
  // if we have a github owner in the params (this will not be the case
  // when requests are being performed by moderators).
  mw.query('["owner.github"]').require()
    .then(
      mw.query('["owner.github"]').mapValues(transformations.toInt).number(),
      flow.or(
        me.isOwnerOf({
          owner: {
            github: 'query["owner.github"]'
          }
        }),
        ownerIsHelloRunnable({
          owner: {
            github: 'query["owner.github"]'
          }
        }),
        me.isModerator
      )),
  instances.find('query', { 'contextVersion.build.log': false }),
  timers.model.startTimer('populateOwnerAndCreatedByForInstances'),
  instances.populateOwnerAndCreatedByForInstances('sessionUser', 'instances'),
  timers.model.stopTimer('populateOwnerAndCreatedByForInstances'),
  timers.model.startTimer('instance-route.populateModels'),
  instances.models.populateModels(),
  timers.model.stopTimer('instance-route.populateModels'),
  utils.applyFieldFilters('instances'),
  mw.res.json('instances'));

/**
 *  Creates a new instance for the provided build.
 *  @param body.build - Id of the Build to build an instance off of
 *  @param body.name - name of the instance
 *  @param body.parent - id of the parent instance
 *  @event POST rest/instances
 *  @memberof module:rest/instances */
app.post('/instances/',
  requestTrace('POST_INSTANCES'),
  mw.body('build').require().validate(validations.isObjectId),
  mw.body('name', 'owner', 'env', 'parent', 'build', 'autoForked', 'masterPod').pick(),
  // validate body types
  mw.body('owner.github').require()
    .then(
      mw.body('owner.github').number(),
      mw.req('isInternalRequest').require() // skip owner check if internal
        .else(me.isOwnerOf('body'))),
  bodyValidations,
  // default values for owner.github if not provided - must happen after validations!
  mw.body('owner.github').require()
    .else(
      mw.body().set('owner', 'build.owner')),
  mw.body('name').require()
    .else( // if name is not provided generate one
      // this must occur after owner check/set
      instanceCounter.nextForOwner('body.owner'),
      function (req, res, next) {
        req.instanceName = 'Instance' + req.instanceCounter;
        next();
      },
      mw.body().set('name', 'instanceName')),
  instanceCounter.nextHash(),
  mw.req().set('nextHash', 'instanceCounter'),
  instances.create({
    shortHash: 'nextHash',
    createdBy: { github: 'sessionUser.accounts.github.id' },
    build: 'build._id'
  }),
  // get owner username
  mw.req().set('user', 'sessionUser'),
  users.model.findGithubUserByGithubId('body.owner.github'),
  checkFound('user', 'Owner not found'),
  mw.req().set('ownerUsername', 'user.login'),
  findBuildContextVersion,
  // without toJSON - mongoose inf loops.
  mw.body().set('contextVersion', 'contextVersion.toJSON()'),
  instances.model.set('body'),
  instances.model.upsertIntoGraph(),
  instances.model.setDependenciesFromEnvironment('ownerUsername'),
  sauron.createWithAnyHost(),
  mw.req().set('sauron', 'sauronResult'),
  sauron.model.findOrCreateHostForInstance('instance'),
  mw.req().set('networkInfo', 'sauronResult'),
  instances.model.set({ network: 'networkInfo' }),
  // If the build has completed, but hasn't failed, create the container
  builds.findById('build._id'), // to avoid race with build route!
  instances.model.save(),
  mw.req('build.successful').validate(validations.equals(true))
    .then(
      instanceService.create(),
      instanceService.model.deploy({
        instanceId: 'instance._id',
        buildId: 'build._id',
        userId: 'sessionUser.accounts.github.id',
        ownerUsername: 'ownerUsername',
        forceDock: 'body.forceDock'
      })),
  // If the build hasn't finished yet, this will deploy when it finishes
  instances.model.populateOwnerAndCreatedBy('sessionUser'),
  instances.model.populateModels(),
  messenger.emitInstanceUpdate('instance', 'post'),
  mw.res.send(201, 'instance'));

/** Get in a instance
 *  @event GET rest/instances/:id
 *  @memberof module:rest/instances */
app.get('/instances/:id',
  findInstance,
  flow.or(
    me.isOwnerOf('instance'),
    instances.model.isPublic(),
    me.isModerator),
  instances.model.populateOwnerAndCreatedBy('sessionUser'),
  instances.model.populateModels(),
  mw.res.json('instance'));

/**
 * Polling route used by frontend to determine if a new build was pushed
 *  @event GET rest/instances/:id/containers
 *  @memberof module:rest/instances/:id/containers */
app.get('/instances/:id/build',
  findInstance,
  flow.or(
    me.isOwnerOf('instance'),
    me.isModerator),
  mw.res.json('instance.build')); // buildId as string

/** Route for redeploying an instance with a new build.  This route should first
 *  @event PATCH rest/instances/:id
 *  @memberof module:rest/instances */
app.patch('/instances/:id',
  requestTrace('PATCH_INSTANCES_ID'),
  logger(['body'], 'PATCH_INSTANCES_ID', 'info'),
  findInstance,
  mw.req().set('origInstance', 'instance'),
  flow.or(
    me.isOwnerOf('instance'),
    me.isModerator),
  // Check for non-changes
  mw.body('build').validate(validations.equals('instance.build.toString()'))
    .then(
      mw.body().unset('build')),
  mw.body({
    or: ['public', 'build', 'env', 'locked', 'container', 'masterPod']
  }).require().pick(),
  bodyValidations,
  mw.body('build').require()
    .then( // build was updated
      logger(['body'], 'ROUTE: build.require()', 'trace'),
      findBuildContextVersion,
      // save lastBuiltSimpleContextVersion if eligible
      mw.req().set('oldContextVersion', 'instance.contextVersion'),
      mw.req('oldContextVersion.advanced').require().validate(validations.equals(false))
        .then(
          mw.req('oldContextVersion.build.completed').require()
            .then(
              function (req, res, next) {
                var oldCvId = keypather.get(req, 'oldContextVersion._id');
                req.body.lastBuiltSimpleContextVersion = {
                  id: oldCvId,
                  created: Date.now()
                };
                next();
              })),
      // without toJSON - mongoose inf loops.
      mw.body().set('contextVersion', 'contextVersion.toJSON()'),
      // remove all instances where branch equals main branch from the build
      // this will help to avoid having 2 instances with same branches
      mw.req().set('mainAppCodeVersion', 'contextVersion.getMainAppCodeVersion()'),
      instanceService.create(),
      instanceService.model.deleteForkedInstancesByRepoAndBranch(
        'instanceId', 'sessionUser.id',
        'mainAppCodeVersion.lowerRepo', 'mainAppCodeVersion.lowerBranch'),
      updateInstanceBuild)
    .else(
      logger(['body'], 'ROUTE: !build.require()', 'trace'),
      // UPDATE INSTANCE with BODY - no build changes just update mongo
      instances.findByIdAndUpdate('instanceId', { $set: 'body' })),
  instances.findById('instanceId'),
  instances.model.upsertIntoGraph(),
  instances.model.populateOwnerAndCreatedBy('sessionUser'),
  mw.body('env').require().then(
    instances.model.setDependenciesFromEnvironment('instance.owner.username')),
  instances.model.populateModels(),
  messenger.emitInstanceUpdate('instance', 'patch'),
  mw.res.json('instance'));

/** Delete in a instance
 *  @event DELETE rest/instances/:id
 *  @memberof module:rest/instances */
app.delete('/instances/:id',
  findInstance,
  flow.or(
    me.isOwnerOf('instance'),
    me.isModerator),
  function (req, res, next) {
    rabbitMQ.deleteInstance({
      instanceId: keypather.get(req, 'instance.id'),
      instanceName: keypather.get(req, 'instance.name'),
      sessionUserId: keypather.get(req, 'sessionUser.id'),
      tid: req.domain.runnableData.tid
    });
    next();
  },
  mw.res.status(204),
  mw.res.end());

/**
 * Fork should deep copy an instance, as well as deep copy its current build.  We don't want
 * to shallow copy because it could lead to a rebuild of one instance rebuilding multiple ones.
 *
 * @params id: of the instance to fork
 * @body owner: Either this user, or their associated org
 */
app.post('/instances/:id/actions/copy',
  findInstance,
  flow.or(
    me.isOwnerOf('instance'),
    ownerIsHelloRunnable('instance'),
    me.isModerator),
  mw.body('owner.github').require().then(
    mw.body('owner.github').number(),
    flow.or(
      me.isOwnerOf('body'),
      ownerIsHelloRunnable('body')
    )),
  // The best way to clone an instance is to just use the post route
  // If we deep copy the build, we can attach its id to the body, and just use the post route
  findBuild,
  mw.body('name', 'env', 'owner').pick(),
  mw.body('name').require().then(mw.body('name').string()),
  runnable.create({}, 'sessionUser'),
  // Now that the copied build is in the runnableResult, we can send it to the createInstance route
  runnable.model.copyInstance('sessionUser', 'build', 'instance', 'body'),
  // Now return the new instance
  mw.res.status(201),
  mw.res.json('runnableResult')
);

/** Creates a container (instance.container) from the current instance build (instance.build)
 *  @event PUT rest/instances/:id
 *  @event POST rest/instances/:id/actions/redeploy
 *  @params id: instance id
 */
app.post('/instances/:id/actions/redeploy',
  findInstance,
  flow.or(
    me.isOwnerOf('instance'),
    me.isModerator),
  findBuild,
  mw.body('build').require()
    .then(
      mw.body('build.toString()').validate(validations.equalsKeypath('instance.build.toString()'))
        .else(
          mw.next(Boom.badRequest('Redeploy build does not match instance')))),
  mw.req('build.successful').validate(validations.equals(true))
    .else(mw.next(Boom.badRequest('Cannot redeploy an instance with an unsuccessful build'))),
  mw.req('instance.container').require()
    .else(mw.next(Boom.badRequest('Cannot redeploy an instance without a container'))),
  // get owner username
  mw.req().set('currentUser', 'instance.owner.github'),
  // if moderator, we need to use createdBy user.
  flow.mwIf(me.isModerator)
    .then(mw.req().set('currentUser', 'instance.createdBy.github')),
  mw.req().set('user', 'sessionUser'),
  users.model.findGithubUserByGithubId('currentUser'),
  checkFound('user', 'Owner not found'),
  mw.req().set('ownerUsername', 'user.login'),
  // acquire lock
  flow.try(
    // happens in patch instance w/ build AND here
    // update context version
    findBuildContextVersion,
    // without toJSON - mongoose inf loops.
    instances.model.update({ $set: { contextVersion: 'contextVersion.toJSON()' } }),
    instances.findById('instanceId'),
    // cache old container so old hipache routes can be removed
    mw.req().set('oldContainer', 'instance.container'),
    // UPDATE INSTANCE with BODY - FIRST to ensure there is no conflict (name)
    instances.model.update({ $unset: { container: 1 } }),
    instances.findById('instanceId'),
    // remove old container
    removeInstanceContainer(
      'instance', 'oldContainer', 'sessionUser.id'),
    // remove dockerHost from cv if we are rolling
    mw.query('rollingUpdate').validate(validations.equals('true'))
      .then(contextVersions.model.clearDockerHost()),
    instanceService.create(),
    instanceService.model.deploy({
      instanceId: 'instanceId',
      userId: 'sessionUser.accounts.github.id',
      ownerUsername: 'ownerUsername',
      forceDock: 'body.forceDock'
    }))
  .catch(
    mw.req().setToErr('err'),
    mw.next('err')),
  instances.model.populateOwnerAndCreatedBy('sessionUser'),
  instances.model.populateModels(),
  mw.req().set('instance.owner.username', 'ownerUsername'),
  messenger.emitInstanceUpdate('instance', 'redeploy'),
  mw.res.json('instance'));

/** Start instance container
 *  @event PUT rest/instances/:id
 *  @memberof module:rest/instances */
app.put('/instances/:id/actions/start',
  requestTrace('PUT_INSTANCES_ID_ACTIONS_START'),
  logger([], 'PUT_INSTANCES_ID_ACTIONS_START', 'info'),
  findInstance,
  instances.model.populateOwnerAndCreatedBy('sessionUser'),
  flow.or(
    me.isOwnerOf('instance'),
    me.isModerator),
  mw.req('instance.container.dockerContainer').require()
    .else(
      mw.next(Boom.badRequest('Instance does not have a container'))),
  /**
   * - Check if instance is starting or stopping.
   * - Insert task into queue to start
   * - attempt set to starting
   *   - return error if state is already start or stopping
   *   (if already starting and set to starting fails, another request
   *   won race)
   */
  instances.model.isNotStartingOrStopping(),
  function (req, res, next) {
    rabbitMQ.startInstanceContainer({
      dockerContainer: req.instance.container.dockerContainer,
      dockerHost: req.instance.container.dockerHost,
      hostIp: req.instance.network.hostIp,
      instanceId: req.instance._id.toString(),
      networkIp: req.instance.network.networkIp,
      ownerUsername: req.instance.owner.username,
      sessionUserGithubId: req.sessionUser.accounts.github.id,
      tid: req.domain.runnableData.tid
    });
    next();
  },
  instances.model.setContainerStateToStarting(),
  mw.res.json('instance'));

/* instance container
 *  @event PUT rest/instances/:id
 *  @memberof module:rest/instances */
app.put('/instances/:id/actions/restart',
  findInstance,
  flow.or(
    me.isOwnerOf('instance'),
    me.isModerator),
  mw.req('instance.container.dockerContainer').require()
    .else(
      mw.next(Boom.badRequest('Instance does not have a container'))),
  instances.model.isNotStartingOrStopping(),
  instances.model.setContainerStateToStarting(),
  checkFound('instance'),
  // get owner username
  mw.req().set('user', 'sessionUser'),
  users.model.findGithubUserByGithubId('instance.owner.github'),
  checkFound('user', 'Owner not found'),
  mw.req().set('ownerUsername', 'user.login'),
  instances.model.populateOwnerAndCreatedBy('sessionUser'),
  messenger.emitInstanceUpdate('instance', 'starting'),
  flow.try(
    // start container
    mw.req().set('dockerHost', 'instance.container.dockerHost'),
    docker.create('dockerHost'),
    // ignore next die
    flow.try(
      docker.model.restartContainer('instance.container')
    ).catch(
      mw.req().setToErr('restartErr'),
      instances.model.setContainerStateToStarting(),
      instances.model.populateOwnerAndCreatedBy('sessionUser'),
      messenger.emitInstanceUpdate('instance', 'start-error'),
      // don't ignore next die
      mw.next('restartErr')
    ),
    instances.model.inspectAndUpdate(),
    // update weave
    sauron.create('instance.container.dockerHost'),
    sauron.model.attachHostToContainer(
      'instance.network.networkIp',
      'instance.network.hostIp',
      'instance.container.dockerContainer'),
    // upsert new hosts (overwrites old ones)
    hosts.create(),
    hosts.model.upsertHostsForInstance('ownerUsername', 'instance'))
  .catch(
    mw.req().setToErr('err'),
    mw.next('err')),
  // success!
  instances.model.populateOwnerAndCreatedBy('sessionUser'),
  instances.model.populateModels(),
  messenger.emitInstanceUpdate('instance', 'restart'),
  mw.res.json('instance'));

/** Stop instance container
 *  @event PUT rest/instances/:id
 *  @memberof module:rest/instances */
app.put('/instances/:id/actions/stop',
  logger(['body'], 'ROUTE: instances/:id/actions/stop', 'info'),
  findInstance,
  instances.model.populateOwnerAndCreatedBy('sessionUser'),
  flow.or(
    me.isOwnerOf('instance'),
    me.isModerator),
  mw.req('instance.container.dockerContainer').require()
    .else(
      mw.next(Boom.badRequest('Instance does not have a container'))),
  instances.model.isNotStartingOrStopping(),
  function (req, res, next) {
    rabbitMQ.stopInstanceContainer({
      dockerContainerId: req.instance.container.dockerContainer,
      dockerHost: req.instance.container.dockerHost,
      hostIp: req.instance.network.hostIp,
      instanceId: req.instance._id.toString(),
      networkIp: req.instance.network.networkIp,
      ownerUsername: req.instance.owner.username,
      sessionUserGithubId: req.sessionUser.accounts.github.id,
      tid: req.domain.runnableData.tid
    });
    next();
  },
  instances.model.setContainerStateToStopping(),
  mw.res.json('instance'));<|MERGE_RESOLUTION|>--- conflicted
+++ resolved
@@ -135,56 +135,6 @@
             .then(
               mw.req('build.owner.github').validate(validations.equalsKeypath('body.owner.github'))
                 .else(mw.next(Boom.badRequest('Instance owner must match Build owner')))))));
-
-<<<<<<< HEAD
-/**
- * Create container save it to instance and attach network (sauron)
- * @param {Build} req.instance expects instance model to already be fetched
- * @param {Build} req.build    expects build model to already be fetched
- */
-var createContainer = flow.series(
-  logger(['body', 'params.id'], 'ROUTE: createContainer', 'info'),
-  findBuildContextVersion,
-  findContextVersionContext,
-  mw.req('body.forceDock').require()
-    .then(
-      logger(['body'], 'ROUTE: createContainer body.forceDock', 'trace'),
-      mw.req().set('dockerHost', 'body.forceDock'))
-    .else(
-      logger(['body'], 'ROUTE: createContainer !body.forceDock', 'trace'),
-      mavis.create(),
-      mavis.model.findDockForContainer('contextVersion', 'context'),
-      mw.req().set('dockerHost', 'mavisResult')),
-  function (req, res, next) {
-    req.instanceEnvs = req.instance.env;
-    if (req.instance.toJSON) {
-      req.instanceEnvs = req.instance.toJSON().env;
-    }
-    req.instanceEnvs.push('RUNNABLE_CONTAINER_ID=' + req.instance.shortHash);
-    var cvId = keypather.get(req, 'contextVersion._id.toString()');
-    var labels = {
-      contextVersionId : cvId,
-      instanceId       : keypather.get(req, 'instance._id.toString()'),
-      instanceName     : keypather.get(req, 'instance.name.toString()'),
-      instanceShortHash: keypather.get(req, 'instance.shortHash.toString()'),
-      ownerUsername    : keypather.get(req, 'ownerUsername'),
-      creatorGithubId  : keypather.get(req, 'instance.createdBy.github.toString()'),
-      ownerGithubId    : keypather.get(req, 'instance.owner.github.toString()'),
-      sessionUserGithubId : keypather.get(req, 'sessionUser.accounts.github.id.toString()')
-    };
-    var createContainerJobData = {
-      buildId: keypather.get(req, 'build._id.toString()'),
-      cvId: cvId,
-      dockerHost: req.dockerHost,
-      instanceEnvs: req.instanceEnvs,
-      labels: labels,
-      sessionUserId: keypather.get(req, 'sessionUser._id.toString()')
-    };
-    rabbitMQ.createInstanceContainer(createContainerJobData);
-    next();
-  });
-=======
->>>>>>> e703dcc6
 
 /**
  *  Remove instance container
