/**
 * route handlers defined in this module:
 * GET /instances
 * POST /instances
 * GET /instances/:id
 * GET /instances/:id/build
 * POST /instances/:id/actions/copy
 * DELETE /instances/:id
 * PATCH /instances/:id
 * POST /instances/:id/actions/deploy
 * POST /instances/:id/actions/redeploy
 * PUT /instances/:id/actions/start
 * PUT /instances/:id/actions/restart
 * PUT /instances/:id/actions/stop
 * @module lib/routes/instances/index
 */
'use strict';

var express = require('express');
var flow = require('middleware-flow');
var keypather = require('keypather')();
var mw = require('dat-middleware');

var Instance = require('models/mongo/instance');
var checkFound = require('middlewares/check-found');
var docker = require('middlewares/apis').docker;
var error = require('error');
var github = require('middlewares/apis').github;
var hosts = require('middlewares/redis').hosts;
var isInternalRequest = require('middlewares/is-internal-request');
var logger = require('middlewares/logger')(__filename);
var mavis = require('middlewares/apis').mavis;
var me = require('middlewares/me');
var messenger = require('middlewares/socket').messenger;
var mongoMiddlewares = require('middlewares/mongo');
var ownerIsHelloRunnable = require('middlewares/owner-is-hello-runnable');
var rabbitMQ = require('models/rabbitmq');
var requestTrace = require('middlewares/request-trace');
var runnable = require('middlewares/apis').runnable;
var sauron = require('middlewares/apis').sauron;
var timers = require('middlewares/apis').timers;
var transformations = require('middlewares/transformations');
var utils = require('middlewares/utils');
var validations = require('middlewares/validations');

var Boom = mw.Boom;
var builds = mongoMiddlewares.builds;
var contextVersions = mongoMiddlewares.contextVersions;
var contexts = mongoMiddlewares.contexts;
var instanceCounter = mongoMiddlewares.instanceCounters;
var instances = mongoMiddlewares.instances;
var users = mongoMiddlewares.users;

var app = module.exports = express();

var findInstance = flow.series(
  instances.findOneByShortHash('params.id'),
  checkFound('instance'),
  // putting the instance._id on req so we don't lose it (and have to search by hash again)
  mw.req().set('instanceId', 'instance._id'));

var findBuild = flow.series(
  mw.body('build').require()
    .then(builds.findById('body.build'))
    .else(builds.findById('instance.build')),
  checkFound('build'),
  flow.or(
    me.isOwnerOf('build'),
    ownerIsHelloRunnable('build'),
    me.isModerator),
  mw.req('build.started').require()
    .else(mw.next(Boom.badRequest('Instances cannot use builds that haven\'t been started'))));

var findBuildContextVersion = flow.series(
  mw.req('build.contextVersions.length').validate(validations.notEquals(0))
    .else(mw.next(Boom.badRequest('Build must have a contextVersion'))),
  contextVersions.findById('build.contextVersions[0]'),
  checkFound('contextVersion'),
  mw.req('contextVersion.build.started').require()
    .else(
      mw.next(Boom.badRequest(
        'Cannot attach a build to an instance with context ' +
        'versions that have not started building'))));

var findContextVersionContext = flow.series(
  contexts.findById('contextVersion.context'),
  checkFound('context'));

/**
 * Body param validations for post and patch instance (name, env, build)
 * @param {String} body.name   name to set on the instance
 * @param {String} body.build  id of the build to be attached to the instance
 * @param {Array}  body.env    environment variables to set on the instance
 */
var bodyValidations = flow.series(
  mw.body('name').require().then(
    // If name is being changed, we should attempt
    mw.body('name').string().matches(/^[-0-9a-zA-Z]+$/), // alpha-num schema validator
    mw.body().set('lowerName', 'body.name.toLowerCase()')
  ),
  mw.body('env').require()
    .then(
      mw.body('env').array(),
      mw.body('env').mapValues(function (envArr) {
        return envArr.filter(function (val) {
          return !(/^\s*$/.test(val));
        });
      }),
      mw.body('env').each(
        function (env, req, eachReq, res, next) {
          eachReq.env = env;
          next();
        },
        mw.req('env').matches(/^([A-z]+[A-z0-9_]*)=.*$/))),
  mw.body('public').require()
    .then(mw.body('public').boolean()),
  mw.body('locked').require()
    .then(mw.body('locked').boolean()),
  mw.body('masterPod').require()
    .then(mw.body('masterPod').boolean()),
  mw.body('parent').require().then(
    mw.body('parent').string()),
  mw.body('owner').require().then(
    mw.body('owner').validate(validations.isObject)),
  mw.body('owner.github').require().then(
    mw.body('owner.github').number()),
  mw.body('build').require()
    .then(
      mw.body('build').validate(validations.isObjectId),
      findBuild,
      // Make sure the build and the instance are owned by the same entity
      // unless build belongs to HELLO_RUNNABLE_GITHUB_ID user (getting started feature)
      mw.req('build.owner.github')
        .validate(validations.equals(process.env.HELLO_RUNNABLE_GITHUB_ID))
        .else(
          mw.req('instance.owner').require()
            .then(
              mw.req('build.owner.github')
                .validate(validations.equalsKeypath('instance.owner.github'))
                .else(mw.next(Boom.badRequest('Instance owner must match Build owner')))),
          mw.req('body.owner').require()
            .then(
              mw.req('build.owner.github').validate(validations.equalsKeypath('body.owner.github'))
                .else(mw.next(Boom.badRequest('Instance owner must match Build owner')))))));

/**
 * Create container save it to instance and attach network (sauron)
 * @param {Build} req.instance expects instance model to already be fetched
 * @param {Build} req.build    expects build model to already be fetched
 */
var createContainer = flow.series(
  logger(['body'], 'ROUTE: createContainer', 'info'),
  findBuildContextVersion,
  findContextVersionContext,
  mw.req('body.forceDock').require()
    .then(
      logger(['body'], 'ROUTE: createContainer body.forceDock', 'trace'),
      mw.req().set('dockerHost', 'body.forceDock'))
    .else(
      logger(['body'], 'ROUTE: createContainer !body.forceDock', 'trace'),
      mavis.create(),
      mavis.model.findDockForContainer('contextVersion', 'context'),
      mw.req().set('dockerHost', 'mavisResult')),
  docker.create('dockerHost'),
  function (req, res, next) {
    req.instanceEnvs = req.instance.env;
    if (req.instance.toJSON) {
      req.instanceEnvs = req.instance.toJSON().env;
    }
    req.instanceEnvs.push('RUNNABLE_CONTAINER_ID=' + req.instance.shortHash);
    var cvId = keypather.get(req, 'contextVersion._id.toString()');
    var labels = {
      contextVersionId : cvId,
      instanceId       : keypather.get(req, 'instance._id.toString()'),
      instanceName     : keypather.get(req, 'instance.name.toString()'),
      instanceShortHash: keypather.get(req, 'instance.shortHash.toString()'),
      ownerUsername    : keypather.get(req, 'ownerUsername'),
      creatorGithubId  : keypather.get(req, 'instance.createdBy.github.toString()'),
      ownerGithubId    : keypather.get(req, 'instance.owner.github.toString()'),
      sessionUserGithubId : keypather.get(req, 'sessionUser.accounts.github.id.toString()')
    };
    var createContainerJobData = {
      cvId: cvId,
      sessionUserId: keypather.get(req, 'sessionUser._id.toString()'),
      buildId: keypather.get(req, 'build._id.toString()'),
      dockerHost: req.dockerHost,
      instanceEnvs: req.instanceEnvs,
      labels: labels
    };
    rabbitMQ.createInstanceContainer(createContainerJobData);
    next();
  });


/**
 *  Remove instance container
 *  @param {String} instanceKey      instance key on req
 *  @param {String} oldContainerKey  instance's old container key on req
 *  @param {String} sessionUserIdKey instance's owner's id on req
 *  // also assumes req.instance exists
 */
var removeInstanceContainer = // TODO: this has a lot of overlap with instance stop
  function (instanceKey, oldContainerKey, sessionUserIdKey) {
    return flow.series(
      mw.req().set('instance', instanceKey),
      mw.req().set('container', oldContainerKey),
      mw.req().set('sessionUserId', sessionUserIdKey),
      logger(['body', 'instance', 'container', 'sessionUserId'],
             'ROUTE: removeInstanceContainer', 'trace'),
      mw.req('container.dockerContainer').require()
        .then( // has a docker container
          function (req, res, next) {
            var branch = Instance.getMainBranchName(req.instance);
            rabbitMQ.deleteInstanceContainer({
              instanceShortHash: req.instance.shortHash,
              instanceName: req.instance.name,
              instanceMasterPod: req.instance.masterPod,
              instanceMasterBranch: branch,
              container: req.container,
              networkIp: keypather.get(req, 'instance.network.networkIp'),
              hostIp: keypather.get(req, 'instance.network.hostIp'),
              ownerGithubId: keypather.get(req, 'instance.owner.github'),
              sessionUserId: req.sessionUserId
            });
            next();
          }
        ));
  };

/**
 * Deploy successful build to container
 * @param {String} body.instance       name to set on the instance
 * @param {String} body.build          id of the build to be attached to the instance
 * @param {Array}  body.contextVersion environment variables to set on the instance
 * @param {Array}  body.*              any other instance schema updates
 */
var updateInstanceBuild = flow.series(
  // we need this code because createContainer uses ownerUsername
  mw.req().set('user', 'sessionUser'),
  users.model.findGithubUserByGithubId('instance.owner.github'),
  checkFound('user', 'Owner not found'),
  mw.req().set('ownerUsername', 'user.login'),
  // cache old container so old hipache routes can be removed
  mw.req().set('oldContainer', 'instance.container'),
  // UPDATE INSTANCE with BODY - FIRST to ensure there is no conflict (name)
  instances.findByIdAndUpdate('instanceId', {
    $set: 'body',
    $unset: { container: 1 }
  }),
  // remove old container
  removeInstanceContainer('instance', 'oldContainer', 'sessionUser.id'),
  // create container if build is successful
  mw.req('build.successful').validate(validations.equals(true))
    .then(
      logger(['body', 'build'], 'ROUTE: updateInstanceBuild build.successful', 'trace'),
      createContainer)
    .else(
      logger(['body', 'build'], 'ROUTE: updateInstanceBuild !build.successful', 'trace')
    )
);


/* Routes Start */


/** Get's the list of instances to be displayed to the user.  This should contain all of the
 *  instances owned by the owner, as well as those owned by groups (s)he is part of
 *  @event GET rest/instances
 *  @memberof module:rest/instances */
app.get('/instances/',
  utils.formatFieldFilters(),
  mw.query('hostname').require()
    .then(
      mw.query('hostname').string(),
      hosts.create(),
      flow.try(
        hosts.model.parseHostname('query.hostname')
      ).catch(
        mw.req().setToErr('err'),
        mw.req('err.output.statusCode')
          .require().validate(validations.equals(404))
          .then(
            mw.req().set('emptyArr', []),
            mw.res.json('emptyArr')
          )
          .else(
            mw.next('err')
          )
      ),
      mw.query().set('githubUsername', 'hostsResult.username'),
      mw.query().set('name', 'hostsResult.instanceName'),
      mw.query().unset('hostname')
    ),
  mw.query({ or: [ 'owner.github', 'githubUsername', '["owner.github"]' ] }).require(),
  timers.create(),
  timers.model.startTimer('githubUsername_check'),
  mw.query('githubUsername').require()
    .then(
      github.create(),
      github.model.getUserByUsername('query.githubUsername'),
      mw.query().set('owner.github', 'githubResult.id')),
  timers.model.stopTimer('githubUsername_check'),
  mw.query({ or: [
    'owner', 'shortHash', 'name', '["contextVersion.appCodeVersions.repo"]',
    '["network.hostIp"]', 'masterPod', '["contextVersion.context"]', '_id'
  ] }).require(),
  // Note: be careful pick does not work like the others,
  // pick only works with keys and not keypaths!
  mw.query('owner', 'shortHash', 'name',
    'owner.github', 'contextVersion.appCodeVersions.repo',
    'network.hostIp', 'masterPod', 'contextVersion.context', '_id'
  ).pick(),
  mw.query('name').require().then(
    mw.query('name').string(),
    mw.query().set('lowerName', 'query.name.toLowerCase()'),
    mw.query().unset('name')
  ),
  mw.query('["contextVersion.context"]').require()
    .then(
      mw.query('["contextVersion.context"]')
        .validate(validations.isObjectId)
        .mapValues(transformations.toObjectId)),
  mw.query('["contextVersion.appCodeVersions.repo"]').require()
    .then(
      mw.query('["contextVersion.appCodeVersions.repo"]').string(),
      mw.query().set(
        '["contextVersion.appCodeVersions.lowerRepo"]',
        'query["contextVersion.appCodeVersions.repo"].toLowerCase()'),
      mw.query().unset('["contextVersion.appCodeVersions.repo"]')
    ),
  // Normalize the owner.github key in the query parameters
  // (since we can take both the flat keypath and nested keys)
  mw.query('owner.github').require()
    .then(
      mw.query().set('["owner.github"]', 'query.owner.github'),
      mw.query().unset('owner')
    ),
  // Only transform github owner id to an integer and check permissions
  // if we have a github owner in the params (this will not be the case
  // when requests are being performed by moderators).
  mw.query('["owner.github"]').require()
    .then(
      mw.query('["owner.github"]').mapValues(transformations.toInt).number(),
      flow.or(
        me.isOwnerOf({
          owner: {
            github: 'query["owner.github"]'
          }
        }),
        ownerIsHelloRunnable({
          owner: {
            github: 'query["owner.github"]'
          }
        }),
        me.isModerator
      )),
  instances.find('query'),
  timers.model.startTimer('populateOwnerAndCreatedByForInstances'),
  instances.populateOwnerAndCreatedByForInstances('sessionUser', 'instances'),
  timers.model.stopTimer('populateOwnerAndCreatedByForInstances'),
  timers.model.startTimer('instance-route.populateModels'),
  instances.models.populateModels(),
  timers.model.stopTimer('instance-route.populateModels'),
  utils.applyFieldFilters('instances'),
  mw.res.json('instances'));

/**
 *  Creates a new instance for the provided build.
 *  @param body.build - Id of the Build to build an instance off of
 *  @param body.name - name of the instance
 *  @param body.parent - id of the parent instance
 *  @event POST rest/instances
 *  @memberof module:rest/instances */
app.post('/instances/',
  requestTrace('POST_INSTANCES'),
  mw.body('build').require().validate(validations.isObjectId),
  mw.body('name', 'owner', 'env', 'parent', 'build', 'autoForked', 'masterPod').pick(),
  // validate body types
  mw.body('owner.github').require()
    .then(
      mw.body('owner.github').number(),
      mw.req('isInternalRequest').require() // skip owner check if internal
        .else(me.isOwnerOf('body'))),
  bodyValidations,
  // default values for owner.github if not provided - must happen after validations!
  mw.body('owner.github').require()
    .else(
      mw.body().set('owner', 'build.owner')),
  mw.body('name').require()
    .else( // if name is not provided generate one
      // this must occur after owner check/set
      instanceCounter.nextForOwner('body.owner'),
      function (req, res, next) {
        req.instanceName = 'Instance' + req.instanceCounter;
        next();
      },
      mw.body().set('name', 'instanceName')),
  instanceCounter.nextHash(),
  mw.req().set('nextHash', 'instanceCounter'),
  instances.create({
    shortHash: 'nextHash',
    createdBy: { github: 'sessionUser.accounts.github.id' },
    build: 'build._id'
  }),
  // get owner username
  mw.req().set('user', 'sessionUser'),
  users.model.findGithubUserByGithubId('body.owner.github'),
  checkFound('user', 'Owner not found'),
  mw.req().set('ownerUsername', 'user.login'),
  findBuildContextVersion,
  // without toJSON - mongoose inf loops.
  mw.body().set('contextVersion', 'contextVersion.toJSON()'),
  instances.model.set('body'),
  instances.model.upsertIntoGraph(),
  instances.model.setDependenciesFromEnvironment('ownerUsername'),
  sauron.createWithAnyHost(),
  mw.req().set('sauron', 'sauronResult'),
  sauron.model.findOrCreateHostForInstance('instance'),
  mw.req().set('networkInfo', 'sauronResult'),
  flow.try( // if anything after network-allocation fails, dealloc networkIp/hostIp
    instances.model.set({ network: 'networkInfo' }),
    // If the build has completed, but hasn't failed, create the container
    builds.findById('build._id'), // to avoid race with build route!
    instances.model.save(),
    mw.req('build.successful').validate(validations.equals(true))
      .then(
        // deploy build if it is built
        runnable.create({}, 'sessionUser'),
        // deployInstance - internal request: POST /instances/:id/actions/deploy
        runnable.model.deployInstance('instance', { json: { build: 'build._id.toString()' } }),
        instances.model.populateOwnerAndCreatedBy('sessionUser'),
        messenger.emitInstanceUpdate('instance', 'post'),
        mw.res.send(201, 'runnableResult'),
        function () {}))
  .catch( // dealloc networkIp/hostIp
    mw.req().setToErr('err'),
    flow.try(
      sauron.model.deleteHost('networkInfo.networkIp', 'networkInfo.hostIp'))
    .catch(
      error.logIfErrMw),
    mw.next('err') // next error
  ),
  instances.model.populateOwnerAndCreatedBy('sessionUser'),
  instances.model.populateModels(),
  messenger.emitInstanceUpdate('instance', 'post'),
  mw.res.send(201, 'instance'));

/** Get in a instance
 *  @event GET rest/instances/:id
 *  @memberof module:rest/instances */
app.get('/instances/:id',
  findInstance,
  flow.or(
    me.isOwnerOf('instance'),
    instances.model.isPublic(),
    me.isModerator),
  instances.model.populateOwnerAndCreatedBy('sessionUser'),
  instances.model.populateModels(),
  mw.res.json('instance'));

/**
 * Polling route used by frontend to determine if a new build was pushed
 *  @event GET rest/instances/:id/containers
 *  @memberof module:rest/instances/:id/containers */
app.get('/instances/:id/build',
  findInstance,
  flow.or(
    me.isOwnerOf('instance'),
    me.isModerator),
  mw.res.json('instance.build')); // buildId as string

/** Route for redeploying an instance with a new build.  This route should first
 *  @event PATCH rest/instances/:id
 *  @memberof module:rest/instances */
app.patch('/instances/:id',
  requestTrace('PATCH_INSTANCES_ID'),
  logger(['body'], 'PATCH_INSTANCES_ID', 'info'),
  findInstance,
  mw.req().set('origInstance', 'instance'),
  flow.or(
    me.isOwnerOf('instance'),
    me.isModerator),
  // Check for non-changes
  mw.body('build').validate(validations.equals('instance.build.toString()'))
    .then(
      mw.body().unset('build')),
  mw.body({
    or: ['public', 'build', 'env', 'locked', 'container', 'masterPod']
  }).require().pick(),
  bodyValidations,
  mw.body('build').require()
    .then( // build was updated
      logger(['body'], 'ROUTE: build.require()', 'trace'),
      findBuildContextVersion,
      // save lastBuiltSimpleContextVersion if eligible
      mw.req().set('oldContextVersion', 'instance.contextVersion'),
      mw.req('oldContextVersion.advanced').require().validate(validations.equals(false))
        .then(
          mw.req('oldContextVersion.build.completed').require()
            .then(
              function (req, res, next) {
                var oldCvId = keypather.get(req, 'oldContextVersion._id');
                req.body.lastBuiltSimpleContextVersion = {
                  id: oldCvId,
                  created: Date.now()
                };
                next();
              })),
      // without toJSON - mongoose inf loops.
      mw.body().set('contextVersion', 'contextVersion.toJSON()'),
      updateInstanceBuild)
    .else(
      logger(['body'], 'ROUTE: !build.require()', 'trace'),
      // UPDATE INSTANCE with BODY - no build changes just update mongo
      instances.findByIdAndUpdate('instanceId', { $set: 'body' })),
  instances.findById('instanceId'),
  instances.model.upsertIntoGraph(),
  instances.model.populateOwnerAndCreatedBy('sessionUser'),
  mw.body('env').require().then(
    instances.model.setDependenciesFromEnvironment('instance.owner.username')),
  instances.model.populateModels(),
  messenger.emitInstanceUpdate('instance', 'patch'),
  mw.res.json('instance'));

/** Delete in a instance
 *  @event DELETE rest/instances/:id
 *  @memberof module:rest/instances */
app.delete('/instances/:id',
  findInstance,
  flow.or(
    me.isOwnerOf('instance'),
    me.isModerator),
<<<<<<< HEAD
  function (req, res, next) {
    rabbitMQ.deleteInstance({
      instanceId: keypather.get(req, 'instance.id'),
      sessionUserId: keypather.get(req, 'sessionUser.id')
    });
    next();
  },
=======
  // cache before delete
  mw.req().set('deletedInstance', 'instance'),
  instances.model.removeSelfFromGraph(),
  flow.try(
    // remove instance
    instances.removeById('instanceId'),
    // remove instance container
    removeInstanceContainer(
      'deletedInstance', 'deletedInstance.container', 'sessionUser.id'))
  .catch(
    mw.req().setToErr('err'),
    mw.next('err')),
  messenger.emitInstanceDelete('deletedInstance'),
  // delete all instances that were forked from master instance
  mw.req('deletedInstance.masterPod').validate(validations.equals(true))
    .then(
      runnable.create({}, 'sessionUser'),
      runnable.model.destroyForkedInstances('deletedInstance')),
  // TODO: if deleting last instance for an org we can delete the network
  // beware of race with create
>>>>>>> 403024b5
  mw.res.status(204),
  mw.res.end());

/**
 * Fork should deep copy an instance, as well as deep copy its current build.  We don't want
 * to shallow copy because it could lead to a rebuild of one instance rebuilding multiple ones.
 *
 * @params id: of the instance to fork
 * @body owner: Either this user, or their associated org
 */
app.post('/instances/:id/actions/copy',
  findInstance,
  flow.or(
    me.isOwnerOf('instance'),
    ownerIsHelloRunnable('instance'),
    me.isModerator),
  mw.body('owner.github').require().then(
    mw.body('owner.github').number(),
    flow.or(
      me.isOwnerOf('body'),
      ownerIsHelloRunnable('body')
    )),
  // The best way to clone an instance is to just use the post route
  // If we deep copy the build, we can attach its id to the body, and just use the post route
  findBuild,
  mw.body('name', 'env', 'owner').pick(),
  mw.body('name').require().then(mw.body('name').string()),
  runnable.create({}, 'sessionUser'),
  // Now that the copied build is in the runnableResult, we can send it to the createInstance route
  runnable.model.copyInstance('sessionUser', 'build', 'instance', 'body'),
  // Now return the new instance
  mw.res.status(201),
  mw.res.json('runnableResult')
);

/**
 *  Creates a container (instance.container) from the current instance build
 *  (instance.build)
 *  @event PUT rest/instances/:id
 *  @event POST rest/instances/:id/actions/deploy
 *  @params id: instance id
 */
app.post('/instances/:id/actions/deploy',
  isInternalRequest,
  findInstance,
  flow.or(
    me.isOwnerOf('instance'),
    me.isModerator),
  findBuild,
  mw.body('build').require()
    .then(
      mw.body('build.toString()').validate(validations.equalsKeypath('instance.build.toString()'))
        .else(
          mw.next(Boom.badRequest('Deploy build does not match instance')))),
  mw.req('build').validate(validations.exists('completed'))
    .else(mw.next(Boom.badRequest('Cannot deploy an instance with an incomplete build'))),
  mw.req('build.successful').validate(validations.equals(true))
    .else(mw.next(Boom.badRequest('Cannot deploy an instance with an unsuccessful build'))),
  // get owner username
  mw.req().set('user', 'sessionUser'),
  users.model.findGithubUserByGithubId('instance.owner.github'),
  checkFound('user', 'Owner not found'),
  mw.req().set('ownerUsername', 'user.login'),
  flow.try(
    // happens in patch instance w/ build AND here
    // update context version
    findBuildContextVersion,
    // without toJSON - mongoose inf loops.
    instances.model.update({ $set: { contextVersion: 'contextVersion.toJSON()' } }),
    instances.findById('instanceId'),
    logger(['instance', 'user', 'build'], 'instance deploy'),
    // create container
    createContainer,
    instances.model.populateOwnerAndCreatedBy('sessionUser'))
  .catch(
    mw.req().setToErr('err'),
    mw.next('err')),
  instances.model.populateModels(),
  mw.req().set('instance.owner.username', 'ownerUsername'),
  messenger.emitInstanceUpdate('instance', 'deploy'),
  mw.res.json('instance'));

/** Creates a container (instance.container) from the current instance build (instance.build)
 *  @event PUT rest/instances/:id
 *  @event POST rest/instances/:id/actions/redeploy
 *  @params id: instance id
 */
app.post('/instances/:id/actions/redeploy',
  findInstance,
  flow.or(
    me.isOwnerOf('instance'),
    me.isModerator),
  findBuild,
  mw.body('build').require()
    .then(
      mw.body('build.toString()').validate(validations.equalsKeypath('instance.build.toString()'))
        .else(
          mw.next(Boom.badRequest('Redeploy build does not match instance')))),
  mw.req('build.successful').validate(validations.equals(true))
    .else(mw.next(Boom.badRequest('Cannot redeploy an instance with an unsuccessful build'))),
  mw.req('instance.container').require()
    .else(mw.next(Boom.badRequest('Cannot redeploy an instance without a container'))),
  // get owner username
  mw.req().set('currentUser', 'instance.owner.github'),
  // if moderator, we need to use createdBy user.
  flow.mwIf(me.isModerator)
    .then(mw.req().set('currentUser', 'instance.createdBy.github')),
  mw.req().set('user', 'sessionUser'),
  users.model.findGithubUserByGithubId('currentUser'),
  checkFound('user', 'Owner not found'),
  mw.req().set('ownerUsername', 'user.login'),
  // acquire lock
  flow.try(
    // happens in patch instance w/ build AND here
    // update context version
    findBuildContextVersion,
    // without toJSON - mongoose inf loops.
    instances.model.update({ $set: { contextVersion: 'contextVersion.toJSON()' } }),
    instances.findById('instanceId'),
    // cache old container so old hipache routes can be removed
    mw.req().set('oldContainer', 'instance.container'),
    // UPDATE INSTANCE with BODY - FIRST to ensure there is no conflict (name)
    instances.model.update({ $unset: { container: 1 } }),
    instances.findById('instanceId'),
    // remove old container
    removeInstanceContainer(
      'instance', 'oldContainer', 'sessionUser.id'),
    // remove dockerHost from cv if we are rolling
    mw.query('rollingUpdate').validate(validations.equals('true'))
      .then(contextVersions.model.clearDockerHost()),
    createContainer,
    instances.model.populateOwnerAndCreatedBy('sessionUser'))
  .catch(
    mw.req().setToErr('err'),
    mw.next('err')),
  instances.model.populateModels(),
  mw.req().set('instance.owner.username', 'ownerUsername'),
  messenger.emitInstanceUpdate('instance', 'redeploy'),
  mw.res.json('instance'));

/** Start instance container
 *  @event PUT rest/instances/:id
 *  @memberof module:rest/instances */
app.put('/instances/:id/actions/start',
  requestTrace('PUT_INSTANCES_ID_ACTIONS_START'),
  logger([], 'PUT_INSTANCES_ID_ACTIONS_START', 'info'),
  findInstance,
  instances.model.populateOwnerAndCreatedBy('sessionUser'),
  flow.or(
    me.isOwnerOf('instance'),
    me.isModerator),
  mw.req('instance.container.dockerContainer').require()
    .else(
      mw.next(Boom.badRequest('Instance does not have a container'))),
  /**
   * - Check if instance is starting or stopping.
   * - Insert task into queue to start
   * - attempt set to starting
   *   - return error if state is already start or stopping
   *   (if already starting and set to starting fails, another request
   *   won race)
   */
  instances.model.isNotStartingOrStopping(),
  function (req, res, next) {
    rabbitMQ.startInstanceContainer({
      dockerContainer: req.instance.container.dockerContainer,
      dockerHost: req.instance.container.dockerHost,
      hostIp: req.instance.network.hostIp,
      instanceId: req.instance._id.toString(),
      networkIp: req.instance.network.networkIp,
      ownerUsername: req.instance.owner.username,
      sessionUserGithubId: req.sessionUser.accounts.github.id,
      tid: req.domain.runnableData.tid
    });
    next();
  },
  instances.model.setContainerStateToStarting(),
  mw.res.json('instance'));

/* instance container
 *  @event PUT rest/instances/:id
 *  @memberof module:rest/instances */
app.put('/instances/:id/actions/restart',
  findInstance,
  flow.or(
    me.isOwnerOf('instance'),
    me.isModerator),
  mw.req('instance.container.dockerContainer').require()
    .else(
      mw.next(Boom.badRequest('Instance does not have a container'))),
  instances.model.isNotStartingOrStopping(),
  instances.model.setContainerStateToStarting(),
  checkFound('instance'),
  // get owner username
  mw.req().set('user', 'sessionUser'),
  users.model.findGithubUserByGithubId('instance.owner.github'),
  checkFound('user', 'Owner not found'),
  mw.req().set('ownerUsername', 'user.login'),
  instances.model.populateOwnerAndCreatedBy('sessionUser'),
  messenger.emitInstanceUpdate('instance', 'starting'),
  flow.try(
    // start container
    mw.req().set('dockerHost', 'instance.container.dockerHost'),
    docker.create('dockerHost'),
    // ignore next die
    flow.try(
      docker.model.restartContainer('instance.container')
    ).catch(
      mw.req().setToErr('restartErr'),
      instances.model.setContainerStateToStarting(),
      instances.model.populateOwnerAndCreatedBy('sessionUser'),
      messenger.emitInstanceUpdate('instance', 'start-error'),
      // don't ignore next die
      mw.next('restartErr')
    ),
    instances.model.inspectAndUpdate(),
    // update weave
    sauron.create('instance.container.dockerHost'),
    sauron.model.attachHostToContainer(
      'instance.network.networkIp',
      'instance.network.hostIp',
      'instance.container.dockerContainer'),
    // upsert new hosts (overwrites old ones)
    hosts.create(),
    hosts.model.upsertHostsForInstance('ownerUsername', 'instance'))
  .catch(
    mw.req().setToErr('err'),
    mw.next('err')),
  // success!
  instances.model.populateOwnerAndCreatedBy('sessionUser'),
  instances.model.populateModels(),
  messenger.emitInstanceUpdate('instance', 'restart'),
  mw.res.json('instance'));

/** Stop instance container
 *  @event PUT rest/instances/:id
 *  @memberof module:rest/instances */
app.put('/instances/:id/actions/stop',
  findInstance,
  flow.or(
    me.isOwnerOf('instance'),
    me.isModerator),
  mw.req('instance.container.dockerContainer').require()
    .else(
      mw.next(Boom.badRequest('Instance does not have a container'))),
  instances.model.isNotStartingOrStopping(),
  instances.model.setContainerStateToStopping(),
  // get owner username
  mw.req().set('user', 'sessionUser'),
  users.model.findGithubUserByGithubId('instance.owner.github'),
  checkFound('user', 'Owner not found'),
  mw.req().set('ownerUsername', 'user.login'),
  instances.model.populateOwnerAndCreatedBy('sessionUser'),
  messenger.emitInstanceUpdate('instance', 'stopping'),
  flow.try(
    mw.req().set('dockerHost', 'instance.container.dockerHost'),
    // update weave while container is potentially running
    sauron.create('dockerHost'),
    sauron.model.detachHostFromContainer(
      'instance.network.networkIp',
      'instance.network.hostIp',
      'instance.container.dockerContainer'),
    // DONT delete host entries
    // stop container
    docker.create('dockerHost'),
    mw.body('force').mapValues(transformations.setDefault(false)),
    // ignore next die
    flow.try(
      docker.model.stopContainer('instance.container', 'body.force'),
      instances.model.inspectAndUpdate()
    ).catch(
      mw.req().setToErr('restartErr'),
      // don't ignore next die
      mw.next('restartErr')
    ))
  .catch(
    mw.req().setToErr('err'),
    instances.model.setContainerStateToStarting(),
    instances.model.populateOwnerAndCreatedBy('sessionUser'),
    messenger.emitInstanceUpdate('instance', 'stop-error'),
    mw.next('err')),
  instances.model.populateOwnerAndCreatedBy('sessionUser'),
  instances.model.populateModels(),
  messenger.emitInstanceUpdate('instance', 'stop'),
  mw.res.json('instance'));<|MERGE_RESOLUTION|>--- conflicted
+++ resolved
@@ -530,7 +530,6 @@
   flow.or(
     me.isOwnerOf('instance'),
     me.isModerator),
-<<<<<<< HEAD
   function (req, res, next) {
     rabbitMQ.deleteInstance({
       instanceId: keypather.get(req, 'instance.id'),
@@ -538,28 +537,6 @@
     });
     next();
   },
-=======
-  // cache before delete
-  mw.req().set('deletedInstance', 'instance'),
-  instances.model.removeSelfFromGraph(),
-  flow.try(
-    // remove instance
-    instances.removeById('instanceId'),
-    // remove instance container
-    removeInstanceContainer(
-      'deletedInstance', 'deletedInstance.container', 'sessionUser.id'))
-  .catch(
-    mw.req().setToErr('err'),
-    mw.next('err')),
-  messenger.emitInstanceDelete('deletedInstance'),
-  // delete all instances that were forked from master instance
-  mw.req('deletedInstance.masterPod').validate(validations.equals(true))
-    .then(
-      runnable.create({}, 'sessionUser'),
-      runnable.model.destroyForkedInstances('deletedInstance')),
-  // TODO: if deleting last instance for an org we can delete the network
-  // beware of race with create
->>>>>>> 403024b5
   mw.res.status(204),
   mw.res.end());
 
