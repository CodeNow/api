--- conflicted
+++ resolved
@@ -588,7 +588,6 @@
     // remove dockerHost from cv if we are rolling
     mw.query('rollingUpdate').validate(validations.equals('true'))
       .then(contextVersions.model.clearDockerHost()),
-<<<<<<< HEAD
     function (req, res, next) {
       rabbitMQ.createInstanceContainer({
         instanceId: req.instanceId,
@@ -601,18 +600,6 @@
   .catch(
     mw.req().setToErr('err'),
     mw.next('err')),
-=======
-    instanceService.create(),
-    instanceService.model.deploy({
-      instanceId: 'instanceId',
-      userId: 'sessionUser.accounts.github.id',
-      ownerUsername: 'ownerUsername',
-      forceDock: 'body.forceDock'
-    }))
-    .catch(
-      mw.req().setToErr('err'),
-      mw.next('err')),
->>>>>>> f8d21056
   instances.model.populateOwnerAndCreatedBy('sessionUser'),
   instances.model.populateModels(),
   mw.req().set('instance.owner.username', 'ownerUsername'),
