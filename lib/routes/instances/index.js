--- conflicted
+++ resolved
@@ -370,66 +370,6 @@
   mw.res.status(204),
   mw.res.end())
 
-<<<<<<< HEAD
-=======
-/**
- * Fork should deep copy an instance, as well as deep copy its current build.  We don't want
- * to shallow copy because it could lead to a rebuild of one instance rebuilding multiple ones.
- *
- * @params id: of the instance to fork
- * @body owner: Either this user, or their associated org
- */
-app.post('/instances/:id/actions/copy',
-  findInstance,
-  flow.or(
-    me.isOwnerOf('instance'),
-    ownerIsHelloRunnable('instance'),
-    me.isModerator),
-  mw.body('owner.github').require().then(
-    mw.body('owner.github').number(),
-    flow.or(
-      me.isOwnerOf('body'),
-      ownerIsHelloRunnable('body')
-    )),
-  findBuild,
-  mw.body(
-    'autoForked',
-    'build',
-    'env',
-    'ipWhitelist',
-    'isIsolationGroupMaster',
-    'isolated',
-    'isTesting',
-    'masterPod',
-    'name',
-    'owner',
-    'parent'
-  ).pick(),
-  bodyValidations,
-  function (req, res, next) {
-    var body = req.body
-    var parentInstance = req.instance
-    body.parent = parentInstance.shortHash
-    body.build = req.build._id.toString()
-    body.env = body.env || parentInstance.env
-    body.owner = body.owner || parentInstance.owner
-    body.masterPod = body.masterPod || parentInstance.masterPod
-    InstanceService.createInstance(body, req.sessionUser)
-      .then(function (instance) {
-        return instance.populateModelsAsync()
-      })
-      .then(function (instance) {
-        req.instance = instance
-      })
-      .asCallback(function (err) {
-        // Handle errors like this or you hit issues between domains and promises
-        next(err)
-      })
-  },
-  mw.res.send(201, 'instance')
-)
-
->>>>>>> 00d878c3
 /** Creates a container (instance.container) from the current instance build (instance.build)
  *  @event PUT rest/instances/:id
  *  @event POST rest/instances/:id/actions/redeploy
