/**
 * route handlers defined in this module:
 * GET /instances
 * POST /instances
 * GET /instances/:id
 * GET /instances/:id/build
 * POST /instances/:id/actions/copy
 * DELETE /instances/:id
 * PATCH /instances/:id
 * POST /instances/:id/actions/deploy
 * POST /instances/:id/actions/redeploy
 * PUT /instances/:id/actions/start
 * PUT /instances/:id/actions/restart
 * PUT /instances/:id/actions/stop
 * @module lib/routes/instances/index
 */
'use strict';

var express = require('express');
var app = module.exports = express();

var flow = require('middleware-flow');
var mw = require('dat-middleware');

var checkFound = require('middlewares/check-found');
var docker = require('middlewares/apis').docker;
var error = require('error');
var github = require('middlewares/apis').github;
var hosts = require('middlewares/redis').hosts;
var isInternalRequest = require('middlewares/is-internal-request');
var mavis = require('middlewares/apis').mavis;
var me = require('middlewares/me');
var messenger = require('middlewares/socket').messenger;
var mongoMiddlewares = require('middlewares/mongo');
var ownerIsHelloRunnable = require('middlewares/owner-is-hello-runnable');
var runnable = require('middlewares/apis').runnable;
var sauron = require('middlewares/apis').sauron;
var timers = require('middlewares/apis').timers;
var transformations = require('middlewares/transformations');
var userStoppedContainer = require('middlewares/redis').userStoppedContainer;
var validations = require('middlewares/validations');

var Boom = mw.Boom;
var builds = mongoMiddlewares.builds;
var contextVersions = mongoMiddlewares.contextVersions;
var instanceCounter = mongoMiddlewares.instanceCounters;
var instances = mongoMiddlewares.instances;
var users = mongoMiddlewares.users;

var findInstance = flow.series(
  instances.findOneByShortHash('params.id'),
  checkFound('instance'),
  // putting the instance._id on req so we don't lose it (and have to search by hash again)
  mw.req().set('instanceId', 'instance._id'));

var findBuild = flow.series(
  mw.body('build').require()
    .then(builds.findById('body.build'))
    .else(builds.findById('instance.build')),
  checkFound('build'),
  flow.or(
    me.isOwnerOf('build'),
    ownerIsHelloRunnable('build'),
    me.isModerator),
  mw.req('build.started').require()
    .else(mw.next(Boom.badRequest('Instances cannot use builds that haven\'t been started'))));

var findBuildContextVersion = flow.series(
  mw.req('build.contextVersions.length').validate(validations.notEquals(0))
    .else(mw.next(Boom.badRequest('Build must have a contextVersion'))),
  contextVersions.findById('build.contextVersions[0]'),
  checkFound('contextVersion'),
  mw.req('contextVersion.build.started').require()
    .else(
      mw.next(Boom.badRequest(
        'Cannot attach a build to an instance with context '+
        'versions that have not started building'))));

/**
 * Body param validations for post and patch instance (name, env, build)
 * @param {String} body.name   name to set on the instance
 * @param {String} body.build  id of the build to be attached to the instance
 * @param {Array}  body.env    environment variables to set on the instance
 */
var bodyValidations = flow.series(
  mw.body('name').require().then(
    // If name is being changed, we should attempt
    mw.body('name').string().matches(/^[-_0-9a-zA-Z]+$/), // alpha-num schema validator
    mw.body().set('lowerName', 'body.name.toLowerCase()')
  ),
  mw.body('env').require()
    .then(
      mw.body('env').array(),
      mw.body('env').mapValues(function (envArr) {
        return envArr.filter(function (val) {
          return !(/^\s*$/.test(val));
        });
      }),
      mw.body('env').each(
        function (env, req, eachReq, res, next) {
          eachReq.env = env;
          next();
        },
        mw.req('env').matches(/^([A-Za-z]+[A-Za-z0-9_]*)=('(\n[^']*')|("[^"]*")|([^\s#]+))$/))),
  mw.body('public').require()
    .then(mw.body('public').boolean()),
  mw.body('locked').require()
    .then(mw.body('locked').boolean()),
  mw.body('masterPod').require()
    .then(mw.body('masterPod').boolean()),
  mw.body('parent').require().then(
    mw.body('parent').string()),
  mw.body('owner').require().then(
    mw.body('owner').validate(validations.isObject)),
  mw.body('owner.github').require().then(
    mw.body('owner.github').number()),
  mw.body('build').require()
    .then(
      mw.body('build').validate(validations.isObjectId),
      findBuild,
      // Make sure the build and the instance are owned by the same entity
      // unless build belongs to HELLO_RUNNABLE_GITHUB_ID user (getting started feature)
      mw.req('build.owner.github')
        .validate(validations.equals(process.env.HELLO_RUNNABLE_GITHUB_ID))
        .else(
          mw.req('instance.owner').require()
            .then(
              mw.req('build.owner.github')
                .validate(validations.equalsKeypath('instance.owner.github'))
                .else(mw.next(Boom.badRequest('Instance owner must match Build owner')))),
          mw.req('body.owner').require()
            .then(
              mw.req('build.owner.github').validate(validations.equalsKeypath('body.owner.github'))
                .else(mw.next(Boom.badRequest('Instance owner must match Build owner')))))));

/**
 * Create container save it to instance and attach network (sauron)
 * @param {Build} req.instance expects instance model to already be fetched
 * @param {Build} req.build    expects build model to already be fetched
 */
var createSaveAndNetworkContainer = flow.series(
  // host LOCK must be acquired PRIOR to calling this (not necessary for post instances)!
  findBuildContextVersion,
  mw.req('body.forceDock').require()
    .then(
      mw.req().set('dockerHost', 'body.forceDock'))
    .else(
      mavis.create(),
      mavis.model.findDockForContainer('contextVersion'),
      mw.req().set('dockerHost', 'mavisResult')),
  docker.create('dockerHost'),
  flow.background( // background container create task
    flow.try(
      docker.model.createUserContainer('contextVersion', {
        Env: 'instance.env',
        Labels: {
          instanceId: 'instance._id.toString()',
          contextVersionId: 'contextVersion._id.toString()',
          ownerUsername: 'ownerUsername',
          instanceName: 'instance.name.toString()'
        }
      }))
      // docker event listener handler will handle success case
    .catch(
      mw.req().setToErr('containerCreateErr'),
      mw.req('containerCreateErr.output.statusCode').validate(validations.equals(504))
        .then(
          // log err. TODO: let chronos mark it with a timeout error if it never completes
          error.logKeypathMw('containerCreateErr')
        )
        .else(
          // recieved a real error mark the container as errored.
          instances.model.modifyContainerCreateErr('contextVersion._id', 'containerCreateErr'),
          // note: below logic is for future when container creates are dock-balanced
          mw.req('containerCreateErr.output.statusCode').validate(validations.equals(404))
            .then(
              docker.model.pullImage('contextVersion'),
              messenger.emitImagePulling('instance', 'dockerResult'),
              function(req, res) {
                req.dockerResult.on('end', function () {
                  flow.series(
                    runnable.create({}, 'sessionUser'),
                    runnable.model.deployInstance('instance', {
                      forceDock: 'dockerHost',
                      json: { build: 'build._id.toString()' }
                    }))(req, res, function (err) {
                      error.logIfErr(err, req);
                    });
                });
              })
        )
      )
    )
  );

/** Remove instance container
 *  @param {String} instanceKey      instance key on req
 *  @param {String} oldContainerKey  instance's old container key on req
 *  @param {String} instanceNameKey  instance's name (in hosts to remove) key on req
 *  @param {String} ownerUsernameKey instance's owner's username key on req
 *  // also assumes req.instance exists
 * */
var removeInstanceContainer = // TODO: this has a lot of overlap with instance stop
  function (instanceKey, oldContainerKey, instanceNameKey, ownerUsernameKey) {
    return flow.series(
      // host LOCK must be acquired PRIOR to calling this (not necessary for post instances)!
      mw.req().set('instance', instanceKey),
      mw.req().set('container', oldContainerKey),
      mw.req().set('instanceName', instanceNameKey),
      mw.req().set('ownerUsername', ownerUsernameKey),
      mw.req('container.dockerContainer').require()
        .then( // has a docker container
          // delete old hosts - don't background it - important to ensure it is locked
          sauron.create('container.dockerHost'),
          sauron.model.detachHostFromContainer(
            'instance.network.networkIp',
            'instance.network.hostIp',
            'container.dockerContainer'),
          hosts.model.removeHostsForInstance(
            'ownerUsername', 'instance', 'instanceName', 'container'),
          function (req, res, next) { // BACKGROUND remove - sauron and docker
            flow.series(
              // remove from docker, AFTER sauron detachment
              docker.create('container.dockerHost'),
              // stopContainer with true means: ignore already stopped error
              userStoppedContainer.create('container.dockerContainer'),
              userStoppedContainer.model.lock(),
              docker.model.stopContainer('container', true),
              docker.model.removeContainer('container'),
              userStoppedContainer.model.unlock()
            )(req, res, error.logIfErr);
            // NEXT, to 'background' tasks
            next();
          }));
  };

/** Get's the list of instances to be displayed to the user.  This should contain all of the
 *  instances owned by the owner, as well as those owned by groups (s)he is part of
 *  @event GET rest/instances
 *  @memberof module:rest/instances */
app.get('/instances/',
  mw.query('hostname').require()
    .then(
      mw.query('hostname').string(),
      hosts.create(),
      flow.try(
        hosts.model.parseHostname('query.hostname')
      ).catch(
        mw.req().setToErr('err'),
        mw.req('err.output.statusCode')
          .require().validate(validations.equals(404))
          .then(
            mw.req().set('emptyArr', []),
            mw.res.json('emptyArr')
          )
          .else(
            mw.next('err')
          )
      ),
      mw.query().set('githubUsername', 'hostsResult.username'),
      mw.query().set('name', 'hostsResult.instanceName'),
      mw.query().unset('hostname')
    ),
  mw.query({ or: ['owner.github', 'githubUsername', '["owner.github"]'] }).require(),
  timers.create(),
  timers.model.startTimer('githubUsername_check'),
  mw.query('githubUsername').require()
    .then(
      github.create(),
      github.model.getUserByUsername('query.githubUsername'),
      mw.query().set('owner.github', 'githubResult.id')),
  timers.model.stopTimer('githubUsername_check'),
  mw.query({or: [
    'owner', 'shortHash', 'name', '["contextVersion.appCodeVersions.repo"]',
    '["network.hostIp"]', 'masterPod', '["contextVersion.context"]'
  ]}).require(),
  // Note: be careful pick does not work like the others,
  // pick only works with keys and not keypaths!
  mw.query('owner', 'shortHash', 'name' ,
    'owner.github', 'contextVersion.appCodeVersions.repo',
    'network.hostIp', 'masterPod', 'contextVersion.context'
  ).pick(),
  mw.query('name').require().then(
    mw.query('name').string(),
    mw.query().set('lowerName', 'query.name.toLowerCase()'),
    mw.query().unset('name')
  ),
  mw.query('["contextVersion.context"]').require()
    .then(
      mw.query('["contextVersion.context"]')
        .validate(validations.isObjectId)
        .mapValues(transformations.toObjectId)),
  mw.query('["contextVersion.appCodeVersions.repo"]').require()
    .then(
      mw.query('["contextVersion.appCodeVersions.repo"]').string(),
      mw.query().set(
        '["contextVersion.appCodeVersions.lowerRepo"]',
        'query["contextVersion.appCodeVersions.repo"].toLowerCase()'),
      mw.query().unset('["contextVersion.appCodeVersions.repo"]')
    ),
  // Normalize the owner.github key in the query parameters
  // (since we can take both the flat keypath and nested keys)
  mw.query('owner.github').require()
    .then(
      mw.query().set('["owner.github"]', 'query.owner.github'),
      mw.query().unset('owner')
    ),
  // Only transform github owner id to an integer and check permissions
  // if we have a github owner in the params (this will not be the case
  // when requests are being performed by moderators).
  mw.query('["owner.github"]').require()
    .then(
      mw.query('["owner.github"]').mapValues(transformations.toInt).number(),
      flow.or(
        me.isOwnerOf({
          owner: {
            github: 'query["owner.github"]'
          }
        }),
        ownerIsHelloRunnable({
          owner: {
            github: 'query["owner.github"]'
          }
        }),
        me.isModerator
      )),
  instances.find('query'),
  timers.model.startTimer('populateOwnerAndCreatedByForInstances'),
  instances.populateOwnerAndCreatedByForInstances('sessionUser', 'instances'),
  timers.model.stopTimer('populateOwnerAndCreatedByForInstances'),
  timers.model.startTimer('instance-route.populateModels'),
  instances.models.populateModels(),
  timers.model.stopTimer('instance-route.populateModels'),
  mw.res.json('instances'));

/**
 *  Creates a new instance for the provided build.
 *  @param body.build - Id of the Build to build an instance off of
 *  @param body.name - name of the instance
 *  @param body.parent - id of the parent instance
 *  @event POST rest/instances
 *  @memberof module:rest/instances */
app.post('/instances/',
  mw.body('build').require().validate(validations.isObjectId),
  mw.body('name', 'owner', 'env', 'parent', 'build', 'autoForked', 'masterPod').pick(),
  // validate body types
  mw.body('owner.github').require()
    .then(
      mw.body('owner.github').number(),
      mw.req('isInternalRequest').require() // skip owner check if internal
        .else(me.isOwnerOf('body'))),
  bodyValidations,
  // default values for owner.github if not provided - must happen after validations!
  mw.body('owner.github').require()
    .else(
      mw.body().set('owner', 'build.owner')),
  mw.body('name').require()
    .else( // if name is not provided generate one
      // this must occur after owner check/set
      instanceCounter.nextForOwner('body.owner'),
      function (req, res, next) {
        req.instanceName = 'Instance'+req.instanceCounter;
        next();
      },
      mw.body().set('name', 'instanceName')),
  instanceCounter.nextHash(),
  mw.req().set('nextHash', 'instanceCounter'),
  instances.create({
    shortHash: 'nextHash',
    createdBy: { github: 'sessionUser.accounts.github.id' },
    build: 'build._id'
  }),
  // get owner username
  mw.req().set('user', 'sessionUser'),
  users.model.findGithubUserByGithubId('body.owner.github'),
  checkFound('user', 'Owner not found'),
  mw.req().set('ownerUsername', 'user.login'),
  findBuildContextVersion,
  // without toJSON - mongoose inf loops.
  mw.body().set('contextVersion', 'contextVersion.toJSON()'),
  instances.model.set('body'),
  instances.model.upsertIntoGraph(),
  sauron.createWithAnyHost(),
  mw.req().set('sauron', 'sauronResult'),
  sauron.model.findOrCreateHostForInstance('instance'),
  mw.req().set('networkInfo', 'sauronResult'),
  flow.try( // if anything after network-allocation fails, dealloc networkIp/hostIp
    instances.model.set({ network: 'networkInfo' }),
    // If the build has completed, but hasn't failed, create the container
    builds.findById('build._id'), // to avoid race with build route!
    instances.model.save(),
    mw.req('build.successful').validate(validations.equals(true))
      .then(
        // deploy build if it is built
        runnable.create({}, 'sessionUser'),
        // deployInstance - internal request: POST /instances/:id/actions/deploy
        runnable.model.deployInstance('instance', { json: { build: 'build._id.toString()' } }),
        instances.model.populateOwnerAndCreatedBy('sessionUser'),
        messenger.emitInstanceUpdate('instance', 'post'),
        mw.res.send(201, 'runnableResult'),
        function () {}))
  .catch( // dealloc networkIp/hostIp
    mw.req().setToErr('err'),
    flow.try(
      sauron.model.deleteHost('networkInfo.networkIp', 'networkInfo.hostIp'))
    .catch(
      error.logIfErrMw),
    mw.next('err') // next error
  ),
  instances.model.populateOwnerAndCreatedBy('sessionUser'),
  instances.model.populateModels(),
  messenger.emitInstanceUpdate('instance', 'post'),
  mw.res.send(201, 'instance'));

/** Get in a instance
 *  @event GET rest/instances/:id
 *  @memberof module:rest/instances */
app.get('/instances/:id',
  findInstance,
  flow.or(
    me.isOwnerOf('instance'),
    instances.model.isPublic(),
    me.isModerator),
  instances.model.populateOwnerAndCreatedBy('sessionUser'),
  instances.model.populateModels(),
  mw.res.json('instance'));


/**
 * Polling route used by frontend to determine if a new build was pushed
 *  @event GET rest/instances/:id/containers
 *  @memberof module:rest/instances/:id/containers */
app.get('/instances/:id/build',
  findInstance,
  flow.or(
    me.isOwnerOf('instance'),
    me.isModerator),
  mw.res.json('instance.build')); // buildId as string

/**
 * acquire host locks for oldName and newName
 */
var acquireOldAndNewHostLocks = flow.series(
  hosts.create(),
  hosts.model.acquireHostLock('ownerUsername', 'newName'),
  flow.try(
    hosts.model.acquireHostLock('ownerUsername', 'oldName'))
  .catch(
    mw.req().setToErr('err'),
    hosts.model.releaseHostLock('ownerUsername', 'newName'),
    mw.next('err')));

/**
 * release host locks for oldName and newName
 */
var releaseOldAndNewHostLocks = flow.parallel(
  hosts.model.releaseHostLock('ownerUsername', 'oldName'),
  hosts.model.releaseHostLock('ownerUsername', 'newName'));

/**
 * deploy successful build to container
 */
var updateInstanceBuild = flow.series(
  // get owner username
  mw.req().set('user', 'sessionUser'),
  users.model.findGithubUserByGithubId('instance.owner.github'),
  checkFound('user', 'Owner not found'),
  mw.req().set('ownerUsername', 'user.login'),
  // acquire locks
  hosts.create(),
  mw.body('name').require()
    .then(
      mw.req().set('oldName', 'instance.name'),
      mw.req().set('newName', 'body.name'),
      acquireOldAndNewHostLocks)
    .else(
      // new name and old name are the same here!!
      mw.req().set('oldName', 'instance.name'),
      mw.req().set('newName', 'instance.name'),
      hosts.model.acquireHostLock('ownerUsername', 'oldName')),
  flow.try(
    // cache old container so old hipache routes can be removeds
    mw.req().set('oldContainer', 'instance.container'),
    // UPDATE INSTANCE with BODY - FIRST to ensure there is no conflict (name)
    instances.model.update({ $set: 'body', $unset: { container: 1 } }),
    instances.findById('instanceId'),
    // remove old container
    removeInstanceContainer(
      'instance', 'oldContainer', 'oldName', 'ownerUsername'),
    // create container if build is successful
    mw.req('build.successful').validate(validations.equals(true))
      .then(
        createSaveAndNetworkContainer))
  .catch(
    mw.req().setToErr('err'),
    // release locsk if error occurred
    flow.try(
      mw.body('name').require()
        .then(
          releaseOldAndNewHostLocks)
        .else(
          hosts.model.releaseHostLock('ownerUsername', 'oldName')))
    .catch(
      error.logIfErrMw),
    mw.next('err')),
  // release locks
  // release locsk if error occurred
  mw.body('name').require()
    .then(
      releaseOldAndNewHostLocks)
    .else(
      hosts.model.releaseHostLock('ownerUsername', 'oldName')));

/**
 * update hosts for container (dns, hipache)
 */
var updateInstanceName = flow.series(
  // IMPORTANT - cache names before update
  mw.req().set('oldName', 'instance.name'),
  mw.req().set('newName', 'body.name'),
  // UPDATE INSTANCE with BODY - FIRST to ensure there is no conflict (name)
  instances.model.update({ $set: 'body' }),
  instances.findById('instanceId'),
  // get owner username
  mw.req().set('user', 'sessionUser'),
  users.model.findGithubUserByGithubId('instance.owner.github'),
  checkFound('user', 'Owner not found'),
  mw.req().set('ownerUsername', 'user.login'),
  // acquire locks
  acquireOldAndNewHostLocks,
  flow.try(
    // upsert new hosts
    hosts.model.upsertHostsForInstance('ownerUsername', 'instance', 'newName'),
    // remove old hosts - LAST least important
    hosts.model.removeHostsForInstance('ownerUsername', 'instance', 'oldName'))
  .catch(
    mw.req().setToErr('err'),
    // release locks if error occurred
    flow.try(
      releaseOldAndNewHostLocks)
    .catch(
      error.logIfErrMw),
    mw.next('err')
  ),
  // release locks
  releaseOldAndNewHostLocks);

var releaseLocks = flow.series(
  hosts.model.releaseHostLock('ownerUsername', 'instance.name'),
  mw.req('oldName.toLowerCase()')
    .require()
    .validate(validations.notEqualsKeypath('instance.name.toLowerCase()'))
    .then(
      hosts.model.releaseHostLock('ownerUsername', 'oldName'))
);

/** Route for redeploying an instance with a new build.  This route should first
 *  @event PATCH rest/instances/:id
 *  @memberof module:rest/instances */
app.patch('/instances/:id',
  findInstance,
  mw.req().set('origInstance', 'instance'),
  flow.or(
    me.isOwnerOf('instance'),
    me.isModerator),
  // Check for non-changes
  mw.body('name.toLowerCase()').validate(validations.equals('instance.lowerName'))
    .then(
      mw.body().unset('name')),
  mw.body('build').validate(validations.equals('instance.build.toString()'))
    .then(
      mw.body().unset('build')),
<<<<<<< HEAD
  mw.body({or: [ 'public', 'name', 'build', 'env', 'locked', 'container' ]}).require().pick(),
=======
  mw.body({ or: ['public', 'name', 'build', 'env', 'locked', 'masterPod']}).require().pick(),
>>>>>>> 7b9fe537
  bodyValidations,
  mw.body('container').require()
    .then(
      mw.body('container.dockerHost', 'container.dockerContainer').require(),
      mw.body('container.dockerHost').validate(validations.isDockerHost),
      mw.query('contextVersion._id').pick(),
      mw.query('["contextVersion._id"]').require()
        .validate(validations.isObjectId)
        .mapValues(transformations.toObjectId)
        .then(
          instances.model.findSelfWithQuery('query'),
          checkFound('instance',
            'instances\'s contextVersion does match query',
            409)
        )
        .else(
          mw.next(mw.Boom.badRequest('query["contextVersion._id"] is required when updating container')))
    ),
  mw.body({or: ['build', 'name']}).require()
    .then(
      mw.body('build').require()
        .then( // build (and maybe name) was updated
          findBuildContextVersion,
          // without toJSON - mongoose inf loops.
          mw.body().set('contextVersion', 'contextVersion.toJSON()'),
          updateInstanceBuild)
        .else( // name was updated
          updateInstanceName))
    .else(
      // UPDATE INSTANCE with BODY - no name or build changes just update mongo
      instances.model.update({ $set: 'body' }),
      instances.findById('instanceId')),
  instances.findById('instanceId'),
  instances.model.upsertIntoGraph(),
  instances.model.populateOwnerAndCreatedBy('sessionUser'),
  mw.body({ or: ['name', 'env'] }).require()
    .then(
      // acquire lock
      mw.req().set('ownerUsername', 'instance.owner.username'),
      hosts.create(),
      hosts.model.acquireHostLock('ownerUsername', 'instance.name'),
      flow.try(
        mw.req('oldName.toLowerCase()')
          .require()
          .validate(validations.notEqualsKeypath('instance.name.toLowerCase()'))
          .then(
            hosts.model.acquireHostLock('ownerUsername', 'oldName'))
      ).catch(
        mw.req().setToErr('err'),
        hosts.model.releaseHostLock('ownerUsername', 'instance.name'),
        mw.next('err')
      ),
      releaseLocks
    ),
  instances.model.populateModels(),
  messenger.emitInstanceUpdate('instance', 'patch'),
  mw.res.json('instance'));

/** Delete in a instance
 *  @event DELETE rest/instances/:id
 *  @memberof module:rest/instances */
app.delete('/instances/:id',
  findInstance,
  flow.or(
    me.isOwnerOf('instance'),
    me.isModerator),
  // get owner username
  mw.req().set('user', 'sessionUser'),
  users.model.findGithubUserByGithubId('instance.owner.github'),
  checkFound('user', 'Owner not found'),
  mw.req().set('ownerUsername', 'user.login'),
  // acquire lock
  hosts.create(),
  hosts.model.acquireHostLock('ownerUsername', 'instance.name'),
  flow.try(
    // cache before delete
    mw.req().set('deletedInstance', 'instance'),
    // remove instance
    instances.removeById('instanceId'),
    // remove instance container
    removeInstanceContainer(
      'deletedInstance', 'deletedInstance.container', 'deletedInstance.name', 'ownerUsername'))
  .catch(
    mw.req().setToErr('err'),
    hosts.model.releaseHostLock('ownerUsername', 'deletedInstance.name'),
    mw.next('err')),
  // release lock
  hosts.model.releaseHostLock('ownerUsername', 'deletedInstance.name'),
  instances.model.populateOwnerAndCreatedBy('sessionUser'),
  messenger.emitInstanceUpdate('deletedInstance', 'delete'),
  // TODO: if deleting last instance for an org we can delete the network
  // beware of race with create
  mw.res.status(204),
  mw.res.end());

/**
 * Fork should deep copy an instance, as well as deep copy its current build.  We don't want
 * to shallow copy because it could lead to a rebuild of one instance rebuilding multiple ones.
 *
 * @params id: of the instance to fork
 * @body owner: Either this user, or their associated org
 */
app.post('/instances/:id/actions/copy',
  findInstance,
  flow.or(
    me.isOwnerOf('instance'),
    ownerIsHelloRunnable('instance'),
    me.isModerator),
  mw.body('owner.github').require().then(
    mw.body('owner.github').number(),
    flow.or(
      me.isOwnerOf('body'),
      ownerIsHelloRunnable('body')
    )),
  // The best way to clone an instance is to just use the post route
  // If we deep copy the build, we can attach its id to the body, and just use the post route
  findBuild,
  mw.body('name', 'env', 'owner').pick(),
  mw.body('name').require().then(mw.body('name').string()),
  runnable.create({}, 'sessionUser'),
  // Now that the copied build is in the runnableResult, we can send it to the createInstance route
  runnable.model.copyInstance('sessionUser', 'build', 'instance', 'body'),
  // Now return the new instance
  mw.res.status(201),
  mw.res.json('runnableResult')
);

/**
 *  Creates a container (instance.container) from the current instance build
 *  (instance.build)
 *  @event PUT rest/instances/:id
 *  @event POST rest/instances/:id/actions/deploy
 *  @params id: instance id
 */
app.post('/instances/:id/actions/deploy',
  isInternalRequest,
  findInstance,
  flow.or(
    me.isOwnerOf('instance'),
    me.isModerator),
  findBuild,
  mw.body('build').require()
    .then(
      mw.body('build.toString()').validate(validations.equalsKeypath('instance.build.toString()'))
        .else(
          mw.next(Boom.badRequest('Deploy build does not match instance')))),
  mw.req('build.successful').validate(validations.equals(true))
    .else(mw.next(Boom.badRequest('Cannot deploy an instance with an unsuccessful build'))),
  // get owner username
  mw.req().set('user', 'sessionUser'),
  users.model.findGithubUserByGithubId('instance.owner.github'),
  checkFound('user', 'Owner not found'),
  mw.req().set('ownerUsername', 'user.login'),
  // acquire lock
  hosts.create(),
  hosts.model.acquireHostLock('ownerUsername', 'instance.name'),
  flow.try(
    // happens in patch instance w/ build AND here
    // update context version
    findBuildContextVersion,
    // without toJSON - mongoose inf loops.
    instances.model.update({ $set: { contextVersion: 'contextVersion.toJSON()' } }),
    instances.findById('instanceId'),
    // create container
    createSaveAndNetworkContainer,
    instances.model.populateOwnerAndCreatedBy('sessionUser'))
  .catch(
    mw.req().setToErr('err'),
    // release lock if error occurred
    hosts.model.releaseHostLock('ownerUsername', 'instance.name'),
    mw.next('err')),
  // release lock
  hosts.model.releaseHostLock('ownerUsername', 'instance.name'),
  instances.model.populateModels(),
  mw.req().set('instance.owner.username', 'ownerUsername'),
  messenger.emitInstanceUpdate('instance', 'deploy'),
  mw.res.json('instance'));

/** Creates a container (instance.container) from the current instance build (instance.build)
 *  @event PUT rest/instances/:id
 *  @event POST rest/instances/:id/actions/redeploy
 *  @params id: instance id
 */
app.post('/instances/:id/actions/redeploy',
  findInstance,
  flow.or(
    me.isOwnerOf('instance'),
    me.isModerator),
  findBuild,
  mw.body('build').require()
    .then(
      mw.body('build.toString()').validate(validations.equalsKeypath('instance.build.toString()'))
        .else(
          mw.next(Boom.badRequest('Redeploy build does not match instance')))),
  mw.req('build.successful').validate(validations.equals(true))
    .else(mw.next(Boom.badRequest('Cannot redeploy an instance with an unsuccessful build'))),
  mw.req('instance.container').require()
    .else(mw.next(Boom.badRequest('Cannot redeploy an instance without a container'))),
  // get owner username
  mw.req().set('user', 'sessionUser'),
  users.model.findGithubUserByGithubId('instance.owner.github'),
  checkFound('user', 'Owner not found'),
  mw.req().set('ownerUsername', 'user.login'),
  // acquire lock
  hosts.create(),
  hosts.model.acquireHostLock('ownerUsername', 'instance.name'),
  flow.try(
    // happens in patch instance w/ build AND here
    // update context version
    findBuildContextVersion,
    // without toJSON - mongoose inf loops.
    instances.model.update({ $set: { contextVersion: 'contextVersion.toJSON()' } }),
    instances.findById('instanceId'),
    // cache old container so old hipache routes can be removeds
    mw.req().set('oldContainer', 'instance.container'),
    // UPDATE INSTANCE with BODY - FIRST to ensure there is no conflict (name)
    instances.model.update({ $unset: { container: 1 } }),
    instances.findById('instanceId'),
    // remove old container
    removeInstanceContainer(
      'instance', 'oldContainer', 'instance.name', 'ownerUsername'),
    // create container
    createSaveAndNetworkContainer,
    instances.model.populateOwnerAndCreatedBy('sessionUser'))
  .catch(
    mw.req().setToErr('err'),
    // release lock if error occurred
    hosts.model.releaseHostLock('ownerUsername', 'instance.name'),
    mw.next('err')),
  // release lock
  hosts.model.releaseHostLock('ownerUsername', 'instance.name'),
  instances.model.populateModels(),
  mw.req().set('instance.owner.username', 'ownerUsername'),
  messenger.emitInstanceUpdate('instance', 'redeploy'),
  mw.res.json('instance'));

/** Start instance container
 *  @event PUT rest/instances/:id
 *  @memberof module:rest/instances */
app.put('/instances/:id/actions/start',
  findInstance,
  flow.or(
    me.isOwnerOf('instance'),
    me.isModerator),
  mw.req('instance.container.dockerContainer').require()
    .else(
      mw.next(Boom.badRequest('Instance does not have a container'))),
  // get owner username
  mw.req().set('user', 'sessionUser'),
  users.model.findGithubUserByGithubId('instance.owner.github'),
  checkFound('user', 'Owner not found'),
  mw.req().set('ownerUsername', 'user.login'),
  // acquire lock
  hosts.create(),
  hosts.model.acquireHostLock('ownerUsername', 'instance.name'),
  flow.try(
    // start container
    mw.req().set('dockerHost', 'instance.container.dockerHost'),
    docker.create('dockerHost'),

    // this will become fire+forget and all below operations
    // will be performed in worker process
    docker.model.startUserContainer('instance.container'),


    instances.model.inspectAndUpdate(),
    // update weave
    sauron.create('instance.container.dockerHost'),
    sauron.model.attachHostToContainer(
      'instance.network.networkIp',
      'instance.network.hostIp',
      'instance.container.dockerContainer'),
    // upsert new hosts (overwrites old ones)
    hosts.model.upsertHostsForInstance('ownerUsername', 'instance'))
  .catch(
    mw.req().setToErr('err'),
    // release lock if error occurred
    hosts.model.releaseHostLock('ownerUsername', 'instance.name'),
    mw.next('err')),
  // success!
  hosts.model.releaseHostLock('ownerUsername', 'instance.name'),
  instances.model.populateOwnerAndCreatedBy('sessionUser'),
  instances.model.populateModels(),
  messenger.emitInstanceUpdate('instance', 'start'),
  mw.res.json('instance'));

/** Restart instance container
 *  @event PUT rest/instances/:id
 *  @memberof module:rest/instances */
app.put('/instances/:id/actions/restart',
  findInstance,
  flow.or(
    me.isOwnerOf('instance'),
    me.isModerator),
  mw.req('instance.container.dockerContainer').require()
    .else(
      mw.next(Boom.badRequest('Instance does not have a container'))),
  // get owner username
  mw.req().set('user', 'sessionUser'),
  users.model.findGithubUserByGithubId('instance.owner.github'),
  checkFound('user', 'Owner not found'),
  mw.req().set('ownerUsername', 'user.login'),
  // acquire lock
  hosts.create(),
  hosts.model.acquireHostLock('ownerUsername', 'instance.name'),
  flow.try(
    // start container
    mw.req().set('dockerHost', 'instance.container.dockerHost'),
    docker.create('dockerHost'),
    // ignore next die
    userStoppedContainer.create('instance.container.dockerContainer'),
    userStoppedContainer.model.lock(),
    flow.try(
      docker.model.restartContainer('instance.container')
    ).catch(
      mw.req().setToErr('restartErr'),
      // don't ignore next die
      userStoppedContainer.model.unlock(),
      mw.next('restartErr')
    ),
    instances.model.inspectAndUpdate(),
    // update weave
    sauron.create('instance.container.dockerHost'),
    sauron.model.attachHostToContainer(
      'instance.network.networkIp',
      'instance.network.hostIp',
      'instance.container.dockerContainer'),
    // upsert new hosts (overwrites old ones)
    hosts.model.upsertHostsForInstance('ownerUsername', 'instance'))
  .catch(
    mw.req().setToErr('err'),
    // release lock if error occurred
    hosts.model.releaseHostLock('ownerUsername', 'instance.name'),
    mw.next('err')),
  // success!
  hosts.model.releaseHostLock('ownerUsername', 'instance.name'),
  instances.model.populateOwnerAndCreatedBy('sessionUser'),
  instances.model.populateModels(),
  messenger.emitInstanceUpdate('instance', 'restart'),
  mw.res.json('instance'));

/** Stop instance container
 *  @event PUT rest/instances/:id
 *  @memberof module:rest/instances */
app.put('/instances/:id/actions/stop',
  findInstance,
  flow.or(
    me.isOwnerOf('instance'),
    me.isModerator),
  mw.req('instance.container.dockerContainer').require()
    .else(
      mw.next(Boom.badRequest('Instance does not have a container'))),
  // get owner username
  mw.req().set('user', 'sessionUser'),
  users.model.findGithubUserByGithubId('instance.owner.github'),
  checkFound('user', 'Owner not found'),
  mw.req().set('ownerUsername', 'user.login'),
  // acquire lock
  hosts.create(),
  hosts.model.acquireHostLock('ownerUsername', 'instance.name'),
  flow.try(
    mw.req().set('dockerHost', 'instance.container.dockerHost'),
    // update weave while container is potentially running
    sauron.create('dockerHost'),
    sauron.model.detachHostFromContainer(
      'instance.network.networkIp',
      'instance.network.hostIp',
      'instance.container.dockerContainer'),
    // delete host entries
    hosts.model.removeHostsForInstance('ownerUsername', 'instance'),
    // stop container
    docker.create('dockerHost'),
    mw.body('force').mapValues(transformations.setDefault(false)),
    // ignore next die
    userStoppedContainer.create('instance.container.dockerContainer'),
    userStoppedContainer.model.lock(),
    flow.try(
      docker.model.stopContainer('instance.container', 'body.force'),
      instances.model.inspectAndUpdate()
    ).catch(
      mw.req().setToErr('restartErr'),
      // don't ignore next die
      userStoppedContainer.model.unlock(),
      mw.next('restartErr')
    ))
  .catch(
    mw.req().setToErr('err'),
    // release lock if error occurred
    hosts.model.releaseHostLock('ownerUsername', 'instance.name'),
    mw.next('err')),
  hosts.model.releaseHostLock('ownerUsername', 'instance.name'),
  instances.model.populateOwnerAndCreatedBy('sessionUser'),
  instances.model.populateModels(),
  messenger.emitInstanceUpdate('instance',  'stop'),
  mw.res.json('instance'));<|MERGE_RESOLUTION|>--- conflicted
+++ resolved
@@ -570,11 +570,9 @@
   mw.body('build').validate(validations.equals('instance.build.toString()'))
     .then(
       mw.body().unset('build')),
-<<<<<<< HEAD
-  mw.body({or: [ 'public', 'name', 'build', 'env', 'locked', 'container' ]}).require().pick(),
-=======
-  mw.body({ or: ['public', 'name', 'build', 'env', 'locked', 'masterPod']}).require().pick(),
->>>>>>> 7b9fe537
+  mw.body({
+    or: ['public', 'name', 'build', 'env', 'locked', 'container', 'masterPod']
+  }).require().pick(),
   bodyValidations,
   mw.body('container').require()
     .then(
@@ -591,7 +589,8 @@
             409)
         )
         .else(
-          mw.next(mw.Boom.badRequest('query["contextVersion._id"] is required when updating container')))
+          mw.next(
+            mw.Boom.badRequest('query["contextVersion._id"] is required when updating container')))
     ),
   mw.body({or: ['build', 'name']}).require()
     .then(
