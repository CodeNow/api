--- conflicted
+++ resolved
@@ -13,10 +13,7 @@
 const responseHandler = require('routes/promise-response-handler').responseHandler
 const Instance = require('models/mongo/instance')
 const ClusterConfigService = require('models/services/cluster-config-service')
-<<<<<<< HEAD
 const Hashids = require('hashids')
-=======
->>>>>>> 4e1a2d83
 
 const postSchema = joi.object({
   repo: joi.string().required(),
@@ -39,7 +36,12 @@
   instanceId: joi.string().required()
 }).unknown().required()
 
-<<<<<<< HEAD
+const multiDeleteSchema = joi.object({
+  cluster: joi.object({
+    id: joi.string().required()
+  }).required().unknown()
+}).unknown().required()
+
 function makeCreateOptsFromBody (sessionUser, body, mainInstanceKey) {
   const repoFullName = keypather.get(body, 'repo')
   const branchName = keypather.get(body, 'branch')
@@ -72,13 +74,6 @@
     'abcdefghijklmnopqrstuvwxyz0123456789')
   return hashids.encrypt(new Date().getTime())
 }
-=======
-const multiDeleteSchema = joi.object({
-  cluster: joi.object({
-    id: joi.string().required()
-  }).required().unknown()
-}).unknown().required()
->>>>>>> 4e1a2d83
 
 /**
  * Enqueue a cluster.create job
@@ -199,7 +194,6 @@
     .asCallback(responseHandler.bind(null, res, next))
 }
 
-<<<<<<< HEAD
 function multiCreateRoute (req, res, next) {
   const sessionUser = keypather.get(req, 'sessionUser')
   const body = keypather.get(req, 'body')
@@ -208,7 +202,10 @@
     .then((results) => {
       const message = '' + results + ' cluster.create jobs enqueued'
       return { json: { message, created: results }, status: 202 }
-=======
+    })
+    .asCallback(responseHandler.bind(null, res, next))
+}
+
 const multiDeleteRoute = function (req, res, next) {
   const clusterId = keypather.get(req, 'body.cluster.id')
   const log = logger.child({
@@ -224,15 +221,11 @@
     .then(() => {
       const message = 'cluster.delete.multi job enqueued'
       return { json: { message }, status: 202 }
->>>>>>> 4e1a2d83
-    })
-    .asCallback(responseHandler.bind(null, res, next))
-}
-
-<<<<<<< HEAD
+    })
+    .asCallback(responseHandler.bind(null, res, next))
+}
+
 app.post('/docker-compose-cluster/multi', multiCreateRoute)
-=======
->>>>>>> 4e1a2d83
 app.post('/docker-compose-cluster/', postRoute)
 app.delete('/docker-compose-cluster/', deleteRoute)
 app.post('/docker-compose-cluster/redeploy/', redeployRoute)
