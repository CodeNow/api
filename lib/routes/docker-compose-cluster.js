--- conflicted
+++ resolved
@@ -62,6 +62,7 @@
   const parentInputClusterConfigId = keypather.get(body, 'parentInputClusterConfigId')
   const isTesting = keypather.get(body, 'isTesting')
   const testReporters = keypather.get(body, 'testReporters')
+  const shouldNotAutoFork = keypather.get(body, 'shouldNotAutoFork')
   return {
     mainInstanceServiceName,
     clusterCreateId: uuid(),
@@ -74,6 +75,7 @@
     isTesting: isTesting || false,
     testReporters: testReporters || [],
     clusterName,
+    shouldNotAutoFork,
     parentInputClusterConfigId: parentInputClusterConfigId || ''
   }
 }
@@ -96,57 +98,19 @@
  * @resolves {Object}
  */
 const postRoute = function (req, res, next) {
-<<<<<<< HEAD
-  const repoFullName = keypather.get(req, 'body.repo')
-  const branchName = keypather.get(req, 'body.branch')
-  const filePath = keypather.get(req, 'body.filePath')
-  const clusterName = keypather.get(req, 'body.name')
-  const githubId = keypather.get(req, 'body.githubId')
-  const parentInputClusterConfigId = keypather.get(req, 'body.parentInputClusterConfigId')
-  const isTesting = keypather.get(req, 'body.isTesting')
-  const testReporters = keypather.get(req, 'body.testReporters')
-  const shouldNotAutoFork = keypather.get(req, 'body.shouldNotAutoFork')
-  const log = logger.child({
-    method: 'post',
-    repoFullName,
-    branchName,
-    filePath,
-    githubId,
-    isTesting,
-    clusterName,
-    parentInputClusterConfigId,
-    shouldNotAutoFork
-=======
   const sessionUser = keypather.get(req, 'sessionUser')
   const body = keypather.get(req, 'body')
   const log = logger.child({
     method: 'post',
     body
->>>>>>> 64fb1554
   })
   log.info('called')
   return joi.validateOrBoomAsync(body, postSchema)
     .then(function () {
       log.trace('create cluster')
-<<<<<<< HEAD
-      rabbitMQ.createCluster({
-        sessionUserBigPoppaId: keypather.get(req, 'sessionUser._bigPoppaUser.id'),
-        triggeredAction: 'user',
-        repoFullName,
-        branchName,
-        filePath,
-        githubId,
-        isTesting: isTesting || false,
-        testReporters: testReporters || [],
-        clusterName,
-        parentInputClusterConfigId: parentInputClusterConfigId || '',
-        shouldNotAutoFork: !!shouldNotAutoFork
-      })
-=======
       return rabbitMQ.createCluster(makeCreateOptsFromBody(sessionUser, body))
     })
     .then(function () {
->>>>>>> 64fb1554
       const message = 'cluster.create job enqueued'
       return { json: { message }, status: 202 }
     })
