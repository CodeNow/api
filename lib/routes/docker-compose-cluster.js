--- conflicted
+++ resolved
@@ -17,14 +17,9 @@
   filePath: joi.string().required(),
   name: joi.string().required(),
   isTesting: joi.boolean().optional(),
-<<<<<<< HEAD
   testReporters: joi.array().optional(),
   githubId: joi.number().optional(),
   inputClusterConfigId: joi.string().optional()
-=======
-  parent: joi.string(),
-  testReporters: joi.array().optional()
->>>>>>> 8160eba7
 }).unknown().required()
 
 const deleteSchema = joi.object({
@@ -47,6 +42,7 @@
   const branchName = keypather.get(req, 'body.branch')
   const filePath = keypather.get(req, 'body.filePath')
   const clusterName = keypather.get(req, 'body.name')
+  const githubId = keypather.get(req, 'body.githubId')
   const parentInputClusterConfigId = keypather.get(req, 'body.parent')
   const isTesting = keypather.get(req, 'body.isTesting')
   const testReporters = keypather.get(req, 'body.testReporters')
@@ -55,6 +51,7 @@
     repoFullName,
     branchName,
     filePath,
+    githubId,
     isTesting,
     clusterName,
     parentInputClusterConfigId
@@ -66,24 +63,14 @@
       rabbitMQ.createCluster({
         sessionUserBigPoppaId: keypather.get(req, 'sessionUser._bigPoppaUser.id'),
         triggeredAction: 'user',
-<<<<<<< HEAD
-        repoFullName: req.body.repo,
-        branchName: req.body.branch,
-        filePath: req.body.filePath,
-        githubId: req.body.githubId,
-        isTesting: req.body.isTesting || false,
-        testReporters: req.body.testReporters || [],
-        newInstanceName: req.body.name,
-        inputClusterConfigId: req.body.inputClusterConfigId
-=======
         repoFullName,
         branchName,
         filePath,
+        githubId,
         isTesting: exists(isTesting) ? isTesting : false,
         testReporters: exists(testReporters) ? testReporters : [],
         clusterName,
         parentInputClusterConfigId
->>>>>>> 8160eba7
       })
       const message = 'cluster.create job enqueued'
       return { json: { message }, status: 202 }
