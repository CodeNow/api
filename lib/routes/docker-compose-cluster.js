--- conflicted
+++ resolved
@@ -18,11 +18,7 @@
   isTesting: joi.boolean().optional(),
   testReporters: joi.array().optional(),
   githubId: joi.number().optional(),
-<<<<<<< HEAD
-  inputClusterConfigId: joi.string().optional()
-=======
   parentInputClusterConfigId: joi.string().allow('').optional()
->>>>>>> d60eda3a
 }).unknown().required()
 
 const deleteSchema = joi.object({
@@ -46,11 +42,7 @@
   const filePath = keypather.get(req, 'body.filePath')
   const clusterName = keypather.get(req, 'body.name')
   const githubId = keypather.get(req, 'body.githubId')
-<<<<<<< HEAD
-  const parentInputClusterConfigId = keypather.get(req, 'body.parent')
-=======
   const parentInputClusterConfigId = keypather.get(req, 'body.parentInputClusterConfigId')
->>>>>>> d60eda3a
   const isTesting = keypather.get(req, 'body.isTesting')
   const testReporters = keypather.get(req, 'body.testReporters')
   const log = logger.child({
@@ -74,13 +66,8 @@
         branchName,
         filePath,
         githubId,
-<<<<<<< HEAD
-        isTesting: exists(isTesting) ? isTesting : false,
-        testReporters: exists(testReporters) ? testReporters : [],
-=======
         isTesting: isTesting || false,
         testReporters: testReporters || [],
->>>>>>> d60eda3a
         clusterName,
         parentInputClusterConfigId: parentInputClusterConfigId || ''
       })
