'use strict';

/**
 * Github API Hooks
 * @module rest/actions/github
 */

var express = require('express');
var app = module.exports = express();

var mw = require('dat-middleware');

<<<<<<< HEAD
var contextVersions = require('middlewares/mongo').contextVersions;
var validations = require('middlewares/validations');
var async = require('async');
var Build = require('models/mongo/build');
var Github = require('models/apis/github');
var error = require('error');
var Runnable = require('models/apis/runnable');
=======
var versions = require('middlewares/mongo').contextVersions;
var contexts = require('middlewares/mongo').contexts;
var builds = require('middlewares/mongo').builds;
var github = require('middlewares/apis').github;
>>>>>>> 87f7bf24

/** Receive the Github hooks
 *  @event POST rest/actions/github
 *  @memberof module:rest/actions/github */
app.post('/',
  mw.headers('user-agent').require().matches(/^GitHub Hookshot.*$/),
  mw.headers('x-github-event', 'x-github-delivery').require(),
  mw.headers('x-github-event').matches(/^ping$/).then(
    mw.res.send(204)),
  mw.headers('x-github-event').matches(/^push$/).then(
<<<<<<< HEAD
    contextVersions.findWithRepository(
      'body.repository.owner.name', 'body.repository.name'),
    mw.req('contextVersions.length').validate(validations.notEquals(0)),
    function (req, res, next) {
      async.waterfall([
        getLatestBuildsUsingRepo,
        createNewVersions,
        createNewBuildsWithNewVersions
      ], function (err, builds) {
        if (err) { return next(err); }
        res.json(builds); // respond
        buildTheBuilds(builds);
      });
      function getLatestBuildsUsingRepo (cb) {
        Build.findLatestBuildsWithContextVersions(req.versions, cb);
      }
      function createNewVersions (builds, cb) {
        if (builds.length > 0) {
          var githubUsername = req.body.head_commit.author.username;
          var github = new Github();
          github.getUserByUsername(githubUsername, function (err, githubUser) {
            if (err) { return cb(err); }

            async.map(req.versions,
              function (version) {
                var createdBy = {
                  github: githubUser.id
                };
                version.createCopy(createdBy, version, cb);
              },
              function (err, newContextVersions) {
                cb(err, builds, newContextVersions);
              });
          });
        }// else done.
      }
      function createNewBuildsWithNewVersions (builds, newContextVersions, cb) {
        var newToOldVersionHash = {};
        req.versions.forEach(function (version, i) {
          newToOldVersionHash[version._id] = newContextVersions[i]._id.toString();
        });
        async.forEach(builds, function (build, cb) {
          build.createCopyWithNewVersions(build, newToOldVersionHash, cb);
        }, cb);
      }
      function buildTheBuilds (builds) {
        async.forEach(builds, function (build, cb) {
          var runnable = new Runnable();
          runnable.buildBuild(build, cb);
        }, error.log.bind(error));
      }
    }));
=======
    github.create(),
    mw.body('pusher.name').require(),
    github.model.getUserByUsername('body.pusher.name'),
    function (req, res, next) {
      req.sessionUser = {
        id: req.githubResult.id,
        account: {
          github: req.githubResult
        }
      };
      next();
    },
    contexts.findByRepository('body.repository.owner.name', 'body.repository.name'),
    contexts.checkFound,
    builds.findLatestBuildsForContext('context'),
    versions.createAllNewVersions,
    versions.buildAllNewVersions,
    builds.createNewBuildsForNewVersions,
    mw.res.send(201)),
  mw.res.send(501));
>>>>>>> 87f7bf24
<|MERGE_RESOLUTION|>--- conflicted
+++ resolved
@@ -10,7 +10,6 @@
 
 var mw = require('dat-middleware');
 
-<<<<<<< HEAD
 var contextVersions = require('middlewares/mongo').contextVersions;
 var validations = require('middlewares/validations');
 var async = require('async');
@@ -18,12 +17,6 @@
 var Github = require('models/apis/github');
 var error = require('error');
 var Runnable = require('models/apis/runnable');
-=======
-var versions = require('middlewares/mongo').contextVersions;
-var contexts = require('middlewares/mongo').contexts;
-var builds = require('middlewares/mongo').builds;
-var github = require('middlewares/apis').github;
->>>>>>> 87f7bf24
 
 /** Receive the Github hooks
  *  @event POST rest/actions/github
@@ -34,7 +27,6 @@
   mw.headers('x-github-event').matches(/^ping$/).then(
     mw.res.send(204)),
   mw.headers('x-github-event').matches(/^push$/).then(
-<<<<<<< HEAD
     contextVersions.findWithRepository(
       'body.repository.owner.name', 'body.repository.name'),
     mw.req('contextVersions.length').validate(validations.notEquals(0)),
@@ -86,26 +78,4 @@
           runnable.buildBuild(build, cb);
         }, error.log.bind(error));
       }
-    }));
-=======
-    github.create(),
-    mw.body('pusher.name').require(),
-    github.model.getUserByUsername('body.pusher.name'),
-    function (req, res, next) {
-      req.sessionUser = {
-        id: req.githubResult.id,
-        account: {
-          github: req.githubResult
-        }
-      };
-      next();
-    },
-    contexts.findByRepository('body.repository.owner.name', 'body.repository.name'),
-    contexts.checkFound,
-    builds.findLatestBuildsForContext('context'),
-    versions.createAllNewVersions,
-    versions.buildAllNewVersions,
-    builds.createNewBuildsForNewVersions,
-    mw.res.send(201)),
-  mw.res.send(501));
->>>>>>> 87f7bf24
+    }));