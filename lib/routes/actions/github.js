--- conflicted
+++ resolved
@@ -30,6 +30,7 @@
 var timers = require('middlewares/apis').timers
 var validations = require('middlewares/validations')
 var UserWhitelist = require('models/mongo/user-whitelist')
+var checkFound = require('middlewares/check-found')
 
 var Boom = mw.Boom
 var instances = mongoMiddlewares.instances
@@ -154,39 +155,6 @@
 
 module.exports.parseGitHubPushData = parseGitHubPushData
 
-/**
- * Middleware to check if repo owner org is whitelisted.
- * We don't want to allow unwhitelisted org (repo owner) to create containers.
- * The repo owner might no longer be a whitelisted org and we might still be
- * receiving their webhooks.
- */
-<<<<<<< HEAD
-function checkRepoOwnerOrgIsWhitelisted () {
-  function accessDeniedUserNotWhitelisted (req, res) {
-    var whitelistErr = Boom.forbidden('access denied (!whitelist)', {
-      repo: req.githubPushInfo.repo,
-      repoName: req.githubPushInfo.repoName,
-      sender: req.githubPushInfo.sender,
-      repoOwnerOrgName: req.githubPushInfo.repoOwnerOrgName
-    })
-    log.error({
-      tx: true,
-      data: req.githubPushInfo,
-      err: whitelistErr
-    }, 'checkRepoOwnerOrgIsWhitelisted repo owner it not whitelisted')
-    error.log(whitelistErr, req)
-    return res.status(403).send('Repo owner is is not registered in Runnable')
-  }
-
-  return flow.series(
-    userWhitelist.findOne({
-      lowerName: 'githubPushInfo.repoOwnerOrgName.toLowerCase()'
-    }),
-    // if the user isn't in the whitelist, throw a 403
-    flow.mwIf(checkFound('userwhitelist')).else(accessDeniedUserNotWhitelisted)
-  )
-}
-
 function checkCommiterIsRunnableUser () {
   function respondCommiterNotRunnableUserError (req, res) {
     var commiterNotRunnableUserError = Boom.forbidden('Commit author/commiter is not a Runnable user', {
@@ -207,8 +175,14 @@
     // if the committer isn't in a Runnable user
     flow.mwIf(checkFound('user')).else(respondCommiterNotRunnableUserError)
   )
-=======
-
+}
+
+/**
+ * Middleware to check if repo owner org is whitelisted.
+ * We don't want to allow unwhitelisted org (repo owner) to create containers.
+ * The repo owner might no longer be a whitelisted org and we might still be
+ * receiving their webhooks.
+ */
 function checkRepoOwnerOrgIsWhitelisted (req, res, next) {
   var orgName = keypather.get(req, 'githubPushInfo.repoOwnerOrgName.toLowerCase()')
   var logData = {
@@ -228,7 +202,6 @@
     }
     next()
   })
->>>>>>> 07778db1
 }
 
 module.exports.checkRepoOwnerOrgIsWhitelisted = checkRepoOwnerOrgIsWhitelisted
