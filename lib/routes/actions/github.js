--- conflicted
+++ resolved
@@ -22,11 +22,6 @@
 var PullRequest = require('models/apis/pullrequest')
 var Runnable = require('models/apis/runnable')
 var Slack = require('notifications/index')
-<<<<<<< HEAD
-var Timers = require('models/apis/timers')
-=======
-var checkEnvOn = require('middlewares/is-env-on')
->>>>>>> d0575816
 var assertHttps = require('middlewares/assert-https')
 var checkEnvOn = require('middlewares/is-env-on')
 var dogstatsd = require('models/datadog')
@@ -342,17 +337,11 @@
       initInstancesIter,
       findInstanceCreator('creatorGithubId'),
       flow.try(
-<<<<<<< HEAD
         // Create new Context Version
         // replaces req.contextVersion with the new one.
         newContextVersion(),
-        startTimer('github_push_autodeploy_', 'instance.shortHash'),
-=======
-        // replaces context version!
-        newContextVersion('contextVersion'),
         timers.create(),
         timers.model.startTimer('github_push_autodeploy'),
->>>>>>> d0575816
         // create and build new build
         createAndBuildBuild('githubPushInfo'),
         processInstanceAutoDeployEvents
@@ -384,17 +373,11 @@
       initInstancesIter,
       findInstanceCreator('creatorGithubId'),
       flow.try(
-<<<<<<< HEAD
         // Create new Context Version
         // replaces req.contextVersion with the new one.
         newContextVersion(),
-        startTimer('github_push_autofork_', 'instance.shortHash'),
-=======
-        // replaces context version!
-        newContextVersion('contextVersion'),
         timers.create(),
         timers.model.startTimer('github_push_autofork'),
->>>>>>> d0575816
         // create and build new build
         createAndBuildBuild('githubPushInfo'),
         processInstanceAutoForkEvents
