--- conflicted
+++ resolved
@@ -392,23 +392,6 @@
   if (req.jsonNewBuild) {
     var instance = req.instance;
     var buildId = req.jsonNewBuild._id;
-<<<<<<< HEAD
-    processBuildComplete(req, function buildCompleted () {
-      // NOTE instance create should be user that pushed code or `masterInstance`
-      // creator if committer user doesn't exists in Runnable
-      var forkedInstanceCreator = req.pushUser || req.instanceCreator;
-      var runnableClient = new Runnable({}, forkedInstanceCreator);
-      // fork master instance but with new build
-      runnableClient.forkMasterInstance(instance, buildId,
-        req.githubPushInfo.branch,
-        handleInstanceDeployed(req, instance, 'github_push_autofork_',
-        function instanceDeploySuccess (forkedInstance) {
-          sendSlackAutoForkNotification(req.githubPushInfo, forkedInstance);
-          // report event to the heap&datadog. fire and forget
-          trackInstanceEvent(req.githubPushInfo, forkedInstance, 'auto_fork');
-        }));
-      });
-=======
     processBuildComplete(req);
     // NOTE instance create should be user that pushed code or `masterInstance`
     // creator if committer user doesn't exists in Runnable
@@ -431,7 +414,6 @@
             }
           });
       }));
->>>>>>> 9e0b5e9d
   }
   next();
 }
