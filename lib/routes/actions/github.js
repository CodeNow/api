'use strict';

/**
 * Github API Hooks
 * @module rest/actions/github
 */

var express = require('express');
var app = module.exports = express();
var keypather = require('keypather')();
var flow = require('middleware-flow');
var mw = require('dat-middleware');
var Boom = mw.Boom;
var pollMongo = require('middlewares/poll-mongo');
var mongoMiddlewares = require('middlewares/mongo');
var contextVersions = mongoMiddlewares.contextVersions;
var contexts = mongoMiddlewares.contexts;
var instances = mongoMiddlewares.instances;
var users = mongoMiddlewares.users;
var settings = mongoMiddlewares.settings;
var runnable = require('middlewares/apis').runnable;
var notifications = require('middlewares/notifications').index;
var heap = require('middlewares/apis').heap;
var validations = require('middlewares/validations');
var equals = require('101/equals');
var pluck = require('101/pluck');
var noop = require('101/noop');
var error = require('error');

/** Receive the Github hooks
 *  @event POST rest/actions/github
 *  @memberof module:rest/actions/github */
var pushSessionUser = {
  permissionLevel: 5,
  accounts: {
    github: {
      id: 'githubPushInfo.user.id'
    }
  }
};

app.post('/actions/github/',
  mw.headers('user-agent').require().matches(/^GitHub.*$/),
  mw.headers('x-github-event', 'x-github-delivery').require(),
  mw.headers('x-github-event').matches(/^ping$/).then(
    mw.res.status(202),
    mw.res.send('Hello, Github Ping!')),
  function (req, res, next) {
    // our env parsing cannot parse boolean correctly atm
    if (process.env.ENABLE_BUILDS_ON_GIT_PUSH !== 'true') {
      res.status(202);
      res.send('hooks are currently disabled. but we gotchu!');
    } else {
      next();
    }
  },

  mw.headers('x-github-event').matches(/^push$/).then(
    mw.body('deleted').validate(equals(true))
      .else(
        mw.res.status(202),
        mw.res.send('Deleted the branch; no work to be done.')),
    parseGitHubPushData,
    mw.req().set('hookStartTime', new Date()),
    heap.create(),
    heap.model.track('githubPushInfo.user.id', 'github_hook_start', {
      repo: 'githubPushInfo.repo',
      branch: 'githubPushInfo.branch',
      commit: 'githubPushInfo.headCommit.id',
      githubUsername: 'githubPushInfo.user.login'
    }),
    mw.req('githubPushInfo.commitLog.length').validate(validations.equals(0))
      .then(
        mw.res.status(202),
        mw.res.send('No commits pushed; no work to be done.'))
      .else(
        instances.findInstancesLinkedToBranch('githubPushInfo.repo', 'githubPushInfo.branch'),
        // check if there are instances that follow specific branch
        mw.req('instances.length').validate(validations.equals(0))
          .then(
            // no instances found. This can be push to the new branch
            newBranch()
          )
          .else(
            // instances following particular branch were found. Redeploy them with the new code
            followBranch('instances')
          ))
  ),
  mw.res.status(501),
  mw.res.send('No action set up for that payload.'));

function parseGitHubPushData (req, res, next) {
  var repository = keypather.get(req, 'body.repository');
  if (!repository) {
    return next(Boom.badRequest('Unexpected commit hook format', { req: req }));
  }
  req.headCommit = req.body.head_commit;
  req.commitLog  = req.body.commits;
  req.githubPushInfo = {
    repo    : req.body.repository.full_name,
    repoName: req.body.repository.name,
    branch  : req.body.ref.replace('refs/heads/', ''),
    commit  : req.body.head_commit.id,
    headCommit: req.body.head_commit,
    commitLog : req.body.commits || [],
    user: req.body.sender
  };
  next();
}

function newBranch () {
  return flow.series(
    function (req, res, next) {
      // our env parsing cannot parse boolean correctly atm
      if (process.env.ENABLE_NEW_BRANCH_BUILDS_ON_GIT_PUSH !== 'true') {
        res.status(202);
        res.send('New branch builds are disabled for now');
      } else {
        next();
      }
    },

    // TODO: ask praful again about creating builds for all branches
    instances.findContextVersionsForRepo('githubPushInfo.repo'),
    mw.req().set('contextVersionIds', 'instances'),
    mw.req('contextVersionIds.length').validate(validations.equals(0))
      .then(
        mw.res.status(202),
        mw.res.send('No appropriate work to be done; finishing.')),
    // for each of the context versions, make a deep copy and build them!
    contextVersions.findByIds('contextVersionIds', { _id:1, context:1, createdBy:1, owner:1 }),
    mw.req('contextVersions').each(
      function (contextVersion, req, eachReq, res, next) {
        req.newContextVersionIds = [];
        eachReq.contextVersion = contextVersion;
        next();
      },
      newContextVersion('contextVersion'), // replaces context version!
      // Note: pushSessionUser has moderator permissions,
      // can only be used for loopback methods that don't require a githubToken
      runnable.create({}, pushSessionUser),
      // build the new context version
      runnable.model.buildVersion('contextVersion', { json: {
        message: 'headCommit.message',
        triggeredAction: {
          manual: false,
          appCodeVersion: {
            repo: 'githubPushInfo.repo',
            commit: 'githubPushInfo.headCommit.id',
            commitLog: 'githubPushInfo.commitLog'
          }
        }
      }}),
      function (contextVersion, req, eachReq, res, next) {
        var newContextVersionId = eachReq.runnableResult.id();
        req.newContextVersionIds.push(newContextVersionId);
        next();
      }
    ),
    // RESPOND
    resSendAndNext('newContextVersionIds'),
    // background
    flow.try(
      waitForContextVersionBuildCompleted('newContextVersionIds'),
      // fetch context to get owner to get settings for
      contexts.findById('contextVersions[0].context'),
      mw.req().set('ownerGithubId', 'context.owner.github'),

      // FIXME:
      // we are getting creator of the context version here
      // we will use GitHub API using creator account. This is not ideal.
      mw.req().set('creatorGithubId', 'contextVersions[0].createdBy.github'),
      users.findByGithubId('creatorGithubId'),
      // session user is needed for findGithubUserByGithubId
      mw.req().set('versionCreator', 'user'),
      users.create('versionCreator'),
      users.model.findGithubUserByGithubId('ownerGithubId'),
      mw.req().set('contextOwner', 'user'),
      mw.req().set('githubPushInfo.owner', 'contextOwner'),
      // get settings from the owner of the first contextVersion
      settings.findOneByGithubId('ownerGithubId'),
      mw.req('setting').require().then(
        notifications.create('setting.notifications'),
        notifications.model.notifyOnBuild('githubPushInfo'))
    ).catch(
      error.logIfErrMw
    ),
    noop
  );
}


function newContextVersion (contextVersionKey) {
  return flow.series(
    mw.req().set('contextVersion', contextVersionKey),
    // Note: pushSessionUser has moderator permissions,
    // can only be used for loopback methods that don't require a githubToken
    runnable.create({}, pushSessionUser), // user a moderator like user.
    runnable.model.deepCopyContextVersion('contextVersion.context', 'contextVersion._id'),
    mw.req().set('contextVersionId', 'runnableResult.id()'),
    // find new deep copied context version
    contextVersions.modifyAppCodeVersionByRepo(
      'contextVersionId',
      'githubPushInfo.repo',
      'githubPushInfo.branch',
      'githubPushInfo.commit')
  );
}

function followBranch (instancesKey) {
  return flow.series(
    mw.req().set('instances', instancesKey),
    // get settings from the owner of the first instance
    mw.req().set('ownerGithubId', 'instances[0].owner.github'),
    // FIXME:
    // we are getting creator of the instance here
    // we will use GitHub API using creator account. This is not ideal.
    mw.req().set('creatorGithubId', 'instances[0].createdBy.github'),
    users.findByGithubId('creatorGithubId'),
    // session user is needed for getGithubUsername and patchInstance
    mw.req().set('instanceCreator', 'user'),
    function (req, res, next) {
      // dat-middleware set creates closures when reference values are used! (objects)
      req.newContextVersionIds = [];
      req.instanceIds = [];
      req.instanceNewInfo = {};
      next();
    },
    mw.req('instances').each(
      function (instance, req, eachReq, res, next) {
        eachReq.instance = instance;
        eachReq.contextVersion = instance.contextVersion;
        next();
      },
      newContextVersion('contextVersion'), // replaces context version!
      // Note: pushSessionUser has moderator permissions,
      // can only be used for loopback methods that don't require a githubToken
      runnable.create({}, pushSessionUser),
      runnable.model.createBuild({ json: {
        contextVersions: ['contextVersion._id'],
        owner: {
          github: 'ownerGithubId'
        }
      }}),
      mw.req().set('jsonNewBuild', 'runnableResult'),
      // we cannot use pushSessionUser, bc redeploy requires token
      // we must reinstantiate runnable model for each call bc of a bug
      runnable.create({}, 'instanceCreator'),
      runnable.model.buildBuild('jsonNewBuild', { json: {
        message: 'headCommit.message',
        triggeredAction: {
          manual: false,
          appCodeVersion: {
            repo: 'githubPushInfo.repo',
            commit: 'githubPushInfo.headCommit.id',
            commitLog: 'githubPushInfo.commitLog'
          }
        }
      }}),
      mw.req().set('jsonNewBuild', 'runnableResult'),
      function (instance, req, eachReq, res, next) {
        var newContextVersionId = eachReq.jsonNewBuild.contextVersions[0];
        var newBuildId = eachReq.jsonNewBuild._id;
        req.newContextVersionIds.push(newContextVersionId);
        req.instanceIds.push(instance._id.toString());
        req.instanceNewInfo[instance._id.toString()] = {
          contextVersionId: newContextVersionId,
          buildId: newBuildId
        };
        next();
      }
    ),
    // RESPOND
    resSendAndNext('instanceIds'),
    // background
    flow.try(
      waitForContextVersionBuildCompleted('newContextVersionIds'),
      function (req, res, next) {
        req.instanceIds = req.instances.map(pluck('_id'));
        next();
      },
      function (req, res, next) {
        req.instancesToWaitFor = req.instances.filter(function (instance) {
          var contextVersionId = req.instanceNewInfo[instance._id.toString()].contextVersionId;
          var buildSuccessful  = req.pollMongoResults[contextVersionId];
          return buildSuccessful;
        });
        next();
      },
      function (req, res, next) {
        // dat-middleware set creates closures when reference values are used! (objects)
        req.deployedInstances = [];
        next();
      },
      mw.req('instancesToWaitFor').each(
        function (instance, req, eachReq, res, next) {
          eachReq.instance = instance;
          eachReq.buildId  = req.instanceNewInfo[instance._id.toString()].buildId;
          next();
        },
        // we cannot use pushSessionUser, bc patch requires token
        // we must reinstantiate runnable model for each call bc of a bug
        runnable.create({}, 'instanceCreator'),
        runnable.model.updateInstance('instance.shortHash', {
          json: {build: 'buildId'}
        }),
        // we must reinstantiate runnable model for each call bc of a bug
        runnable.create({}, 'instanceCreator'),
        runnable.model.waitForInstanceDeployed('instance.shortHash'),
        mw.req().set('instanceDeployed', 'runnableResult'),
        function (instance, req, eachReq, res, next) {
          if (eachReq.instanceDeployed) {
            req.deployedInstances.push(instance);
          } else {
            next();
          }
        }
      ),
      mw.req('deployedInstances.length').validate(validations.notEquals(0))
        .then(
<<<<<<< HEAD
          function (req, res, next) {
            var instancesNames = req.deployedInstances.map(pluck('name')) || [];
            req.instancesNames = JSON.stringify(instancesNames);
            req.duration = (Date.now() - req.hookStartTime) / 1000;
            next();
          },
          heap.create(),
          heap.model.track('githubPushInfo.user.id', 'github_hook_autodepoy', {
            repo: 'githubPushInfo.repo',
            branch: 'githubPushInfo.branch',
            commit: 'githubPushInfo.headCommit.id',
            githubUsername: 'githubPushInfo.user.login',
            instancesNames: 'instancesNames',
            boxOwnerGithubId: 'deployedInstances[0].owner.github',
            boxOwnerGithubUsername: 'deployedInstances[0].owner.username',
            duration: 'duration'
          }),
=======
          instances.getGithubUsernamesForInstances(
            'instanceCreator', 'deployedInstances'),
>>>>>>> 75e2b5f3
          settings.findOneByGithubId('ownerGithubId'),
          mw.req('setting').require().then(
            notifications.create('setting.notifications'),
            notifications.model.notifyOnInstances('githubPushInfo', 'deployedInstances')))
    ).catch(
      error.logIfErrMw
    ),
    noop
  );
}

function resSendAndNext (sendKey) {
  return function (req, res, next) {
    flow.series(
      mw.res.status(201),
      mw.res.json(sendKey))(req, res, noop);
    next(); // continue to background tasks
  };
}

function waitForContextVersionBuildCompleted (contextVersionIdsKey) {
  return mw.req(contextVersionIdsKey).each(
    function (contextVersionId, req, eachReq, res, next) {
      eachReq.contextVersionId = contextVersionId;
      req.pollMongoResults = {};
      next();
    },
    pollMongo({
      idPath: 'contextVersionId',
      database: require('models/mongo/context-version'),
      successKeyPath: 'build.completed',
      failureKeyPath: 'build.error'
    }),
    function (contextVersionId, req, eachReq, res, next) {
      req.pollMongoResults[contextVersionId] = eachReq.pollMongoResult;
      next();
    }
  );
}<|MERGE_RESOLUTION|>--- conflicted
+++ resolved
@@ -311,14 +311,12 @@
         function (instance, req, eachReq, res, next) {
           if (eachReq.instanceDeployed) {
             req.deployedInstances.push(instance);
-          } else {
-            next();
           }
+          next();
         }
       ),
       mw.req('deployedInstances.length').validate(validations.notEquals(0))
         .then(
-<<<<<<< HEAD
           function (req, res, next) {
             var instancesNames = req.deployedInstances.map(pluck('name')) || [];
             req.instancesNames = JSON.stringify(instancesNames);
@@ -336,10 +334,8 @@
             boxOwnerGithubUsername: 'deployedInstances[0].owner.username',
             duration: 'duration'
           }),
-=======
           instances.getGithubUsernamesForInstances(
             'instanceCreator', 'deployedInstances'),
->>>>>>> 75e2b5f3
           settings.findOneByGithubId('ownerGithubId'),
           mw.req('setting').require().then(
             notifications.create('setting.notifications'),
