--- conflicted
+++ resolved
@@ -23,7 +23,6 @@
 var validations = require('middlewares/validations');
 var noop = require('101/noop');
 var find = require('101/find');
-var pluck = require('101/pluck');
 var error = require('error');
 var dogstatsd = require('models/datadog');
 
@@ -133,16 +132,6 @@
 function followBranch (instancesKey) {
   return flow.series(
     mw.req().set('instances', instancesKey),
-    // get settings from the owner of the first instance
-    mw.req().set('ownerGithubId', 'instances[0].owner.github'),
-    // we are getting creator of the instance here
-    // we will use GitHub API using creator account.
-    mw.req().set('creatorGithubId', 'instances[0].createdBy.github'),
-    users.findByGithubId('creatorGithubId'),
-    // session user is needed for getGithubUsername and patchInstance
-    mw.req().set('instanceCreator', 'user'),
-    instances.getOwnerForInstance('instanceCreator', 'instances[0]'),
-    mw.req().set('instanceOwner', 'instance'),
     function (req, res, next) {
       // dat-middleware set creates closures when reference values are used! (objects)
       req.newContextVersionIds = [];
@@ -154,8 +143,15 @@
       function (instance, req, eachReq, res, next) {
         eachReq.instance = instance;
         eachReq.contextVersion = instance.contextVersion;
-        var username = keypather.get(req, 'instanceOwner.username');
-        eachReq.targetUrl = createTargetUrl(instance, username);
+        eachReq.creatorGithubId = instance.createdBy.github;
+        next();
+      },
+      users.findByGithubId('creatorGithubId'),
+      mw.req().set('instanceCreator', 'user'),
+      instances.model.populateOwnerAndCreatedBy('instanceCreator'),
+      function (req, res, next) {
+        var instance = req.instance;
+        req.targetUrl = createTargetUrl(instance.name, instance.owner.username);
         next();
       },
       mw.req('creatorGithubId').validate(validations.equalsKeypath('githubPullRequest.creator.id'))
@@ -172,7 +168,7 @@
         runnable.model.createBuild({ json: {
           contextVersions: ['contextVersion._id'],
           owner: {
-            github: 'ownerGithubId'
+            github: 'instance.owner.github'
           }
         }}),
         mw.req().set('jsonNewBuild', 'runnableResult'),
@@ -203,7 +199,8 @@
             var infoObject = {
               instance: req.instance,
               buildId: newBuildId,
-              targetUrl: req.targetUrl
+              targetUrl: req.targetUrl,
+              instanceCreator: req.instanceCreator
             };
             if (req.contextVersionNewInfo[newContextVersionId]) {
               req.contextVersionNewInfo[newContextVersionId].push(infoObject);
@@ -234,7 +231,8 @@
         eachReq.contextVersionId = contextVersionId;
         var infoObjects = req.contextVersionNewInfo[contextVersionId];
         eachReq.infoObjects = infoObjects;
-        eachReq.targetUrls = eachReq.infoObjects.map(pluck('targetUrl'));
+        // eachReq.targetUrls = eachReq.infoObjects.map(pluck('targetUrl'));
+        // eachReq.creatorGithubId = instance.createdBy.github;
         next();
       },
       pullRequest.create('instanceCreator.accounts.github.accessToken'),
@@ -244,24 +242,13 @@
         successKeyPath: 'build.completed',
         failureKeyPath: 'build.error',
         failureCb: function (failureKeyPathValue, req, res, next) {
-          var targetUrls = req.targetUrls || [];
-          targetUrls.forEach(function (targetUrl) {
+          req.infoObjects.forEach(function (infoObject) {
             pullRequest.model.buildErrored('githubPullRequest.repo',
-            'githubPullRequest.commit', targetUrl)(req, res, next);
+            'githubPullRequest.commit', infoObject.targetUrl)(req, res, next);
           });
         }
       }),
-      mw.req('creatorGithubId').validate(validations.equalsKeypath('githubPullRequest.creator.id'))
-        .then(
-          mw.req('targetUrls').each(
-            function (targetUrl, req, eachReq, res, next) {
-              eachReq.targetUrl = targetUrl;
-              next();
-            },
-            pullRequest.model.buildSucceeded('githubPullRequest.repo',
-            'githubPullRequest.commit', 'targetUrl')
-          )
-        ),
+
       mw.req('infoObjects').each(
         function (infoObject, req, eachReq, res, next) {
           var instance = infoObject.instance;
@@ -269,14 +256,21 @@
           eachReq.buildId  = infoObject.buildId;
           eachReq.targetUrl = infoObject.targetUrl;
           eachReq.timerId = 'github_push_event:' + instance.shortHash;
+          eachReq.creatorGithubId = instance.createdBy.github;
+          eachReq.instanceCreator = infoObject.instanceCreator;
           next();
         },
+        mw.req('creatorGithubId').validate(
+          validations.equalsKeypath('githubPullRequest.creator.id'))
+            .then(
+              pullRequest.model.buildSucceeded('githubPullRequest.repo',
+                'githubPullRequest.commit', 'targetUrl')
+        ),
         timers.create(),
         timers.model.startTimer('timerId'),
         pullRequest.model.createDeployment('githubPullRequest.repo', 'githubPullRequest.commit', {
           instanceId: 'instance._id.toString()',
         }),
-<<<<<<< HEAD
         mw.req().set('deploymentId', 'pullrequestResult.id'),
         flow.try(
           pullRequest.model.deploymentStarted('githubPullRequest.repo',
@@ -286,41 +280,6 @@
           runnable.create({}, 'instanceCreator'),
           runnable.model.updateInstance('instance.shortHash', {
             json: {build: 'buildId'}
-=======
-        // we must reinstantiate runnable model for each call bc of a bug
-        runnable.create({}, 'instanceCreator'),
-        runnable.model.waitForInstanceDeployed('instance.shortHash'),
-        mw.req().set('instanceDeployed', 'runnableResult'),
-        function (instance, req, eachReq, res, next) {
-          if (eachReq.instanceDeployed) {
-            req.deployedInstances.push(instance);
-          }
-          next();
-        }
-      ),
-      mw.req('deployedInstances.length').validate(validations.notEquals(0))
-        .then(
-          function (req, res, next) {
-            var instancesNames = req.deployedInstances.map(pluck('name')) || [];
-            req.instancesNamesStr = JSON.stringify(instancesNames);
-            next();
-          },
-          timers.model.stopTimer('github_push_event'),
-          instances.populateOwnerAndCreatedByForInstances(
-            'instanceCreator', 'deployedInstances'),
-          heap.create(),
-          heap.model.track('githubPushInfo.user.id', 'github_hook_autodeploy', {
-            repo: 'githubPushInfo.repo',
-            branch: 'githubPushInfo.branch',
-            commit: 'githubPushInfo.headCommit.id',
-            githubUsername: 'githubPushInfo.user.login',
-            instancesNames: 'instancesNamesStr',
-            boxOwnerGithubId: 'deployedInstances[0].owner.github',
-            boxOwnerGithubUsername: 'deployedInstances[0].owner.username',
-            duration: 'timersResult[0]'
-          }, {
-            githubUsername: 'githubPushInfo.user.login'
->>>>>>> d7365d56
           }),
           // we must reinstantiate runnable model for each call bc of a bug
           runnable.create({}, 'instanceCreator'),
@@ -358,8 +317,8 @@
 }
 
 // TODO protocol should be in env later
-function createTargetUrl (instance, owner) {
-  return 'https://' + process.env.DOMAIN + '/' + owner + '/' + instance.name;
+function createTargetUrl (instanceName, owner) {
+  return 'https://' + process.env.DOMAIN + '/' + owner + '/' + instanceName;
 }
 
 
