'use strict';

/**
 * Github API Hooks
 * @module rest/actions/github
 */

var express = require('express');
var app = module.exports = express();
var keypather = require('keypather')();
var flow = require('middleware-flow');
var mw = require('dat-middleware');
var Boom = mw.Boom;
var pollMongo = require('middlewares/poll-mongo');
var mongoMiddlewares = require('middlewares/mongo');
var contextVersions = mongoMiddlewares.contextVersions;
var contexts = mongoMiddlewares.contexts;
var instances = mongoMiddlewares.instances;
var users = mongoMiddlewares.users;
var settings = mongoMiddlewares.settings;
var runnable = require('middlewares/apis').runnable;
var notifications = require('middlewares/notifications').index;
var githubNotifications = require('middlewares/notifications').github;
var heap = require('middlewares/apis').heap;
var timers = require('middlewares/apis').timers;
var validations = require('middlewares/validations');
var pluck = require('101/pluck');
var noop = require('101/noop');
var error = require('error');
var github = require('middlewares/apis').github;

/** Receive the Github hooks
 *  @event POST rest/actions/github
 *  @memberof module:rest/actions/github */
var pushSessionUser = {
  permissionLevel: 5,
  accounts: {
    github: {
      id: 'githubPushInfo.user.id'
    }
  }
};

app.post('/actions/github/',
  mw.headers('user-agent').require().matches(/^GitHub.*$/),
  mw.headers('x-github-event', 'x-github-delivery').require(),
  mw.headers('x-github-event').matches(/^ping$/).then(
    mw.res.status(202),
    mw.res.send('Hello, Github Ping!')),
  checkEnvOn('ENABLE_GITHUB_HOOKS', 202, 'hooks are currently disabled. but we gotchu!'),
  // handle pull request events. we care about `opened` and `closed` for now
  mw.headers('x-github-event').matches(/^pull_request$/).then(
    mw.body('action').validate(validations.equals('opened'))
      .then(
        openPR())
      .else(
        mw.body('action').validate(validations.equals('closed'))
          .then(
            closePR())
          .else(
            mw.res.status(202),
<<<<<<< HEAD
            mw.res.send('Do not handle pull request actions except opened or closed')))
=======
            mw.res.send('No appropriate work to be done; finishing.')),
        // find instances that follow branch
        instances.findInstancesLinkedToBranch('githubPushInfo.repo', 'githubPushInfo.branch'),

        contextVersions.findByIds('contextVersionIds', { _id:1, context:1, createdBy:1, owner:1 }),
        // fetch context to get owner to get settings for
        contexts.findById('contextVersions[0].context'),
        mw.req().set('ownerGithubId', 'context.owner.github'),
        // FIXME:
        // we are getting creator of the context version here
        // we will use GitHub API using creator account. This is not ideal.
        // can we use runnabot personal token?
        mw.req().set('creatorGithubId', 'contextVersions[0].createdBy.github'),
        users.findByGithubId('creatorGithubId'),
        // session user is needed for findGithubUserByGithubId
        mw.req().set('versionCreator', 'user'),
        users.create('versionCreator'),
        users.model.findGithubUserByGithubId('ownerGithubId'),
        mw.req().set('contextOwner', 'user'),
        mw.req().set('githubPushInfo.owner', 'contextOwner'),


        github.create({token: 'versionCreator.accounts.github.accessToken'}),
        github.model.getPullRequestHeadCommit('githubPushInfo.repo', 'githubPushInfo.number'),

        mw.req().set('githubPushInfo.headCommit', 'githubResult.commit'),

        githubNotifications.create(),
        githubNotifications.model.notifyOnPullRequest('githubPushInfo', 'instances'),
        mw.res.status(201),
        mw.res.send('We processed PR opened event')
      )
>>>>>>> 9389467f
  ),
  // handle push events
  mw.headers('x-github-event').matches(/^push$/).then(
    mw.body('deleted').validate(validations.equals(true))
      .then(
        mw.res.status(202),
        mw.res.send('Deleted the branch; no work to be done.')),

    parseGitHubPushData,
    // handle case when branch was created. just send private message to the owner
    mw.body('created').validate(validations.equals(true))
      .then(
        newBranch())
      .else(
        timers.create(),
        timers.model.startTimer('github_push_event'),
        mw.req('githubPushInfo.commitLog.length').validate(validations.equals(0))
          .then(
            mw.res.status(202),
            mw.res.send('No commits pushed; no work to be done.'))
          .else(
            instances.findInstancesLinkedToBranch('githubPushInfo.repo', 'githubPushInfo.branch'),
            // check if there are instances that follow specific branch
            mw.req('instances.length').validate(validations.equals(0))
              .else(
                // instances following particular branch were found. Redeploy them with the new code
                followBranch('instances'))))
  ),
  mw.res.status(202),
  mw.res.send('No action set up for that payload.'));


function checkEnvOn (envName, statusCode, message) {
  return  function (req, res, next) {
    // our env parsing cannot parse boolean correctly atm
    if (process.env[envName] !== 'true') {
      res.status(statusCode);
      res.send(message);
    } else {
      next();
    }
  };
}


function parseGitHubPRData (req, res, next) {
  var repository = keypather.get(req, 'body.repository');
  if (!repository) {
    return next(Boom.badRequest('Unexpected PR hook format', { req: req }));
  }
  req.githubPushInfo = {
    number  : req.body.number,
    repo    : req.body.repository.full_name,
    repoName: req.body.repository.name,
    branch  : req.body.pull_request.head.ref,
    commit  : req.body.pull_request.head.sha,
    user    : req.body.sender,
    org     : req.body.organization || {}
  };
  next();
}

function parseGitHubPushData (req, res, next) {
  var repository = keypather.get(req, 'body.repository');
  if (!repository) {
    return next(Boom.badRequest('Unexpected commit hook format', { req: req }));
  }
  req.githubPushInfo = {
    repo      : req.body.repository.full_name,
    repoName  : req.body.repository.name,
    branch    : req.body.ref.replace('refs/heads/', ''),
    commit    : req.body.head_commit.id,
    headCommit: req.body.head_commit,
    commitLog : req.body.commits || [],
    user      : req.body.sender
  };
  next();
}

function closePR () {
  return flow.series(
    parseGitHubPRData,
    githubNotifications.create(),
    githubNotifications.model.deletePullRequestComment('githubPushInfo'),
    mw.res.status(201),
    mw.res.send('We processed PR closed event'));
}

function openPR () {
  return flow.series(
    parseGitHubPRData,
    instances.findContextVersionsForRepo('githubPushInfo.repo'),
    mw.req().set('contextVersionIds', 'instances'),
    mw.req('contextVersionIds.length').validate(validations.equals(0))
      .then(
        mw.res.status(202),
        mw.res.send('No appropriate work to be done; finishing.')),
    // find instances that follow branch
    instances.findInstancesLinkedToBranch('githubPushInfo.repo', 'githubPushInfo.branch'),

    contextVersions.findByIds('contextVersionIds', { _id:1, context:1, createdBy:1, owner:1 }),
    // fetch context to get owner to get settings for
    contexts.findById('contextVersions[0].context'),
    mw.req().set('ownerGithubId', 'context.owner.github'),
    // FIXME:
    // we are getting creator of the context version here
    // we will use GitHub API using creator account. This is not ideal.
    // can we use runnabot personal token?
    mw.req().set('creatorGithubId', 'contextVersions[0].createdBy.github'),
    users.findByGithubId('creatorGithubId'),
    // session user is needed for findGithubUserByGithubId
    mw.req().set('versionCreator', 'user'),
    users.create('versionCreator'),
    users.model.findGithubUserByGithubId('ownerGithubId'),
    mw.req().set('contextOwner', 'user'),
    mw.req().set('githubPushInfo.owner', 'contextOwner'),


    github.create({token: 'versionCreator.accounts.github.accessToken'}),
    github.model.getCommit('githubPushInfo.repo', 'githubPushInfo.commit'),

    mw.req().set('githubPushInfo.headCommit', 'githubResult.commit'),

    githubNotifications.create(),
    githubNotifications.model.notifyOnPullRequest('githubPushInfo', 'instances'),
    mw.res.status(201),
    mw.res.send('We processed PR opened event'));
}


function newBranch () {
  return flow.series(
    checkEnvOn('ENABLE_NEW_BRANCH_PRIVATE_MESSAGES',
      202, 'New branch private notifications are disabled for now'),
    timers.create(),
    timers.model.startTimer('github_push_new_branch'),
    instances.findContextVersionsForRepo('githubPushInfo.repo'),
    mw.req().set('contextVersionIds', 'instances'),
    mw.req('contextVersionIds.length').validate(validations.equals(0))
      .then(
        mw.res.status(202),
        mw.res.send('No appropriate work to be done; finishing.')),
    // for each of the context versions, make a deep copy and build them!
    contextVersions.findByIds('contextVersionIds', { _id:1, context:1, createdBy:1, owner:1 }),

    // fetch context to get owner to get settings for
    contexts.findById('contextVersions[0].context'),
    mw.req().set('ownerGithubId', 'context.owner.github'),

    // FIXME:
    // we are getting creator of the context version here
    // we will use GitHub API using creator account. This is not ideal.
    mw.req().set('creatorGithubId', 'contextVersions[0].createdBy.github'),
    users.findByGithubId('creatorGithubId'),
    // session user is needed for findGithubUserByGithubId
    mw.req().set('versionCreator', 'user'),
    users.create('versionCreator'),
    users.model.findGithubUserByGithubId('ownerGithubId'),
    mw.req().set('contextOwner', 'user'),
    mw.req().set('githubPushInfo.owner', 'contextOwner'),
    // get settings from the owner of the first contextVersion
    mw.req('contextVersions').each(
      function (contextVersion, req, eachReq, res, next) {
        req.newContextVersionIds = [];
        eachReq.contextVersion = contextVersion;
        next();
      },
      flow.try(
        settings.findOneByGithubId('ownerGithubId'),
        mw.req('setting').require().then(
          notifications.create('setting.notifications'),
          notifications.model.notifyOnNewBranch('githubPushInfo'))
      ).catch(
        error.logIfErrMw
      )
    ),
    timers.model.stopTimer('github_push_new_branch'),
    mw.res.status(201),
    mw.res.json('contextVersionIds')
  );
}



function followBranch (instancesKey) {
  return flow.series(
    mw.req().set('instances', instancesKey),
    // get settings from the owner of the first instance
    mw.req().set('ownerGithubId', 'instances[0].owner.github'),
    // FIXME:
    // we are getting creator of the instance here
    // we will use GitHub API using creator account. This is not ideal.
    mw.req().set('creatorGithubId', 'instances[0].createdBy.github'),
    users.findByGithubId('creatorGithubId'),
    // session user is needed for getGithubUsername and patchInstance
    mw.req().set('instanceCreator', 'user'),
    function (req, res, next) {
      // dat-middleware set creates closures when reference values are used! (objects)
      req.newContextVersionIds = [];
      req.instanceIds = [];
      req.instanceNewInfo = {};
      next();
    },
    mw.req('instances').each(
      function (instance, req, eachReq, res, next) {
        eachReq.instance = instance;
        eachReq.contextVersion = instance.contextVersion;
        next();
      },
      newContextVersion('contextVersion'), // replaces context version!
      // Note: pushSessionUser has moderator permissions,
      // can only be used for loopback methods that don't require a githubToken
      runnable.create({}, pushSessionUser),
      runnable.model.createBuild({ json: {
        contextVersions: ['contextVersion._id'],
        owner: {
          github: 'ownerGithubId'
        }
      }}),
      mw.req().set('jsonNewBuild', 'runnableResult'),
      // we cannot use pushSessionUser, bc redeploy requires token
      // we must reinstantiate runnable model for each call bc of a bug
      runnable.create({}, 'instanceCreator'),
      runnable.model.buildBuild('jsonNewBuild', { json: {
        message: 'githubPushInfo.headCommit.message',
        triggeredAction: {
          manual: false,
          appCodeVersion: {
            repo: 'githubPushInfo.repo',
            commit: 'githubPushInfo.headCommit.id',
            commitLog: 'githubPushInfo.commitLog'
          }
        }
      }}),
      mw.req().set('jsonNewBuild', 'runnableResult'),
      function (instance, req, eachReq, res, next) {
        var newContextVersionId = eachReq.jsonNewBuild.contextVersions[0];
        var newBuildId = eachReq.jsonNewBuild._id;
        req.newContextVersionIds.push(newContextVersionId);
        req.instanceIds.push(instance._id.toString());
        req.instanceNewInfo[instance._id.toString()] = {
          contextVersionId: newContextVersionId,
          buildId: newBuildId
        };
        next();
      }
    ),
    // RESPOND
    resSendAndNext('instanceIds'),
    // background
    flow.try(
      waitForContextVersionBuildCompleted('newContextVersionIds'),
      function (req, res, next) {
        req.instanceIds = req.instances.map(pluck('_id'));
        next();
      },
      function (req, res, next) {
        req.instancesToWaitFor = req.instances.filter(function (instance) {
          var contextVersionId = req.instanceNewInfo[instance._id.toString()].contextVersionId;
          var buildSuccessful  = req.pollMongoResults[contextVersionId];
          return buildSuccessful;
        });
        next();
      },
      function (req, res, next) {
        // dat-middleware set creates closures when reference values are used! (objects)
        req.deployedInstances = [];
        next();
      },
      mw.req('instancesToWaitFor').each(
        function (instance, req, eachReq, res, next) {
          eachReq.instance = instance;
          eachReq.buildId  = req.instanceNewInfo[instance._id.toString()].buildId;
          next();
        },
        // we cannot use pushSessionUser, bc patch requires token
        // we must reinstantiate runnable model for each call bc of a bug
        runnable.create({}, 'instanceCreator'),
        runnable.model.updateInstance('instance.shortHash', {
          json: {build: 'buildId'}
        }),
        // we must reinstantiate runnable model for each call bc of a bug
        runnable.create({}, 'instanceCreator'),
        runnable.model.waitForInstanceDeployed('instance.shortHash'),
        mw.req().set('instanceDeployed', 'runnableResult'),
        function (instance, req, eachReq, res, next) {
          if (eachReq.instanceDeployed) {
            req.deployedInstances.push(instance);
          }
          next();
        }
      ),
      mw.req('deployedInstances.length').validate(validations.notEquals(0))
        .then(
          function (req, res, next) {
            var instancesNames = req.deployedInstances.map(pluck('name')) || [];
            req.instancesNamesStr = JSON.stringify(instancesNames);
            next();
          },
          timers.model.stopTimer('github_push_event'),
          instances.getGithubUsernamesForInstances(
            'instanceCreator', 'deployedInstances'),
          heap.create(),
          heap.model.track('githubPushInfo.user.id', 'github_hook_autodeploy', {
            repo: 'githubPushInfo.repo',
            branch: 'githubPushInfo.branch',
            commit: 'githubPushInfo.headCommit.id',
            githubUsername: 'githubPushInfo.user.login',
            instancesNames: 'instancesNamesStr',
            boxOwnerGithubId: 'deployedInstances[0].owner.github',
            boxOwnerGithubUsername: 'deployedInstances[0].owner.username',
            duration: 'timersResult[0]'
          }, {
            githubUsername: 'githubPushInfo.user.login'
          }),
          settings.findOneByGithubId('ownerGithubId'),
          mw.req('setting').require().then(
            notifications.create('setting.notifications'),
            notifications.model.notifyOnInstances('githubPushInfo', 'deployedInstances')))
    ).catch(
      error.logIfErrMw
    ),
    noop
  );
}

function resSendAndNext (sendKey) {
  return function (req, res, next) {
    flow.series(
      mw.res.status(201),
      mw.res.json(sendKey))(req, res, noop);
    next(); // continue to background tasks
  };
}

function newContextVersion (contextVersionKey) {
  return flow.series(
    mw.req().set('contextVersion', contextVersionKey),
    // Note: pushSessionUser has moderator permissions,
    // can only be used for loopback methods that don't require a githubToken
    runnable.create({}, pushSessionUser), // user a moderator like user.
    runnable.model.deepCopyContextVersion('contextVersion.context', 'contextVersion._id'),
    mw.req().set('contextVersionId', 'runnableResult.id()'),
    // find new deep copied context version
    contextVersions.modifyAppCodeVersionByRepo(
      'contextVersionId',
      'githubPushInfo.repo',
      'githubPushInfo.branch',
      'githubPushInfo.commit')
  );
}

function waitForContextVersionBuildCompleted (contextVersionIdsKey) {
  return mw.req(contextVersionIdsKey).each(
    function (contextVersionId, req, eachReq, res, next) {
      eachReq.contextVersionId = contextVersionId;
      req.pollMongoResults = {};
      next();
    },
    pollMongo({
      idPath: 'contextVersionId',
      database: require('models/mongo/context-version'),
      successKeyPath: 'build.completed',
      failureKeyPath: 'build.error'
    }),
    function (contextVersionId, req, eachReq, res, next) {
      req.pollMongoResults[contextVersionId] = eachReq.pollMongoResult;
      next();
    }
  );
}<|MERGE_RESOLUTION|>--- conflicted
+++ resolved
@@ -28,6 +28,7 @@
 var noop = require('101/noop');
 var error = require('error');
 var github = require('middlewares/apis').github;
+var resSendAndNext = require('middlewares/send-and-next');
 
 /** Receive the Github hooks
  *  @event POST rest/actions/github
@@ -59,42 +60,7 @@
             closePR())
           .else(
             mw.res.status(202),
-<<<<<<< HEAD
             mw.res.send('Do not handle pull request actions except opened or closed')))
-=======
-            mw.res.send('No appropriate work to be done; finishing.')),
-        // find instances that follow branch
-        instances.findInstancesLinkedToBranch('githubPushInfo.repo', 'githubPushInfo.branch'),
-
-        contextVersions.findByIds('contextVersionIds', { _id:1, context:1, createdBy:1, owner:1 }),
-        // fetch context to get owner to get settings for
-        contexts.findById('contextVersions[0].context'),
-        mw.req().set('ownerGithubId', 'context.owner.github'),
-        // FIXME:
-        // we are getting creator of the context version here
-        // we will use GitHub API using creator account. This is not ideal.
-        // can we use runnabot personal token?
-        mw.req().set('creatorGithubId', 'contextVersions[0].createdBy.github'),
-        users.findByGithubId('creatorGithubId'),
-        // session user is needed for findGithubUserByGithubId
-        mw.req().set('versionCreator', 'user'),
-        users.create('versionCreator'),
-        users.model.findGithubUserByGithubId('ownerGithubId'),
-        mw.req().set('contextOwner', 'user'),
-        mw.req().set('githubPushInfo.owner', 'contextOwner'),
-
-
-        github.create({token: 'versionCreator.accounts.github.accessToken'}),
-        github.model.getPullRequestHeadCommit('githubPushInfo.repo', 'githubPushInfo.number'),
-
-        mw.req().set('githubPushInfo.headCommit', 'githubResult.commit'),
-
-        githubNotifications.create(),
-        githubNotifications.model.notifyOnPullRequest('githubPushInfo', 'instances'),
-        mw.res.status(201),
-        mw.res.send('We processed PR opened event')
-      )
->>>>>>> 9389467f
   ),
   // handle push events
   mw.headers('x-github-event').matches(/^push$/).then(
@@ -343,7 +309,7 @@
       }
     ),
     // RESPOND
-    resSendAndNext('instanceIds'),
+    resSendAndNext(201, 'instanceIds'),
     // background
     flow.try(
       waitForContextVersionBuildCompleted('newContextVersionIds'),
@@ -421,15 +387,6 @@
   );
 }
 
-function resSendAndNext (sendKey) {
-  return function (req, res, next) {
-    flow.series(
-      mw.res.status(201),
-      mw.res.json(sendKey))(req, res, noop);
-    next(); // continue to background tasks
-  };
-}
-
 function newContextVersion (contextVersionKey) {
   return flow.series(
     mw.req().set('contextVersion', contextVersionKey),
