--- conflicted
+++ resolved
@@ -219,15 +219,9 @@
       // we need cannot use pushSessionUser, bc patch requires token
       // we must reinstantiate runnable model for each call bc of a bug
       runnable.create({}, 'instanceCreator'),
-<<<<<<< HEAD
       runnable.model.updateInstance('instance.shortHash', {
         json: {build: 'jsonNewBuild._id'}
       })
-=======
-      runnable.model.updateInstance('instance.shortHash', { json: {
-        build: 'jsonNewBuild._id'
-      }})
->>>>>>> fb58e02a
     ),
     // RESPOND
     resSendAndNext('instances'),
