--- conflicted
+++ resolved
@@ -76,7 +76,6 @@
                 mw.res.send('Nothing to deploy or fork'))
               .else(autoFork('instances')))
           // servers following particular branch were found. Redeploy them with the new code
-<<<<<<< HEAD
           .else(
             mw.req().set('instancesToDeploy', 'instances'),
             // check if masterInstance still exists and do nothing if not
@@ -88,10 +87,6 @@
               .else(autoDeploy('instancesToDeploy'))
           )
       )
-=======
-          .else(autoDeploy('instances'))
-    )
->>>>>>> fd061ae8
   ),
   mw.res.status(202),
   mw.res.send('No action set up for that payload.'))
