'use strict';

/**
 * Github API Hooks
 * @module rest/actions/github
 */
var express = require('express');
var app = module.exports = express();
var keypather = require('keypather')();
var flow = require('middleware-flow');
var middlewarize = require('middlewarize');
var mw = require('dat-middleware');
var Boom = mw.Boom;
var mongoMiddlewares = require('middlewares/mongo');
var instances = mongoMiddlewares.instances;
var users = mongoMiddlewares.users;
var runnable = require('middlewares/apis').runnable;
var socketClient = require('middlewares/socket').client;
var validations = require('middlewares/validations');
var Heap = require('models/apis/heap');
var Timers = require('models/apis/timers');
var Runnable = require('models/apis/runnable');
var PullRequest = require('models/apis/pullrequest');
var Slack = require('notifications/index');
var noop = require('101/noop');
var pluck = require('101/pluck');
var error = require('error');
var dogstatsd = require('models/datadog');
var checkEnvOn = require('middlewares/is-env-on');

var MixPanelModel = require('models/apis/mixpanel');
var mixpanel = middlewarize(MixPanelModel);

/** Receive the Github hooks
 *  @event POST rest/actions/github
 *  @memberof module:rest/actions/github */
var pushSessionUser = {
  permissionLevel: 5,
  accounts: {
    github: {
      id: 'githubPushInfo.user.id'
    }
  }
};

app.post('/actions/github/',
  reportDatadogEvent,
  mw.headers('user-agent').require().matches(/^GitHub.*$/),
  mw.headers('x-github-event', 'x-github-delivery').require(),
  mw.headers('x-github-event').matches(/^ping$/).then(
    mw.res.status(202),
    mw.res.send('Hello, Github Ping!')),
  checkEnvOn('ENABLE_GITHUB_HOOKS', 202, 'Hooks are currently disabled. but we gotchu!'),
  // handle push events
  mw.headers('x-github-event').matches(/^push$/).then(
    parseGitHubPushData,
    reportMixpanelUserPush(),
    preventTagEventHandling,
    mw.body('deleted').validate(validations.equals(true))
      .then(autoDelete())
      .else(
        instances.findInstancesLinkedToBranch('githubPushInfo.repo', 'githubPushInfo.branch'),
        // check if there are instances that follow specific branch
        mw.req('instances.length').validate(validations.equals(0))
          // no servers found with this branch check autolaunching
          .then(
            instances.findForkableMasterInstances('githubPushInfo.repo', 'githubPushInfo.branch'),
            mw.req('instances.length').validate(validations.equals(0))
              .then(
                mw.res.status(202),
                mw.res.send('Nothing to deploy or fork'))
              .else(autoFork('instances')))
          // servers following particular branch were found. Redeploy them with the new code
          .else(autoDeploy('instances'))
      )
  ),
  mw.res.status(202),
  mw.res.send('No action set up for that payload.'));

/**
 * Report to mixpanel event - user pushed to a repository branch
 * Must be invoked after parseGitHubPushData
 * @return {Function} - middleware
 */
function reportMixpanelUserPush () {
  return flow.series(
    users.findByGithubId('githubPushInfo.user.id'),
    mw.req('user').require().then(
      mw.req().set('pushUser', 'user'),
      mixpanel.new('pushUser'),
      mixpanel.instance.track('github-push', 'githubPushInfo').sync()
    )
  );
}

/**
 * Middlware step to report what type of Github POSTback event
 * recieve to datadog
 * @return null
 */
function reportDatadogEvent (req, res, next) {
  var eventName = req.get('x-github-event') || '';
  dogstatsd.increment('api.actions.github.events', ['event:' + eventName]);
  next();
}

/**
 * Notification from Github that user repository has been pushed to. Organize repo & user
 * information and place on req for later use
 */
function parseGitHubPushData (req, res, next) {
  var repository = keypather.get(req, 'body.repository');
  if (!repository) {
    return next(Boom.badRequest('Unexpected commit hook format. Repository is required',
      { req: req }));
  }
  // headCommit can be null if we are deleting branch
  var headCommit = keypather.get(req, 'body.head_commit') || {};
  var ref = keypather.get(req, 'body.ref');
  if (!ref) {
    return next(Boom.badRequest('Unexpected commit hook format. Ref is required',
      { req: req }));
  }
  req.githubPushInfo = {
    repo: repository.full_name,
    repoName: repository.name,
    branch: ref.replace('refs/heads/', ''),
    commit: headCommit.id,
    headCommit: headCommit,
    commitLog : req.body.commits || [],
    user: req.body.sender,
    ref: ref
  };
  next();
}

module.exports.parseGitHubPushData = parseGitHubPushData;

/**
 * Middlware to check if ref is tag.
 * We don't handle tags creation/deletion events.
 */
function preventTagEventHandling (req, res, next) {
  var ref = req.githubPushInfo.ref;
  if (ref.indexOf('refs/tags/') === 0) {
    res.status(202);
    res.send('Cannot handle tags\' related events');
  }
  else {
    next();
  }
}

/**
 * Handle regular autoDelete procedure.
 * @return middleware
 */
function autoDelete () {
  return flow.series(
    instances.findForkedInstances('githubPushInfo.repo', 'githubPushInfo.branch'),
    mw.req('instances.length').validate(validations.equals(0))
      .then(
        mw.res.status(202),
        mw.res.send('No appropriate work to be done; finishing.')),
    users.findByGithubId('instances[0].createdBy.github'),
    runnable.create({}, 'user'),
    runnable.model.destroyInstances('instances'),
    function (req, res, next) {
      var instancesIds = req.instances.map(pluck('_id'));
      req.instancesIds = instancesIds;
      next();
    },
    mw.res.status(201),
    mw.res.send('instancesIds')
  );
}

/**
 * Create new context version with the new code version.
 * @return  middleware
 */
function newContextVersion (contextVersionKey) {
  return flow.series(
    mw.req().set('contextVersion', contextVersionKey),
    // Note: pushSessionUser has moderator permissions,
    // can only be used for loopback methods that don't require a githubToken
    runnable.create({}, pushSessionUser), // user a moderator like user.
    runnable.model.deepCopyContextVersionAndPatch('contextVersion', 'githubPushInfo'),
    mw.req().set('contextVersion', 'runnableResult')
  );
}

/**
 * Release socket client after finishing handling events.
 * Only do this if condition met: each deployement in `req.deployments`
 * should have `status` set. Otherwise do nothing because we are still in progress.
 */
function destroySocketClientIfFinished (req, orgId) {
  var allFinished = Object.keys(req.deployments).every(function (deployment) {
    return req.deployments[deployment].status;
  });
  if (allFinished) {
    socketClient.deleteSocketClient(orgId)(req, null, noop);
  }
}

/**
 * Handle case when instances linked to the branch: autodeploy.
 * High-level steps:
 * 1. create one socket client to listen for the events.
 * 2. for each instance create and build new build with new code.
 * 3. set GitHub Status of the build
 * 4. patch and deploy each instance with the new build.
 * 5. use Github Deployments API to keep deployment updates in sync
 * 6. after all instances were deployed: send private slack message to the
 * code pusher.
 * 7. close socket-client connection.
 */
function autoDeploy (instancesKey) {
  return flow.series(
    mw.req().set('instances', instancesKey),
    socketClient.createSocketClient('instances[0].owner.github'),
    // init vars that should be used inside `each` loop
    initVars,
    mw.req('instances').each(
      initInstancesIter,
      populateInstanceOwnerAndCreator('creatorGithubId'),
      flow.try(
        // replaces context version!
        newContextVersion('contextVersion'),
        startTimer('github_push_autodeploy_', 'instance.shortHash'),
        // create and build new build
        createAndBuildBuild('githubPushInfo'),
        processInstanceAutoDeployEvents
      ).catch(
        error.logIfErrMw,
        handleBuildError
      )
    ),
    mw.res.json('newContextVersionIds')
  );
}

/**
 * Autofork instance from master.
 * 1. create new build
 * 2. fork instance from each master instance with the same repo
 * 3. put new build on each of the forked instances
 * 4. send slack notification about each forked instance
 */
function autoFork (instancesKey) {
  return flow.series(
    checkEnvOn('ENABLE_AUTOFORK_ON_BRANCH_PUSH',
      202, 'Autoforking of instances on branch push is disabled for now'),
    mw.req().set('instances', instancesKey),
    socketClient.createSocketClient('instances[0].owner.github'),
    // init vars that should be used inside `each` loop
    initVars,
    mw.req('instances').each(
      initInstancesIter,
      populateInstanceOwnerAndCreator('creatorGithubId'),
      flow.try(
        // replaces context version!
        newContextVersion('contextVersion'),
        startTimer('github_push_autofork_', 'instance.shortHash'),
        // create and build new build
        createAndBuildBuild('githubPushInfo'),
        processInstanceAutoForkEvents
      ).catch(
        error.logIfErrMw,
        handleBuildError
      )
    ),
    mw.res.json('newContextVersionIds')
  );
}

/**
 * Init vars that should be used in the loop afterwards.
 */
function initVars (req, res, next) {
  // ids of new context versions
  req.newContextVersionIds = [];
  // map with github deployments ids and actual deployment result
  req.deployments = {};
  // array of deployed instances
  req.deployedInstances = [];
  next();
}

/**
 * Init data on instances interation.
 * Put `instance`, `contextVersion`, `creatorGithubId` on the `req`.
 */
function initInstancesIter (instance, req, eachReq, res, next) {
  eachReq.instance = instance;
  req.deployments[instance.shortHash] = {};
  eachReq.contextVersion = instance.contextVersion;
  eachReq.creatorGithubId = instance.createdBy.github;
  next();
}

/**
 * Middleware to populate instance owner and creator props.
 */
function populateInstanceOwnerAndCreator (githubUserIdKey) {
  return flow.series(
    mw.req().set('githubUserId', githubUserIdKey),
    users.findByGithubId('githubUserId'),
    mw.req().set('instanceCreator', 'user'),
    instances.model.populateOwnerAndCreatedBy('instanceCreator')
  );
}

/**
 * Create and start new timer for the instance autodeploy event.
 * @return function that returns middleware
 */
function startTimer (timerEventPrefix, instanceHash) {
  return function (req, res, next) {
    req.timers = new Timers();
    var eventName = timerEventPrefix + instanceHash;
    req.timers.startTimer(eventName, noop);
    next();
  };
}
/**
 * Stop timer using eventPrefix and instanceHash.
 * No callback. Fire and forget
 */
function stopTimer (req, timerEventPrefix, instanceHash) {
  var eventName = timerEventPrefix + instanceHash;
  req.timers.stopTimer(eventName, noop);
}

/**
 * Handle build create or build build error.
 * Set GitHub commit status to `error`.
 */
function handleBuildError (req, res, next) {
  var instance = req.instance;
  req.deployments[instance.shortHash].status = 'error';
  var accessToken = getAccessToken(req);
  var pullRequest = new PullRequest(accessToken);
  pullRequest.buildErrored(req.githubPushInfo, instance);
  // check if we are finished. All builds might fail. Cleanup everything if we are done.
  destroySocketClientIfFinished(req, instance.owner.github);
  next();
}

/**
 * Process one instance auto-deploy:
 * 1. handle when new build was created and completed
 * 2. handle when instance was patched with new build and redeployed.
 */
function processInstanceAutoDeployEvents (req, res, next) {
  if (req.jsonNewBuild) {
    var instance = req.instance;
    var buildId = req.jsonNewBuild._id;
    // process build completed event
    processBuildComplete(req, function buildCompleted () {
      // deploy new build to the instance
      var runnableClient = new Runnable({}, req.instanceCreator);
      runnableClient.autoDeployBuildToInstance(instance._id, buildId,
        handleInstanceDeployed(req, instance, 'github_push_autodeploy_',
        function instanceDeploySuccess () {
          // finish timer
          stopTimer(req, 'github_push_autodeploy_', instance.shortHash);
          // check if we are finished. Cleanup everything if we are done.
          destroySocketClientIfFinished(req, instance.owner.github);
          // send slack notification about all deployed instances
          // check if all instances were deployed before sending message
<<<<<<< HEAD
          sendSlackAutoDeployNotificationIfFinished(req.githubPushInfo, req.instances,
            req.deployedInstances);
          // report event to the heap&datadog. fire and forget
=======
          if (req.instances && req.deployedInstances &&
            req.instances.length === req.deployedInstances.length) {
            Slack.sendSlackAutoDeployNotification(req.githubPushInfo, req.deployedInstances);
          }
          // report event to the heap. fire and forget
>>>>>>> 91f05a02
          trackInstanceEvent(req.githubPushInfo, instance, 'auto_deploy');
        }));
    });
  }
  next();
}

/**
 * Process one instance auto-fork:
 * 1. handle when new build was created and completed
 * 2. handle when instance was created from the master
 */
function processInstanceAutoForkEvents (req, res, next) {
  if (req.jsonNewBuild) {
    var instance = req.instance;
    var buildId = req.jsonNewBuild._id;
    processBuildComplete(req);
    // NOTE instance creator should be user that committed the code or `masterInstance`
    // creator if committer user doesn't exists in Runnable
    var forkedInstanceCreator = req.pushUser || req.instanceCreator;
    var runnableClient = new Runnable({}, forkedInstanceCreator);
    // fork master instance but with new build
    runnableClient.forkMasterInstance(instance, buildId,
      req.githubPushInfo.branch,
      handleInstanceDeployed(req, instance, 'github_push_autofork_',
      function instanceForkSuccess (forkedInstance) {
        // instance was forked. now we need to check/wait when it was deployed with the build
        socketClient.onInstanceDeployed(forkedInstance, buildId, req.socketClient,
          forkedInstanceCreator,
          function (err, deployedInstance) {
            // finish timer
            stopTimer(req, 'github_push_autofork_', instance.shortHash);
            // check if we are finished. Cleanup everything if we are done.
            destroySocketClientIfFinished(req, instance.owner.github);
            if (!err) {
              // report event to the heap. fire and forget
              trackInstanceEvent(req.githubPushInfo, forkedInstance, 'auto_fork');
              Slack.sendSlackAutoForkNotification(req.githubPushInfo, deployedInstance);
            }
          });
      }));
  }
  next();
}

/**
 * Handle build completed event. Call `onSuccess` when build was completed successfuly.
 */
function handleBuildCompleted (req, onSuccess) {
  return function (err, contextVersion) {
    var instance = req.instance;
    var accessToken = getAccessToken(req);
    var pullRequest = new PullRequest(accessToken);
    if (err || contextVersion.build.error) {
      // if error send github statuses
      pullRequest.buildErrored(req.githubPushInfo, instance);
      req.deployments[instance.shortHash].status = 'error';
      // check if we are finished. All builds might fail. Cleanup everything if we are done.
      destroySocketClientIfFinished(req, instance.owner.github);
    }
    else {
      // build was successful
      // 1. update github statuses. fire and forget
      pullRequest.buildSucceeded(req.githubPushInfo, instance);
      // 2. send start deployment github request
      pullRequest.createAndStartDeployment(req.githubPushInfo, instance,
        function (err, deployment) {
          if (err || !deployment) {
            req.deployments[instance.shortHash].status = 'error';
          } else {
            req.deployments[instance.shortHash].status = 'success';
            // save github deployment id. we need it to use it later to set deployment status
            req.deployments[instance.shortHash].deploymentId = deployment.id;
          }
          // do anything custom when build was deployed
          onSuccess();
        });
    }
  };
}

/**
 * Handle instance deployed. Call `onSuccess` when instance was deployed.
 */
function handleInstanceDeployed (req, instance, timerPrefix, onSuccess) {
  return function (err, newInstance) {
    var accessToken = getAccessToken(req);
    var pullRequest = new PullRequest(accessToken);
    var deploymentId = req.deployments[instance.shortHash].deploymentId;
    if (err) {
      pullRequest.deploymentErrored(req.githubPushInfo, deploymentId, instance);
      // finish timer
      stopTimer(req, timerPrefix, instance.shortHash);
      // check if we are finished. Cleanup everything if we are done.
      destroySocketClientIfFinished(req, instance.owner.github);
    } else {
      if (newInstance) {
        // set deployment status to success
        pullRequest.deploymentSucceeded(req.githubPushInfo, deploymentId, instance);
      }
      // save current instance to the array of deployed instances
      req.deployedInstances.push(instance);
      // do anything custom when instance was deployed
      onSuccess(newInstance);
    }
  };
}

/**
 * Process build completion.
 */
function processBuildComplete (req, onBuildCompletedSuccess) {
  var cb = onBuildCompletedSuccess || noop;
  var cvId = req.jsonNewBuild.contextVersions[0];
  // save ids of new cvs. send as response
  req.newContextVersionIds.push(cvId);
  socketClient.onBuildCompleted(cvId, req.socketClient, handleBuildCompleted(req, cb));
}

/**
 * Send event to the heap & datadog.
 */
function trackInstanceEvent (githubPushInfo, instance, eventName) {
  dogstatsd.increment('api.actions.github.actions.' + eventName);
  var heap = new Heap();
  heap.track(githubPushInfo.user.id, eventName, {
    repo: githubPushInfo.repo,
    branch: githubPushInfo.branch,
    commit: githubPushInfo.commit,
    githubUsername: githubPushInfo.user.login,
    instanceName: instance.name,
    boxOwnerGithubId: instance.owner.github,
    boxOwnerGithubUsername: instance.owner.username
  }, {
    githubUsername: githubPushInfo.user.login
  });
}

/**
 * Create new build and build it.
 * @return  middleware
 */
function createAndBuildBuild (githubInfo) {
  return flow.series(
    mw.req().set('githubInfo', githubInfo),
    // we cannot use pushSessionUser, bc redeploy requires token
    // we must reinstantiate runnable model for each call bc of a bug
    runnable.create({}, 'instanceCreator'),
    runnable.model.createAndBuildBuild('contextVersion._id',
      'instance.owner.github', 'githubInfo.repo', 'githubInfo.commit'),
    sendBuildStarted,
    mw.req().set('jsonNewBuild', 'runnableResult')
  );
}

/**
 * send build started event from `socket-sever`.
 * Set GitHub commit status to `success`.
 */
function sendBuildStarted (req, res, next) {
  var instance = req.instance;
  var accessToken = getAccessToken(req);
  var pullRequest = new PullRequest(accessToken);
  pullRequest.buildStarted(req.githubPushInfo, instance);
  next();
}

/**
 * Get access token needed for interaction with GitHub API.
 * Use token of user who pushed the code. If user has no account in runnable
 * then use token of instance creator.
 */
function getAccessToken (req) {
  return keypather.get(req, 'pushUser.accounts.github.accessToken') ||
    keypather.get(req, 'instanceCreator.accounts.github.accessToken');
}<|MERGE_RESOLUTION|>--- conflicted
+++ resolved
@@ -370,17 +370,11 @@
           destroySocketClientIfFinished(req, instance.owner.github);
           // send slack notification about all deployed instances
           // check if all instances were deployed before sending message
-<<<<<<< HEAD
-          sendSlackAutoDeployNotificationIfFinished(req.githubPushInfo, req.instances,
-            req.deployedInstances);
-          // report event to the heap&datadog. fire and forget
-=======
           if (req.instances && req.deployedInstances &&
             req.instances.length === req.deployedInstances.length) {
             Slack.sendSlackAutoDeployNotification(req.githubPushInfo, req.deployedInstances);
           }
-          // report event to the heap. fire and forget
->>>>>>> 91f05a02
+          // report event to the heap&datadog. fire and forget
           trackInstanceEvent(req.githubPushInfo, instance, 'auto_deploy');
         }));
     });
@@ -416,7 +410,7 @@
             // check if we are finished. Cleanup everything if we are done.
             destroySocketClientIfFinished(req, instance.owner.github);
             if (!err) {
-              // report event to the heap. fire and forget
+              // report event to the heap&datadog. fire and forget
               trackInstanceEvent(req.githubPushInfo, forkedInstance, 'auto_fork');
               Slack.sendSlackAutoForkNotification(req.githubPushInfo, deployedInstance);
             }
