'use strict'

/**
 * Github API Hooks
 * @module rest/actions/github
 */
var express = require('express')
var flow = require('middleware-flow')
var keypather = require('keypather')()
var middlewarize = require('middlewarize')
var mw = require('dat-middleware')
var noop = require('101/noop')
var pluck = require('101/pluck')

var app = module.exports = express()

var MixPanelModel = require('models/apis/mixpanel')
var PullRequest = require('models/apis/pullrequest')
var Runnable = require('models/apis/runnable')
var Slack = require('notifications/index')
var Timers = require('models/apis/timers')
var checkEnvOn = require('middlewares/is-env-on')
var assertHttps = require('middlewares/assert-https')
var dogstatsd = require('models/datadog')
var error = require('error')
var mongoMiddlewares = require('middlewares/mongo')
var runnable = require('middlewares/apis').runnable
var socketClient = require('middlewares/socket').client
var validations = require('middlewares/validations')
var rabbitMQ = require('models/rabbitmq')

var Boom = mw.Boom
var instances = mongoMiddlewares.instances
var mixpanel = middlewarize(MixPanelModel)
var users = mongoMiddlewares.users

/** Receive the Github hooks
 *  @event POST rest/actions/github
 *  @memberof module:rest/actions/github */
var pushSessionUser = {
  permissionLevel: 5,
  accounts: {
    github: {
      id: 'githubPushInfo.user.id'
    }
  }
}

app.post('/actions/github/',
  reportDatadogEvent,
  mw.headers('user-agent').require().matches(/^GitHub.*$/),
  mw.headers('x-github-event', 'x-github-delivery').require(),
  mw.headers('x-github-event').matches(/^ping$/).then(
    mw.res.status(202),
    mw.res.send('Hello, Github Ping!')),
  publishGithubEventToRabbitMQ,
  checkEnvOn('ENABLE_GITHUB_HOOKS', 202, 'Hooks are currently disabled. but we gotchu!'),
  assertHttps,
  // handle push events
  mw.headers('x-github-event').matches(/^push$/).then(
    parseGitHubPushData,
    reportMixpanelUserPush(),
    preventTagEventHandling,
    mw.body('deleted').validate(validations.equals(true))
      .then(autoDelete())
      .else(
        instances.findInstancesLinkedToBranch('githubPushInfo.repo', 'githubPushInfo.branch'),
        // check if there are instances that follow specific branch
        mw.req('instances.length').validate(validations.equals(0))
          // no servers found with this branch check autolaunching
          .then(
            instances.findForkableMasterInstances('githubPushInfo.repo', 'githubPushInfo.branch'),
            mw.req('instances.length').validate(validations.equals(0))
              .then(
                mw.res.status(202),
                mw.res.send('Nothing to deploy or fork'))
              .else(autoFork('instances')))
          // servers following particular branch were found. Redeploy them with the new code
          .else(autoDeploy('instances'))
    )
  ),
  mw.res.status(202),
  mw.res.send('No action set up for that payload.'))

/**
 * Publishes the github event via the RabbitMQ model (this allows Metis and
 * other interested parties to do something else with it).
 */
function publishGithubEventToRabbitMQ (req, res, next) {
  var deliveryId = req.headers['x-github-delivery']
  var eventType = req.headers['x-github-event']
  rabbitMQ.publishGithubEvent(deliveryId, eventType, req.body)
  next()
}

/**
 * Report to mixpanel event - user pushed to a repository branch
 * Must be invoked after parseGitHubPushData
 * @return {Function} - middleware
 */
function reportMixpanelUserPush () {
  return flow.series(
    users.findByGithubId('githubPushInfo.user.id'),
    mw.req('user').require().then(
      mw.req().set('pushUser', 'user'),
      mixpanel.new('pushUser'),
      mixpanel.instance.track('github-push', 'githubPushInfo').sync()
    )
  )
}

/**
 * Middlware step to report what type of Github POSTback event
 * recieve to datadog
 * @return null
 */
function reportDatadogEvent (req, res, next) {
  var eventName = req.get('x-github-event') || ''
  dogstatsd.increment('api.actions.github.events', ['event:' + eventName])
  next()
}

/**
 * Notification from Github that user repository has been pushed to. Organize repo & user
 * information and place on req for later use
 */
function parseGitHubPushData (req, res, next) {
  var repository = keypather.get(req, 'body.repository')
  if (!repository) {
    return next(Boom.badRequest('Unexpected commit hook format. Repository is required',
      { req: req }))
  }
  // headCommit can be null if we are deleting branch
  var headCommit = keypather.get(req, 'body.head_commit') || {}
  var ref = keypather.get(req, 'body.ref')
  if (!ref) {
    return next(Boom.badRequest('Unexpected commit hook format. Ref is required',
      { req: req }))
  }
  req.githubPushInfo = {
    repo: repository.full_name,
    repoName: repository.name,
    branch: ref.replace('refs/heads/', ''),
    commit: headCommit.id,
    headCommit: headCommit,
    commitLog: req.body.commits || [],
    user: req.body.sender,
    ref: ref
  }
  next()
}

module.exports.parseGitHubPushData = parseGitHubPushData

/**
 * Middlware to check if ref is tag.
 * We don't handle tags creation/deletion events.
 */
function preventTagEventHandling (req, res, next) {
  var ref = req.githubPushInfo.ref
  if (ref.indexOf('refs/tags/') === 0) {
    res.status(202)
    res.send("Cannot handle tags' related events")
  } else {
    next()
  }
}

/**
 * Handle autoDelete.
 * @return middleware
 */
function autoDelete () {
  return flow.series(
    instances.findForkedInstances('githubPushInfo.repo', 'githubPushInfo.branch'),
    mw.req('instances.length').validate(validations.equals(0))
      .then(
        mw.res.status(202),
        mw.res.send('No appropriate work to be done finishing.')),
    users.findByGithubId('instances[0].createdBy.github'),
    function (req, res, next) {
      req.instancesIds = req.instances.map(pluck('_id'))
      req.instances.forEach(function (instance) {
        rabbitMQ.deleteInstance({
          instanceId: instance._id.toString(),
          instanceName: instance.name,
          sessionUserId: keypather.get(req, 'user.id')
        })
      })
      next()
    },
    mw.res.status(201),
    mw.res.send('instancesIds')
  )
}

/**
 * Create new context version with the new code version.
 * @return  middleware
 */
function newContextVersion (contextVersionKey) {
  return flow.series(
    mw.req().set('contextVersion', contextVersionKey),
    // Note: pushSessionUser has moderator permissions,
    // can only be used for loopback methods that don't require a githubToken
    runnable.create({}, pushSessionUser), // user a moderator like user.
    runnable.model.deepCopyContextVersionAndPatch('contextVersion', 'githubPushInfo'),
    mw.req().set('contextVersion', 'runnableResult')
  )
}

/**
 * Release socket client after finishing handling events.
 * Only do this if condition met: each deployement in `req.deployments`
 * should have `status` set. Otherwise do nothing because we are still in progress.
 */
function destroySocketClientIfFinished (req, orgId) {
  var allFinished = Object.keys(req.deployments).every(function (deployment) {
    return req.deployments[deployment].status
  })
  if (allFinished) {
    socketClient.deleteSocketClient(orgId)(req, null, noop)
  }
}

/**
 * Handle case when instances linked to the branch: autodeploy.
 * High-level steps:
 * 1. create one socket client to listen for the events.
 * 2. for each instance create and build new build with new code.
 * 3. set GitHub Status of the build
 * 4. patch and deploy each instance with the new build.
 * 5. use Github Deployments API to keep deployment updates in sync
 * 6. after all instances were deployed: send private slack message to the
 * code pusher.
 * 7. close socket-client connection.
 */
function autoDeploy (instancesKey) {
  return flow.series(
    mw.req().set('allInstances', instancesKey),
    function (req, res, next) {
      var allInstances = req.allInstances || []
      var unlockedInstances = allInstances.filter(function (instance) {
        return !instance.locked
      })
      req.instances = unlockedInstances || []
      next()
    },
    mw.req('instances.length').validate(validations.equals(0))
      .then(
        mw.res.status(202),
        mw.res.send('No instances should be deployed')),
    socketClient.createSocketClient('instances[0].owner.github'),
    // init vars that should be used inside `each` loop
    initVars,
    mw.req('instances').each(
      initInstancesIter,
      populateInstanceOwnerAndCreator('creatorGithubId'),
      flow.try(
        // replaces context version!
        newContextVersion('contextVersion'),
        startTimer('github_push_autodeploy_', 'instance.shortHash'),
        // create and build new build
        createAndBuildBuild('githubPushInfo'),
        processInstanceAutoDeployEvents
      ).catch(
        error.logIfErrMw,
        handleBuildError
      )
    ),
    mw.res.json('newContextVersionIds')
  )
}

/**
 * Autofork instance from master.
 * 1. create new build
 * 2. fork instance from each master instance with the same repo
 * 3. put new build on each of the forked instances
 * 4. send slack notification about each forked instance
 */
function autoFork (instancesKey) {
  return flow.series(
    checkEnvOn('ENABLE_AUTOFORK_ON_BRANCH_PUSH',
      202, 'Autoforking of instances on branch push is disabled for now'),
    mw.req().set('instances', instancesKey),
    socketClient.createSocketClient('instances[0].owner.github'),
    // init vars that should be used inside `each` loop
    initVars,
    mw.req('instances').each(
      initInstancesIter,
      populateInstanceOwnerAndCreator('creatorGithubId'),
      flow.try(
        // replaces context version!
        newContextVersion('contextVersion'),
        startTimer('github_push_autofork_', 'instance.shortHash'),
        // create and build new build
        createAndBuildBuild('githubPushInfo'),
        processInstanceAutoForkEvents
      ).catch(
        error.logIfErrMw,
        handleBuildError
      )
    ),
    mw.res.json('newContextVersionIds')
  )
}

/**
 * Init vars that should be used in the loop afterwards.
 */
function initVars (req, res, next) {
  // ids of new context versions
  req.newContextVersionIds = []
  // map with github deployments ids and actual deployment result
  req.deployments = {}
  // array of deployed instances
  req.deployedInstances = []
  next()
}

/**
 * Init data on instances interation.
 * Put `instance`, `contextVersion`, `creatorGithubId` on the `req`.
 */
function initInstancesIter (instance, req, eachReq, res, next) {
  eachReq.instance = instance
  req.deployments[instance.shortHash] = {}
  eachReq.contextVersion = instance.contextVersion
  eachReq.creatorGithubId = instance.createdBy.github
  next()
}

/**
 * Middleware to populate instance owner and creator props.
 */
function populateInstanceOwnerAndCreator (githubUserIdKey) {
  return flow.series(
    mw.req().set('githubUserId', githubUserIdKey),
    users.findByGithubId('githubUserId'),
    mw.req().set('instanceCreator', 'user'),
    instances.model.populateOwnerAndCreatedBy('instanceCreator')
  )
}

/**
 * Create and start new timer for the instance autodeploy event.
 * @return function that returns middleware
 */
function startTimer (timerEventPrefix, instanceHash) {
  return function (req, res, next) {
    req.timers = new Timers()
    var eventName = timerEventPrefix + instanceHash
    req.timers.startTimer(eventName, noop)
    next()
  }
}
/**
 * Stop timer using eventPrefix and instanceHash.
 * No callback. Fire and forget
 */
function stopTimer (req, timerEventPrefix, instanceHash) {
  var eventName = timerEventPrefix + instanceHash
  req.timers.stopTimer(eventName, noop)
}

/**
 * Handle build create or build build error.
 * Set GitHub commit status to `error`.
 */
function handleBuildError (req, res, next) {
  var instance = req.instance
  req.deployments[instance.shortHash].status = 'error'
  // check if we are finished. All builds might fail. Cleanup everything if we are done.
  destroySocketClientIfFinished(req, instance.owner.github)
  next()
}

/**
 * Process one instance auto-deploy:
 * 1. handle when new build was created and completed
 * 2. handle when instance was patched with new build and redeployed.
 */
function processInstanceAutoDeployEvents (req, res, next) {
  if (req.jsonNewBuild) {
    var instance = req.instance
    var buildId = req.jsonNewBuild._id
    // process build completed event
    processBuildComplete(req, function buildCompleted () {
      // deploy new build to the instance
      var runnableClient = new Runnable({}, req.instanceCreator)
      var payload = {
        json: {
          build: buildId
        }
      }
      runnableClient.updateInstance(instance.shortHash, payload,
<<<<<<< HEAD
        function (err) {
          // always:
          // finish timer
          stopTimer(req, 'github_push_autodeploy_', instance.shortHash);
          if (err) { return; }
          // success (no err):
          // set deployment status to success
          var accessToken = getAccessToken(req);
          var pullRequest = new PullRequest(accessToken);
          pullRequest.deploymentSucceeded(req.githubPushInfo, instance);
          // save current istance to the array of deployed instances
          req.deployedInstances.push(instance);
          // send slack notification about all deployed instances
          // check if all instances were deployed before sending message
          // FIXME this check is obsolete. It is not event possibel with current
          // runnable implementation to have several instances with the same branch
          // this check should be removed and signature for the Slack method should be updated
          if (req.instances && req.deployedInstances &&
            req.instances.length === req.deployedInstances.length) {
            Slack.sendSlackAutoDeployNotification(req.githubPushInfo, req.deployedInstances);
          }
          // report event to the heap. fire and forget
          trackInstanceEvent(req.githubPushInfo, instance, 'auto_deploy');
        });
    });
=======
        handleInstanceDeployed(req, instance, 'github_push_autodeploy_',
          function instanceDeploySuccess () {
            // finish timer
            stopTimer(req, 'github_push_autodeploy_', instance.shortHash)
            // check if we are finished. Cleanup everything if we are done.
            destroySocketClientIfFinished(req, instance.owner.github)
            // send slack notification about all deployed instances
            // check if all instances were deployed before sending message
            if (req.instances && req.deployedInstances &&
              req.instances.length === req.deployedInstances.length) {
              Slack.sendSlackAutoDeployNotification(req.githubPushInfo, req.deployedInstances)
            }
            // report event to the heap. fire and forget
            trackInstanceEvent(req.githubPushInfo, instance, 'auto_deploy')
          }))
    })
>>>>>>> f8d21056
  }
  next()
}

/**
 * Process one instance auto-fork:
 * 1. handle when new build was created and completed
 * 2. handle when instance was created from the master
 */
function processInstanceAutoForkEvents (req, res, next) {
  if (req.jsonNewBuild) {
    var instance = req.instance
    var buildId = req.jsonNewBuild._id
    processBuildComplete(req)
    // NOTE instance creator should be user that committed the code or `masterInstance`
    // creator if committer user doesn't exists in Runnable
    var forkedInstanceCreator = req.pushUser || req.instanceCreator
    var runnableClient = new Runnable({}, forkedInstanceCreator)
    // fork master instance but with new build
    runnableClient.forkMasterInstance(instance, buildId,
      req.githubPushInfo.branch,
<<<<<<< HEAD
      function (err, forkedInstance) {
        // always:
        // finish timer
        stopTimer(req, 'github_push_autofork_', instance.shortHash);
        if (err) { return; }
        // success (no err):
        // set deployment status to success
        var accessToken = getAccessToken(req);
        var pullRequest = new PullRequest(accessToken);
        pullRequest.deploymentSucceeded(req.githubPushInfo, instance);
        // save current istance to teh array of deployed instances
        req.deployedInstances.push(instance);
        // report event to the heap. fire and forget
        trackInstanceEvent(req.githubPushInfo, forkedInstance, 'auto_fork');
        Slack.sendSlackAutoForkNotification(req.githubPushInfo, forkedInstance);
      });
=======
      handleInstanceDeployed(req, instance, 'github_push_autofork_',
        function instanceForkSuccess (forkedInstance) {
          // instance was forked. now we need to check/wait when it was deployed with the build
          req.socketClient.onInstanceDeployed(forkedInstance, buildId,
            function (err, deployedInstance) {
              // finish timer
              stopTimer(req, 'github_push_autofork_', instance.shortHash)
              // check if we are finished. Cleanup everything if we are done.
              destroySocketClientIfFinished(req, instance.owner.github)
              if (!err) {
                // report event to the heap. fire and forget
                trackInstanceEvent(req.githubPushInfo, forkedInstance, 'auto_fork')
                Slack.sendSlackAutoForkNotification(req.githubPushInfo, deployedInstance)
              }
            })
        }))
>>>>>>> f8d21056
  }
  next()
}

/**
<<<<<<< HEAD
=======
 * Handle instance deployed. Call `onSuccess` when instance was deployed.
 */
function handleInstanceDeployed (req, instance, timerPrefix, onSuccess) {
  return function (err, newInstance) {
    var accessToken = getAccessToken(req)
    var pullRequest = new PullRequest(accessToken)
    if (err) {
      // finish timer
      stopTimer(req, timerPrefix, instance.shortHash)
      // check if we are finished. Cleanup everything if we are done.
      destroySocketClientIfFinished(req, instance.owner.github)
    } else {
      // set deployment status to success
      pullRequest.deploymentSucceeded(req.githubPushInfo, instance)
      // save current istance to teh array of deployed instances
      req.deployedInstances.push(instance)
      // do anything custom when instance was deployed
      onSuccess(newInstance)
    }
  }
}

/**
>>>>>>> f8d21056
 * Process build completion.
 */
function processBuildComplete (req, onBuildCompletedSuccess) {
  var cb = onBuildCompletedSuccess || noop
  var cvId = req.jsonNewBuild.contextVersions[0]
  // save ids of new cvs. send as response
  req.newContextVersionIds.push(cvId)
  req.socketClient.onBuildCompleted(cvId, function (err, contextVersion) {
    var instance = req.instance
    if (err || contextVersion.build.error) {
      // note(anton): it was requested not to spam the PR page w/ errors
      //   we can revisit this, when our builds are more stable
      // if error send github statuses
<<<<<<< HEAD
      req.deployments[instance.shortHash].status = 'error';
    }
    else {
      req.deployments[instance.shortHash].status = 'success';
      cb();
    }
    // always:
    // note(tj): must happen after req.deployments statuses are set
    // check if we are finished. All builds might fail. Cleanup everything if we are done.
    destroySocketClientIfFinished(req, instance.owner.github);
  });
=======
      req.deployments[instance.shortHash].status = 'error'
      // check if we are finished. All builds might fail. Cleanup everything if we are done.
      destroySocketClientIfFinished(req, instance.owner.github)
    } else {
      req.deployments[instance.shortHash].status = 'success'
      cb()
    }
  })
>>>>>>> f8d21056
}

/**
 * Send event to the heap & datadog.
 */
function trackInstanceEvent (githubPushInfo, instance, eventName) {
  dogstatsd.increment('api.actions.github.actions.' + eventName)
}

/**
 * Create new build and build it.
 * @return  middleware
 */
function createAndBuildBuild (githubInfo) {
  return flow.series(
    mw.req().set('githubInfo', githubInfo),
    // we cannot use pushSessionUser, bc redeploy requires token
    // we must reinstantiate runnable model for each call bc of a bug
    runnable.create({}, 'instanceCreator'),
    runnable.model.createAndBuildBuild('contextVersion._id',
      'instance.owner.github', 'githubInfo.repo', 'githubInfo.commit'),
    mw.req().set('jsonNewBuild', 'runnableResult')
  )
}

/**
 * Get access token needed for interaction with GitHub API.
 * Use token of user who pushed the code. If user has no account in runnable
 * then use token of instance creator.
 */
function getAccessToken (req) {
  return keypather.get(req, 'pushUser.accounts.github.accessToken') ||
  keypather.get(req, 'instanceCreator.accounts.github.accessToken')
}<|MERGE_RESOLUTION|>--- conflicted
+++ resolved
@@ -395,7 +395,6 @@
         }
       }
       runnableClient.updateInstance(instance.shortHash, payload,
-<<<<<<< HEAD
         function (err) {
           // always:
           // finish timer
@@ -421,24 +420,6 @@
           trackInstanceEvent(req.githubPushInfo, instance, 'auto_deploy');
         });
     });
-=======
-        handleInstanceDeployed(req, instance, 'github_push_autodeploy_',
-          function instanceDeploySuccess () {
-            // finish timer
-            stopTimer(req, 'github_push_autodeploy_', instance.shortHash)
-            // check if we are finished. Cleanup everything if we are done.
-            destroySocketClientIfFinished(req, instance.owner.github)
-            // send slack notification about all deployed instances
-            // check if all instances were deployed before sending message
-            if (req.instances && req.deployedInstances &&
-              req.instances.length === req.deployedInstances.length) {
-              Slack.sendSlackAutoDeployNotification(req.githubPushInfo, req.deployedInstances)
-            }
-            // report event to the heap. fire and forget
-            trackInstanceEvent(req.githubPushInfo, instance, 'auto_deploy')
-          }))
-    })
->>>>>>> f8d21056
   }
   next()
 }
@@ -460,7 +441,6 @@
     // fork master instance but with new build
     runnableClient.forkMasterInstance(instance, buildId,
       req.githubPushInfo.branch,
-<<<<<<< HEAD
       function (err, forkedInstance) {
         // always:
         // finish timer
@@ -477,55 +457,11 @@
         trackInstanceEvent(req.githubPushInfo, forkedInstance, 'auto_fork');
         Slack.sendSlackAutoForkNotification(req.githubPushInfo, forkedInstance);
       });
-=======
-      handleInstanceDeployed(req, instance, 'github_push_autofork_',
-        function instanceForkSuccess (forkedInstance) {
-          // instance was forked. now we need to check/wait when it was deployed with the build
-          req.socketClient.onInstanceDeployed(forkedInstance, buildId,
-            function (err, deployedInstance) {
-              // finish timer
-              stopTimer(req, 'github_push_autofork_', instance.shortHash)
-              // check if we are finished. Cleanup everything if we are done.
-              destroySocketClientIfFinished(req, instance.owner.github)
-              if (!err) {
-                // report event to the heap. fire and forget
-                trackInstanceEvent(req.githubPushInfo, forkedInstance, 'auto_fork')
-                Slack.sendSlackAutoForkNotification(req.githubPushInfo, deployedInstance)
-              }
-            })
-        }))
->>>>>>> f8d21056
-  }
-  next()
-}
-
-/**
-<<<<<<< HEAD
-=======
- * Handle instance deployed. Call `onSuccess` when instance was deployed.
- */
-function handleInstanceDeployed (req, instance, timerPrefix, onSuccess) {
-  return function (err, newInstance) {
-    var accessToken = getAccessToken(req)
-    var pullRequest = new PullRequest(accessToken)
-    if (err) {
-      // finish timer
-      stopTimer(req, timerPrefix, instance.shortHash)
-      // check if we are finished. Cleanup everything if we are done.
-      destroySocketClientIfFinished(req, instance.owner.github)
-    } else {
-      // set deployment status to success
-      pullRequest.deploymentSucceeded(req.githubPushInfo, instance)
-      // save current istance to teh array of deployed instances
-      req.deployedInstances.push(instance)
-      // do anything custom when instance was deployed
-      onSuccess(newInstance)
-    }
-  }
-}
-
-/**
->>>>>>> f8d21056
+  }
+  next();
+}
+
+/**
  * Process build completion.
  */
 function processBuildComplete (req, onBuildCompletedSuccess) {
@@ -539,7 +475,6 @@
       // note(anton): it was requested not to spam the PR page w/ errors
       //   we can revisit this, when our builds are more stable
       // if error send github statuses
-<<<<<<< HEAD
       req.deployments[instance.shortHash].status = 'error';
     }
     else {
@@ -551,16 +486,6 @@
     // check if we are finished. All builds might fail. Cleanup everything if we are done.
     destroySocketClientIfFinished(req, instance.owner.github);
   });
-=======
-      req.deployments[instance.shortHash].status = 'error'
-      // check if we are finished. All builds might fail. Cleanup everything if we are done.
-      destroySocketClientIfFinished(req, instance.owner.github)
-    } else {
-      req.deployments[instance.shortHash].status = 'success'
-      cb()
-    }
-  })
->>>>>>> f8d21056
 }
 
 /**
