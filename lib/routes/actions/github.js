'use strict';

/**
 * Github API Hooks
 * @module rest/actions/github
 */

var express = require('express');
var app = module.exports = express();
var keypather = require('keypather')();
var flow = require('middleware-flow');
var mw = require('dat-middleware');
var Boom = mw.Boom;
var pollMongo = require('middlewares/poll-mongo');
var mongoMiddlewares = require('middlewares/mongo');
var contextVersions = mongoMiddlewares.contextVersions;
var contexts = mongoMiddlewares.contexts;
var instances = mongoMiddlewares.instances;
var users = mongoMiddlewares.users;
var settings = mongoMiddlewares.settings;
var runnable = require('middlewares/apis').runnable;
var notifications = require('middlewares/notifications').index;
var githubNotifications = require('middlewares/notifications').github;
var heap = require('middlewares/apis').heap;
var timers = require('middlewares/apis').timers;
var validations = require('middlewares/validations');
var pluck = require('101/pluck');
var noop = require('101/noop');
var error = require('error');
var github = require('middlewares/apis').github;
<<<<<<< HEAD
var resSendAndNext = require('middlewares/send-and-next');
var checkEnvOn = require('middlewares/is-env-on');
=======
var dogstatsd = require('models/datadog');

>>>>>>> 92cd1308
/** Receive the Github hooks
 *  @event POST rest/actions/github
 *  @memberof module:rest/actions/github */
var pushSessionUser = {
  permissionLevel: 5,
  accounts: {
    github: {
      id: 'githubPushInfo.user.id'
    }
  }
};

app.post('/actions/github/',
  reportDatadogEvent,
  mw.headers('user-agent').require().matches(/^GitHub.*$/),
  mw.headers('x-github-event', 'x-github-delivery').require(),
  mw.headers('x-github-event').matches(/^ping$/).then(
    mw.res.status(202),
    mw.res.send('Hello, Github Ping!')),
  checkEnvOn('ENABLE_GITHUB_HOOKS', 202, 'hooks are currently disabled. but we gotchu!'),
  // handle pull request events. we care about `opened` and `closed` for now
  mw.headers('x-github-event').matches(/^pull_request$/).then(
    mw.body('action').validate(validations.equals('opened'))
      .then(
        openPR())
      .else(
        mw.body('action').validate(validations.equals('closed'))
          .then(
            closePR())
          .else(
            mw.res.status(202),
            mw.res.send('Do not handle pull request actions except opened or closed')))
  ),
  // handle push events
  mw.headers('x-github-event').matches(/^push$/).then(
    mw.body('deleted').validate(validations.equals(true))
      .then(
        mw.res.status(202),
        mw.res.send('Deleted the branch; no work to be done.')),

    parseGitHubPushData,
    // handle case when branch was created. just send private message to the owner
    mw.body('created').validate(validations.equals(true))
      .then(
        newBranch())
      .else(
        timers.create(),
        timers.model.startTimer('github_push_event'),
        mw.req('githubPushInfo.commitLog.length').validate(validations.equals(0))
          .then(
            mw.res.status(202),
            mw.res.send('No commits pushed; no work to be done.'))
          .else(
            instances.findInstancesLinkedToBranch('githubPushInfo.repo', 'githubPushInfo.branch'),
            // check if there are instances that follow specific branch
            mw.req('instances.length').validate(validations.equals(0))
              .else(
                // instances following particular branch were found. Redeploy them with the new code
                followBranch('instances'))))
  ),
  mw.res.status(202),
  mw.res.send('No action set up for that payload.'));


<<<<<<< HEAD
=======
function reportDatadogEvent (req, res, next) {
  var eventName = req.get('x-github-event') || '';
  dogstatsd.increment('api.actions.github.events', ['event:' + eventName]);
  next();
}
>>>>>>> 92cd1308

function parseGitHubPRData (req, res, next) {
  var repository = keypather.get(req, 'body.repository');
  if (!repository) {
    return next(Boom.badRequest('Unexpected PR hook format. Repository is required',
      { req: req }));
  }
  var pullPequest = keypather.get(req, 'body.pull_request.head');
  if (!pullPequest) {
    return next(Boom.badRequest('Unexpected PR hook format. Pull request is required',
      { req: req }));
  }
  req.githubPushInfo = {
    number  : req.body.number,
    repo    : req.body.repository.full_name,
    repoName: req.body.repository.name,
    branch  : req.body.pull_request.head.ref,
    commit  : req.body.pull_request.head.sha,
    user    : req.body.sender,
    org     : req.body.organization || {}
  };
  next();
}

module.exports.parseGitHubPRData = parseGitHubPRData;

function parseGitHubPushData (req, res, next) {
  var repository = keypather.get(req, 'body.repository');
  if (!repository) {
    return next(Boom.badRequest('Unexpected commit hook format. Repository is required',
      { req: req }));
  }
  var headCommit = keypather.get(req, 'body.head_commit');
  if (!headCommit) {
    return next(Boom.badRequest('Unexpected commit hook format. Head commit is required',
      { req: req }));
  }
  var ref = keypather.get(req, 'body.ref');
  if (!ref) {
    return next(Boom.badRequest('Unexpected commit hook format. Ref is required',
      { req: req }));
  }
  req.githubPushInfo = {
    repo      : req.body.repository.full_name,
    repoName  : req.body.repository.name,
    branch    : req.body.ref.replace('refs/heads/', ''),
    commit    : req.body.head_commit.id,
    headCommit: req.body.head_commit,
    commitLog : req.body.commits || [],
    user      : req.body.sender
  };
  next();
}

module.exports.parseGitHubPushData = parseGitHubPushData;

function closePR () {
  return flow.series(
    parseGitHubPRData,
    githubNotifications.create(),
    githubNotifications.model.deletePullRequestComment('githubPushInfo'),
    mw.res.status(201),
    mw.res.send('We processed PR closed event'));
}

function findOwnerGithubId () {
  return flow.series(
    // fetch context to get owner to get settings for
    contexts.findById('contextVersions[0].context'),
    mw.req().set('ownerGithubId', 'context.owner.github'));
}

function findVersionCreator () {
  return flow.series(
    // FIXME:
    // we are getting creator of the context version here
    // we will use GitHub API using creator account. This is not ideal.
    // can we use runnabot personal token?
    mw.req().set('creatorGithubId', 'contextVersions[0].createdBy.github'),
    users.findByGithubId('creatorGithubId'),
    // session user is needed for findGithubUserByGithubId
    mw.req().set('versionCreator', 'user'));
}

function findOwner () {
  return flow.series(
    users.create('versionCreator'),
    users.model.findGithubUserByGithubId('ownerGithubId'),
    mw.req().set('contextOwner', 'user')
  );
}

function openPR () {
  return flow.series(
    parseGitHubPRData,
    instances.findContextVersionsForRepo('githubPushInfo.repo'),
    mw.req().set('contextVersionIds', 'instances'),
    mw.req('contextVersionIds.length').validate(validations.equals(0))
      .then(
        mw.res.status(202),
        mw.res.send('No appropriate work to be done; finishing.')),
    // find instances that follow branch
    instances.findInstancesLinkedToBranch('githubPushInfo.repo', 'githubPushInfo.branch'),

    contextVersions.findByIds('contextVersionIds', { _id:1, context:1, createdBy:1, owner:1 }),
    // fetch context to get owner to get settings for
    findOwnerGithubId(),
    findVersionCreator(),
    findOwner(),
    mw.req().set('githubPushInfo.owner', 'contextOwner'),


    github.create({token: 'versionCreator.accounts.github.accessToken'}),
    github.model.getCommit('githubPushInfo.repo', 'githubPushInfo.commit'),

    mw.req().set('githubPushInfo.headCommit', 'githubResult.commit'),

    githubNotifications.create(),
    githubNotifications.model.notifyOnPullRequest('githubPushInfo', 'instances'),
    mw.res.status(201),
    mw.res.send('We processed PR opened event'));
}


function newBranch () {
  return flow.series(
    checkEnvOn('ENABLE_NEW_BRANCH_PRIVATE_MESSAGES',
      202, 'New branch private notifications are disabled for now'),
    timers.create(),
    timers.model.startTimer('github_push_new_branch'),
    instances.findContextVersionsForRepo('githubPushInfo.repo'),
    mw.req().set('contextVersionIds', 'instances'),
    mw.req('contextVersionIds.length').validate(validations.equals(0))
      .then(
        mw.res.status(202),
        mw.res.send('No appropriate work to be done; finishing.')),
    // for each of the context versions, make a deep copy and build them!
    contextVersions.findByIds('contextVersionIds', { _id:1, context:1, createdBy:1, owner:1 }),
    // fetch context to get owner to get settings for
    findOwnerGithubId(),
    findVersionCreator(),
    findOwner(),
    mw.req().set('githubPushInfo.owner', 'contextOwner'),
    mw.req('contextVersions.length').validate(validations.equals(0))
        .then(
          mw.res.status(202),
          mw.res.send('No context versions found'))
        .else(
          flow.try(
            settings.findOneByGithubId('ownerGithubId'),
            mw.req('setting').require().then(
              notifications.create('setting.notifications', 'setting.owner'),
              notifications.model.notifyOnNewBranch('githubPushInfo'))
          ).catch(
            error.logIfErrMw
          )),
    timers.model.stopTimer('github_push_new_branch'),
    mw.res.status(201),
    mw.res.json('contextVersionIds')
  );
}



function followBranch (instancesKey) {
  return flow.series(
    mw.req().set('instances', instancesKey),
    // get settings from the owner of the first instance
    mw.req().set('ownerGithubId', 'instances[0].owner.github'),
    mw.req().set('githubPushInfo.owner', 'instances[0].owner'),
    // FIXME:
    // we are getting creator of the instance here
    // we will use GitHub API using creator account. This is not ideal.
    mw.req().set('creatorGithubId', 'instances[0].createdBy.github'),
    users.findByGithubId('creatorGithubId'),
    // session user is needed for getGithubUsername and patchInstance
    mw.req().set('instanceCreator', 'user'),
    function (req, res, next) {
      // dat-middleware set creates closures when reference values are used! (objects)
      req.newContextVersionIds = [];
      req.instanceIds = [];
      req.instanceNewInfo = {};
      next();
    },
    mw.req('instances').each(
      function (instance, req, eachReq, res, next) {
        eachReq.instance = instance;
        eachReq.contextVersion = instance.contextVersion;
        next();
      },
      newContextVersion('contextVersion'), // replaces context version!
      // Note: pushSessionUser has moderator permissions,
      // can only be used for loopback methods that don't require a githubToken
      runnable.create({}, pushSessionUser),
      runnable.model.createBuild({ json: {
        contextVersions: ['contextVersion._id'],
        owner: {
          github: 'ownerGithubId'
        }
      }}),
      mw.req().set('jsonNewBuild', 'runnableResult'),
      // we cannot use pushSessionUser, bc redeploy requires token
      // we must reinstantiate runnable model for each call bc of a bug
      runnable.create({}, 'instanceCreator'),
      runnable.model.buildBuild('jsonNewBuild', { json: {
        message: 'githubPushInfo.headCommit.message',
        triggeredAction: {
          manual: false,
          appCodeVersion: {
            repo: 'githubPushInfo.repo',
            commit: 'githubPushInfo.headCommit.id',
            commitLog: 'githubPushInfo.commitLog'
          }
        }
      }}),
      mw.req().set('jsonNewBuild', 'runnableResult'),
      function (instance, req, eachReq, res, next) {
        var newContextVersionId = eachReq.jsonNewBuild.contextVersions[0];
        var newBuildId = eachReq.jsonNewBuild._id;
        req.newContextVersionIds.push(newContextVersionId);
        req.instanceIds.push(instance._id.toString());
        req.instanceNewInfo[instance._id.toString()] = {
          contextVersionId: newContextVersionId,
          buildId: newBuildId
        };
        next();
      }
    ),
    // RESPOND
    resSendAndNext(201, 'instanceIds'),
    // background
    flow.try(
      waitForContextVersionBuildCompleted('newContextVersionIds'),
      function (req, res, next) {
        req.instancesToWaitFor = req.instances.filter(function (instance) {
          var contextVersionId = req.instanceNewInfo[instance._id.toString()].contextVersionId;
          var buildSuccessful  = req.pollMongoResults[contextVersionId];
          return buildSuccessful;
        });
        // dat-middleware set creates closures when reference values are used! (objects)
        req.deployedInstances = [];
        next();
      },
      mw.req('instancesToWaitFor').each(
        function (instance, req, eachReq, res, next) {
          eachReq.instance = instance;
          eachReq.buildId  = req.instanceNewInfo[instance._id.toString()].buildId;
          next();
        },
        // we cannot use pushSessionUser, bc patch requires token
        // we must reinstantiate runnable model for each call bc of a bug
        runnable.create({}, 'instanceCreator'),
        runnable.model.updateInstance('instance.shortHash', {
          json: {build: 'buildId'}
        }),
        // we must reinstantiate runnable model for each call bc of a bug
        runnable.create({}, 'instanceCreator'),
        runnable.model.waitForInstanceDeployed('instance.shortHash'),
        mw.req().set('instanceDeployed', 'runnableResult'),
        function (instance, req, eachReq, res, next) {
          if (eachReq.instanceDeployed) {
            req.deployedInstances.push(instance);
          }
          next();
        }
      ),
      mw.req('deployedInstances.length').validate(validations.notEquals(0))
        .then(
          function (req, res, next) {
            var instancesNames = req.deployedInstances.map(pluck('name')) || [];
            req.instancesNamesStr = JSON.stringify(instancesNames);
            next();
          },
          timers.model.stopTimer('github_push_event'),
          instances.getGithubUsernamesForInstances(
            'instanceCreator', 'deployedInstances'),
          heap.create(),
          heap.model.track('githubPushInfo.user.id', 'github_hook_autodeploy', {
            repo: 'githubPushInfo.repo',
            branch: 'githubPushInfo.branch',
            commit: 'githubPushInfo.headCommit.id',
            githubUsername: 'githubPushInfo.user.login',
            instancesNames: 'instancesNamesStr',
            boxOwnerGithubId: 'deployedInstances[0].owner.github',
            boxOwnerGithubUsername: 'deployedInstances[0].owner.username',
            duration: 'timersResult[0]' // just get seconds and report to heap. don't need ms
          }, {
            githubUsername: 'githubPushInfo.user.login'
          }),
          settings.findOneByGithubId('ownerGithubId'),
          mw.req('setting').require().then(
            notifications.create('setting.notifications', 'setting.owner'),
            notifications.model.notifyOnInstances('githubPushInfo', 'deployedInstances')))
    ).catch(
      error.logIfErrMw
    ),
    noop
  );
}

function newContextVersion (contextVersionKey) {
  return flow.series(
    mw.req().set('contextVersion', contextVersionKey),
    // Note: pushSessionUser has moderator permissions,
    // can only be used for loopback methods that don't require a githubToken
    runnable.create({}, pushSessionUser), // user a moderator like user.
    runnable.model.deepCopyContextVersion('contextVersion.context', 'contextVersion._id'),
    mw.req().set('contextVersionId', 'runnableResult.id()'),
    // find new deep copied context version
    contextVersions.modifyAppCodeVersionByRepo(
      'contextVersionId',
      'githubPushInfo.repo',
      'githubPushInfo.branch',
      'githubPushInfo.commit')
  );
}

function waitForContextVersionBuildCompleted (contextVersionIdsKey) {
  return mw.req(contextVersionIdsKey).each(
    function (contextVersionId, req, eachReq, res, next) {
      eachReq.contextVersionId = contextVersionId;
      req.pollMongoResults = {};
      next();
    },
    pollMongo({
      idPath: 'contextVersionId',
      database: require('models/mongo/context-version'),
      successKeyPath: 'build.completed',
      failureKeyPath: 'build.error'
    }),
    function (contextVersionId, req, eachReq, res, next) {
      req.pollMongoResults[contextVersionId] = eachReq.pollMongoResult;
      next();
    }
  );
}<|MERGE_RESOLUTION|>--- conflicted
+++ resolved
@@ -28,13 +28,12 @@
 var noop = require('101/noop');
 var error = require('error');
 var github = require('middlewares/apis').github;
-<<<<<<< HEAD
+
 var resSendAndNext = require('middlewares/send-and-next');
 var checkEnvOn = require('middlewares/is-env-on');
-=======
 var dogstatsd = require('models/datadog');
 
->>>>>>> 92cd1308
+
 /** Receive the Github hooks
  *  @event POST rest/actions/github
  *  @memberof module:rest/actions/github */
@@ -99,14 +98,12 @@
   mw.res.send('No action set up for that payload.'));
 
 
-<<<<<<< HEAD
-=======
 function reportDatadogEvent (req, res, next) {
   var eventName = req.get('x-github-event') || '';
   dogstatsd.increment('api.actions.github.events', ['event:' + eventName]);
   next();
 }
->>>>>>> 92cd1308
+
 
 function parseGitHubPRData (req, res, next) {
   var repository = keypather.get(req, 'body.repository');
