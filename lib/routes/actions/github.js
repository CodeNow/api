'use strict';

/**
 * Github API Hooks
 * @module rest/actions/github
 */
var express = require('express');
var app = module.exports = express();
var keypather = require('keypather')();
var flow = require('middleware-flow');
var middlewarize = require('middlewarize');
var mw = require('dat-middleware');
var Boom = mw.Boom;
var mongoMiddlewares = require('middlewares/mongo');
var instances = mongoMiddlewares.instances;
var users = mongoMiddlewares.users;
var runnable = require('middlewares/apis').runnable;
var socketClient = require('middlewares/socket').client;
var validations = require('middlewares/validations');
var Heap = require('models/apis/heap');
var Timers = require('models/apis/timers');
var Runnable = require('models/apis/runnable');
var PullRequest = require('models/apis/pullrequest');
var Slack = require('notifications/index');
var noop = require('101/noop');
var pluck = require('101/pluck');
var error = require('error');
var dogstatsd = require('models/datadog');
var checkEnvOn = require('middlewares/is-env-on');

var MixPanelModel = require('models/apis/mixpanel');
var mixpanel = middlewarize(MixPanelModel);

/** Receive the Github hooks
 *  @event POST rest/actions/github
 *  @memberof module:rest/actions/github */
var pushSessionUser = {
  permissionLevel: 5,
  accounts: {
    github: {
      id: 'githubPushInfo.user.id'
    }
  }
};

app.post('/actions/github/',
  reportDatadogEvent,
  mw.headers('user-agent').require().matches(/^GitHub.*$/),
  mw.headers('x-github-event', 'x-github-delivery').require(),
  mw.headers('x-github-event').matches(/^ping$/).then(
    mw.res.status(202),
    mw.res.send('Hello, Github Ping!')),
  checkEnvOn('ENABLE_GITHUB_HOOKS', 202, 'Hooks are currently disabled. but we gotchu!'),
  // handle push events
  mw.headers('x-github-event').matches(/^push$/).then(
    parseGitHubPushData,
    reportMixpanelUserPush(),
    preventTagEventHandling,
    mw.body('deleted').validate(validations.equals(true))
      .then(autoDelete())
      .else(
        instances.findInstancesLinkedToBranch('githubPushInfo.repo', 'githubPushInfo.branch'),
        // check if there are instances that follow specific branch
        mw.req('instances.length').validate(validations.equals(0))
          // no servers found with this branch check autolaunching
          .then(
            instances.findForkableMasterInstances('githubPushInfo.repo', 'githubPushInfo.branch'),
            mw.req('instances.length').validate(validations.equals(0))
              .then(
                mw.res.status(202),
                mw.res.send('Nothing to deploy or fork'))
              .else(autoFork('instances')))
          // servers following particular branch were found. Redeploy them with the new code
          .else(autoDeploy('instances'))
      )
  ),
  mw.res.status(202),
  mw.res.send('No action set up for that payload.'));

/**
 * Report to mixpanel event - user pushed to a repository branch
 * Must be invoked after parseGitHubPushData
 * @return {Function} - middleware
 */
function reportMixpanelUserPush () {
  return flow.series(
    users.findByGithubId('githubPushInfo.user.id'),
    mw.req('user').require().then(
      mw.req().set('pushUser', 'user'),
      mixpanel.new('pushUser'),
      mixpanel.instance.track('github-push', 'githubPushInfo').sync()
    )
  );
}

/**
 * Middlware step to report what type of Github POSTback event
 * recieve to datadog
 * @return null
 */
function reportDatadogEvent (req, res, next) {
  var eventName = req.get('x-github-event') || '';
  dogstatsd.increment('api.actions.github.events', ['event:' + eventName]);
  next();
}

/**
 * Notification from Github that user repository has been pushed to. Organize repo & user
 * information and place on req for later use
 */
function parseGitHubPushData (req, res, next) {
  var repository = keypather.get(req, 'body.repository');
  if (!repository) {
    return next(Boom.badRequest('Unexpected commit hook format. Repository is required',
      { req: req }));
  }
  // headCommit can be null if we are deleting branch
  var headCommit = keypather.get(req, 'body.head_commit') || {};
  var ref = keypather.get(req, 'body.ref');
  if (!ref) {
    return next(Boom.badRequest('Unexpected commit hook format. Ref is required',
      { req: req }));
  }
  req.githubPushInfo = {
    repo: repository.full_name,
    repoName: repository.name,
    branch: ref.replace('refs/heads/', ''),
    commit: headCommit.id,
    headCommit: headCommit,
    commitLog : req.body.commits || [],
    user: req.body.sender,
    ref: ref
  };
  next();
}

module.exports.parseGitHubPushData = parseGitHubPushData;

/**
 * Middlware to check if ref is tag.
 * We don't handle tags creation/deletion events.
 */
function preventTagEventHandling (req, res, next) {
  var ref = req.githubPushInfo.ref;
  if (ref.indexOf('refs/tags/') === 0) {
    res.status(202);
    res.send('Cannot handle tags\' related events');
  }
  else {
    next();
  }
}

/**
 * Handle regular autoDelete procedure.
 * @return middleware
 */
function autoDelete () {
  return flow.series(
    instances.findForkedInstances('githubPushInfo.repo', 'githubPushInfo.branch'),
    mw.req('instances.length').validate(validations.equals(0))
      .then(
        mw.res.status(202),
        mw.res.send('No appropriate work to be done; finishing.')),
    users.findByGithubId('instances[0].createdBy.github'),
    runnable.create({}, 'user'),
    runnable.model.destroyInstances('instances'),
    function (req, res, next) {
      var instancesIds = req.instances.map(pluck('_id'));
      req.instancesIds = instancesIds;
      next();
    },
    mw.res.status(201),
    mw.res.send('instancesIds')
  );
}

/**
 * Create new context version with the new code version.
 * @return  middleware
 */
function newContextVersion (contextVersionKey) {
  return flow.series(
    mw.req().set('contextVersion', contextVersionKey),
    // Note: pushSessionUser has moderator permissions,
    // can only be used for loopback methods that don't require a githubToken
    runnable.create({}, pushSessionUser), // user a moderator like user.
    runnable.model.deepCopyContextVersionAndPatch('contextVersion', 'githubPushInfo'),
    mw.req().set('contextVersion', 'runnableResult')
  );
}

/**
 * Release socket client after finishing handling events.
 * Only do this if condition met: each deployement in `req.deployments`
 * should have `status` set. Otherwise do nothing because we are still in progress.
 */
function destroySocketClientIfFinished (req, orgId) {
  var allFinished = Object.keys(req.deployments).every(function (deployment) {
    return req.deployments[deployment].status;
  });
  if (allFinished) {
    socketClient.deleteSocketClient(orgId)(req, null, noop);
  }
}

/**
 * Handle case when instances linked to the branch: autodeploy.
 * High-level steps:
 * 1. create one socket client to listen for the events.
 * 2. for each instance create and build new build with new code.
 * 3. set GitHub Status of the build
 * 4. patch and deploy each instance with the new build.
 * 5. use Github Deployments API to keep deployment updates in sync
 * 6. after all instances were deployed: send private slack message to the
 * code pusher.
 * 7. close socket-client connection.
 */
function autoDeploy (instancesKey) {
  return flow.series(
    mw.req().set('instances', instancesKey),
    socketClient.createSocketClient('instances[0].owner.github'),
    // init vars that should be used inside `each` loop
    initVars,
    mw.req('instances').each(
      initInstancesIter,
      populateInstanceOwnerAndCreator('creatorGithubId'),
      flow.try(
        // replaces context version!
        newContextVersion('contextVersion'),
        startTimer('github_push_autodeploy_', 'instance.shortHash'),
        // create and build new build
        createAndBuildBuild('githubPushInfo'),
        processInstanceAutoDeployEvents
      ).catch(
        error.logIfErrMw,
        handleBuildError
      )
    ),
    mw.res.json('newContextVersionIds')
  );
}

/**
 * Autofork instance from master.
 * 1. create new build
 * 2. fork instance from each master instance with the same repo
 * 3. put new build on each of the forked instances
 * 4. send slack notification about each forked instance
 */
function autoFork (instancesKey) {
  return flow.series(
    checkEnvOn('ENABLE_AUTOFORK_ON_BRANCH_PUSH',
      202, 'Autoforking of instances on branch push is disabled for now'),
    mw.req().set('instances', instancesKey),
    socketClient.createSocketClient('instances[0].owner.github'),
    // init vars that should be used inside `each` loop
    initVars,
    mw.req('instances').each(
      initInstancesIter,
      populateInstanceOwnerAndCreator('creatorGithubId'),
      flow.try(
        // replaces context version!
        newContextVersion('contextVersion'),
        startTimer('github_push_autofork_', 'instance.shortHash'),
        // create and build new build
        createAndBuildBuild('githubPushInfo'),
        processInstanceAutoForkEvents
      ).catch(
        error.logIfErrMw,
        handleBuildError
      )
    ),
    mw.res.json('newContextVersionIds')
  );
}

/**
 * Init vars that should be used in the loop afterwards.
 */
function initVars (req, res, next) {
  // ids of new context versions
  req.newContextVersionIds = [];
  // map with github deployments ids and actual deployment result
  req.deployments = {};
  // array of deployed instances
  req.deployedInstances = [];
  next();
}

/**
 * Init data on instances interation.
 * Put `instance`, `contextVersion`, `creatorGithubId` on the `req`.
 */
function initInstancesIter (instance, req, eachReq, res, next) {
  eachReq.instance = instance;
  req.deployments[instance.shortHash] = {};
  eachReq.contextVersion = instance.contextVersion;
  eachReq.creatorGithubId = instance.createdBy.github;
  next();
}

/**
 * Middleware to populate instance owner and creator props.
 */
function populateInstanceOwnerAndCreator (githubUserIdKey) {
  return flow.series(
    mw.req().set('githubUserId', githubUserIdKey),
    users.findByGithubId('githubUserId'),
    mw.req().set('instanceCreator', 'user'),
    instances.model.populateOwnerAndCreatedBy('instanceCreator')
  );
}

/**
 * Create and start new timer for the instance autodeploy event.
 * @return function that returns middleware
 */
function startTimer (timerEventPrefix, instanceHash) {
  return function (req, res, next) {
    req.timers = new Timers();
    var eventName = timerEventPrefix + instanceHash;
    req.timers.startTimer(eventName, noop);
    next();
  };
}
/**
 * Stop timer using eventPrefix and instanceHash.
 * No callback. Fire and forget
 */
function stopTimer (req, timerEventPrefix, instanceHash) {
  var eventName = timerEventPrefix + instanceHash;
  req.timers.stopTimer(eventName, noop);
}

/**
 * Handle build create or build build error.
 * Set GitHub commit status to `error`.
 */
function handleBuildError (req, res, next) {
  var instance = req.instance;
  req.deployments[instance.shortHash].status = 'error';
  // check if we are finished. All builds might fail. Cleanup everything if we are done.
  destroySocketClientIfFinished(req, instance.owner.github);
  next();
}

/**
 * Process one instance auto-deploy:
 * 1. handle when new build was created and completed
 * 2. handle when instance was patched with new build and redeployed.
 */
function processInstanceAutoDeployEvents (req, res, next) {
  if (req.jsonNewBuild) {
    var instance = req.instance;
    var buildId = req.jsonNewBuild._id;
    // process build completed event
    processBuildComplete(req, function buildCompleted () {
      // deploy new build to the instance
      var runnableClient = new Runnable({}, req.instanceCreator);
      var payload = {
        json: {
          build: buildId
        }
      };
      runnableClient.updateInstance(instance.shortHash, payload,
        handleInstanceDeployed(req, instance, 'github_push_autodeploy_',
        function instanceDeploySuccess () {
          // finish timer
          stopTimer(req, 'github_push_autodeploy_', instance.shortHash);
          // check if we are finished. Cleanup everything if we are done.
          destroySocketClientIfFinished(req, instance.owner.github);
          // send slack notification about all deployed instances
          // check if all instances were deployed before sending message
          if (req.instances && req.deployedInstances &&
            req.instances.length === req.deployedInstances.length) {
            Slack.sendSlackAutoDeployNotification(req.githubPushInfo, req.deployedInstances);
          }
          // report event to the heap. fire and forget
          trackInstanceEvent(req.githubPushInfo, instance, 'auto_deploy');
        }));
    });
  }
  next();
}

/**
 * Process one instance auto-fork:
 * 1. handle when new build was created and completed
 * 2. handle when instance was created from the master
 */
function processInstanceAutoForkEvents (req, res, next) {
  if (req.jsonNewBuild) {
    var instance = req.instance;
    var buildId = req.jsonNewBuild._id;
    processBuildComplete(req);
    // NOTE instance creator should be user that committed the code or `masterInstance`
    // creator if committer user doesn't exists in Runnable
    var forkedInstanceCreator = req.pushUser || req.instanceCreator;
    var runnableClient = new Runnable({}, forkedInstanceCreator);
    // fork master instance but with new build
    runnableClient.forkMasterInstance(instance, buildId,
      req.githubPushInfo.branch,
      handleInstanceDeployed(req, instance, 'github_push_autofork_',
      function instanceForkSuccess (forkedInstance) {
        // instance was forked. now we need to check/wait when it was deployed with the build
        req.socketClient.onInstanceDeployed(forkedInstance, buildId,
          function (err, deployedInstance) {
            // finish timer
            stopTimer(req, 'github_push_autofork_', instance.shortHash);
            // check if we are finished. Cleanup everything if we are done.
            destroySocketClientIfFinished(req, instance.owner.github);
            if (!err) {
              // report event to the heap. fire and forget
              trackInstanceEvent(req.githubPushInfo, forkedInstance, 'auto_fork');
              Slack.sendSlackAutoForkNotification(req.githubPushInfo, deployedInstance);
            }
          });
      }));
  }
  next();
}

/**
 * Handle instance deployed. Call `onSuccess` when instance was deployed.
 */
function handleInstanceDeployed (req, instance, timerPrefix, onSuccess) {
  return function (err, newInstance) {
    var accessToken = getAccessToken(req);
    var pullRequest = new PullRequest(accessToken);
    if (err) {
      // finish timer
      stopTimer(req, timerPrefix, instance.shortHash);
      // check if we are finished. Cleanup everything if we are done.
      destroySocketClientIfFinished(req, instance.owner.github);
    } else {
      // set deployment status to success
      pullRequest.deploymentSucceeded(req.githubPushInfo, instance);
      // save current istance to teh array of deployed instances
      req.deployedInstances.push(instance);
      // do anything custom when instance was deployed
      onSuccess(newInstance);
    }
  };
}

/**
 * Process build completion.
 */
function processBuildComplete (req, onBuildCompletedSuccess) {
  var cb = onBuildCompletedSuccess || noop;
  var cvId = req.jsonNewBuild.contextVersions[0];
  // save ids of new cvs. send as response
  req.newContextVersionIds.push(cvId);
<<<<<<< HEAD
  req.socketClient.onBuildCompleted(cvId, handleBuildCompleted(req, cb));
=======
  socketClient.onBuildCompleted(cvId, req.socketClient, function (err, contextVersion) {
    var instance = req.instance;
    if (err || contextVersion.build.error) {
      // if error send github statuses
      req.deployments[instance.shortHash].status = 'error';
      // check if we are finished. All builds might fail. Cleanup everything if we are done.
      destroySocketClientIfFinished(req, instance.owner.github);
    }
    else {
      req.deployments[instance.shortHash].status = 'success';
      cb();
    }
  });
>>>>>>> a93c2f4d
}

/**
 * Send event to the heap & datadog.
 */
function trackInstanceEvent (githubPushInfo, instance, eventName) {
  dogstatsd.increment('api.actions.github.actions.' + eventName);
  var heap = new Heap();
  heap.track(githubPushInfo.user.id, eventName, {
    repo: githubPushInfo.repo,
    branch: githubPushInfo.branch,
    commit: githubPushInfo.commit,
    githubUsername: githubPushInfo.user.login,
    instanceName: instance.name,
    boxOwnerGithubId: instance.owner.github,
    boxOwnerGithubUsername: instance.owner.username
  }, {
    githubUsername: githubPushInfo.user.login
  });
}

/**
 * Create new build and build it.
 * @return  middleware
 */
function createAndBuildBuild (githubInfo) {
  return flow.series(
    mw.req().set('githubInfo', githubInfo),
    // we cannot use pushSessionUser, bc redeploy requires token
    // we must reinstantiate runnable model for each call bc of a bug
    runnable.create({}, 'instanceCreator'),
    runnable.model.createAndBuildBuild('contextVersion._id',
      'instance.owner.github', 'githubInfo.repo', 'githubInfo.commit'),
    mw.req().set('jsonNewBuild', 'runnableResult')
  );
}

/**
 * Get access token needed for interaction with GitHub API.
 * Use token of user who pushed the code. If user has no account in runnable
 * then use token of instance creator.
 */
function getAccessToken (req) {
  return keypather.get(req, 'pushUser.accounts.github.accessToken') ||
    keypather.get(req, 'instanceCreator.accounts.github.accessToken');
}<|MERGE_RESOLUTION|>--- conflicted
+++ resolved
@@ -452,9 +452,6 @@
   var cvId = req.jsonNewBuild.contextVersions[0];
   // save ids of new cvs. send as response
   req.newContextVersionIds.push(cvId);
-<<<<<<< HEAD
-  req.socketClient.onBuildCompleted(cvId, handleBuildCompleted(req, cb));
-=======
   socketClient.onBuildCompleted(cvId, req.socketClient, function (err, contextVersion) {
     var instance = req.instance;
     if (err || contextVersion.build.error) {
@@ -468,7 +465,6 @@
       cb();
     }
   });
->>>>>>> a93c2f4d
 }
 
 /**
