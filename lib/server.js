--- conflicted
+++ resolved
@@ -12,10 +12,6 @@
 var https = require('https');
 
 var SocketServer = require('socket/socket-server.js');
-<<<<<<< HEAD
-var rabbitMQ = require('models/rabbitmq');
-=======
->>>>>>> ca72ea4b
 var logger = require('middlewares/logger')(__filename);
 var rabbitMQ = require('models/rabbitmq');
 
@@ -35,10 +31,6 @@
   this.app = require('./express-app');
   this.express = http.createServer(this.app);
   this.socketServer = new SocketServer(this.express);
-<<<<<<< HEAD
-  // already connected instance
-=======
->>>>>>> ca72ea4b
   this.rabbitMQ = rabbitMQ;
   return this;
 }
