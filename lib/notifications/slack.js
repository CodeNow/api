/**
 * Slack API invokations for Runnable events
 * @module lib/notifications/slack
 */
'use strict';

var debug = require('debug')('runnable-notifications:slack');
var keypather = require('keypather')();
var last = require('101/last');
var lines = require('underscore.string/lines');
var prune = require('underscore.string/prune');

var SlackAPI = require('models/apis/slack');
var formatArgs = require('format-args');

module.exports = Slack;

// constant, key/val pair for query-string of generated links in slack
var REF_SLACK = 'ref=slack';

/**
 * settings should have `apiToken` property
 * @class
 * @param {Object} settings
 * @param {Object} contextOwner
 */
function Slack (settings, contextOwner) {
  this.settings = settings;
  this.contextOwner = contextOwner;
  var apiToken = keypather.get(this.settings, 'notifications.slack.apiToken');
  this.slackClient = new SlackAPI(apiToken);
}

/**
 * Send direct slack message to the user using GitHub username.
 * if mapping is available.
 * @param  {String}   githubUsername GitHub username
 * @param  {Object}   message        slack message object
 * @param  {Function} cb
 */
Slack.prototype.sendDirectMessage = function (githubUsername, message, cb) {
  debug('sendDirectMessage', formatArgs(arguments));
  var mapping = keypather.get(this.settings,
    'notifications.slack.githubUsernameToSlackIdMap') || {};
  var slackId = mapping[githubUsername];
  if (!slackId) {
    return cb(null);
  }
  this.slackClient.sendPrivateMessage(slackId, message, cb);
};

/**
 * Send Slack private message when git committer submitted new branch.
 * @param  {Object}   gitInfo infor about git push event
 * @param  {Function} cb
 */
Slack.prototype.notifyOnNewBranch = function (gitInfo, cb) {
  debug('notifyOnNewBranch', formatArgs(arguments));
  if (!this._canSendMessage()) {
    return cb(null);
  }
  // NOTE: committer.username can be null if git user wasn't configured properly
  var githubUsername = keypather.get(gitInfo, 'headCommit.committer.username');
  if (!githubUsername) {
    return cb(null);
  }
  var instanceOwnerName = this.contextOwner.login;
  var message = {
    text: this._createServerSelectionText(instanceOwnerName, gitInfo)
  };
  this.sendDirectMessage(githubUsername, message, cb);
};

/**
 * Send Slack private message when git committer submission
 * was auto deployed to instances.
 * @param  {Object}   gitInfo infor about git push event
 * @param  {Array}    instances deployed instances objects
 * @param  {Function} cb
 */
Slack.prototype.notifyOnAutoUpdate = function (gitInfo, instances, cb) {
  debug('notifyOnAutoUpdate', formatArgs(arguments));
  if (!this._canSendMessage()) {
    return cb(null);
  }
  if (!instances || instances.length === 0) {
    return cb(null);
  }
  // NOTE: committer.username can be null if git user wasn't configured properly
  var githubUsername = keypather.get(gitInfo, 'headCommit.committer.username');
  if (!githubUsername) {
    return cb(null);
  }
  var text = this._createAutoUpdateText(gitInfo, instances);
  var message = {
    text: text
  };
  this.sendDirectMessage(githubUsername, message, cb);
};

/**
 * Send Slack private message when git committer submission
 * was auto-forked into new instance.
 * @param  {Object}   gitInfo infor about git push event
 * @param  {Object}   auto-forked instance
 * @param  {Function} cb
 */
Slack.prototype.notifyOnAutoFork = function (gitInfo, instance, cb) {
  debug('notifyOnAutoUpdate', formatArgs(arguments));
  if (!this._canSendMessage()) {
    return cb(null);
  }
  if (!instance) {
    return cb(null);
  }
  // NOTE: committer.username can be null if git user wasn't configured properly
  var githubUsername = keypather.get(gitInfo, 'headCommit.committer.username');
  if (!githubUsername) {
    return cb(null);
  }
  var text = this._createAutoForkText(gitInfo, instance);
  var message = {
    text: text
  };
  this.sendDirectMessage(githubUsername, message, cb);
};


Slack.prototype._canSendMessage = function () {
  var isEnabled = keypather.get(this.settings, 'notifications.slack.enabled');
  return (process.env.ENABLE_SLACK_MESSAGES === 'true') || isEnabled;
};

function doubleEncode (str) {
  // we do double encoding here for angular because
  // browser would automatically replace `%2F` to `/` and angular router will fail
  return encodeURIComponent(encodeURIComponent(str));
}

Slack.prototype._createAutoUpdateText = function (gitInfo, instances) {
  var text = 'Your <' + this._wrapGitHubLink(gitInfo.headCommit.url) + '|changes> ';
  text += '(' + this._slackCommitMessage(gitInfo.headCommit.message);
  text += this._moreChangesSlack(gitInfo.repo, gitInfo.commitLog) + ') to ';
  text += instances[0].owner.username + '/' + instances[0].name + ' (' + gitInfo.branch + ')';
  text += ' are deployed on servers:\n';
  var links = instances.map(this._createServerUrl);
  text  += links.join('\n');
  return text;
};

<<<<<<< HEAD
Slack.prototype._createAutoForkText = function (gitInfo, instance) {
  var text = 'Your <' + this._wrapGitHubLink(gitInfo.headCommit.url) + '|changes> ';
  text += '(' + this._slackCommitMessage(gitInfo.headCommit.message);
  text += this._moreChangesSlack(gitInfo.repo, gitInfo.commitLog) + ') to ';
  text += instance.owner.username + '/' + instance.name + ' (' + gitInfo.branch + ')';
  text += ' are deployed on new server:\n';
  text += this._createServerUrl(instance);
  return text;
};

=======
/**
 * Produce a slack-formatted link & message
 * @param {Object} instance
 * @return {String}
 */
>>>>>>> 58d5da1a
Slack.prototype._createServerUrl = function (instance) {
  return '<https://' + process.env.DOMAIN + '/' + instance.owner.username + '/' +
    instance.name + '?' + REF_SLACK + '|' + instance.name +'>';
};

/**
 * Produce a slack-formatted link & message
 * @param {String} owner
 * @param {Object} gitInfo
 * @return {String}
 */
Slack.prototype._createServerSelectionText = function (owner, gitInfo) {
  return '<https://' + process.env.DOMAIN + '/' + owner + '/serverSelection/' +
    gitInfo.repoName + '?branch=' + doubleEncode(gitInfo.branch) +
    '&commit=' + gitInfo.commit +
    '&message=' + doubleEncode(gitInfo.headCommit.message) +
    '&' + REF_SLACK +
    '|Choose a server> to run ' + gitInfo.branch + ' (' + gitInfo.repo + ')';
};

Slack.prototype._wrapGitHubLink = function (url) {
  return process.env.FULL_API_DOMAIN + '/actions/redirect?url=' + encodeURIComponent(url);
};

Slack.prototype._slackCommitMessage = function (msg) {
  return this._slackEscape(this._commitMessageCleanup(msg));
};

Slack.prototype._commitMessageCleanup = function (message) {
  var withoutNewLines = lines(message).join(' ');
  return prune(withoutNewLines, 50).trim();
};

/**
 * Slack requires light escaping with just 3 rules:
 * & replaced with &amp;
 * < replaced with &lt;
 * > replaced with &gt;
 */
var ampRegExp = new RegExp('&', 'g');
var ltRegExp = new RegExp('<', 'g');
var gtRegExp = new RegExp('>', 'g');
Slack.prototype._slackEscape = function (str) {
  return str.replace(ampRegExp, '&amp;').replace(ltRegExp, '&lt;').replace(gtRegExp, '&gt;');
};

Slack.prototype._moreChangesSlack = function (repo, commitLog) {
  if (commitLog.length === 1) {
    return '';
  }
  var text = ' and <' + this._githubMoreLink(repo, commitLog);
  text += '|' + (commitLog.length - 1) + ' more>';
  return text;
};


Slack.prototype._githubMoreLink = function (repo, commitLog) {
  var fistCommitId = commitLog[0].id.slice(0, 12);
  var lastCommitId = last(commitLog).id.slice(0, 12);
  var targetUrl = 'https://github.com/' + repo +
          '/compare/' + fistCommitId + '...' + lastCommitId;
  return this._wrapGitHubLink(targetUrl);
};<|MERGE_RESOLUTION|>--- conflicted
+++ resolved
@@ -148,7 +148,7 @@
   return text;
 };
 
-<<<<<<< HEAD
+
 Slack.prototype._createAutoForkText = function (gitInfo, instance) {
   var text = 'Your <' + this._wrapGitHubLink(gitInfo.headCommit.url) + '|changes> ';
   text += '(' + this._slackCommitMessage(gitInfo.headCommit.message);
@@ -159,13 +159,12 @@
   return text;
 };
 
-=======
+
 /**
  * Produce a slack-formatted link & message
  * @param {Object} instance
  * @return {String}
  */
->>>>>>> 58d5da1a
 Slack.prototype._createServerUrl = function (instance) {
   return '<https://' + process.env.DOMAIN + '/' + instance.owner.username + '/' +
     instance.name + '?' + REF_SLACK + '|' + instance.name +'>';
