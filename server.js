--- conflicted
+++ resolved
@@ -6,22 +6,15 @@
   nodetime.profile(configs.nodetime);
 }
 
+var debug = require('debug')('process');
 require('source-map-support').install()
 var api_server = require('./lib');
-<<<<<<< HEAD
-var cluster = require('cluster');
-var configs = require('./lib/configs');
-var debug = require('debug')('process');
-=======
->>>>>>> c0c50b1c
 var os = require('os');
 
 if (cluster.isMaster) {
-<<<<<<< HEAD
+
   debug('spawning', numCPUs, 'workers');
-=======
   var numCPUs = os.cpus().length;
->>>>>>> c0c50b1c
   for (var i = 0; i < numCPUs; i++) {
     cluster.fork();
   }
@@ -35,12 +28,10 @@
     debug('worker died:', worker.process.pid);
     cluster.fork();
   });
-<<<<<<< HEAD
+
 } else  {
+
   var worker = new api_server(configs, null);
   worker.start(function () { });
-=======
-} else {
-  api_server.start();
->>>>>>> c0c50b1c
+
 }