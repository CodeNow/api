--- conflicted
+++ resolved
@@ -15,11 +15,7 @@
   "dependencies": {
     "101": "^1.5.0",
     "@runnable/api-client": "^7.0.2",
-<<<<<<< HEAD
-    "@runnable/big-poppa-client": "^0.3.1",
-=======
     "@runnable/big-poppa-client": "^0.4.0",
->>>>>>> 12610923
     "@runnable/hostname": "^3.0.0",
     "@runnable/orion": "^1.0.4",
     "JSONStream": "0.10.x",
