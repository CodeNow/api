{
  "name": "api-server",
  "description": "api-server",
  "version": "0.1.3",
  "repository": {
    "type": "git",
    "url": "http://github.com/CodeNow/api-server.git"
  },
  "private": true,
  "dependencies": {
    "101": "~0.4.2",
    "async": "~0.8.0",
    "aws-sdk": "~2.0.0-rc.15",
    "bcrypt": "~0.7.5",
    "body-parser": "~1.0.2",
    "callback-count": "~0.1.0",
    "clone": "~0.1.15",
    "concat-stream": "~1.4.1",
    "dat-middleware": "~1.5.9",
    "debug": "~0.7.2",
    "docker-image-builder": "~0.2.0",
    "docker-mock": "0.0.10",
    "dockerode": "~1.3.0",
    "dogerode": "0.0.3",
    "dogstatsyware": "0.0.1",
    "email": "0.2.5",
    "engine.io-client": "~1.1.0",
    "eson": "~0.4.1",
    "exists": "~1.0.0",
    "express": "~4.3.1",
    "fn-object": "~0.2.2",
    "fstream": "~0.1.24",
    "function-proxy": "~0.5.1",
    "github-nabber": "0.0.2",
    "i": "^0.3.2",
    "jscoverage": "0.3.8",
    "keypather": "~1.7.0",
    "lodash": "~2.4.1",
    "mailchimp": "~1.1.0",
    "map-utils": "~0.2.0",
    "middleware-flow": "~0.3.1",
    "mkdirp": "~0.3.5",
    "mongoose": "~3.8.12",
    "mongoose-text-search": "0.0.2",
    "morgan": "~1.0.1",
    "multiparty": "~3.2.2",
    "newrelic": "~1.4.0",
    "node-uuid": "~1.4.0",
    "nodemailer": "~0.6.1",
    "nodetime": "0.8.12",
    "primus": "~2.2.1",
    "query-string": "~0.3.0",
    "redis": "~0.8.3",
    "request": "~2.21.0",
    "rimraf": "~2.1.4",
    "rollbar": "~0.2.5",
<<<<<<< HEAD
    "runnable": "git+ssh://git@github.com:CodeNow/runnable-api-client#v0.6.5",
=======
    "runnable": "git+ssh://git@github.com:CodeNow/runnable-api-client#v0.6.0",
>>>>>>> 145ee34b
    "simple-api-client": "~0.2.3",
    "strong-agent": "*",
    "tar": "gyllstromk/node-tar",
    "underscore.inflections": "~0.2.1",
    "uuid": "~1.4.1",
    "xtend": "3.0.0",
    "cors": "~2.3.1"
  },
  "devDependencies": {
    "nodemon": "~0.7.8",
    "mongodb": "~1.3.9",
    "supertest": "~0.8.2",
    "jshint": "~2.4.1",
    "console-trace": "git://github.com/numbcoder/console-trace.git",
    "should": "~2.1.1",
    "mocha": "~1.17.0",
    "osx-notifier": "~0.2.1",
    "methods": "~0.1.0",
    "findit": "~1.1.0",
    "nock": "~0.28.3",
    "jsdoc": "~3.3.0-alpha5",
    "lab": "~3.1.1",
    "krain": "git://github.com/CodeNow/krain.git",
    "debug": "~0.7.4",
    "rimraf": "^2.1.4"
  },
  "engine": "node >= 0.10.5",
  "scripts": {
    "docs": "jsdoc -r -d docs lib/ && if [ $CIRCLE_ARTIFACTS ]; then cp -r docs $CIRCLE_ARTIFACTS; fi",
    "fixme": "grep -nR FIXME lib test",
    "todo": "grep -nR TODO lib test",
    "start": "NODE_PATH=./lib node server.js",
    "watch": "NODE_PATH=./lib nodemon -w lib -w configs -q server.js",
    "coverage": "bash ./scripts/run_coverage.sh",
    "test-watch": "killall node; nodemon --exec npm test",
    "test": "echo -ne \"\\033]50;ClearScrollback\\a\"; NODE_PATH=./lib NODE_ENV=test lab -v -l -m 500 -e test test/*.js",
    "client-version": "node ./scripts/client-version-bump.js",
    "old-test-watch": "NODE_PATH=./lib nodemon --delay 1 -w lib -w test -w configs -x npm test",
    "old-test": "NODE_ENV=testing NODE_PATH=./lib mocha",
    "unit": "NODE_PATH=./lib lab -e test -vG unit/",
    "test-debug": "npm run lint && NODE_ENV=testing NODE_PATH=./lib mocha --debug-brk",
    "test-int": "npm run lint && NODE_ENV=testing-integration NODE_PATH=./lib mocha --timeout 20000",
    "clean": "rm -rf ./coverage",
    "lint": "jshint ."
  }
}<|MERGE_RESOLUTION|>--- conflicted
+++ resolved
@@ -54,11 +54,7 @@
     "request": "~2.21.0",
     "rimraf": "~2.1.4",
     "rollbar": "~0.2.5",
-<<<<<<< HEAD
     "runnable": "git+ssh://git@github.com:CodeNow/runnable-api-client#v0.6.5",
-=======
-    "runnable": "git+ssh://git@github.com:CodeNow/runnable-api-client#v0.6.0",
->>>>>>> 145ee34b
     "simple-api-client": "~0.2.3",
     "strong-agent": "*",
     "tar": "gyllstromk/node-tar",
