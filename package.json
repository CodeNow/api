--- conflicted
+++ resolved
@@ -97,11 +97,7 @@
     "Filibuster": "git://github.com/Runnable/Filibuster.git#v0.1.6",
     "code": "^1.4.0",
     "console-trace": "git://github.com/numbcoder/console-trace.git",
-<<<<<<< HEAD
-    "docker-listener": "git+ssh://git@github.com:codenow/docker-listener#v0.12.0",
-=======
     "docker-listener": "git+ssh://git@github.com:codenow/docker-listener#v0.13.0",
->>>>>>> ba05c9bb
     "docker-mock": "^2.0.0",
     "docker-modem": "^0.2.6",
     "eslint": "^0.20.0",
