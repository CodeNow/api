--- conflicted
+++ resolved
@@ -71,14 +71,9 @@
     "redis-types": "^0.2.3",
     "regexp-quote": "0.0.0",
     "request": "2.42.0",
-<<<<<<< HEAD
-    "rollbar": "git://github.com/CodeNow/node_rollbar.git#714104400cd4695e731227edcd17a637a3ea7cf7",
     "runnable-hermes": "^1.0.0",
-    "runnable": "git+ssh://git@github.com:CodeNow/runnable-api-client#v1.1.0",
-=======
     "rollbar": "0.5.4",
     "runnable": "git+ssh://git@github.com:CodeNow/runnable-api-client#v3.0.1",
->>>>>>> f80bdc26
     "s3-stream-upload": "0.0.6",
     "sauron-client": "git+ssh://git@github.com:codenow/sauron-client.git#v1.0.2",
     "simple-api-client": "^0.5.9",
