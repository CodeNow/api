--- conflicted
+++ resolved
@@ -91,11 +91,7 @@
     "jshint": "2.6.0",
     "krain": "git+ssh://git@github.com:CodeNow/krain.git#v0.0.9",
     "lab": "^3.2.1",
-<<<<<<< HEAD
     "mavis": "git+ssh://git@github.com:CodeNow/mavis#412cc2fc0027f52d00075b3e1d7615103c870c87",
-=======
-    "mavis": "git+ssh://git@github.com:CodeNow/mavis#v0.0.8",
->>>>>>> e6b739c7
     "multiline": "^0.3.4",
     "nock": "^0.51.0",
     "node-debug": "^0.1.0",
