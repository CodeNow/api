--- conflicted
+++ resolved
@@ -90,12 +90,8 @@
     "code": "^1.3.0",
     "console-trace": "git://github.com/numbcoder/console-trace.git",
     "docker-listener": "git+ssh://git@github.com:codenow/docker-listener#v0.2.1",
-<<<<<<< HEAD
     "docker-mock": "^1.0.2",
-=======
-    "docker-mock": "^1.0.1",
     "eslint": "^0.20.0",
->>>>>>> 7b9fe537
     "faker": "^1.0.0",
     "form-data": "^0.1.4",
     "function-proxy": "^0.5.2",
