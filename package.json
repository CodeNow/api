--- conflicted
+++ resolved
@@ -16,13 +16,9 @@
     "body-parser": "^1.4.3",
     "callback-count": "~0.1.0",
     "clone": "~0.1.15",
-<<<<<<< HEAD
     "dat-middleware": "~1.6.0",
-=======
     "connect-redis": "^2.0.0",
     "cors": "~2.3.1",
-    "dat-middleware": "~1.5.13",
->>>>>>> 6eb4a5fb
     "debug": "~0.7.2",
     "docker-image-builder": "~0.2.0",
     "defaults": "^1.0.0",
