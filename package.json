--- conflicted
+++ resolved
@@ -27,11 +27,8 @@
     "source-map-support": "~0.1.5",
     "request": "~2.21.0",
     "upnode": "~0.4.3",
-<<<<<<< HEAD
-    "debug": "~0.7.2"
-=======
+    "debug": "~0.7.2",
     "nodetime": "~0.8.13"
->>>>>>> c0c50b1c
   },
   "devDependencies": {
     "mocha": "~1.9.0",
